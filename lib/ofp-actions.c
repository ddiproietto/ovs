/*
 * Copyright (c) 2008, 2009, 2010, 2011, 2012, 2013, 2014, 2015 Nicira, Inc.
 *
 * Licensed under the Apache License, Version 2.0 (the "License");
 * you may not use this file except in compliance with the License.
 * You may obtain a copy of the License at:
 *
 *     http://www.apache.org/licenses/LICENSE-2.0
 *
 * Unless required by applicable law or agreed to in writing, software
 * distributed under the License is distributed on an "AS IS" BASIS,
 * WITHOUT WARRANTIES OR CONDITIONS OF ANY KIND, either express or implied.
 * See the License for the specific language governing permissions and
 * limitations under the License.
 */

#include <config.h>
#include <netinet/in.h>

#include "ofp-actions.h"
#include "bundle.h"
#include "byte-order.h"
#include "compiler.h"
#include "dynamic-string.h"
#include "hmap.h"
#include "learn.h"
#include "meta-flow.h"
#include "multipath.h"
#include "nx-match.h"
#include "ofp-parse.h"
#include "ofp-util.h"
#include "ofpbuf.h"
#include "unaligned.h"
#include "util.h"
#include "openvswitch/vlog.h"

VLOG_DEFINE_THIS_MODULE(ofp_actions);

static struct vlog_rate_limit rl = VLOG_RATE_LIMIT_INIT(1, 5);

struct ofp_action_header;

/* Raw identifiers for OpenFlow actions.
 *
 * Decoding and encoding OpenFlow actions across multiple versions is difficult
 * to do in a clean, consistent way.  This enumeration lays out all of the
 * forms of actions that Open vSwitch supports.
 *
 * The comments here must follow a stylized form because the
 * "extract-ofp-actions" program parses them at build time to generate data
 * tables.
 *
 *   - The first part of each comment specifies the vendor, OpenFlow versions,
 *     and type for each protocol that supports the action:
 *
 *         # The vendor is OF for standard OpenFlow actions, NX for Nicira
 *           extension actions.  (Support for other vendors can be added, but
 *           it can't be done just based on a vendor ID definition alone
 *           because OpenFlow doesn't define a standard way to specify a
 *           subtype for vendor actions, so other vendors might do it different
 *           from Nicira.)
 *
 *         # The version can specify a specific OpenFlow version, a version
 *           range delimited by "-", or an open-ended range with "+".
 *
 *         # The type, in parentheses, is the action type number (for standard
 *           OpenFlow actions) or subtype (for vendor extension actions).
 *
 *         # Optionally one may add "is deprecated" followed by a
 *           human-readable reason in parentheses (which will be used in log
 *           messages), if a particular action should no longer be used.
 *
 *     Multiple such specifications may be separated by commas.
 *
 *   - The second part describes the action's wire format.  It may be:
 *
 *         # "struct <name>": The struct fully specifies the wire format.  The
 *           action is exactly the size of the struct.  (Thus, the struct must
 *           be an exact multiple of 8 bytes in size.)
 *
 *         # "struct <name>, ...": The struct specifies the beginning of the
 *           wire format.  An instance of the action is either the struct's
 *           exact size, or a multiple of 8 bytes longer.
 *
 *         # "uint<N>_t" or "ovs_be<N>": The action consists of a (standard or
 *           vendor extension) header, followed by 0 or more pad bytes to align
 *           to a multiple of <N> bits, followed by an argument of the given
 *           type, followed by 0 or more pad bytes to bring the total action up
 *           to a multiple of 8 bytes.
 *
 *         # "void": The action is just a (standard or vendor extension)
 *           header.
 *
 *   - Optional additional text enclosed in square brackets is commentary for
 *     the human reader.
 */
enum ofp_raw_action_type {
/* ## ----------------- ## */
/* ## Standard actions. ## */
/* ## ----------------- ## */

    /* OF1.0(0): struct ofp10_action_output. */
    OFPAT_RAW10_OUTPUT,
    /* OF1.1+(0): struct ofp11_action_output. */
    OFPAT_RAW11_OUTPUT,

    /* OF1.0(1): uint16_t. */
    OFPAT_RAW10_SET_VLAN_VID,
    /* OF1.0(2): uint8_t. */
    OFPAT_RAW10_SET_VLAN_PCP,

    /* OF1.1(1), OF1.2+(1) is deprecated (use Set-Field): uint16_t.
     *
     * [Semantics differ slightly between the 1.0 and 1.1 versions of the VLAN
     * modification actions: the 1.0 versions push a VLAN header if none is
     * present, but the 1.1 versions do not.  That is the only reason that we
     * distinguish their raw action types.] */
    OFPAT_RAW11_SET_VLAN_VID,
    /* OF1.1(2), OF1.2+(2) is deprecated (use Set-Field): uint8_t. */
    OFPAT_RAW11_SET_VLAN_PCP,

    /* OF1.1+(17): ovs_be16.
     *
     * [The argument is the Ethertype, e.g. ETH_TYPE_VLAN_8021Q, not the VID or
     * TCI.] */
    OFPAT_RAW11_PUSH_VLAN,

    /* OF1.0(3): void. */
    OFPAT_RAW10_STRIP_VLAN,
    /* OF1.1+(18): void. */
    OFPAT_RAW11_POP_VLAN,

    /* OF1.0(4), OF1.1(3), OF1.2+(3) is deprecated (use Set-Field): struct
     * ofp_action_dl_addr. */
    OFPAT_RAW_SET_DL_SRC,

    /* OF1.0(5), OF1.1(4), OF1.2+(4) is deprecated (use Set-Field): struct
     * ofp_action_dl_addr. */
    OFPAT_RAW_SET_DL_DST,

    /* OF1.0(6), OF1.1(5), OF1.2+(5) is deprecated (use Set-Field):
     * ovs_be32. */
    OFPAT_RAW_SET_NW_SRC,

    /* OF1.0(7), OF1.1(6), OF1.2+(6) is deprecated (use Set-Field):
     * ovs_be32. */
    OFPAT_RAW_SET_NW_DST,

    /* OF1.0(8), OF1.1(7), OF1.2+(7) is deprecated (use Set-Field): uint8_t. */
    OFPAT_RAW_SET_NW_TOS,

    /* OF1.1(8), OF1.2+(8) is deprecated (use Set-Field): uint8_t. */
    OFPAT_RAW11_SET_NW_ECN,

    /* OF1.0(9), OF1.1(9), OF1.2+(9) is deprecated (use Set-Field):
     * ovs_be16. */
    OFPAT_RAW_SET_TP_SRC,

    /* OF1.0(10), OF1.1(10), OF1.2+(10) is deprecated (use Set-Field):
     * ovs_be16. */
    OFPAT_RAW_SET_TP_DST,

    /* OF1.0(11): struct ofp10_action_enqueue. */
    OFPAT_RAW10_ENQUEUE,

    /* NX1.0(30), OF1.1(13), OF1.2+(13) is deprecated (use Set-Field):
     * ovs_be32. */
    OFPAT_RAW_SET_MPLS_LABEL,

    /* NX1.0(31), OF1.1(14), OF1.2+(14) is deprecated (use Set-Field):
     * uint8_t. */
    OFPAT_RAW_SET_MPLS_TC,

    /* NX1.0(25), OF1.1(15), OF1.2+(15) is deprecated (use Set-Field):
     * uint8_t. */
    OFPAT_RAW_SET_MPLS_TTL,

    /* NX1.0(26), OF1.1+(16): void. */
    OFPAT_RAW_DEC_MPLS_TTL,

    /* NX1.0(23), OF1.1+(19): ovs_be16.
     *
     * [The argument is the Ethertype, e.g. ETH_TYPE_MPLS, not the label.] */
    OFPAT_RAW_PUSH_MPLS,

    /* NX1.0(24), OF1.1+(20): ovs_be16.
     *
     * [The argument is the Ethertype, e.g. ETH_TYPE_IPV4 if at BoS or
     * ETH_TYPE_MPLS otherwise, not the label.] */
    OFPAT_RAW_POP_MPLS,

    /* NX1.0(4), OF1.1+(21): uint32_t. */
    OFPAT_RAW_SET_QUEUE,

    /* OF1.1+(22): uint32_t. */
    OFPAT_RAW11_GROUP,

    /* OF1.1+(23): uint8_t. */
    OFPAT_RAW11_SET_NW_TTL,

    /* NX1.0(18), OF1.1+(24): void. */
    OFPAT_RAW_DEC_NW_TTL,
    /* NX1.0+(21): struct nx_action_cnt_ids, ... */
    NXAST_RAW_DEC_TTL_CNT_IDS,

    /* OF1.2-1.4(25): struct ofp12_action_set_field, ... */
    OFPAT_RAW12_SET_FIELD,
    /* OF1.5+(25): struct ofp12_action_set_field, ... */
    OFPAT_RAW15_SET_FIELD,
    /* NX1.0-1.4(7): struct nx_action_reg_load.
     *
     * [In OpenFlow 1.5, set_field is a superset of reg_load functionality, so
     * we drop reg_load.] */
    NXAST_RAW_REG_LOAD,
    /* NX1.0-1.4(33): struct nx_action_reg_load2, ...
     *
     * [In OpenFlow 1.5, set_field is a superset of reg_load2 functionality, so
     * we drop reg_load2.] */
    NXAST_RAW_REG_LOAD2,

    /* OF1.5+(28): struct ofp15_action_copy_field, ... */
    OFPAT_RAW15_COPY_FIELD,
    /* ONF1.3-1.4(3200): struct onf_action_copy_field, ... */
    ONFACT_RAW13_COPY_FIELD,
    /* NX1.0-1.4(6): struct nx_action_reg_move, ... */
    NXAST_RAW_REG_MOVE,

/* ## ------------------------- ## */
/* ## Nicira extension actions. ## */
/* ## ------------------------- ## */

/* Actions similar to standard actions are listed with the standard actions. */

    /* NX1.0+(1): uint16_t. */
    NXAST_RAW_RESUBMIT,
    /* NX1.0+(14): struct nx_action_resubmit. */
    NXAST_RAW_RESUBMIT_TABLE,

    /* NX1.0+(2): uint32_t. */
    NXAST_RAW_SET_TUNNEL,
    /* NX1.0+(9): uint64_t. */
    NXAST_RAW_SET_TUNNEL64,

    /* NX1.0+(5): void. */
    NXAST_RAW_POP_QUEUE,

    /* NX1.0+(8): struct nx_action_note, ... */
    NXAST_RAW_NOTE,

    /* NX1.0+(10): struct nx_action_multipath. */
    NXAST_RAW_MULTIPATH,

    /* NX1.0+(12): struct nx_action_bundle, ... */
    NXAST_RAW_BUNDLE,
    /* NX1.0+(13): struct nx_action_bundle, ... */
    NXAST_RAW_BUNDLE_LOAD,

    /* NX1.0+(15): struct nx_action_output_reg. */
    NXAST_RAW_OUTPUT_REG,
    /* NX1.0+(32): struct nx_action_output_reg2. */
    NXAST_RAW_OUTPUT_REG2,

    /* NX1.0+(16): struct nx_action_learn, ... */
    NXAST_RAW_LEARN,

    /* NX1.0+(17): void. */
    NXAST_RAW_EXIT,

    /* NX1.0+(19): struct nx_action_fin_timeout. */
    NXAST_RAW_FIN_TIMEOUT,

    /* NX1.0+(20): struct nx_action_controller. */
    NXAST_RAW_CONTROLLER,

    /* NX1.0+(22): struct nx_action_write_metadata. */
    NXAST_RAW_WRITE_METADATA,

    /* NX1.0+(27): struct nx_action_stack. */
    NXAST_RAW_STACK_PUSH,

    /* NX1.0+(28): struct nx_action_stack. */
    NXAST_RAW_STACK_POP,

    /* NX1.0+(29): struct nx_action_sample. */
    NXAST_RAW_SAMPLE,

    /* NX1.0+(34): struct nx_action_conjunction. */
    NXAST_RAW_CONJUNCTION,

    /* NX1.0+(35): struct nx_action_conntrack. */
    NXAST_RAW_CT,
};

/* OpenFlow actions are always a multiple of 8 bytes in length. */
#define OFP_ACTION_ALIGN 8

/* Define a few functions for working with instructions. */
#define DEFINE_INST(ENUM, STRUCT, EXTENSIBLE, NAME)             \
    static inline const struct STRUCT * OVS_UNUSED              \
    instruction_get_##ENUM(const struct ofp11_instruction *inst)\
    {                                                           \
        ovs_assert(inst->type == htons(ENUM));                  \
        return ALIGNED_CAST(struct STRUCT *, inst);             \
    }                                                           \
                                                                \
    static inline void OVS_UNUSED                               \
    instruction_init_##ENUM(struct STRUCT *s)                   \
    {                                                           \
        memset(s, 0, sizeof *s);                                \
        s->type = htons(ENUM);                                  \
        s->len = htons(sizeof *s);                              \
    }                                                           \
                                                                \
    static inline struct STRUCT * OVS_UNUSED                    \
    instruction_put_##ENUM(struct ofpbuf *buf)                  \
    {                                                           \
        struct STRUCT *s = ofpbuf_put_uninit(buf, sizeof *s);   \
        instruction_init_##ENUM(s);                             \
        return s;                                               \
    }
OVS_INSTRUCTIONS
#undef DEFINE_INST

static void ofpacts_update_instruction_actions(struct ofpbuf *openflow,
                                               size_t ofs);
static void pad_ofpat(struct ofpbuf *openflow, size_t start_ofs);

static enum ofperr ofpacts_verify(const struct ofpact[], size_t ofpacts_len,
                                  uint32_t allowed_ovsinsts);

static void ofpact_put_set_field(struct ofpbuf *openflow, enum ofp_version,
                                 enum mf_field_id, uint64_t value);

static enum ofperr ofpact_pull_raw(struct ofpbuf *, enum ofp_version,
                                   enum ofp_raw_action_type *, uint64_t *arg);
static void *ofpact_put_raw(struct ofpbuf *, enum ofp_version,
                            enum ofp_raw_action_type, uint64_t arg);

static char *OVS_WARN_UNUSED_RESULT ofpacts_parse(
    char *str, struct ofpbuf *ofpacts, enum ofputil_protocol *usable_protocols,
    bool allow_instructions);

#include "ofp-actions.inc1"

/* Output actions. */

/* Action structure for OFPAT10_OUTPUT, which sends packets out 'port'.
 * When the 'port' is the OFPP_CONTROLLER, 'max_len' indicates the max
 * number of bytes to send.  A 'max_len' of zero means no bytes of the
 * packet should be sent. */
struct ofp10_action_output {
    ovs_be16 type;                  /* OFPAT10_OUTPUT. */
    ovs_be16 len;                   /* Length is 8. */
    ovs_be16 port;                  /* Output port. */
    ovs_be16 max_len;               /* Max length to send to controller. */
};
OFP_ASSERT(sizeof(struct ofp10_action_output) == 8);

/* Action structure for OFPAT_OUTPUT, which sends packets out 'port'.
   * When the 'port' is the OFPP_CONTROLLER, 'max_len' indicates the max
   * number of bytes to send. A 'max_len' of zero means no bytes of the
   * packet should be sent.*/
struct ofp11_action_output {
    ovs_be16 type;                    /* OFPAT11_OUTPUT. */
    ovs_be16 len;                     /* Length is 16. */
    ovs_be32 port;                    /* Output port. */
    ovs_be16 max_len;                 /* Max length to send to controller. */
    uint8_t pad[6];                   /* Pad to 64 bits. */
};
OFP_ASSERT(sizeof(struct ofp11_action_output) == 16);

static enum ofperr
decode_OFPAT_RAW10_OUTPUT(const struct ofp10_action_output *oao,
                          struct ofpbuf *out)
{
    struct ofpact_output *output;

    output = ofpact_put_OUTPUT(out);
    output->port = u16_to_ofp(ntohs(oao->port));
    output->max_len = ntohs(oao->max_len);

    return ofpact_check_output_port(output->port, OFPP_MAX);
}

static enum ofperr
decode_OFPAT_RAW11_OUTPUT(const struct ofp11_action_output *oao,
                       struct ofpbuf *out)
{
    struct ofpact_output *output;
    enum ofperr error;

    output = ofpact_put_OUTPUT(out);
    output->max_len = ntohs(oao->max_len);

    error = ofputil_port_from_ofp11(oao->port, &output->port);
    if (error) {
        return error;
    }

    return ofpact_check_output_port(output->port, OFPP_MAX);
}

static void
encode_OUTPUT(const struct ofpact_output *output,
              enum ofp_version ofp_version, struct ofpbuf *out)
{
    if (ofp_version == OFP10_VERSION) {
        struct ofp10_action_output *oao;

        oao = put_OFPAT10_OUTPUT(out);
        oao->port = htons(ofp_to_u16(output->port));
        oao->max_len = htons(output->max_len);
    } else {
        struct ofp11_action_output *oao;

        oao = put_OFPAT11_OUTPUT(out);
        oao->port = ofputil_port_to_ofp11(output->port);
        oao->max_len = htons(output->max_len);
    }
}

static char * OVS_WARN_UNUSED_RESULT
parse_OUTPUT(const char *arg, struct ofpbuf *ofpacts,
             enum ofputil_protocol *usable_protocols OVS_UNUSED)
{
    if (strchr(arg, '[')) {
        struct ofpact_output_reg *output_reg;

        output_reg = ofpact_put_OUTPUT_REG(ofpacts);
        output_reg->max_len = UINT16_MAX;
        return mf_parse_subfield(&output_reg->src, arg);
    } else {
        struct ofpact_output *output;

        output = ofpact_put_OUTPUT(ofpacts);
        if (!ofputil_port_from_string(arg, &output->port)) {
            return xasprintf("%s: output to unknown port", arg);
        }
        output->max_len = output->port == OFPP_CONTROLLER ? UINT16_MAX : 0;
        return NULL;
    }
}

static void
format_OUTPUT(const struct ofpact_output *a, struct ds *s)
{
    if (ofp_to_u16(a->port) < ofp_to_u16(OFPP_MAX)) {
        ds_put_format(s, "output:%"PRIu16, a->port);
    } else {
        ofputil_format_port(a->port, s);
        if (a->port == OFPP_CONTROLLER) {
            ds_put_format(s, ":%"PRIu16, a->max_len);
        }
    }
}

/* Group actions. */

static enum ofperr
decode_OFPAT_RAW11_GROUP(uint32_t group_id, struct ofpbuf *out)
{
    ofpact_put_GROUP(out)->group_id = group_id;
    return 0;
}

static void
encode_GROUP(const struct ofpact_group *group,
             enum ofp_version ofp_version, struct ofpbuf *out)
{
    if (ofp_version == OFP10_VERSION) {
        /* XXX */
    } else {
        put_OFPAT11_GROUP(out, group->group_id);
    }
}

static char * OVS_WARN_UNUSED_RESULT
parse_GROUP(char *arg, struct ofpbuf *ofpacts,
                    enum ofputil_protocol *usable_protocols OVS_UNUSED)
{
    return str_to_u32(arg, &ofpact_put_GROUP(ofpacts)->group_id);
}

static void
format_GROUP(const struct ofpact_group *a, struct ds *s)
{
    ds_put_format(s, "group:%"PRIu32, a->group_id);
}

/* Action structure for NXAST_CONTROLLER.
 *
 * This generalizes using OFPAT_OUTPUT to send a packet to OFPP_CONTROLLER.  In
 * addition to the 'max_len' that OFPAT_OUTPUT supports, it also allows
 * specifying:
 *
 *    - 'reason': The reason code to use in the ofp_packet_in or nx_packet_in.
 *
 *    - 'controller_id': The ID of the controller connection to which the
 *      ofp_packet_in should be sent.  The ofp_packet_in or nx_packet_in is
 *      sent only to controllers that have the specified controller connection
 *      ID.  See "struct nx_controller_id" for more information. */
struct nx_action_controller {
    ovs_be16 type;                  /* OFPAT_VENDOR. */
    ovs_be16 len;                   /* Length is 16. */
    ovs_be32 vendor;                /* NX_VENDOR_ID. */
    ovs_be16 subtype;               /* NXAST_CONTROLLER. */
    ovs_be16 max_len;               /* Maximum length to send to controller. */
    ovs_be16 controller_id;         /* Controller ID to send packet-in. */
    uint8_t reason;                 /* enum ofp_packet_in_reason (OFPR_*). */
    uint8_t zero;                   /* Must be zero. */
};
OFP_ASSERT(sizeof(struct nx_action_controller) == 16);

static enum ofperr
decode_NXAST_RAW_CONTROLLER(const struct nx_action_controller *nac,
                            struct ofpbuf *out)
{
    struct ofpact_controller *oc;

    oc = ofpact_put_CONTROLLER(out);
    oc->max_len = ntohs(nac->max_len);
    oc->controller_id = ntohs(nac->controller_id);
    oc->reason = nac->reason;
    return 0;
}

static void
encode_CONTROLLER(const struct ofpact_controller *controller,
                  enum ofp_version ofp_version OVS_UNUSED,
                  struct ofpbuf *out)
{
    struct nx_action_controller *nac;

    nac = put_NXAST_CONTROLLER(out);
    nac->max_len = htons(controller->max_len);
    nac->controller_id = htons(controller->controller_id);
    nac->reason = controller->reason;
}

static char * OVS_WARN_UNUSED_RESULT
parse_CONTROLLER(char *arg, struct ofpbuf *ofpacts,
                  enum ofputil_protocol *usable_protocols OVS_UNUSED)
{
    enum ofp_packet_in_reason reason = OFPR_ACTION;
    uint16_t controller_id = 0;
    uint16_t max_len = UINT16_MAX;

    if (!arg[0]) {
        /* Use defaults. */
    } else if (strspn(arg, "0123456789") == strlen(arg)) {
        char *error = str_to_u16(arg, "max_len", &max_len);
        if (error) {
            return error;
        }
    } else {
        char *name, *value;

        while (ofputil_parse_key_value(&arg, &name, &value)) {
            if (!strcmp(name, "reason")) {
                if (!ofputil_packet_in_reason_from_string(value, &reason)) {
                    return xasprintf("unknown reason \"%s\"", value);
                }
            } else if (!strcmp(name, "max_len")) {
                char *error = str_to_u16(value, "max_len", &max_len);
                if (error) {
                    return error;
                }
            } else if (!strcmp(name, "id")) {
                char *error = str_to_u16(value, "id", &controller_id);
                if (error) {
                    return error;
                }
            } else {
                return xasprintf("unknown key \"%s\" parsing controller "
                                 "action", name);
            }
        }
    }

    if (reason == OFPR_ACTION && controller_id == 0) {
        struct ofpact_output *output;

        output = ofpact_put_OUTPUT(ofpacts);
        output->port = OFPP_CONTROLLER;
        output->max_len = max_len;
    } else {
        struct ofpact_controller *controller;

        controller = ofpact_put_CONTROLLER(ofpacts);
        controller->max_len = max_len;
        controller->reason = reason;
        controller->controller_id = controller_id;
    }

    return NULL;
}

static void
format_CONTROLLER(const struct ofpact_controller *a, struct ds *s)
{
    if (a->reason == OFPR_ACTION && a->controller_id == 0) {
        ds_put_format(s, "CONTROLLER:%"PRIu16, a->max_len);
    } else {
        enum ofp_packet_in_reason reason = a->reason;

        ds_put_cstr(s, "controller(");
        if (reason != OFPR_ACTION) {
            char reasonbuf[OFPUTIL_PACKET_IN_REASON_BUFSIZE];

            ds_put_format(s, "reason=%s,",
                          ofputil_packet_in_reason_to_string(
                              reason, reasonbuf, sizeof reasonbuf));
        }
        if (a->max_len != UINT16_MAX) {
            ds_put_format(s, "max_len=%"PRIu16",", a->max_len);
        }
        if (a->controller_id != 0) {
            ds_put_format(s, "id=%"PRIu16",", a->controller_id);
        }
        ds_chomp(s, ',');
        ds_put_char(s, ')');
    }
}

/* Enqueue action. */
struct ofp10_action_enqueue {
    ovs_be16 type;            /* OFPAT10_ENQUEUE. */
    ovs_be16 len;             /* Len is 16. */
    ovs_be16 port;            /* Port that queue belongs. Should
                                 refer to a valid physical port
                                 (i.e. < OFPP_MAX) or OFPP_IN_PORT. */
    uint8_t pad[6];           /* Pad for 64-bit alignment. */
    ovs_be32 queue_id;        /* Where to enqueue the packets. */
};
OFP_ASSERT(sizeof(struct ofp10_action_enqueue) == 16);

static enum ofperr
decode_OFPAT_RAW10_ENQUEUE(const struct ofp10_action_enqueue *oae,
                           struct ofpbuf *out)
{
    struct ofpact_enqueue *enqueue;

    enqueue = ofpact_put_ENQUEUE(out);
    enqueue->port = u16_to_ofp(ntohs(oae->port));
    enqueue->queue = ntohl(oae->queue_id);
    if (ofp_to_u16(enqueue->port) >= ofp_to_u16(OFPP_MAX)
        && enqueue->port != OFPP_IN_PORT
        && enqueue->port != OFPP_LOCAL) {
        return OFPERR_OFPBAC_BAD_OUT_PORT;
    }
    return 0;
}

static void
encode_ENQUEUE(const struct ofpact_enqueue *enqueue,
               enum ofp_version ofp_version, struct ofpbuf *out)
{
    if (ofp_version == OFP10_VERSION) {
        struct ofp10_action_enqueue *oae;

        oae = put_OFPAT10_ENQUEUE(out);
        oae->port = htons(ofp_to_u16(enqueue->port));
        oae->queue_id = htonl(enqueue->queue);
    } else {
        /* XXX */
    }
}

static char * OVS_WARN_UNUSED_RESULT
parse_ENQUEUE(char *arg, struct ofpbuf *ofpacts,
              enum ofputil_protocol *usable_protocols OVS_UNUSED)
{
    char *sp = NULL;
    char *port = strtok_r(arg, ":q,", &sp);
    char *queue = strtok_r(NULL, "", &sp);
    struct ofpact_enqueue *enqueue;

    if (port == NULL || queue == NULL) {
        return xstrdup("\"enqueue\" syntax is \"enqueue:PORT:QUEUE\" or "
                       "\"enqueue(PORT,QUEUE)\"");
    }

    enqueue = ofpact_put_ENQUEUE(ofpacts);
    if (!ofputil_port_from_string(port, &enqueue->port)) {
        return xasprintf("%s: enqueue to unknown port", port);
    }
    return str_to_u32(queue, &enqueue->queue);
}

static void
format_ENQUEUE(const struct ofpact_enqueue *a, struct ds *s)
{
    ds_put_format(s, "enqueue:");
    ofputil_format_port(a->port, s);
    ds_put_format(s, ":%"PRIu32, a->queue);
}

/* Action structure for NXAST_OUTPUT_REG.
 *
 * Outputs to the OpenFlow port number written to src[ofs:ofs+nbits].
 *
 * The format and semantics of 'src' and 'ofs_nbits' are similar to those for
 * the NXAST_REG_LOAD action.
 *
 * The acceptable nxm_header values for 'src' are the same as the acceptable
 * nxm_header values for the 'src' field of NXAST_REG_MOVE.
 *
 * The 'max_len' field indicates the number of bytes to send when the chosen
 * port is OFPP_CONTROLLER.  Its semantics are equivalent to the 'max_len'
 * field of OFPAT_OUTPUT.
 *
 * The 'zero' field is required to be zeroed for forward compatibility. */
struct nx_action_output_reg {
    ovs_be16 type;              /* OFPAT_VENDOR. */
    ovs_be16 len;               /* 24. */
    ovs_be32 vendor;            /* NX_VENDOR_ID. */
    ovs_be16 subtype;           /* NXAST_OUTPUT_REG. */

    ovs_be16 ofs_nbits;         /* (ofs << 6) | (n_bits - 1). */
    ovs_be32 src;               /* Source. */

    ovs_be16 max_len;           /* Max length to send to controller. */

    uint8_t zero[6];            /* Reserved, must be zero. */
};
OFP_ASSERT(sizeof(struct nx_action_output_reg) == 24);

/* Action structure for NXAST_OUTPUT_REG2.
 *
 * Like the NXAST_OUTPUT_REG but organized so that there is room for a 64-bit
 * experimenter OXM as 'src'.
 */
struct nx_action_output_reg2 {
    ovs_be16 type;              /* OFPAT_VENDOR. */
    ovs_be16 len;               /* 24. */
    ovs_be32 vendor;            /* NX_VENDOR_ID. */
    ovs_be16 subtype;           /* NXAST_OUTPUT_REG2. */

    ovs_be16 ofs_nbits;         /* (ofs << 6) | (n_bits - 1). */
    ovs_be16 max_len;           /* Max length to send to controller. */

    /* Followed by:
     * - 'src', as an OXM/NXM header (either 4 or 8 bytes).
     * - Enough 0-bytes to pad the action out to 24 bytes. */
    uint8_t pad[10];
};
OFP_ASSERT(sizeof(struct nx_action_output_reg2) == 24);

static enum ofperr
decode_NXAST_RAW_OUTPUT_REG(const struct nx_action_output_reg *naor,
                            struct ofpbuf *out)
{
    struct ofpact_output_reg *output_reg;

    if (!is_all_zeros(naor->zero, sizeof naor->zero)) {
        return OFPERR_OFPBAC_BAD_ARGUMENT;
    }

    output_reg = ofpact_put_OUTPUT_REG(out);
    output_reg->ofpact.raw = NXAST_RAW_OUTPUT_REG;
    output_reg->src.field = mf_from_nxm_header(ntohl(naor->src));
    output_reg->src.ofs = nxm_decode_ofs(naor->ofs_nbits);
    output_reg->src.n_bits = nxm_decode_n_bits(naor->ofs_nbits);
    output_reg->max_len = ntohs(naor->max_len);

    return mf_check_src(&output_reg->src, NULL);
}

static enum ofperr
decode_NXAST_RAW_OUTPUT_REG2(const struct nx_action_output_reg2 *naor,
                            struct ofpbuf *out)
{
    struct ofpact_output_reg *output_reg;
    enum ofperr error;
    struct ofpbuf b;

    output_reg = ofpact_put_OUTPUT_REG(out);
    output_reg->ofpact.raw = NXAST_RAW_OUTPUT_REG2;
    output_reg->src.ofs = nxm_decode_ofs(naor->ofs_nbits);
    output_reg->src.n_bits = nxm_decode_n_bits(naor->ofs_nbits);
    output_reg->max_len = ntohs(naor->max_len);

    ofpbuf_use_const(&b, naor, ntohs(naor->len));
    ofpbuf_pull(&b, OBJECT_OFFSETOF(naor, pad));
    error = nx_pull_header(&b, &output_reg->src.field, NULL);
    if (error) {
        return error;
    }
    if (!is_all_zeros(b.data, b.size)) {
        return OFPERR_NXBRC_MUST_BE_ZERO;
    }

    return mf_check_src(&output_reg->src, NULL);
}

static void
encode_OUTPUT_REG(const struct ofpact_output_reg *output_reg,
                  enum ofp_version ofp_version OVS_UNUSED,
                  struct ofpbuf *out)
{
    /* If 'output_reg' came in as an NXAST_RAW_OUTPUT_REG2 action, or if it
     * cannot be encoded in the older form, encode it as
     * NXAST_RAW_OUTPUT_REG2. */
    if (output_reg->ofpact.raw == NXAST_RAW_OUTPUT_REG2
        || !mf_nxm_header(output_reg->src.field->id)) {
        struct nx_action_output_reg2 *naor = put_NXAST_OUTPUT_REG2(out);
        size_t size = out->size;

        naor->ofs_nbits = nxm_encode_ofs_nbits(output_reg->src.ofs,
                                               output_reg->src.n_bits);
        naor->max_len = htons(output_reg->max_len);

        out->size = size - sizeof naor->pad;
        nx_put_header(out, output_reg->src.field->id, 0, false);
        out->size = size;
    } else {
        struct nx_action_output_reg *naor = put_NXAST_OUTPUT_REG(out);

        naor->ofs_nbits = nxm_encode_ofs_nbits(output_reg->src.ofs,
                                               output_reg->src.n_bits);
        naor->src = htonl(mf_nxm_header(output_reg->src.field->id));
        naor->max_len = htons(output_reg->max_len);
    }
}

static char * OVS_WARN_UNUSED_RESULT
parse_OUTPUT_REG(const char *arg, struct ofpbuf *ofpacts,
                 enum ofputil_protocol *usable_protocols OVS_UNUSED)
{
    return parse_OUTPUT(arg, ofpacts, usable_protocols);
}

static void
format_OUTPUT_REG(const struct ofpact_output_reg *a, struct ds *s)
{
    ds_put_cstr(s, "output:");
    mf_format_subfield(&a->src, s);
}

/* Action structure for NXAST_BUNDLE and NXAST_BUNDLE_LOAD.
 *
 * The bundle actions choose a slave from a supplied list of options.
 * NXAST_BUNDLE outputs to its selection.  NXAST_BUNDLE_LOAD writes its
 * selection to a register.
 *
 * The list of possible slaves follows the nx_action_bundle structure. The size
 * of each slave is governed by its type as indicated by the 'slave_type'
 * parameter. The list of slaves should be padded at its end with zeros to make
 * the total length of the action a multiple of 8.
 *
 * Switches infer from the 'slave_type' parameter the size of each slave.  All
 * implementations must support the NXM_OF_IN_PORT 'slave_type' which indicates
 * that the slaves are OpenFlow port numbers with NXM_LENGTH(NXM_OF_IN_PORT) ==
 * 2 byte width.  Switches should reject actions which indicate unknown or
 * unsupported slave types.
 *
 * Switches use a strategy dictated by the 'algorithm' parameter to choose a
 * slave.  If the switch does not support the specified 'algorithm' parameter,
 * it should reject the action.
 *
 * Several algorithms take into account liveness when selecting slaves.  The
 * liveness of a slave is implementation defined (with one exception), but will
 * generally take into account things like its carrier status and the results
 * of any link monitoring protocols which happen to be running on it.  In order
 * to give controllers a place-holder value, the OFPP_NONE port is always
 * considered live.
 *
 * Some slave selection strategies require the use of a hash function, in which
 * case the 'fields' and 'basis' parameters should be populated.  The 'fields'
 * parameter (one of NX_HASH_FIELDS_*) designates which parts of the flow to
 * hash.  Refer to the definition of "enum nx_hash_fields" for details.  The
 * 'basis' parameter is used as a universal hash parameter.  Different values
 * of 'basis' yield different hash results.
 *
 * The 'zero' parameter at the end of the action structure is reserved for
 * future use.  Switches are required to reject actions which have nonzero
 * bytes in the 'zero' field.
 *
 * NXAST_BUNDLE actions should have 'ofs_nbits' and 'dst' zeroed.  Switches
 * should reject actions which have nonzero bytes in either of these fields.
 *
 * NXAST_BUNDLE_LOAD stores the OpenFlow port number of the selected slave in
 * dst[ofs:ofs+n_bits].  The format and semantics of 'dst' and 'ofs_nbits' are
 * similar to those for the NXAST_REG_LOAD action. */
struct nx_action_bundle {
    ovs_be16 type;              /* OFPAT_VENDOR. */
    ovs_be16 len;               /* Length including slaves. */
    ovs_be32 vendor;            /* NX_VENDOR_ID. */
    ovs_be16 subtype;           /* NXAST_BUNDLE or NXAST_BUNDLE_LOAD. */

    /* Slave choice algorithm to apply to hash value. */
    ovs_be16 algorithm;         /* One of NX_BD_ALG_*. */

    /* What fields to hash and how. */
    ovs_be16 fields;            /* One of NX_HASH_FIELDS_*. */
    ovs_be16 basis;             /* Universal hash parameter. */

    ovs_be32 slave_type;        /* NXM_OF_IN_PORT. */
    ovs_be16 n_slaves;          /* Number of slaves. */

    ovs_be16 ofs_nbits;         /* (ofs << 6) | (n_bits - 1). */
    ovs_be32 dst;               /* Destination. */

    uint8_t zero[4];            /* Reserved. Must be zero. */
};
OFP_ASSERT(sizeof(struct nx_action_bundle) == 32);

static enum ofperr
decode_bundle(bool load, const struct nx_action_bundle *nab,
              struct ofpbuf *ofpacts)
{
    static struct vlog_rate_limit rl = VLOG_RATE_LIMIT_INIT(1, 5);
    struct ofpact_bundle *bundle;
    uint32_t slave_type;
    size_t slaves_size, i;
    enum ofperr error;

    bundle = ofpact_put_BUNDLE(ofpacts);

    bundle->n_slaves = ntohs(nab->n_slaves);
    bundle->basis = ntohs(nab->basis);
    bundle->fields = ntohs(nab->fields);
    bundle->algorithm = ntohs(nab->algorithm);
    slave_type = ntohl(nab->slave_type);
    slaves_size = ntohs(nab->len) - sizeof *nab;

    error = OFPERR_OFPBAC_BAD_ARGUMENT;
    if (!flow_hash_fields_valid(bundle->fields)) {
        VLOG_WARN_RL(&rl, "unsupported fields %d", (int) bundle->fields);
    } else if (bundle->n_slaves > BUNDLE_MAX_SLAVES) {
        VLOG_WARN_RL(&rl, "too many slaves");
    } else if (bundle->algorithm != NX_BD_ALG_HRW
               && bundle->algorithm != NX_BD_ALG_ACTIVE_BACKUP) {
        VLOG_WARN_RL(&rl, "unsupported algorithm %d", (int) bundle->algorithm);
    } else if (slave_type != mf_nxm_header(MFF_IN_PORT)) {
        VLOG_WARN_RL(&rl, "unsupported slave type %"PRIu16, slave_type);
    } else {
        error = 0;
    }

    if (!is_all_zeros(nab->zero, sizeof nab->zero)) {
        VLOG_WARN_RL(&rl, "reserved field is nonzero");
        error = OFPERR_OFPBAC_BAD_ARGUMENT;
    }

    if (load) {
        bundle->dst.field = mf_from_nxm_header(ntohl(nab->dst));
        bundle->dst.ofs = nxm_decode_ofs(nab->ofs_nbits);
        bundle->dst.n_bits = nxm_decode_n_bits(nab->ofs_nbits);

        if (bundle->dst.n_bits < 16) {
            VLOG_WARN_RL(&rl, "bundle_load action requires at least 16 bit "
                         "destination.");
            error = OFPERR_OFPBAC_BAD_ARGUMENT;
        }
    } else {
        if (nab->ofs_nbits || nab->dst) {
            VLOG_WARN_RL(&rl, "bundle action has nonzero reserved fields");
            error = OFPERR_OFPBAC_BAD_ARGUMENT;
        }
    }

    if (slaves_size < bundle->n_slaves * sizeof(ovs_be16)) {
        VLOG_WARN_RL(&rl, "Nicira action %s only has %"PRIuSIZE" bytes "
                     "allocated for slaves.  %"PRIuSIZE" bytes are required "
                     "for %"PRIu16" slaves.",
                     load ? "bundle_load" : "bundle", slaves_size,
                     bundle->n_slaves * sizeof(ovs_be16), bundle->n_slaves);
        error = OFPERR_OFPBAC_BAD_LEN;
    }

    for (i = 0; i < bundle->n_slaves; i++) {
        uint16_t ofp_port = ntohs(((ovs_be16 *)(nab + 1))[i]);
        ofpbuf_put(ofpacts, &ofp_port, sizeof ofp_port);
    }

    bundle = ofpacts->header;
    ofpact_update_len(ofpacts, &bundle->ofpact);

    if (!error) {
        error = bundle_check(bundle, OFPP_MAX, NULL);
    }
    return error;
}

static enum ofperr
decode_NXAST_RAW_BUNDLE(const struct nx_action_bundle *nab, struct ofpbuf *out)
{
    return decode_bundle(false, nab, out);
}

static enum ofperr
decode_NXAST_RAW_BUNDLE_LOAD(const struct nx_action_bundle *nab,
                             struct ofpbuf *out)
{
    return decode_bundle(true, nab, out);
}

static void
encode_BUNDLE(const struct ofpact_bundle *bundle,
              enum ofp_version ofp_version OVS_UNUSED,
              struct ofpbuf *out)
{
    int slaves_len = ROUND_UP(2 * bundle->n_slaves, OFP_ACTION_ALIGN);
    struct nx_action_bundle *nab;
    ovs_be16 *slaves;
    size_t i;

    nab = (bundle->dst.field
           ? put_NXAST_BUNDLE_LOAD(out)
           : put_NXAST_BUNDLE(out));
    nab->len = htons(ntohs(nab->len) + slaves_len);
    nab->algorithm = htons(bundle->algorithm);
    nab->fields = htons(bundle->fields);
    nab->basis = htons(bundle->basis);
    nab->slave_type = htonl(mf_nxm_header(MFF_IN_PORT));
    nab->n_slaves = htons(bundle->n_slaves);
    if (bundle->dst.field) {
        nab->ofs_nbits = nxm_encode_ofs_nbits(bundle->dst.ofs,
                                              bundle->dst.n_bits);
        nab->dst = htonl(mf_nxm_header(bundle->dst.field->id));
    }

    slaves = ofpbuf_put_zeros(out, slaves_len);
    for (i = 0; i < bundle->n_slaves; i++) {
        slaves[i] = htons(ofp_to_u16(bundle->slaves[i]));
    }
}

static char * OVS_WARN_UNUSED_RESULT
parse_BUNDLE(const char *arg, struct ofpbuf *ofpacts,
             enum ofputil_protocol *usable_protocols OVS_UNUSED)
{
    return bundle_parse(arg, ofpacts);
}

static char * OVS_WARN_UNUSED_RESULT
parse_bundle_load(const char *arg, struct ofpbuf *ofpacts)
{
    return bundle_parse_load(arg, ofpacts);
}

static void
format_BUNDLE(const struct ofpact_bundle *a, struct ds *s)
{
    bundle_format(a, s);
}

/* Set VLAN actions. */

static enum ofperr
decode_set_vlan_vid(uint16_t vid, bool push_vlan_if_needed, struct ofpbuf *out)
{
    if (vid & ~0xfff) {
        return OFPERR_OFPBAC_BAD_ARGUMENT;
    } else {
        struct ofpact_vlan_vid *vlan_vid = ofpact_put_SET_VLAN_VID(out);
        vlan_vid->vlan_vid = vid;
        vlan_vid->push_vlan_if_needed = push_vlan_if_needed;
        return 0;
    }
}

static enum ofperr
decode_OFPAT_RAW10_SET_VLAN_VID(uint16_t vid, struct ofpbuf *out)
{
    return decode_set_vlan_vid(vid, true, out);
}

static enum ofperr
decode_OFPAT_RAW11_SET_VLAN_VID(uint16_t vid, struct ofpbuf *out)
{
    return decode_set_vlan_vid(vid, false, out);
}

static void
encode_SET_VLAN_VID(const struct ofpact_vlan_vid *vlan_vid,
                    enum ofp_version ofp_version, struct ofpbuf *out)
{
    uint16_t vid = vlan_vid->vlan_vid;

    /* Push a VLAN tag, if none is present and this form of the action calls
     * for such a feature. */
    if (ofp_version > OFP10_VERSION
        && vlan_vid->push_vlan_if_needed
        && !vlan_vid->flow_has_vlan) {
        put_OFPAT11_PUSH_VLAN(out, htons(ETH_TYPE_VLAN_8021Q));
    }

    if (ofp_version == OFP10_VERSION) {
        put_OFPAT10_SET_VLAN_VID(out, vid);
    } else if (ofp_version == OFP11_VERSION) {
        put_OFPAT11_SET_VLAN_VID(out, vid);
    } else {
        ofpact_put_set_field(out, ofp_version,
                             MFF_VLAN_VID, vid | OFPVID12_PRESENT);
    }
}

static char * OVS_WARN_UNUSED_RESULT
parse_set_vlan_vid(char *arg, struct ofpbuf *ofpacts, bool push_vlan_if_needed)
{
    struct ofpact_vlan_vid *vlan_vid;
    uint16_t vid;
    char *error;

    error = str_to_u16(arg, "VLAN VID", &vid);
    if (error) {
        return error;
    }

    if (vid & ~VLAN_VID_MASK) {
        return xasprintf("%s: not a valid VLAN VID", arg);
    }
    vlan_vid = ofpact_put_SET_VLAN_VID(ofpacts);
    vlan_vid->vlan_vid = vid;
    vlan_vid->push_vlan_if_needed = push_vlan_if_needed;
    return NULL;
}

static char * OVS_WARN_UNUSED_RESULT
parse_SET_VLAN_VID(char *arg, struct ofpbuf *ofpacts,
                   enum ofputil_protocol *usable_protocols OVS_UNUSED)
{
    return parse_set_vlan_vid(arg, ofpacts, false);
}

static void
format_SET_VLAN_VID(const struct ofpact_vlan_vid *a, struct ds *s)
{
    ds_put_format(s, "%s:%"PRIu16,
                  a->push_vlan_if_needed ? "mod_vlan_vid" : "set_vlan_vid",
                  a->vlan_vid);
}

/* Set PCP actions. */

static enum ofperr
decode_set_vlan_pcp(uint8_t pcp, bool push_vlan_if_needed, struct ofpbuf *out)
{
    if (pcp & ~7) {
        return OFPERR_OFPBAC_BAD_ARGUMENT;
    } else {
        struct ofpact_vlan_pcp *vlan_pcp = ofpact_put_SET_VLAN_PCP(out);
        vlan_pcp->vlan_pcp = pcp;
        vlan_pcp->push_vlan_if_needed = push_vlan_if_needed;
        return 0;
    }
}

static enum ofperr
decode_OFPAT_RAW10_SET_VLAN_PCP(uint8_t pcp, struct ofpbuf *out)
{
    return decode_set_vlan_pcp(pcp, true, out);
}

static enum ofperr
decode_OFPAT_RAW11_SET_VLAN_PCP(uint8_t pcp, struct ofpbuf *out)
{
    return decode_set_vlan_pcp(pcp, false, out);
}

static void
encode_SET_VLAN_PCP(const struct ofpact_vlan_pcp *vlan_pcp,
                    enum ofp_version ofp_version, struct ofpbuf *out)
{
    uint8_t pcp = vlan_pcp->vlan_pcp;

    /* Push a VLAN tag, if none is present and this form of the action calls
     * for such a feature. */
    if (ofp_version > OFP10_VERSION
        && vlan_pcp->push_vlan_if_needed
        && !vlan_pcp->flow_has_vlan) {
        put_OFPAT11_PUSH_VLAN(out, htons(ETH_TYPE_VLAN_8021Q));
    }

    if (ofp_version == OFP10_VERSION) {
        put_OFPAT10_SET_VLAN_PCP(out, pcp);
    } else if (ofp_version == OFP11_VERSION) {
        put_OFPAT11_SET_VLAN_PCP(out, pcp);
    } else {
        ofpact_put_set_field(out, ofp_version, MFF_VLAN_PCP, pcp);
    }
}

static char * OVS_WARN_UNUSED_RESULT
parse_set_vlan_pcp(char *arg, struct ofpbuf *ofpacts, bool push_vlan_if_needed)
{
    struct ofpact_vlan_pcp *vlan_pcp;
    uint8_t pcp;
    char *error;

    error = str_to_u8(arg, "VLAN PCP", &pcp);
    if (error) {
        return error;
    }

    if (pcp & ~7) {
        return xasprintf("%s: not a valid VLAN PCP", arg);
    }
    vlan_pcp = ofpact_put_SET_VLAN_PCP(ofpacts);
    vlan_pcp->vlan_pcp = pcp;
    vlan_pcp->push_vlan_if_needed = push_vlan_if_needed;
    return NULL;
}

static char * OVS_WARN_UNUSED_RESULT
parse_SET_VLAN_PCP(char *arg, struct ofpbuf *ofpacts,
                   enum ofputil_protocol *usable_protocols OVS_UNUSED)
{
    return parse_set_vlan_pcp(arg, ofpacts, false);
}

static void
format_SET_VLAN_PCP(const struct ofpact_vlan_pcp *a, struct ds *s)
{
    ds_put_format(s, "%s:%"PRIu8,
                  a->push_vlan_if_needed ? "mod_vlan_pcp" : "set_vlan_pcp",
                  a->vlan_pcp);
}

/* Strip VLAN actions. */

static enum ofperr
decode_OFPAT_RAW10_STRIP_VLAN(struct ofpbuf *out)
{
    ofpact_put_STRIP_VLAN(out)->ofpact.raw = OFPAT_RAW10_STRIP_VLAN;
    return 0;
}

static enum ofperr
decode_OFPAT_RAW11_POP_VLAN(struct ofpbuf *out)
{
    ofpact_put_STRIP_VLAN(out)->ofpact.raw = OFPAT_RAW11_POP_VLAN;
    return 0;
}

static void
encode_STRIP_VLAN(const struct ofpact_null *null OVS_UNUSED,
                  enum ofp_version ofp_version, struct ofpbuf *out)
{
    if (ofp_version == OFP10_VERSION) {
        put_OFPAT10_STRIP_VLAN(out);
    } else {
        put_OFPAT11_POP_VLAN(out);
    }
}

static char * OVS_WARN_UNUSED_RESULT
parse_STRIP_VLAN(char *arg OVS_UNUSED, struct ofpbuf *ofpacts,
                 enum ofputil_protocol *usable_protocols OVS_UNUSED)
{
    ofpact_put_STRIP_VLAN(ofpacts)->ofpact.raw = OFPAT_RAW10_STRIP_VLAN;
    return NULL;
}

static char * OVS_WARN_UNUSED_RESULT
parse_pop_vlan(struct ofpbuf *ofpacts)
{
    ofpact_put_STRIP_VLAN(ofpacts)->ofpact.raw = OFPAT_RAW11_POP_VLAN;
    return NULL;
}

static void
format_STRIP_VLAN(const struct ofpact_null *a, struct ds *s)
{
    ds_put_cstr(s, (a->ofpact.raw == OFPAT_RAW11_POP_VLAN
                    ? "pop_vlan"
                    : "strip_vlan"));
}

/* Push VLAN action. */

static enum ofperr
decode_OFPAT_RAW11_PUSH_VLAN(ovs_be16 eth_type, struct ofpbuf *out)
{
    if (eth_type != htons(ETH_TYPE_VLAN_8021Q)) {
        /* XXX 802.1AD(QinQ) isn't supported at the moment */
        return OFPERR_OFPBAC_BAD_ARGUMENT;
    }
    ofpact_put_PUSH_VLAN(out);
    return 0;
}

static void
encode_PUSH_VLAN(const struct ofpact_null *null OVS_UNUSED,
                 enum ofp_version ofp_version, struct ofpbuf *out)
{
    if (ofp_version == OFP10_VERSION) {
        /* PUSH is a side effect of a SET_VLAN_VID/PCP, which should
         * follow this action. */
    } else {
        /* XXX ETH_TYPE_VLAN_8021AD case */
        put_OFPAT11_PUSH_VLAN(out, htons(ETH_TYPE_VLAN_8021Q));
    }
}

static char * OVS_WARN_UNUSED_RESULT
parse_PUSH_VLAN(char *arg, struct ofpbuf *ofpacts,
                enum ofputil_protocol *usable_protocols OVS_UNUSED)
{
    uint16_t ethertype;
    char *error;

    *usable_protocols &= OFPUTIL_P_OF11_UP;
    error = str_to_u16(arg, "ethertype", &ethertype);
    if (error) {
        return error;
    }

    if (ethertype != ETH_TYPE_VLAN_8021Q) {
        /* XXX ETH_TYPE_VLAN_8021AD case isn't supported */
        return xasprintf("%s: not a valid VLAN ethertype", arg);
    }

    ofpact_put_PUSH_VLAN(ofpacts);
    return NULL;
}

static void
format_PUSH_VLAN(const struct ofpact_null *a OVS_UNUSED, struct ds *s)
{
    /* XXX 802.1AD case*/
    ds_put_format(s, "push_vlan:%#"PRIx16, ETH_TYPE_VLAN_8021Q);
}

/* Action structure for OFPAT10_SET_DL_SRC/DST and OFPAT11_SET_DL_SRC/DST. */
struct ofp_action_dl_addr {
    ovs_be16 type;                  /* Type. */
    ovs_be16 len;                   /* Length is 16. */
    uint8_t dl_addr[OFP_ETH_ALEN];  /* Ethernet address. */
    uint8_t pad[6];
};
OFP_ASSERT(sizeof(struct ofp_action_dl_addr) == 16);

static enum ofperr
decode_OFPAT_RAW_SET_DL_SRC(const struct ofp_action_dl_addr *a,
                            struct ofpbuf *out)
{
    memcpy(ofpact_put_SET_ETH_SRC(out)->mac, a->dl_addr, ETH_ADDR_LEN);
    return 0;
}

static enum ofperr
decode_OFPAT_RAW_SET_DL_DST(const struct ofp_action_dl_addr *a,
                            struct ofpbuf *out)
{
    memcpy(ofpact_put_SET_ETH_DST(out)->mac, a->dl_addr, ETH_ADDR_LEN);
    return 0;
}

static void
encode_SET_ETH_addr(const struct ofpact_mac *mac, enum ofp_version ofp_version,
                    enum ofp_raw_action_type raw, enum mf_field_id field,
                    struct ofpbuf *out)
{
    const uint8_t *addr = mac->mac;

    if (ofp_version < OFP12_VERSION) {
        struct ofp_action_dl_addr *oada;

        oada = ofpact_put_raw(out, ofp_version, raw, 0);
        memcpy(oada->dl_addr, addr, ETH_ADDR_LEN);
    } else {
        ofpact_put_set_field(out, ofp_version, field,
                             eth_addr_to_uint64(addr));
    }
}

static void
encode_SET_ETH_SRC(const struct ofpact_mac *mac, enum ofp_version ofp_version,
                   struct ofpbuf *out)
{
    encode_SET_ETH_addr(mac, ofp_version, OFPAT_RAW_SET_DL_SRC, MFF_ETH_SRC,
                        out);

}

static void
encode_SET_ETH_DST(const struct ofpact_mac *mac,
                               enum ofp_version ofp_version,
                               struct ofpbuf *out)
{
    encode_SET_ETH_addr(mac, ofp_version, OFPAT_RAW_SET_DL_DST, MFF_ETH_DST,
                        out);

}

static char * OVS_WARN_UNUSED_RESULT
parse_SET_ETH_SRC(char *arg, struct ofpbuf *ofpacts,
                 enum ofputil_protocol *usable_protocols OVS_UNUSED)
{
    return str_to_mac(arg, ofpact_put_SET_ETH_SRC(ofpacts)->mac);
}

static char * OVS_WARN_UNUSED_RESULT
parse_SET_ETH_DST(char *arg, struct ofpbuf *ofpacts,
                 enum ofputil_protocol *usable_protocols OVS_UNUSED)
{
    return str_to_mac(arg, ofpact_put_SET_ETH_DST(ofpacts)->mac);
}

static void
format_SET_ETH_SRC(const struct ofpact_mac *a, struct ds *s)
{
    ds_put_format(s, "mod_dl_src:"ETH_ADDR_FMT, ETH_ADDR_ARGS(a->mac));
}

static void
format_SET_ETH_DST(const struct ofpact_mac *a, struct ds *s)
{
    ds_put_format(s, "mod_dl_dst:"ETH_ADDR_FMT, ETH_ADDR_ARGS(a->mac));
}

/* Set IPv4 address actions. */

static enum ofperr
decode_OFPAT_RAW_SET_NW_SRC(ovs_be32 ipv4, struct ofpbuf *out)
{
    ofpact_put_SET_IPV4_SRC(out)->ipv4 = ipv4;
    return 0;
}

static enum ofperr
decode_OFPAT_RAW_SET_NW_DST(ovs_be32 ipv4, struct ofpbuf *out)
{
    ofpact_put_SET_IPV4_DST(out)->ipv4 = ipv4;
    return 0;
}

static void
encode_SET_IPV4_addr(const struct ofpact_ipv4 *ipv4,
                     enum ofp_version ofp_version,
                     enum ofp_raw_action_type raw, enum mf_field_id field,
                     struct ofpbuf *out)
{
    ovs_be32 addr = ipv4->ipv4;
    if (ofp_version < OFP12_VERSION) {
        ofpact_put_raw(out, ofp_version, raw, ntohl(addr));
    } else {
        ofpact_put_set_field(out, ofp_version, field, ntohl(addr));
    }
}

static void
encode_SET_IPV4_SRC(const struct ofpact_ipv4 *ipv4,
                    enum ofp_version ofp_version, struct ofpbuf *out)
{
    encode_SET_IPV4_addr(ipv4, ofp_version, OFPAT_RAW_SET_NW_SRC, MFF_IPV4_SRC,
                         out);
}

static void
encode_SET_IPV4_DST(const struct ofpact_ipv4 *ipv4,
                    enum ofp_version ofp_version, struct ofpbuf *out)
{
    encode_SET_IPV4_addr(ipv4, ofp_version, OFPAT_RAW_SET_NW_DST, MFF_IPV4_DST,
                         out);
}

static char * OVS_WARN_UNUSED_RESULT
parse_SET_IPV4_SRC(char *arg, struct ofpbuf *ofpacts,
                   enum ofputil_protocol *usable_protocols OVS_UNUSED)
{
    return str_to_ip(arg, &ofpact_put_SET_IPV4_SRC(ofpacts)->ipv4);
}

static char * OVS_WARN_UNUSED_RESULT
parse_SET_IPV4_DST(char *arg, struct ofpbuf *ofpacts,
                   enum ofputil_protocol *usable_protocols OVS_UNUSED)
{
    return str_to_ip(arg, &ofpact_put_SET_IPV4_DST(ofpacts)->ipv4);
}

static void
format_SET_IPV4_SRC(const struct ofpact_ipv4 *a, struct ds *s)
{
    ds_put_format(s, "mod_nw_src:"IP_FMT, IP_ARGS(a->ipv4));
}

static void
format_SET_IPV4_DST(const struct ofpact_ipv4 *a, struct ds *s)
{
    ds_put_format(s, "mod_nw_dst:"IP_FMT, IP_ARGS(a->ipv4));
}

/* Set IPv4/v6 TOS actions. */

static enum ofperr
decode_OFPAT_RAW_SET_NW_TOS(uint8_t dscp, struct ofpbuf *out)
{
    if (dscp & ~IP_DSCP_MASK) {
        return OFPERR_OFPBAC_BAD_ARGUMENT;
    } else {
        ofpact_put_SET_IP_DSCP(out)->dscp = dscp;
        return 0;
    }
}

static void
encode_SET_IP_DSCP(const struct ofpact_dscp *dscp,
                   enum ofp_version ofp_version, struct ofpbuf *out)
{
    if (ofp_version < OFP12_VERSION) {
        put_OFPAT_SET_NW_TOS(out, ofp_version, dscp->dscp);
    } else {
        ofpact_put_set_field(out, ofp_version,
                             MFF_IP_DSCP_SHIFTED, dscp->dscp >> 2);
    }
}

static char * OVS_WARN_UNUSED_RESULT
parse_SET_IP_DSCP(char *arg, struct ofpbuf *ofpacts,
                 enum ofputil_protocol *usable_protocols OVS_UNUSED)
{
    uint8_t tos;
    char *error;

    error = str_to_u8(arg, "TOS", &tos);
    if (error) {
        return error;
    }

    if (tos & ~IP_DSCP_MASK) {
        return xasprintf("%s: not a valid TOS", arg);
    }
    ofpact_put_SET_IP_DSCP(ofpacts)->dscp = tos;
    return NULL;
}

static void
format_SET_IP_DSCP(const struct ofpact_dscp *a, struct ds *s)
{
    ds_put_format(s, "mod_nw_tos:%d", a->dscp);
}

/* Set IPv4/v6 ECN actions. */

static enum ofperr
decode_OFPAT_RAW11_SET_NW_ECN(uint8_t ecn, struct ofpbuf *out)
{
    if (ecn & ~IP_ECN_MASK) {
        return OFPERR_OFPBAC_BAD_ARGUMENT;
    } else {
        ofpact_put_SET_IP_ECN(out)->ecn = ecn;
        return 0;
    }
}

static void
encode_SET_IP_ECN(const struct ofpact_ecn *ip_ecn,
                  enum ofp_version ofp_version, struct ofpbuf *out)
{
    uint8_t ecn = ip_ecn->ecn;
    if (ofp_version == OFP10_VERSION) {
        /* XXX */
    } else if (ofp_version == OFP11_VERSION) {
        put_OFPAT11_SET_NW_ECN(out, ecn);
    } else {
        ofpact_put_set_field(out, ofp_version, MFF_IP_ECN, ecn);
    }
}

static char * OVS_WARN_UNUSED_RESULT
parse_SET_IP_ECN(char *arg, struct ofpbuf *ofpacts,
                 enum ofputil_protocol *usable_protocols OVS_UNUSED)
{
    uint8_t ecn;
    char *error;

    error = str_to_u8(arg, "ECN", &ecn);
    if (error) {
        return error;
    }

    if (ecn & ~IP_ECN_MASK) {
        return xasprintf("%s: not a valid ECN", arg);
    }
    ofpact_put_SET_IP_ECN(ofpacts)->ecn = ecn;
    return NULL;
}

static void
format_SET_IP_ECN(const struct ofpact_ecn *a, struct ds *s)
{
    ds_put_format(s, "mod_nw_ecn:%d", a->ecn);
}

/* Set IPv4/v6 TTL actions. */

static enum ofperr
decode_OFPAT_RAW11_SET_NW_TTL(uint8_t ttl, struct ofpbuf *out)
{
    ofpact_put_SET_IP_TTL(out)->ttl = ttl;
    return 0;
}

static void
encode_SET_IP_TTL(const struct ofpact_ip_ttl *ttl,
                  enum ofp_version ofp_version, struct ofpbuf *out)
{
    if (ofp_version >= OFP11_VERSION) {
        put_OFPAT11_SET_NW_TTL(out, ttl->ttl);
    } else {
        /* XXX */
    }
}

static char * OVS_WARN_UNUSED_RESULT
parse_SET_IP_TTL(char *arg, struct ofpbuf *ofpacts,
                  enum ofputil_protocol *usable_protocols OVS_UNUSED)
{
    uint8_t ttl;
    char *error;

    error = str_to_u8(arg, "TTL", &ttl);
    if (error) {
        return error;
    }

    ofpact_put_SET_IP_TTL(ofpacts)->ttl = ttl;
    return NULL;
}

static void
format_SET_IP_TTL(const struct ofpact_ip_ttl *a, struct ds *s)
{
    ds_put_format(s, "mod_nw_ttl:%d", a->ttl);
}

/* Set TCP/UDP/SCTP port actions. */

static enum ofperr
decode_OFPAT_RAW_SET_TP_SRC(ovs_be16 port, struct ofpbuf *out)
{
    ofpact_put_SET_L4_SRC_PORT(out)->port = ntohs(port);
    return 0;
}

static enum ofperr
decode_OFPAT_RAW_SET_TP_DST(ovs_be16 port, struct ofpbuf *out)
{
    ofpact_put_SET_L4_DST_PORT(out)->port = ntohs(port);
    return 0;
}

static void
encode_SET_L4_port(const struct ofpact_l4_port *l4_port,
                   enum ofp_version ofp_version, enum ofp_raw_action_type raw,
                   enum mf_field_id field, struct ofpbuf *out)
{
    uint16_t port = l4_port->port;

    if (ofp_version >= OFP12_VERSION && field != MFF_N_IDS) {
        ofpact_put_set_field(out, ofp_version, field, port);
    } else {
        ofpact_put_raw(out, ofp_version, raw, port);
    }
}

static void
encode_SET_L4_SRC_PORT(const struct ofpact_l4_port *l4_port,
                       enum ofp_version ofp_version, struct ofpbuf *out)
{
    uint8_t proto = l4_port->flow_ip_proto;
    enum mf_field_id field = (proto == IPPROTO_TCP ? MFF_TCP_SRC
                              : proto == IPPROTO_UDP ? MFF_UDP_SRC
                              : proto == IPPROTO_SCTP ? MFF_SCTP_SRC
                              : MFF_N_IDS);

    encode_SET_L4_port(l4_port, ofp_version, OFPAT_RAW_SET_TP_SRC, field, out);
}

static void
encode_SET_L4_DST_PORT(const struct ofpact_l4_port *l4_port,
                       enum ofp_version ofp_version,
                       struct ofpbuf *out)
{
    uint8_t proto = l4_port->flow_ip_proto;
    enum mf_field_id field = (proto == IPPROTO_TCP ? MFF_TCP_DST
                              : proto == IPPROTO_UDP ? MFF_UDP_DST
                              : proto == IPPROTO_SCTP ? MFF_SCTP_DST
                              : MFF_N_IDS);

    encode_SET_L4_port(l4_port, ofp_version, OFPAT_RAW_SET_TP_DST, field, out);
}

static char * OVS_WARN_UNUSED_RESULT
parse_SET_L4_SRC_PORT(char *arg, struct ofpbuf *ofpacts,
                      enum ofputil_protocol *usable_protocols OVS_UNUSED)
{
    return str_to_u16(arg, "source port",
                      &ofpact_put_SET_L4_SRC_PORT(ofpacts)->port);
}

static char * OVS_WARN_UNUSED_RESULT
parse_SET_L4_DST_PORT(char *arg, struct ofpbuf *ofpacts,
                      enum ofputil_protocol *usable_protocols OVS_UNUSED)
{
    return str_to_u16(arg, "destination port",
                      &ofpact_put_SET_L4_DST_PORT(ofpacts)->port);
}

static void
format_SET_L4_SRC_PORT(const struct ofpact_l4_port *a, struct ds *s)
{
    ds_put_format(s, "mod_tp_src:%d", a->port);
}

static void
format_SET_L4_DST_PORT(const struct ofpact_l4_port *a, struct ds *s)
{
    ds_put_format(s, "mod_tp_dst:%d", a->port);
}

/* Action structure for OFPAT_COPY_FIELD. */
struct ofp15_action_copy_field {
    ovs_be16 type;              /* OFPAT_COPY_FIELD. */
    ovs_be16 len;               /* Length is padded to 64 bits. */
    ovs_be16 n_bits;            /* Number of bits to copy. */
    ovs_be16 src_offset;        /* Starting bit offset in source. */
    ovs_be16 dst_offset;        /* Starting bit offset in destination. */
    uint8_t pad[2];
    /* Followed by:
     * - OXM header for source field.
     * - OXM header for destination field.
     * - Padding with 0-bytes to a multiple of 8 bytes.
     * The "pad2" member is the beginning of the above. */
    uint8_t pad2[4];
};
OFP_ASSERT(sizeof(struct ofp15_action_copy_field) == 16);

/* Action structure for OpenFlow 1.3 extension copy-field action.. */
struct onf_action_copy_field {
    ovs_be16 type;              /* OFPAT_EXPERIMENTER. */
    ovs_be16 len;               /* Length is padded to 64 bits. */
    ovs_be32 experimenter;      /* ONF_VENDOR_ID. */
    ovs_be16 exp_type;          /* 3200. */
    uint8_t pad[2];             /* Not used. */
    ovs_be16 n_bits;            /* Number of bits to copy. */
    ovs_be16 src_offset;        /* Starting bit offset in source. */
    ovs_be16 dst_offset;        /* Starting bit offset in destination. */
    uint8_t pad2[2];            /* Not used. */
    /* Followed by:
     * - OXM header for source field.
     * - OXM header for destination field.
     * - Padding with 0-bytes (either 0 or 4 of them) to a multiple of 8 bytes.
     * The "pad3" member is the beginning of the above. */
    uint8_t pad3[4];            /* Not used. */
};
OFP_ASSERT(sizeof(struct onf_action_copy_field) == 24);

/* Action structure for NXAST_REG_MOVE.
 *
 * Copies src[src_ofs:src_ofs+n_bits] to dst[dst_ofs:dst_ofs+n_bits], where
 * a[b:c] denotes the bits within 'a' numbered 'b' through 'c' (not including
 * bit 'c').  Bit numbering starts at 0 for the least-significant bit, 1 for
 * the next most significant bit, and so on.
 *
 * 'src' and 'dst' are nxm_header values with nxm_hasmask=0.  (It doesn't make
 * sense to use nxm_hasmask=1 because the action does not do any kind of
 * matching; it uses the actual value of a field.)
 *
 * The following nxm_header values are potentially acceptable as 'src':
 *
 *   - NXM_OF_IN_PORT
 *   - NXM_OF_ETH_DST
 *   - NXM_OF_ETH_SRC
 *   - NXM_OF_ETH_TYPE
 *   - NXM_OF_VLAN_TCI
 *   - NXM_OF_IP_TOS
 *   - NXM_OF_IP_PROTO
 *   - NXM_OF_IP_SRC
 *   - NXM_OF_IP_DST
 *   - NXM_OF_TCP_SRC
 *   - NXM_OF_TCP_DST
 *   - NXM_OF_UDP_SRC
 *   - NXM_OF_UDP_DST
 *   - NXM_OF_ICMP_TYPE
 *   - NXM_OF_ICMP_CODE
 *   - NXM_OF_ARP_OP
 *   - NXM_OF_ARP_SPA
 *   - NXM_OF_ARP_TPA
 *   - NXM_NX_TUN_ID
 *   - NXM_NX_ARP_SHA
 *   - NXM_NX_ARP_THA
 *   - NXM_NX_ICMPV6_TYPE
 *   - NXM_NX_ICMPV6_CODE
 *   - NXM_NX_ND_SLL
 *   - NXM_NX_ND_TLL
 *   - NXM_NX_REG(idx) for idx in the switch's accepted range.
 *   - NXM_NX_PKT_MARK
 *   - NXM_NX_TUN_IPV4_SRC
 *   - NXM_NX_TUN_IPV4_DST
 *
 * The following nxm_header values are potentially acceptable as 'dst':
 *
 *   - NXM_OF_ETH_DST
 *   - NXM_OF_ETH_SRC
 *   - NXM_OF_IP_TOS
 *   - NXM_OF_IP_SRC
 *   - NXM_OF_IP_DST
 *   - NXM_OF_TCP_SRC
 *   - NXM_OF_TCP_DST
 *   - NXM_OF_UDP_SRC
 *   - NXM_OF_UDP_DST
 *   - NXM_NX_ARP_SHA
 *   - NXM_NX_ARP_THA
 *   - NXM_OF_ARP_OP
 *   - NXM_OF_ARP_SPA
 *   - NXM_OF_ARP_TPA
 *     Modifying any of the above fields changes the corresponding packet
 *     header.
 *
 *   - NXM_OF_IN_PORT
 *
 *   - NXM_NX_REG(idx) for idx in the switch's accepted range.
 *
 *   - NXM_NX_PKT_MARK
 *
 *   - NXM_OF_VLAN_TCI.  Modifying this field's value has side effects on the
 *     packet's 802.1Q header.  Setting a value with CFI=0 removes the 802.1Q
 *     header (if any), ignoring the other bits.  Setting a value with CFI=1
 *     adds or modifies the 802.1Q header appropriately, setting the TCI field
 *     to the field's new value (with the CFI bit masked out).
 *
 *   - NXM_NX_TUN_ID, NXM_NX_TUN_IPV4_SRC, NXM_NX_TUN_IPV4_DST.  Modifying
 *     any of these values modifies the corresponding tunnel header field used
 *     for the packet's next tunnel encapsulation, if allowed by the
 *     configuration of the output tunnel port.
 *
 * A given nxm_header value may be used as 'src' or 'dst' only on a flow whose
 * nx_match satisfies its prerequisites.  For example, NXM_OF_IP_TOS may be
 * used only if the flow's nx_match includes an nxm_entry that specifies
 * nxm_type=NXM_OF_ETH_TYPE, nxm_hasmask=0, and nxm_value=0x0800.
 *
 * The switch will reject actions for which src_ofs+n_bits is greater than the
 * width of 'src' or dst_ofs+n_bits is greater than the width of 'dst' with
 * error type OFPET_BAD_ACTION, code OFPBAC_BAD_ARGUMENT.
 *
 * This action behaves properly when 'src' overlaps with 'dst', that is, it
 * behaves as if 'src' were copied out to a temporary buffer, then the
 * temporary buffer copied to 'dst'.
 */
struct nx_action_reg_move {
    ovs_be16 type;                  /* OFPAT_VENDOR. */
    ovs_be16 len;                   /* Length is 24. */
    ovs_be32 vendor;                /* NX_VENDOR_ID. */
    ovs_be16 subtype;               /* NXAST_REG_MOVE. */
    ovs_be16 n_bits;                /* Number of bits. */
    ovs_be16 src_ofs;               /* Starting bit offset in source. */
    ovs_be16 dst_ofs;               /* Starting bit offset in destination. */
    /* Followed by:
     * - OXM/NXM header for source field (4 or 8 bytes).
     * - OXM/NXM header for destination field (4 or 8 bytes).
     * - Padding with 0-bytes to a multiple of 8 bytes, if necessary. */
};
OFP_ASSERT(sizeof(struct nx_action_reg_move) == 16);

static enum ofperr
decode_copy_field__(ovs_be16 src_offset, ovs_be16 dst_offset, ovs_be16 n_bits,
                    const void *action, ovs_be16 action_len, size_t oxm_offset,
                    struct ofpbuf *ofpacts)
{
    struct ofpact_reg_move *move;
    enum ofperr error;
    struct ofpbuf b;

    move = ofpact_put_REG_MOVE(ofpacts);
    move->ofpact.raw = ONFACT_RAW13_COPY_FIELD;
    move->src.ofs = ntohs(src_offset);
    move->src.n_bits = ntohs(n_bits);
    move->dst.ofs = ntohs(dst_offset);
    move->dst.n_bits = ntohs(n_bits);

    ofpbuf_use_const(&b, action, ntohs(action_len));
    ofpbuf_pull(&b, oxm_offset);
    error = nx_pull_header(&b, &move->src.field, NULL);
    if (error) {
        return error;
    }
    error = nx_pull_header(&b, &move->dst.field, NULL);
    if (error) {
        return error;
    }

    if (!is_all_zeros(b.data, b.size)) {
        return OFPERR_NXBRC_MUST_BE_ZERO;
    }

    return nxm_reg_move_check(move, NULL);
}

static enum ofperr
decode_OFPAT_RAW15_COPY_FIELD(const struct ofp15_action_copy_field *oacf,
                              struct ofpbuf *ofpacts)
{
    return decode_copy_field__(oacf->src_offset, oacf->dst_offset,
                               oacf->n_bits, oacf, oacf->len,
                               OBJECT_OFFSETOF(oacf, pad2), ofpacts);
}

static enum ofperr
decode_ONFACT_RAW13_COPY_FIELD(const struct onf_action_copy_field *oacf,
                               struct ofpbuf *ofpacts)
{
    return decode_copy_field__(oacf->src_offset, oacf->dst_offset,
                               oacf->n_bits, oacf, oacf->len,
                               OBJECT_OFFSETOF(oacf, pad3), ofpacts);
}

static enum ofperr
decode_NXAST_RAW_REG_MOVE(const struct nx_action_reg_move *narm,
                          struct ofpbuf *ofpacts)
{
    struct ofpact_reg_move *move;
    enum ofperr error;
    struct ofpbuf b;

    move = ofpact_put_REG_MOVE(ofpacts);
    move->ofpact.raw = NXAST_RAW_REG_MOVE;
    move->src.ofs = ntohs(narm->src_ofs);
    move->src.n_bits = ntohs(narm->n_bits);
    move->dst.ofs = ntohs(narm->dst_ofs);
    move->dst.n_bits = ntohs(narm->n_bits);

    ofpbuf_use_const(&b, narm, ntohs(narm->len));
    ofpbuf_pull(&b, sizeof *narm);
    error = nx_pull_header(&b, &move->src.field, NULL);
    if (error) {
        return error;
    }
    error = nx_pull_header(&b, &move->dst.field, NULL);
    if (error) {
        return error;
    }
    if (!is_all_zeros(b.data, b.size)) {
        return OFPERR_NXBRC_MUST_BE_ZERO;
    }

    return nxm_reg_move_check(move, NULL);
}

static void
encode_REG_MOVE(const struct ofpact_reg_move *move,
                enum ofp_version ofp_version, struct ofpbuf *out)
{
    /* For OpenFlow 1.3, the choice of ONFACT_RAW13_COPY_FIELD versus
     * NXAST_RAW_REG_MOVE is somewhat difficult.  Neither one is guaranteed to
     * be supported by every OpenFlow 1.3 implementation.  It would be ideal to
     * probe for support.  Until we have that ability, we currently prefer
     * NXAST_RAW_REG_MOVE for backward compatibility with older Open vSwitch
     * versions.  */
    size_t start_ofs = out->size;
    if (ofp_version >= OFP15_VERSION) {
        struct ofp15_action_copy_field *copy = put_OFPAT15_COPY_FIELD(out);
        copy->n_bits = htons(move->dst.n_bits);
        copy->src_offset = htons(move->src.ofs);
        copy->dst_offset = htons(move->dst.ofs);
        out->size = out->size - sizeof copy->pad2;
        nx_put_header(out, move->src.field->id, ofp_version, false);
        nx_put_header(out, move->dst.field->id, ofp_version, false);
    } else if (ofp_version == OFP13_VERSION
               && move->ofpact.raw == ONFACT_RAW13_COPY_FIELD) {
        struct onf_action_copy_field *copy = put_ONFACT13_COPY_FIELD(out);
        copy->n_bits = htons(move->dst.n_bits);
        copy->src_offset = htons(move->src.ofs);
        copy->dst_offset = htons(move->dst.ofs);
        out->size = out->size - sizeof copy->pad3;
        nx_put_header(out, move->src.field->id, ofp_version, false);
        nx_put_header(out, move->dst.field->id, ofp_version, false);
    } else {
        struct nx_action_reg_move *narm = put_NXAST_REG_MOVE(out);
        narm->n_bits = htons(move->dst.n_bits);
        narm->src_ofs = htons(move->src.ofs);
        narm->dst_ofs = htons(move->dst.ofs);
        nx_put_header(out, move->src.field->id, 0, false);
        nx_put_header(out, move->dst.field->id, 0, false);
    }
    pad_ofpat(out, start_ofs);
}

static char * OVS_WARN_UNUSED_RESULT
parse_REG_MOVE(const char *arg, struct ofpbuf *ofpacts,
               enum ofputil_protocol *usable_protocols OVS_UNUSED)
{
    struct ofpact_reg_move *move = ofpact_put_REG_MOVE(ofpacts);
    const char *full_arg = arg;
    char *error;

    error = mf_parse_subfield__(&move->src, &arg);
    if (error) {
        return error;
    }
    if (strncmp(arg, "->", 2)) {
        return xasprintf("%s: missing `->' following source", full_arg);
    }
    arg += 2;
    error = mf_parse_subfield(&move->dst, arg);
    if (error) {
        return error;
    }

    if (move->src.n_bits != move->dst.n_bits) {
        return xasprintf("%s: source field is %d bits wide but destination is "
                         "%d bits wide", full_arg,
                         move->src.n_bits, move->dst.n_bits);
    }
    return NULL;
}

static void
format_REG_MOVE(const struct ofpact_reg_move *a, struct ds *s)
{
    nxm_format_reg_move(a, s);
}

/* Action structure for OFPAT12_SET_FIELD. */
struct ofp12_action_set_field {
    ovs_be16 type;                  /* OFPAT12_SET_FIELD. */
    ovs_be16 len;                   /* Length is padded to 64 bits. */

    /* Followed by:
     * - An OXM header, value, and (in OpenFlow 1.5+) optionally a mask.
     * - Enough 0-bytes to pad out to a multiple of 64 bits.
     *
     * The "pad" member is the beginning of the above. */
    uint8_t pad[4];
};
OFP_ASSERT(sizeof(struct ofp12_action_set_field) == 8);

/* Action structure for NXAST_REG_LOAD.
 *
 * Copies value[0:n_bits] to dst[ofs:ofs+n_bits], where a[b:c] denotes the bits
 * within 'a' numbered 'b' through 'c' (not including bit 'c').  Bit numbering
 * starts at 0 for the least-significant bit, 1 for the next most significant
 * bit, and so on.
 *
 * 'dst' is an nxm_header with nxm_hasmask=0.  See the documentation for
 * NXAST_REG_MOVE, above, for the permitted fields and for the side effects of
 * loading them.
 *
 * The 'ofs' and 'n_bits' fields are combined into a single 'ofs_nbits' field
 * to avoid enlarging the structure by another 8 bytes.  To allow 'n_bits' to
 * take a value between 1 and 64 (inclusive) while taking up only 6 bits, it is
 * also stored as one less than its true value:
 *
 *  15                           6 5                0
 * +------------------------------+------------------+
 * |              ofs             |    n_bits - 1    |
 * +------------------------------+------------------+
 *
 * The switch will reject actions for which ofs+n_bits is greater than the
 * width of 'dst', or in which any bits in 'value' with value 2**n_bits or
 * greater are set to 1, with error type OFPET_BAD_ACTION, code
 * OFPBAC_BAD_ARGUMENT.
 */
struct nx_action_reg_load {
    ovs_be16 type;                  /* OFPAT_VENDOR. */
    ovs_be16 len;                   /* Length is 24. */
    ovs_be32 vendor;                /* NX_VENDOR_ID. */
    ovs_be16 subtype;               /* NXAST_REG_LOAD. */
    ovs_be16 ofs_nbits;             /* (ofs << 6) | (n_bits - 1). */
    ovs_be32 dst;                   /* Destination register. */
    ovs_be64 value;                 /* Immediate value. */
};
OFP_ASSERT(sizeof(struct nx_action_reg_load) == 24);

/* Action structure for NXAST_REG_LOAD2.
 *
 * Compared to OFPAT_SET_FIELD, we can use this to set whole or partial fields
 * in any OpenFlow version.  Compared to NXAST_REG_LOAD, we can use this to set
 * OXM experimenter fields. */
struct nx_action_reg_load2 {
    ovs_be16 type;                  /* OFPAT_VENDOR. */
    ovs_be16 len;                   /* At least 16. */
    ovs_be32 vendor;                /* NX_VENDOR_ID. */
    ovs_be16 subtype;               /* NXAST_SET_FIELD. */

    /* Followed by:
     * - An NXM/OXM header, value, and optionally a mask.
     * - Enough 0-bytes to pad out to a multiple of 64 bits.
     *
     * The "pad" member is the beginning of the above. */
    uint8_t pad[6];
};
OFP_ASSERT(sizeof(struct nx_action_reg_load2) == 16);

static enum ofperr
decode_ofpat_set_field(const struct ofp12_action_set_field *oasf,
                       bool may_mask, struct ofpbuf *ofpacts)
{
    struct ofpact_set_field *sf;
    enum ofperr error;
    struct ofpbuf b;

    sf = ofpact_put_SET_FIELD(ofpacts);

    ofpbuf_use_const(&b, oasf, ntohs(oasf->len));
    ofpbuf_pull(&b, OBJECT_OFFSETOF(oasf, pad));
    error = nx_pull_entry(&b, &sf->field, &sf->value,
                          may_mask ? &sf->mask : NULL);
    if (error) {
        return (error == OFPERR_OFPBMC_BAD_MASK
                ? OFPERR_OFPBAC_BAD_SET_MASK
                : error);
    }
    if (!may_mask) {
        memset(&sf->mask, 0xff, sf->field->n_bytes);
    }

    if (!is_all_zeros(b.data, b.size)) {
        return OFPERR_OFPBAC_BAD_SET_ARGUMENT;
    }

    /* OpenFlow says specifically that one may not set OXM_OF_IN_PORT via
     * Set-Field. */
    if (sf->field->id == MFF_IN_PORT_OXM) {
        return OFPERR_OFPBAC_BAD_SET_ARGUMENT;
    }

    /* oxm_length is now validated to be compatible with mf_value. */
    if (!sf->field->writable) {
        VLOG_WARN_RL(&rl, "destination field %s is not writable",
                     sf->field->name);
        return OFPERR_OFPBAC_BAD_SET_ARGUMENT;
    }

    /* The value must be valid for match.  OpenFlow 1.5 also says,
     * "In an OXM_OF_VLAN_VID set-field action, the OFPVID_PRESENT bit must be
     * a 1-bit in oxm_value and in oxm_mask." */
    if (!mf_is_value_valid(sf->field, &sf->value)
        || (sf->field->id == MFF_VLAN_VID
            && (!(sf->mask.be16 & htons(OFPVID12_PRESENT))
                || !(sf->value.be16 & htons(OFPVID12_PRESENT))))) {
        struct ds ds = DS_EMPTY_INITIALIZER;
        mf_format(sf->field, &sf->value, NULL, &ds);
        VLOG_WARN_RL(&rl, "Invalid value for set field %s: %s",
                     sf->field->name, ds_cstr(&ds));
        ds_destroy(&ds);

        return OFPERR_OFPBAC_BAD_SET_ARGUMENT;
    }
    return 0;
}

static enum ofperr
decode_OFPAT_RAW12_SET_FIELD(const struct ofp12_action_set_field *oasf,
                             struct ofpbuf *ofpacts)
{
    return decode_ofpat_set_field(oasf, false, ofpacts);
}

static enum ofperr
decode_OFPAT_RAW15_SET_FIELD(const struct ofp12_action_set_field *oasf,
                             struct ofpbuf *ofpacts)
{
    return decode_ofpat_set_field(oasf, true, ofpacts);
}

static enum ofperr
decode_NXAST_RAW_REG_LOAD(const struct nx_action_reg_load *narl,
                          struct ofpbuf *out)
{
    struct ofpact_set_field *sf = ofpact_put_reg_load(out);
    struct mf_subfield dst;
    enum ofperr error;

    sf->ofpact.raw = NXAST_RAW_REG_LOAD;

    dst.field = mf_from_nxm_header(ntohl(narl->dst));
    dst.ofs = nxm_decode_ofs(narl->ofs_nbits);
    dst.n_bits = nxm_decode_n_bits(narl->ofs_nbits);
    error = mf_check_dst(&dst, NULL);
    if (error) {
        return error;
    }

    /* Reject 'narl' if a bit numbered 'n_bits' or higher is set to 1 in
     * narl->value. */
    if (dst.n_bits < 64 && ntohll(narl->value) >> dst.n_bits) {
        return OFPERR_OFPBAC_BAD_ARGUMENT;
    }

    sf->field = dst.field;
    bitwise_put(ntohll(narl->value),
                &sf->value, dst.field->n_bytes, dst.ofs,
                dst.n_bits);
    bitwise_put(UINT64_MAX,
                &sf->mask, dst.field->n_bytes, dst.ofs,
                dst.n_bits);

    return 0;
}

static enum ofperr
decode_NXAST_RAW_REG_LOAD2(const struct nx_action_reg_load2 *narl,
                           struct ofpbuf *out)
{
    struct ofpact_set_field *sf;
    enum ofperr error;
    struct ofpbuf b;

    sf = ofpact_put_SET_FIELD(out);
    sf->ofpact.raw = NXAST_RAW_REG_LOAD2;

    ofpbuf_use_const(&b, narl, ntohs(narl->len));
    ofpbuf_pull(&b, OBJECT_OFFSETOF(narl, pad));
    error = nx_pull_entry(&b, &sf->field, &sf->value, &sf->mask);
    if (error) {
        return error;
    }
    if (!is_all_zeros(b.data, b.size)) {
        return OFPERR_OFPBAC_BAD_SET_ARGUMENT;
    }

    if (!sf->field->writable) {
        VLOG_WARN_RL(&rl, "destination field %s is not writable",
                     sf->field->name);
        return OFPERR_OFPBAC_BAD_SET_ARGUMENT;
    }
    return 0;
}

static void
ofpact_put_set_field(struct ofpbuf *openflow, enum ofp_version ofp_version,
                     enum mf_field_id field, uint64_t value_)
{
    struct ofp12_action_set_field *oasf OVS_UNUSED;
    int n_bytes = mf_from_id(field)->n_bytes;
    size_t start_ofs = openflow->size;
    union mf_value value;

    value.be64 = htonll(value_ << (8 * (8 - n_bytes)));

    oasf = put_OFPAT12_SET_FIELD(openflow);
    openflow->size = openflow->size - sizeof oasf->pad;
    nx_put_entry(openflow, field, ofp_version, &value, NULL);
    pad_ofpat(openflow, start_ofs);
}

static bool
next_load_segment(const struct ofpact_set_field *sf,
                  struct mf_subfield *dst, uint64_t *value)
{
    int n_bits = sf->field->n_bits;
    int n_bytes = sf->field->n_bytes;
    int start = dst->ofs + dst->n_bits;

    if (start < n_bits) {
        dst->field = sf->field;
        dst->ofs = bitwise_scan(&sf->mask, n_bytes, 1, start, n_bits);
        if (dst->ofs < n_bits) {
            dst->n_bits = bitwise_scan(&sf->mask, n_bytes, 0, dst->ofs + 1,
                                       MIN(dst->ofs + 64, n_bits)) - dst->ofs;
            *value = bitwise_get(&sf->value, n_bytes, dst->ofs, dst->n_bits);
            return true;
        }
    }
    return false;
}

/* Convert 'sf' to a series of REG_LOADs. */
static void
set_field_to_nxast(const struct ofpact_set_field *sf, struct ofpbuf *openflow)
{
    /* If 'sf' cannot be encoded as NXAST_REG_LOAD because it requires an
     * experimenter OXM (or if it came in as NXAST_REG_LOAD2), encode as
     * NXAST_REG_LOAD2.  Otherwise use NXAST_REG_LOAD, which is backward
     * compatible. */
    if (sf->ofpact.raw == NXAST_RAW_REG_LOAD2
        || !mf_nxm_header(sf->field->id)) {
        struct nx_action_reg_load2 *narl OVS_UNUSED;
        size_t start_ofs = openflow->size;

        narl = put_NXAST_REG_LOAD2(openflow);
        openflow->size = openflow->size - sizeof narl->pad;
        nx_put_entry(openflow, sf->field->id, 0, &sf->value, &sf->mask);
        pad_ofpat(openflow, start_ofs);
    } else {
        struct mf_subfield dst;
        uint64_t value;

        dst.ofs = dst.n_bits = 0;
        while (next_load_segment(sf, &dst, &value)) {
            struct nx_action_reg_load *narl = put_NXAST_REG_LOAD(openflow);
            narl->ofs_nbits = nxm_encode_ofs_nbits(dst.ofs, dst.n_bits);
            narl->dst = htonl(mf_nxm_header(dst.field->id));
            narl->value = htonll(value);
        }
    }
}

/* Convert 'sf', which must set an entire field, to standard OpenFlow 1.0/1.1
 * actions, if we can, falling back to Nicira extensions if we must.
 *
 * We check only meta-flow types that can appear within set field actions and
 * that have a mapping to compatible action types.  These struct mf_field
 * definitions have a defined OXM or NXM header value and specify the field as
 * writable. */
static void
set_field_to_legacy_openflow(const struct ofpact_set_field *sf,
                             enum ofp_version ofp_version,
                             struct ofpbuf *out)
{
    switch ((int) sf->field->id) {
    case MFF_VLAN_TCI: {
        ovs_be16 tci = sf->value.be16;
        bool cfi = (tci & htons(VLAN_CFI)) != 0;
        uint16_t vid = vlan_tci_to_vid(tci);
        uint8_t pcp = vlan_tci_to_pcp(tci);

        if (ofp_version < OFP11_VERSION) {
            /* NXM_OF_VLAN_TCI to OpenFlow 1.0 mapping:
             *
             * If CFI=1, Add or modify VLAN VID & PCP.
             * If CFI=0, strip VLAN header, if any.
             */
            if (cfi) {
                put_OFPAT10_SET_VLAN_VID(out, vid);
                put_OFPAT10_SET_VLAN_PCP(out, pcp);
            } else {
                put_OFPAT10_STRIP_VLAN(out);
            }
        } else {
            /* NXM_OF_VLAN_TCI to OpenFlow 1.1 mapping:
             *
             * If CFI=1, Add or modify VLAN VID & PCP.
             *    OpenFlow 1.1 set actions only apply if the packet
             *    already has VLAN tags.  To be sure that is the case
             *    we have to push a VLAN header.  As we do not support
             *    multiple layers of VLANs, this is a no-op, if a VLAN
             *    header already exists.  This may backfire, however,
             *    when we start supporting multiple layers of VLANs.
             * If CFI=0, strip VLAN header, if any.
             */
            if (cfi) {
                /* Push a VLAN tag, if one was not seen at action validation
                 * time. */
                if (!sf->flow_has_vlan) {
                    put_OFPAT11_PUSH_VLAN(out, htons(ETH_TYPE_VLAN_8021Q));
                }
                put_OFPAT11_SET_VLAN_VID(out, vid);
                put_OFPAT11_SET_VLAN_PCP(out, pcp);
            } else {
                /* If the flow did not match on vlan, we have no way of
                 * knowing if the vlan tag exists, so we must POP just to be
                 * sure. */
                put_OFPAT11_POP_VLAN(out);
            }
        }
        break;
    }

    case MFF_VLAN_VID: {
        uint16_t vid = ntohs(sf->value.be16) & VLAN_VID_MASK;
        if (ofp_version == OFP10_VERSION) {
            put_OFPAT10_SET_VLAN_VID(out, vid);
        } else {
            put_OFPAT11_SET_VLAN_VID(out, vid);
        }
        break;
    }

    case MFF_VLAN_PCP:
        if (ofp_version == OFP10_VERSION) {
            put_OFPAT10_SET_VLAN_PCP(out, sf->value.u8);
        } else {
            put_OFPAT11_SET_VLAN_PCP(out, sf->value.u8);
        }
        break;

    case MFF_ETH_SRC:
        memcpy(put_OFPAT_SET_DL_SRC(out, ofp_version)->dl_addr,
               sf->value.mac, ETH_ADDR_LEN);
        break;

    case MFF_ETH_DST:
        memcpy(put_OFPAT_SET_DL_DST(out, ofp_version)->dl_addr,
               sf->value.mac, ETH_ADDR_LEN);
        break;

    case MFF_IPV4_SRC:
        put_OFPAT_SET_NW_SRC(out, ofp_version, sf->value.be32);
        break;

    case MFF_IPV4_DST:
        put_OFPAT_SET_NW_DST(out, ofp_version, sf->value.be32);
        break;

    case MFF_IP_DSCP:
        put_OFPAT_SET_NW_TOS(out, ofp_version, sf->value.u8);
        break;

    case MFF_IP_DSCP_SHIFTED:
        put_OFPAT_SET_NW_TOS(out, ofp_version, sf->value.u8 << 2);
        break;

    case MFF_TCP_SRC:
    case MFF_UDP_SRC:
        put_OFPAT_SET_TP_SRC(out, sf->value.be16);
        break;

    case MFF_TCP_DST:
    case MFF_UDP_DST:
        put_OFPAT_SET_TP_DST(out, sf->value.be16);
        break;

    default:
        set_field_to_nxast(sf, out);
        break;
    }
}

static void
set_field_to_set_field(const struct ofpact_set_field *sf,
                       enum ofp_version ofp_version, struct ofpbuf *out)
{
    struct ofp12_action_set_field *oasf OVS_UNUSED;
    size_t start_ofs = out->size;

    oasf = put_OFPAT12_SET_FIELD(out);
    out->size = out->size - sizeof oasf->pad;
    nx_put_entry(out, sf->field->id, ofp_version, &sf->value, &sf->mask);
    pad_ofpat(out, start_ofs);
}

static void
encode_SET_FIELD(const struct ofpact_set_field *sf,
                 enum ofp_version ofp_version, struct ofpbuf *out)
{
    if (ofp_version >= OFP15_VERSION) {
        /* OF1.5+ only has Set-Field (reg_load is redundant so we drop it
         * entirely). */
        set_field_to_set_field(sf, ofp_version, out);
    } else if (sf->ofpact.raw == NXAST_RAW_REG_LOAD ||
               sf->ofpact.raw == NXAST_RAW_REG_LOAD2) {
        /* It came in as reg_load, send it out the same way. */
        set_field_to_nxast(sf, out);
    } else if (ofp_version < OFP12_VERSION) {
        /* OpenFlow 1.0 and 1.1 don't have Set-Field. */
        set_field_to_legacy_openflow(sf, ofp_version, out);
    } else if (is_all_ones((const uint8_t *) &sf->mask, sf->field->n_bytes)) {
        /* We're encoding to OpenFlow 1.2, 1.3, or 1.4.  The action sets an
         * entire field, so encode it as OFPAT_SET_FIELD. */
        set_field_to_set_field(sf, ofp_version, out);
    } else {
        /* We're encoding to OpenFlow 1.2, 1.3, or 1.4.  The action cannot be
         * encoded as OFPAT_SET_FIELD because it does not set an entire field,
         * so encode it as reg_load. */
        set_field_to_nxast(sf, out);
    }
}

/* Parses a "set_field" action with argument 'arg', appending the parsed
 * action to 'ofpacts'.
 *
 * Returns NULL if successful, otherwise a malloc()'d string describing the
 * error.  The caller is responsible for freeing the returned string. */
static char * OVS_WARN_UNUSED_RESULT
set_field_parse__(char *arg, struct ofpbuf *ofpacts,
                  enum ofputil_protocol *usable_protocols)
{
    struct ofpact_set_field *sf = ofpact_put_SET_FIELD(ofpacts);
    char *value;
    char *delim;
    char *key;
    const struct mf_field *mf;
    char *error;

    value = arg;
    delim = strstr(arg, "->");
    if (!delim) {
        return xasprintf("%s: missing `->'", arg);
    }
    if (strlen(delim) <= strlen("->")) {
        return xasprintf("%s: missing field name following `->'", arg);
    }

    key = delim + strlen("->");
    mf = mf_from_name(key);
    if (!mf) {
        return xasprintf("%s is not a valid OXM field name", key);
    }
    if (!mf->writable) {
        return xasprintf("%s is read-only", key);
    }
    sf->field = mf;
    delim[0] = '\0';
    error = mf_parse(mf, value, &sf->value, &sf->mask);
    if (error) {
        return error;
    }

    if (!mf_is_value_valid(mf, &sf->value)) {
        return xasprintf("%s is not a valid value for field %s", value, key);
    }

    *usable_protocols &= mf->usable_protocols_exact;
    return NULL;
}

/* Parses 'arg' as the argument to a "set_field" action, and appends such an
 * action to 'ofpacts'.
 *
 * Returns NULL if successful, otherwise a malloc()'d string describing the
 * error.  The caller is responsible for freeing the returned string. */
static char * OVS_WARN_UNUSED_RESULT
parse_SET_FIELD(const char *arg, struct ofpbuf *ofpacts,
                enum ofputil_protocol *usable_protocols)
{
    char *copy = xstrdup(arg);
    char *error = set_field_parse__(copy, ofpacts, usable_protocols);
    free(copy);
    return error;
}

static char * OVS_WARN_UNUSED_RESULT
parse_reg_load(char *arg, struct ofpbuf *ofpacts)
{
    struct ofpact_set_field *sf = ofpact_put_reg_load(ofpacts);
    const char *full_arg = arg;
    uint64_t value = strtoull(arg, (char **) &arg, 0);
    struct mf_subfield dst;
    char *error;

    if (strncmp(arg, "->", 2)) {
        return xasprintf("%s: missing `->' following value", full_arg);
    }
    arg += 2;
    error = mf_parse_subfield(&dst, arg);
    if (error) {
        return error;
    }

    if (dst.n_bits < 64 && (value >> dst.n_bits) != 0) {
        return xasprintf("%s: value %"PRIu64" does not fit into %d bits",
                         full_arg, value, dst.n_bits);
    }

    sf->field = dst.field;
    memset(&sf->value, 0, sizeof sf->value);
    bitwise_put(value, &sf->value, dst.field->n_bytes, dst.ofs, dst.n_bits);
    bitwise_put(UINT64_MAX, &sf->mask,
                dst.field->n_bytes, dst.ofs, dst.n_bits);
    return NULL;
}

static void
format_SET_FIELD(const struct ofpact_set_field *a, struct ds *s)
{
    if (a->ofpact.raw == NXAST_RAW_REG_LOAD) {
        struct mf_subfield dst;
        uint64_t value;

        dst.ofs = dst.n_bits = 0;
        while (next_load_segment(a, &dst, &value)) {
            ds_put_format(s, "load:%#"PRIx64"->", value);
            mf_format_subfield(&dst, s);
            ds_put_char(s, ',');
        }
        ds_chomp(s, ',');
    } else {
        ds_put_cstr(s, "set_field:");
        mf_format(a->field, &a->value, &a->mask, s);
        ds_put_format(s, "->%s", a->field->name);
    }
}

/* Appends an OFPACT_SET_FIELD ofpact to 'ofpacts' and returns it.  The ofpact
 * is marked such that, if possible, it will be translated to OpenFlow as
 * NXAST_REG_LOAD extension actions rather than OFPAT_SET_FIELD, either because
 * that was the way that the action was expressed when it came into OVS or for
 * backward compatibility. */
struct ofpact_set_field *
ofpact_put_reg_load(struct ofpbuf *ofpacts)
{
    struct ofpact_set_field *sf = ofpact_put_SET_FIELD(ofpacts);
    sf->ofpact.raw = NXAST_RAW_REG_LOAD;
    return sf;
}

/* Action structure for NXAST_STACK_PUSH and NXAST_STACK_POP.
 *
 * Pushes (or pops) field[offset: offset + n_bits] to (or from)
 * top of the stack.
 */
struct nx_action_stack {
    ovs_be16 type;                  /* OFPAT_VENDOR. */
    ovs_be16 len;                   /* Length is 16. */
    ovs_be32 vendor;                /* NX_VENDOR_ID. */
    ovs_be16 subtype;               /* NXAST_STACK_PUSH or NXAST_STACK_POP. */
    ovs_be16 offset;                /* Bit offset into the field. */
    /* Followed by:
     * - OXM/NXM header for field to push or pop (4 or 8 bytes).
     * - ovs_be16 'n_bits', the number of bits to extract from the field.
     * - Enough 0-bytes to pad out the action to 24 bytes. */
    uint8_t pad[12];                /* See above. */
};
OFP_ASSERT(sizeof(struct nx_action_stack) == 24);

static enum ofperr
decode_stack_action(const struct nx_action_stack *nasp,
                    struct ofpact_stack *stack_action)
{
    enum ofperr error;
    struct ofpbuf b;

    stack_action->subfield.ofs = ntohs(nasp->offset);

    ofpbuf_use_const(&b, nasp, sizeof *nasp);
    ofpbuf_pull(&b, OBJECT_OFFSETOF(nasp, pad));
    error = nx_pull_header(&b, &stack_action->subfield.field, NULL);
    if (error) {
        return error;
    }
    stack_action->subfield.n_bits = ntohs(*(const ovs_be16 *) b.data);
    ofpbuf_pull(&b, 2);
    if (!is_all_zeros(b.data, b.size)) {
        return OFPERR_NXBRC_MUST_BE_ZERO;
    }

    return 0;
}

static enum ofperr
decode_NXAST_RAW_STACK_PUSH(const struct nx_action_stack *nasp,
                             struct ofpbuf *ofpacts)
{
    struct ofpact_stack *push = ofpact_put_STACK_PUSH(ofpacts);
    enum ofperr error = decode_stack_action(nasp, push);
    return error ? error : nxm_stack_push_check(push, NULL);
}

static enum ofperr
decode_NXAST_RAW_STACK_POP(const struct nx_action_stack *nasp,
                           struct ofpbuf *ofpacts)
{
    struct ofpact_stack *pop = ofpact_put_STACK_POP(ofpacts);
    enum ofperr error = decode_stack_action(nasp, pop);
    return error ? error : nxm_stack_pop_check(pop, NULL);
}

static void
encode_STACK_op(const struct ofpact_stack *stack_action,
                struct nx_action_stack *nasp)
{
    struct ofpbuf b;
    ovs_be16 n_bits;

    nasp->offset = htons(stack_action->subfield.ofs);

    ofpbuf_use_stack(&b, nasp, ntohs(nasp->len));
    ofpbuf_put_uninit(&b, OBJECT_OFFSETOF(nasp, pad));
    nx_put_header(&b, stack_action->subfield.field->id, 0, false);
    n_bits = htons(stack_action->subfield.n_bits);
    ofpbuf_put(&b, &n_bits, sizeof n_bits);
}

static void
encode_STACK_PUSH(const struct ofpact_stack *stack,
                  enum ofp_version ofp_version OVS_UNUSED, struct ofpbuf *out)
{
    encode_STACK_op(stack, put_NXAST_STACK_PUSH(out));
}

static void
encode_STACK_POP(const struct ofpact_stack *stack,
                 enum ofp_version ofp_version OVS_UNUSED, struct ofpbuf *out)
{
    encode_STACK_op(stack, put_NXAST_STACK_POP(out));
}

static char * OVS_WARN_UNUSED_RESULT
parse_STACK_PUSH(char *arg, struct ofpbuf *ofpacts,
                 enum ofputil_protocol *usable_protocols OVS_UNUSED)
{
    return nxm_parse_stack_action(ofpact_put_STACK_PUSH(ofpacts), arg);
}

static char * OVS_WARN_UNUSED_RESULT
parse_STACK_POP(char *arg, struct ofpbuf *ofpacts,
                enum ofputil_protocol *usable_protocols OVS_UNUSED)
{
    return nxm_parse_stack_action(ofpact_put_STACK_POP(ofpacts), arg);
}

static void
format_STACK_PUSH(const struct ofpact_stack *a, struct ds *s)
{
    nxm_format_stack_push(a, s);
}

static void
format_STACK_POP(const struct ofpact_stack *a, struct ds *s)
{
    nxm_format_stack_pop(a, s);
}

/* Action structure for NXAST_DEC_TTL_CNT_IDS.
 *
 * If the packet is not IPv4 or IPv6, does nothing.  For IPv4 or IPv6, if the
 * TTL or hop limit is at least 2, decrements it by 1.  Otherwise, if TTL or
 * hop limit is 0 or 1, sends a packet-in to the controllers with each of the
 * 'n_controllers' controller IDs specified in 'cnt_ids'.
 *
 * (This differs from NXAST_DEC_TTL in that for NXAST_DEC_TTL the packet-in is
 * sent only to controllers with id 0.)
 */
struct nx_action_cnt_ids {
    ovs_be16 type;              /* OFPAT_VENDOR. */
    ovs_be16 len;               /* Length including slaves. */
    ovs_be32 vendor;            /* NX_VENDOR_ID. */
    ovs_be16 subtype;           /* NXAST_DEC_TTL_CNT_IDS. */

    ovs_be16 n_controllers;     /* Number of controllers. */
    uint8_t zeros[4];           /* Must be zero. */

    /* Followed by 1 or more controller ids.
     *
     * uint16_t cnt_ids[];        // Controller ids.
     * uint8_t pad[];           // Must be 0 to 8-byte align cnt_ids[].
     */
};
OFP_ASSERT(sizeof(struct nx_action_cnt_ids) == 16);

static enum ofperr
decode_OFPAT_RAW_DEC_NW_TTL(struct ofpbuf *out)
{
    uint16_t id = 0;
    struct ofpact_cnt_ids *ids;
    enum ofperr error = 0;

    ids = ofpact_put_DEC_TTL(out);
    ids->n_controllers = 1;
    ofpbuf_put(out, &id, sizeof id);
    ids = out->header;
    ofpact_update_len(out, &ids->ofpact);
    return error;
}

static enum ofperr
decode_NXAST_RAW_DEC_TTL_CNT_IDS(const struct nx_action_cnt_ids *nac_ids,
                                 struct ofpbuf *out)
{
    struct ofpact_cnt_ids *ids;
    size_t ids_size;
    int i;

    ids = ofpact_put_DEC_TTL(out);
    ids->ofpact.raw = NXAST_RAW_DEC_TTL_CNT_IDS;
    ids->n_controllers = ntohs(nac_ids->n_controllers);
    ids_size = ntohs(nac_ids->len) - sizeof *nac_ids;

    if (!is_all_zeros(nac_ids->zeros, sizeof nac_ids->zeros)) {
        return OFPERR_NXBRC_MUST_BE_ZERO;
    }

    if (ids_size < ids->n_controllers * sizeof(ovs_be16)) {
        VLOG_WARN_RL(&rl, "Nicira action dec_ttl_cnt_ids only has %"PRIuSIZE" "
                     "bytes allocated for controller ids.  %"PRIuSIZE" bytes "
                     "are required for %"PRIu16" controllers.",
                     ids_size, ids->n_controllers * sizeof(ovs_be16),
                     ids->n_controllers);
        return OFPERR_OFPBAC_BAD_LEN;
    }

    for (i = 0; i < ids->n_controllers; i++) {
        uint16_t id = ntohs(((ovs_be16 *)(nac_ids + 1))[i]);
        ofpbuf_put(out, &id, sizeof id);
        ids = out->header;
    }

    ofpact_update_len(out, &ids->ofpact);

    return 0;
}

static void
encode_DEC_TTL(const struct ofpact_cnt_ids *dec_ttl,
               enum ofp_version ofp_version, struct ofpbuf *out)
{
    if (dec_ttl->ofpact.raw == NXAST_RAW_DEC_TTL_CNT_IDS
        || dec_ttl->n_controllers != 1
        || dec_ttl->cnt_ids[0] != 0) {
        struct nx_action_cnt_ids *nac_ids = put_NXAST_DEC_TTL_CNT_IDS(out);
        int ids_len = ROUND_UP(2 * dec_ttl->n_controllers, OFP_ACTION_ALIGN);
        ovs_be16 *ids;
        size_t i;

        nac_ids->len = htons(ntohs(nac_ids->len) + ids_len);
        nac_ids->n_controllers = htons(dec_ttl->n_controllers);

        ids = ofpbuf_put_zeros(out, ids_len);
        for (i = 0; i < dec_ttl->n_controllers; i++) {
            ids[i] = htons(dec_ttl->cnt_ids[i]);
        }
    } else {
        put_OFPAT_DEC_NW_TTL(out, ofp_version);
    }
}

static void
parse_noargs_dec_ttl(struct ofpbuf *ofpacts)
{
    struct ofpact_cnt_ids *ids;
    uint16_t id = 0;

    ofpact_put_DEC_TTL(ofpacts);
    ofpbuf_put(ofpacts, &id, sizeof id);
    ids = ofpacts->header;
    ids->n_controllers++;
    ofpact_update_len(ofpacts, &ids->ofpact);
}

static char * OVS_WARN_UNUSED_RESULT
parse_DEC_TTL(char *arg, struct ofpbuf *ofpacts,
              enum ofputil_protocol *usable_protocols OVS_UNUSED)
{
    if (*arg == '\0') {
        parse_noargs_dec_ttl(ofpacts);
    } else {
        struct ofpact_cnt_ids *ids;
        char *cntr;

        ids = ofpact_put_DEC_TTL(ofpacts);
        ids->ofpact.raw = NXAST_RAW_DEC_TTL_CNT_IDS;
        for (cntr = strtok_r(arg, ", ", &arg); cntr != NULL;
             cntr = strtok_r(NULL, ", ", &arg)) {
            uint16_t id = atoi(cntr);

            ofpbuf_put(ofpacts, &id, sizeof id);
            ids = ofpacts->header;
            ids->n_controllers++;
        }
        if (!ids->n_controllers) {
            return xstrdup("dec_ttl_cnt_ids: expected at least one controller "
                           "id.");
        }
        ofpact_update_len(ofpacts, &ids->ofpact);
    }
    return NULL;
}

static void
format_DEC_TTL(const struct ofpact_cnt_ids *a, struct ds *s)
{
    size_t i;

    ds_put_cstr(s, "dec_ttl");
    if (a->ofpact.raw == NXAST_RAW_DEC_TTL_CNT_IDS) {
        ds_put_cstr(s, "(");
        for (i = 0; i < a->n_controllers; i++) {
            if (i) {
                ds_put_cstr(s, ",");
            }
            ds_put_format(s, "%"PRIu16, a->cnt_ids[i]);
        }
        ds_put_cstr(s, ")");
    }
}

/* Set MPLS label actions. */

static enum ofperr
decode_OFPAT_RAW_SET_MPLS_LABEL(ovs_be32 label, struct ofpbuf *out)
{
    ofpact_put_SET_MPLS_LABEL(out)->label = label;
    return 0;
}

static void
encode_SET_MPLS_LABEL(const struct ofpact_mpls_label *label,
                      enum ofp_version ofp_version,
                                  struct ofpbuf *out)
{
    if (ofp_version < OFP12_VERSION) {
        put_OFPAT_SET_MPLS_LABEL(out, ofp_version, label->label);
    } else {
        ofpact_put_set_field(out, ofp_version, MFF_MPLS_LABEL,
                             ntohl(label->label));
    }
}

static char * OVS_WARN_UNUSED_RESULT
parse_SET_MPLS_LABEL(char *arg, struct ofpbuf *ofpacts,
                     enum ofputil_protocol *usable_protocols OVS_UNUSED)
{
    struct ofpact_mpls_label *mpls_label = ofpact_put_SET_MPLS_LABEL(ofpacts);
    if (*arg == '\0') {
        return xstrdup("set_mpls_label: expected label.");
    }

    mpls_label->label = htonl(atoi(arg));
    return NULL;
}

static void
format_SET_MPLS_LABEL(const struct ofpact_mpls_label *a, struct ds *s)
{
    ds_put_format(s, "set_mpls_label(%"PRIu32")", ntohl(a->label));
}

/* Set MPLS TC actions. */

static enum ofperr
decode_OFPAT_RAW_SET_MPLS_TC(uint8_t tc, struct ofpbuf *out)
{
    ofpact_put_SET_MPLS_TC(out)->tc = tc;
    return 0;
}

static void
encode_SET_MPLS_TC(const struct ofpact_mpls_tc *tc,
                   enum ofp_version ofp_version, struct ofpbuf *out)
{
    if (ofp_version < OFP12_VERSION) {
        put_OFPAT_SET_MPLS_TC(out, ofp_version, tc->tc);
    } else {
        ofpact_put_set_field(out, ofp_version, MFF_MPLS_TC, tc->tc);
    }
}

static char * OVS_WARN_UNUSED_RESULT
parse_SET_MPLS_TC(char *arg, struct ofpbuf *ofpacts,
                  enum ofputil_protocol *usable_protocols OVS_UNUSED)
{
    struct ofpact_mpls_tc *mpls_tc = ofpact_put_SET_MPLS_TC(ofpacts);

    if (*arg == '\0') {
        return xstrdup("set_mpls_tc: expected tc.");
    }

    mpls_tc->tc = atoi(arg);
    return NULL;
}

static void
format_SET_MPLS_TC(const struct ofpact_mpls_tc *a, struct ds *s)
{
    ds_put_format(s, "set_mpls_ttl(%"PRIu8")", a->tc);
}

/* Set MPLS TTL actions. */

static enum ofperr
decode_OFPAT_RAW_SET_MPLS_TTL(uint8_t ttl, struct ofpbuf *out)
{
    ofpact_put_SET_MPLS_TTL(out)->ttl = ttl;
    return 0;
}

static void
encode_SET_MPLS_TTL(const struct ofpact_mpls_ttl *ttl,
                    enum ofp_version ofp_version, struct ofpbuf *out)
{
    put_OFPAT_SET_MPLS_TTL(out, ofp_version, ttl->ttl);
}

/* Parses 'arg' as the argument to a "set_mpls_ttl" action, and appends such an
 * action to 'ofpacts'.
 *
 * Returns NULL if successful, otherwise a malloc()'d string describing the
 * error.  The caller is responsible for freeing the returned string. */
static char * OVS_WARN_UNUSED_RESULT
parse_SET_MPLS_TTL(char *arg, struct ofpbuf *ofpacts,
                   enum ofputil_protocol *usable_protocols OVS_UNUSED)
{
    struct ofpact_mpls_ttl *mpls_ttl = ofpact_put_SET_MPLS_TTL(ofpacts);

    if (*arg == '\0') {
        return xstrdup("set_mpls_ttl: expected ttl.");
    }

    mpls_ttl->ttl = atoi(arg);
    return NULL;
}

static void
format_SET_MPLS_TTL(const struct ofpact_mpls_ttl *a, struct ds *s)
{
    ds_put_format(s, "set_mpls_ttl(%"PRIu8")", a->ttl);
}

/* Decrement MPLS TTL actions. */

static enum ofperr
decode_OFPAT_RAW_DEC_MPLS_TTL(struct ofpbuf *out)
{
    ofpact_put_DEC_MPLS_TTL(out);
    return 0;
}

static void
encode_DEC_MPLS_TTL(const struct ofpact_null *null OVS_UNUSED,
                    enum ofp_version ofp_version, struct ofpbuf *out)
{
    put_OFPAT_DEC_MPLS_TTL(out, ofp_version);
}

static char * OVS_WARN_UNUSED_RESULT
parse_DEC_MPLS_TTL(char *arg OVS_UNUSED, struct ofpbuf *ofpacts,
                   enum ofputil_protocol *usable_protocols OVS_UNUSED)
{
    ofpact_put_DEC_MPLS_TTL(ofpacts);
    return NULL;
}

static void
format_DEC_MPLS_TTL(const struct ofpact_null *a OVS_UNUSED, struct ds *s)
{
    ds_put_cstr(s, "dec_mpls_ttl");
}

/* Push MPLS label action. */

static enum ofperr
decode_OFPAT_RAW_PUSH_MPLS(ovs_be16 ethertype, struct ofpbuf *out)
{
    struct ofpact_push_mpls *oam;

    if (!eth_type_mpls(ethertype)) {
        return OFPERR_OFPBAC_BAD_ARGUMENT;
    }
    oam = ofpact_put_PUSH_MPLS(out);
    oam->ethertype = ethertype;

    return 0;
}

static void
encode_PUSH_MPLS(const struct ofpact_push_mpls *push_mpls,
                 enum ofp_version ofp_version, struct ofpbuf *out)
{
    put_OFPAT_PUSH_MPLS(out, ofp_version, push_mpls->ethertype);
}

static char * OVS_WARN_UNUSED_RESULT
parse_PUSH_MPLS(char *arg, struct ofpbuf *ofpacts,
                enum ofputil_protocol *usable_protocols OVS_UNUSED)
{
    uint16_t ethertype;
    char *error;

    error = str_to_u16(arg, "push_mpls", &ethertype);
    if (!error) {
        ofpact_put_PUSH_MPLS(ofpacts)->ethertype = htons(ethertype);
    }
    return error;
}

static void
format_PUSH_MPLS(const struct ofpact_push_mpls *a, struct ds *s)
{
    ds_put_format(s, "push_mpls:0x%04"PRIx16, ntohs(a->ethertype));
}

/* Pop MPLS label action. */

static enum ofperr
decode_OFPAT_RAW_POP_MPLS(ovs_be16 ethertype, struct ofpbuf *out)
{
    ofpact_put_POP_MPLS(out)->ethertype = ethertype;
    return 0;
}

static void
encode_POP_MPLS(const struct ofpact_pop_mpls *pop_mpls,
                enum ofp_version ofp_version, struct ofpbuf *out)
{
    put_OFPAT_POP_MPLS(out, ofp_version, pop_mpls->ethertype);
}

static char * OVS_WARN_UNUSED_RESULT
parse_POP_MPLS(char *arg, struct ofpbuf *ofpacts,
                    enum ofputil_protocol *usable_protocols OVS_UNUSED)
{
    uint16_t ethertype;
    char *error;

    error = str_to_u16(arg, "pop_mpls", &ethertype);
    if (!error) {
        ofpact_put_POP_MPLS(ofpacts)->ethertype = htons(ethertype);
    }
    return error;
}

static void
format_POP_MPLS(const struct ofpact_pop_mpls *a, struct ds *s)
{
    ds_put_format(s, "pop_mpls:0x%04"PRIx16, ntohs(a->ethertype));
}

/* Set tunnel ID actions. */

static enum ofperr
decode_NXAST_RAW_SET_TUNNEL(uint32_t tun_id, struct ofpbuf *out)
{
    struct ofpact_tunnel *tunnel = ofpact_put_SET_TUNNEL(out);
    tunnel->ofpact.raw = NXAST_RAW_SET_TUNNEL;
    tunnel->tun_id = tun_id;
    return 0;
}

static enum ofperr
decode_NXAST_RAW_SET_TUNNEL64(uint64_t tun_id, struct ofpbuf *out)
{
    struct ofpact_tunnel *tunnel = ofpact_put_SET_TUNNEL(out);
    tunnel->ofpact.raw = NXAST_RAW_SET_TUNNEL64;
    tunnel->tun_id = tun_id;
    return 0;
}

static void
encode_SET_TUNNEL(const struct ofpact_tunnel *tunnel,
                  enum ofp_version ofp_version, struct ofpbuf *out)
{
    uint64_t tun_id = tunnel->tun_id;

    if (ofp_version < OFP12_VERSION) {
        if (tun_id <= UINT32_MAX
            && tunnel->ofpact.raw != NXAST_RAW_SET_TUNNEL64) {
            put_NXAST_SET_TUNNEL(out, tun_id);
        } else {
            put_NXAST_SET_TUNNEL64(out, tun_id);
        }
    } else {
        ofpact_put_set_field(out, ofp_version, MFF_TUN_ID, tun_id);
    }
}

static char * OVS_WARN_UNUSED_RESULT
parse_set_tunnel(char *arg, struct ofpbuf *ofpacts,
                 enum ofp_raw_action_type raw)
{
    struct ofpact_tunnel *tunnel;

    tunnel = ofpact_put_SET_TUNNEL(ofpacts);
    tunnel->ofpact.raw = raw;
    return str_to_u64(arg, &tunnel->tun_id);
}

static char * OVS_WARN_UNUSED_RESULT
parse_SET_TUNNEL(char *arg, struct ofpbuf *ofpacts,
                 enum ofputil_protocol *usable_protocols OVS_UNUSED)
{
    return parse_set_tunnel(arg, ofpacts, NXAST_RAW_SET_TUNNEL);
}

static void
format_SET_TUNNEL(const struct ofpact_tunnel *a, struct ds *s)
{
    ds_put_format(s, "set_tunnel%s:%#"PRIx64,
                  (a->tun_id > UINT32_MAX
                   || a->ofpact.raw == NXAST_RAW_SET_TUNNEL64 ? "64" : ""),
                  a->tun_id);
}

/* Set queue action. */

static enum ofperr
decode_OFPAT_RAW_SET_QUEUE(uint32_t queue_id, struct ofpbuf *out)
{
    ofpact_put_SET_QUEUE(out)->queue_id = queue_id;
    return 0;
}

static void
encode_SET_QUEUE(const struct ofpact_queue *queue,
                 enum ofp_version ofp_version, struct ofpbuf *out)
{
    put_OFPAT_SET_QUEUE(out, ofp_version, queue->queue_id);
}

static char * OVS_WARN_UNUSED_RESULT
parse_SET_QUEUE(char *arg, struct ofpbuf *ofpacts,
                enum ofputil_protocol *usable_protocols OVS_UNUSED)
{
    return str_to_u32(arg, &ofpact_put_SET_QUEUE(ofpacts)->queue_id);
}

static void
format_SET_QUEUE(const struct ofpact_queue *a, struct ds *s)
{
    ds_put_format(s, "set_queue:%"PRIu32, a->queue_id);
}

/* Pop queue action. */

static enum ofperr
decode_NXAST_RAW_POP_QUEUE(struct ofpbuf *out)
{
    ofpact_put_POP_QUEUE(out);
    return 0;
}

static void
encode_POP_QUEUE(const struct ofpact_null *null OVS_UNUSED,
                 enum ofp_version ofp_version OVS_UNUSED, struct ofpbuf *out)
{
    put_NXAST_POP_QUEUE(out);
}

static char * OVS_WARN_UNUSED_RESULT
parse_POP_QUEUE(const char *arg OVS_UNUSED, struct ofpbuf *ofpacts,
                enum ofputil_protocol *usable_protocols OVS_UNUSED)
{
    ofpact_put_POP_QUEUE(ofpacts);
    return NULL;
}

static void
format_POP_QUEUE(const struct ofpact_null *a OVS_UNUSED, struct ds *s)
{
    ds_put_cstr(s, "pop_queue");
}

/* Action structure for NXAST_FIN_TIMEOUT.
 *
 * This action changes the idle timeout or hard timeout, or both, of this
 * OpenFlow rule when the rule matches a TCP packet with the FIN or RST flag.
 * When such a packet is observed, the action reduces the rule's idle timeout
 * to 'fin_idle_timeout' and its hard timeout to 'fin_hard_timeout'.  This
 * action has no effect on an existing timeout that is already shorter than the
 * one that the action specifies.  A 'fin_idle_timeout' or 'fin_hard_timeout'
 * of zero has no effect on the respective timeout.
 *
 * 'fin_idle_timeout' and 'fin_hard_timeout' are measured in seconds.
 * 'fin_hard_timeout' specifies time since the flow's creation, not since the
 * receipt of the FIN or RST.
 *
 * This is useful for quickly discarding learned TCP flows that otherwise will
 * take a long time to expire.
 *
 * This action is intended for use with an OpenFlow rule that matches only a
 * single TCP flow.  If the rule matches multiple TCP flows (e.g. it wildcards
 * all TCP traffic, or all TCP traffic to a particular port), then any FIN or
 * RST in any of those flows will cause the entire OpenFlow rule to expire
 * early, which is not normally desirable.
 */
struct nx_action_fin_timeout {
    ovs_be16 type;              /* OFPAT_VENDOR. */
    ovs_be16 len;               /* 16. */
    ovs_be32 vendor;            /* NX_VENDOR_ID. */
    ovs_be16 subtype;           /* NXAST_FIN_TIMEOUT. */
    ovs_be16 fin_idle_timeout;  /* New idle timeout, if nonzero. */
    ovs_be16 fin_hard_timeout;  /* New hard timeout, if nonzero. */
    ovs_be16 pad;               /* Must be zero. */
};
OFP_ASSERT(sizeof(struct nx_action_fin_timeout) == 16);

static enum ofperr
decode_NXAST_RAW_FIN_TIMEOUT(const struct nx_action_fin_timeout *naft,
                             struct ofpbuf *out)
{
    struct ofpact_fin_timeout *oft;

    oft = ofpact_put_FIN_TIMEOUT(out);
    oft->fin_idle_timeout = ntohs(naft->fin_idle_timeout);
    oft->fin_hard_timeout = ntohs(naft->fin_hard_timeout);
    return 0;
}

static void
encode_FIN_TIMEOUT(const struct ofpact_fin_timeout *fin_timeout,
                   enum ofp_version ofp_version OVS_UNUSED,
                   struct ofpbuf *out)
{
    struct nx_action_fin_timeout *naft = put_NXAST_FIN_TIMEOUT(out);
    naft->fin_idle_timeout = htons(fin_timeout->fin_idle_timeout);
    naft->fin_hard_timeout = htons(fin_timeout->fin_hard_timeout);
}

static char * OVS_WARN_UNUSED_RESULT
parse_FIN_TIMEOUT(char *arg, struct ofpbuf *ofpacts,
                  enum ofputil_protocol *usable_protocols OVS_UNUSED)
{
    struct ofpact_fin_timeout *oft = ofpact_put_FIN_TIMEOUT(ofpacts);
    char *key, *value;

    while (ofputil_parse_key_value(&arg, &key, &value)) {
        char *error;

        if (!strcmp(key, "idle_timeout")) {
            error =  str_to_u16(value, key, &oft->fin_idle_timeout);
        } else if (!strcmp(key, "hard_timeout")) {
            error = str_to_u16(value, key, &oft->fin_hard_timeout);
        } else {
            error = xasprintf("invalid key '%s' in 'fin_timeout' argument",
                              key);
        }

        if (error) {
            return error;
        }
    }
    return NULL;
}

static void
format_FIN_TIMEOUT(const struct ofpact_fin_timeout *a, struct ds *s)
{
    ds_put_cstr(s, "fin_timeout(");
    if (a->fin_idle_timeout) {
        ds_put_format(s, "idle_timeout=%"PRIu16",", a->fin_idle_timeout);
    }
    if (a->fin_hard_timeout) {
        ds_put_format(s, "hard_timeout=%"PRIu16",", a->fin_hard_timeout);
    }
    ds_chomp(s, ',');
    ds_put_char(s, ')');
}

/* Action structures for NXAST_RESUBMIT and NXAST_RESUBMIT_TABLE.
 *
 * These actions search one of the switch's flow tables:
 *
 *    - For NXAST_RESUBMIT_TABLE only, if the 'table' member is not 255, then
 *      it specifies the table to search.
 *
 *    - Otherwise (for NXAST_RESUBMIT_TABLE with a 'table' of 255, or for
 *      NXAST_RESUBMIT regardless of 'table'), it searches the current flow
 *      table, that is, the OpenFlow flow table that contains the flow from
 *      which this action was obtained.  If this action did not come from a
 *      flow table (e.g. it came from an OFPT_PACKET_OUT message), then table 0
 *      is the current table.
 *
 * The flow table lookup uses a flow that may be slightly modified from the
 * original lookup:
 *
 *    - For NXAST_RESUBMIT, the 'in_port' member of struct nx_action_resubmit
 *      is used as the flow's in_port.
 *
 *    - For NXAST_RESUBMIT_TABLE, if the 'in_port' member is not OFPP_IN_PORT,
 *      then its value is used as the flow's in_port.  Otherwise, the original
 *      in_port is used.
 *
 *    - If actions that modify the flow (e.g. OFPAT_SET_VLAN_VID) precede the
 *      resubmit action, then the flow is updated with the new values.
 *
 * Following the lookup, the original in_port is restored.
 *
 * If the modified flow matched in the flow table, then the corresponding
 * actions are executed.  Afterward, actions following the resubmit in the
 * original set of actions, if any, are executed; any changes made to the
 * packet (e.g. changes to VLAN) by secondary actions persist when those
 * actions are executed, although the original in_port is restored.
 *
 * Resubmit actions may be used any number of times within a set of actions.
 *
 * Resubmit actions may nest to an implementation-defined depth.  Beyond this
 * implementation-defined depth, further resubmit actions are simply ignored.
 *
 * NXAST_RESUBMIT ignores 'table' and 'pad'.  NXAST_RESUBMIT_TABLE requires
 * 'pad' to be all-bits-zero.
 *
 * Open vSwitch 1.0.1 and earlier did not support recursion.  Open vSwitch
 * before 1.2.90 did not support NXAST_RESUBMIT_TABLE.
 */
struct nx_action_resubmit {
    ovs_be16 type;                  /* OFPAT_VENDOR. */
    ovs_be16 len;                   /* Length is 16. */
    ovs_be32 vendor;                /* NX_VENDOR_ID. */
    ovs_be16 subtype;               /* NXAST_RESUBMIT. */
    ovs_be16 in_port;               /* New in_port for checking flow table. */
    uint8_t table;                  /* NXAST_RESUBMIT_TABLE: table to use. */
    uint8_t pad[3];
};
OFP_ASSERT(sizeof(struct nx_action_resubmit) == 16);

static enum ofperr
decode_NXAST_RAW_RESUBMIT(uint16_t port, struct ofpbuf *out)
{
    struct ofpact_resubmit *resubmit;

    resubmit = ofpact_put_RESUBMIT(out);
    resubmit->ofpact.raw = NXAST_RAW_RESUBMIT;
    resubmit->in_port = u16_to_ofp(port);
    resubmit->table_id = 0xff;
    return 0;
}

static enum ofperr
decode_NXAST_RAW_RESUBMIT_TABLE(const struct nx_action_resubmit *nar,
                                struct ofpbuf *out)
{
    struct ofpact_resubmit *resubmit;

    if (nar->pad[0] || nar->pad[1] || nar->pad[2]) {
        return OFPERR_OFPBAC_BAD_ARGUMENT;
    }

    resubmit = ofpact_put_RESUBMIT(out);
    resubmit->ofpact.raw = NXAST_RAW_RESUBMIT_TABLE;
    resubmit->in_port = u16_to_ofp(ntohs(nar->in_port));
    resubmit->table_id = nar->table;
    return 0;
}

static void
encode_RESUBMIT(const struct ofpact_resubmit *resubmit,
                enum ofp_version ofp_version OVS_UNUSED, struct ofpbuf *out)
{
    uint16_t in_port = ofp_to_u16(resubmit->in_port);

    if (resubmit->table_id == 0xff
        && resubmit->ofpact.raw != NXAST_RAW_RESUBMIT_TABLE) {
        put_NXAST_RESUBMIT(out, in_port);
    } else {
        struct nx_action_resubmit *nar = put_NXAST_RESUBMIT_TABLE(out);
        nar->table = resubmit->table_id;
        nar->in_port = htons(in_port);
    }
}

static char * OVS_WARN_UNUSED_RESULT
parse_RESUBMIT(char *arg, struct ofpbuf *ofpacts,
               enum ofputil_protocol *usable_protocols OVS_UNUSED)
{
    struct ofpact_resubmit *resubmit;
    char *in_port_s, *table_s;

    resubmit = ofpact_put_RESUBMIT(ofpacts);

    in_port_s = strsep(&arg, ",");
    if (in_port_s && in_port_s[0]) {
        if (!ofputil_port_from_string(in_port_s, &resubmit->in_port)) {
            return xasprintf("%s: resubmit to unknown port", in_port_s);
        }
    } else {
        resubmit->in_port = OFPP_IN_PORT;
    }

    table_s = strsep(&arg, ",");
    if (table_s && table_s[0]) {
        uint32_t table_id = 0;
        char *error;

        error = str_to_u32(table_s, &table_id);
        if (error) {
            return error;
        }
        resubmit->table_id = table_id;
    } else {
        resubmit->table_id = 255;
    }

    if (resubmit->in_port == OFPP_IN_PORT && resubmit->table_id == 255) {
        return xstrdup("at least one \"in_port\" or \"table\" must be "
                       "specified  on resubmit");
    }
    return NULL;
}

static void
format_RESUBMIT(const struct ofpact_resubmit *a, struct ds *s)
{
    if (a->in_port != OFPP_IN_PORT && a->table_id == 255) {
        ds_put_cstr(s, "resubmit:");
        ofputil_format_port(a->in_port, s);
    } else {
        ds_put_format(s, "resubmit(");
        if (a->in_port != OFPP_IN_PORT) {
            ofputil_format_port(a->in_port, s);
        }
        ds_put_char(s, ',');
        if (a->table_id != 255) {
            ds_put_format(s, "%"PRIu8, a->table_id);
        }
        ds_put_char(s, ')');
    }
}

/* Action structure for NXAST_LEARN.
 *
 * This action adds or modifies a flow in an OpenFlow table, similar to
 * OFPT_FLOW_MOD with OFPFC_MODIFY_STRICT as 'command'.  The new flow has the
 * specified idle timeout, hard timeout, priority, cookie, and flags.  The new
 * flow's match criteria and actions are built by applying each of the series
 * of flow_mod_spec elements included as part of the action.
 *
 * A flow_mod_spec starts with a 16-bit header.  A header that is all-bits-0 is
 * a no-op used for padding the action as a whole to a multiple of 8 bytes in
 * length.  Otherwise, the flow_mod_spec can be thought of as copying 'n_bits'
 * bits from a source to a destination.  In this case, the header contains
 * multiple fields:
 *
 *  15  14  13 12  11 10                              0
 * +------+---+------+---------------------------------+
 * |   0  |src|  dst |             n_bits              |
 * +------+---+------+---------------------------------+
 *
 * The meaning and format of a flow_mod_spec depends on 'src' and 'dst'.  The
 * following table summarizes the meaning of each possible combination.
 * Details follow the table:
 *
 *   src dst  meaning
 *   --- ---  ----------------------------------------------------------
 *    0   0   Add match criteria based on value in a field.
 *    1   0   Add match criteria based on an immediate value.
 *    0   1   Add NXAST_REG_LOAD action to copy field into a different field.
 *    1   1   Add NXAST_REG_LOAD action to load immediate value into a field.
 *    0   2   Add OFPAT_OUTPUT action to output to port from specified field.
 *   All other combinations are undefined and not allowed.
 *
 * The flow_mod_spec header is followed by a source specification and a
 * destination specification.  The format and meaning of the source
 * specification depends on 'src':
 *
 *   - If 'src' is 0, the source bits are taken from a field in the flow to
 *     which this action is attached.  (This should be a wildcarded field.  If
 *     its value is fully specified then the source bits being copied have
 *     constant values.)
 *
 *     The source specification is an ovs_be32 'field' and an ovs_be16 'ofs'.
 *     'field' is an nxm_header with nxm_hasmask=0, and 'ofs' the starting bit
 *     offset within that field.  The source bits are field[ofs:ofs+n_bits-1].
 *     'field' and 'ofs' are subject to the same restrictions as the source
 *     field in NXAST_REG_MOVE.
 *
 *   - If 'src' is 1, the source bits are a constant value.  The source
 *     specification is (n_bits+15)/16*2 bytes long.  Taking those bytes as a
 *     number in network order, the source bits are the 'n_bits'
 *     least-significant bits.  The switch will report an error if other bits
 *     in the constant are nonzero.
 *
 * The flow_mod_spec destination specification, for 'dst' of 0 or 1, is an
 * ovs_be32 'field' and an ovs_be16 'ofs'.  'field' is an nxm_header with
 * nxm_hasmask=0 and 'ofs' is a starting bit offset within that field.  The
 * meaning of the flow_mod_spec depends on 'dst':
 *
 *   - If 'dst' is 0, the flow_mod_spec specifies match criteria for the new
 *     flow.  The new flow matches only if bits field[ofs:ofs+n_bits-1] in a
 *     packet equal the source bits.  'field' may be any nxm_header with
 *     nxm_hasmask=0 that is allowed in NXT_FLOW_MOD.
 *
 *     Order is significant.  Earlier flow_mod_specs must satisfy any
 *     prerequisites for matching fields specified later, by copying constant
 *     values into prerequisite fields.
 *
 *     The switch will reject flow_mod_specs that do not satisfy NXM masking
 *     restrictions.
 *
 *   - If 'dst' is 1, the flow_mod_spec specifies an NXAST_REG_LOAD action for
 *     the new flow.  The new flow copies the source bits into
 *     field[ofs:ofs+n_bits-1].  Actions are executed in the same order as the
 *     flow_mod_specs.
 *
 *     A single NXAST_REG_LOAD action writes no more than 64 bits, so n_bits
 *     greater than 64 yields multiple NXAST_REG_LOAD actions.
 *
 * The flow_mod_spec destination spec for 'dst' of 2 (when 'src' is 0) is
 * empty.  It has the following meaning:
 *
 *   - The flow_mod_spec specifies an OFPAT_OUTPUT action for the new flow.
 *     The new flow outputs to the OpenFlow port specified by the source field.
 *     Of the special output ports with value OFPP_MAX or larger, OFPP_IN_PORT,
 *     OFPP_FLOOD, OFPP_LOCAL, and OFPP_ALL are supported.  Other special ports
 *     may not be used.
 *
 * Resource Management
 * -------------------
 *
 * A switch has a finite amount of flow table space available for learning.
 * When this space is exhausted, no new learning table entries will be learned
 * until some existing flow table entries expire.  The controller should be
 * prepared to handle this by flooding (which can be implemented as a
 * low-priority flow).
 *
 * If a learned flow matches a single TCP stream with a relatively long
 * timeout, one may make the best of resource constraints by setting
 * 'fin_idle_timeout' or 'fin_hard_timeout' (both measured in seconds), or
 * both, to shorter timeouts.  When either of these is specified as a nonzero
 * value, OVS adds a NXAST_FIN_TIMEOUT action, with the specified timeouts, to
 * the learned flow.
 *
 * Examples
 * --------
 *
 * The following examples give a prose description of the flow_mod_specs along
 * with informal notation for how those would be represented and a hex dump of
 * the bytes that would be required.
 *
 * These examples could work with various nx_action_learn parameters.  Typical
 * values would be idle_timeout=OFP_FLOW_PERMANENT, hard_timeout=60,
 * priority=OFP_DEFAULT_PRIORITY, flags=0, table_id=10.
 *
 * 1. Learn input port based on the source MAC, with lookup into
 *    NXM_NX_REG1[16:31] by resubmit to in_port=99:
 *
 *    Match on in_port=99:
 *       ovs_be16(src=1, dst=0, n_bits=16),               20 10
 *       ovs_be16(99),                                    00 63
 *       ovs_be32(NXM_OF_IN_PORT), ovs_be16(0)            00 00 00 02 00 00
 *
 *    Match Ethernet destination on Ethernet source from packet:
 *       ovs_be16(src=0, dst=0, n_bits=48),               00 30
 *       ovs_be32(NXM_OF_ETH_SRC), ovs_be16(0)            00 00 04 06 00 00
 *       ovs_be32(NXM_OF_ETH_DST), ovs_be16(0)            00 00 02 06 00 00
 *
 *    Set NXM_NX_REG1[16:31] to the packet's input port:
 *       ovs_be16(src=0, dst=1, n_bits=16),               08 10
 *       ovs_be32(NXM_OF_IN_PORT), ovs_be16(0)            00 00 00 02 00 00
 *       ovs_be32(NXM_NX_REG1), ovs_be16(16)              00 01 02 04 00 10
 *
 *    Given a packet that arrived on port A with Ethernet source address B,
 *    this would set up the flow "in_port=99, dl_dst=B,
 *    actions=load:A->NXM_NX_REG1[16..31]".
 *
 *    In syntax accepted by ovs-ofctl, this action is: learn(in_port=99,
 *    NXM_OF_ETH_DST[]=NXM_OF_ETH_SRC[],
 *    load:NXM_OF_IN_PORT[]->NXM_NX_REG1[16..31])
 *
 * 2. Output to input port based on the source MAC and VLAN VID, with lookup
 *    into NXM_NX_REG1[16:31]:
 *
 *    Match on same VLAN ID as packet:
 *       ovs_be16(src=0, dst=0, n_bits=12),               00 0c
 *       ovs_be32(NXM_OF_VLAN_TCI), ovs_be16(0)           00 00 08 02 00 00
 *       ovs_be32(NXM_OF_VLAN_TCI), ovs_be16(0)           00 00 08 02 00 00
 *
 *    Match Ethernet destination on Ethernet source from packet:
 *       ovs_be16(src=0, dst=0, n_bits=48),               00 30
 *       ovs_be32(NXM_OF_ETH_SRC), ovs_be16(0)            00 00 04 06 00 00
 *       ovs_be32(NXM_OF_ETH_DST), ovs_be16(0)            00 00 02 06 00 00
 *
 *    Output to the packet's input port:
 *       ovs_be16(src=0, dst=2, n_bits=16),               10 10
 *       ovs_be32(NXM_OF_IN_PORT), ovs_be16(0)            00 00 00 02 00 00
 *
 *    Given a packet that arrived on port A with Ethernet source address B in
 *    VLAN C, this would set up the flow "dl_dst=B, vlan_vid=C,
 *    actions=output:A".
 *
 *    In syntax accepted by ovs-ofctl, this action is:
 *    learn(NXM_OF_VLAN_TCI[0..11], NXM_OF_ETH_DST[]=NXM_OF_ETH_SRC[],
 *    output:NXM_OF_IN_PORT[])
 *
 * 3. Here's a recipe for a very simple-minded MAC learning switch.  It uses a
 *    10-second MAC expiration time to make it easier to see what's going on
 *
 *      ovs-vsctl del-controller br0
 *      ovs-ofctl del-flows br0
 *      ovs-ofctl add-flow br0 "table=0 actions=learn(table=1, \
          hard_timeout=10, NXM_OF_VLAN_TCI[0..11],             \
          NXM_OF_ETH_DST[]=NXM_OF_ETH_SRC[],                   \
          output:NXM_OF_IN_PORT[]), resubmit(,1)"
 *      ovs-ofctl add-flow br0 "table=1 priority=0 actions=flood"
 *
 *    You can then dump the MAC learning table with:
 *
 *      ovs-ofctl dump-flows br0 table=1
 *
 * Usage Advice
 * ------------
 *
 * For best performance, segregate learned flows into a table that is not used
 * for any other flows except possibly for a lowest-priority "catch-all" flow
 * (a flow with no match criteria).  If different learning actions specify
 * different match criteria, use different tables for the learned flows.
 *
 * The meaning of 'hard_timeout' and 'idle_timeout' can be counterintuitive.
 * These timeouts apply to the flow that is added, which means that a flow with
 * an idle timeout will expire when no traffic has been sent *to* the learned
 * address.  This is not usually the intent in MAC learning; instead, we want
 * the MAC learn entry to expire when no traffic has been sent *from* the
 * learned address.  Use a hard timeout for that.
 */
struct nx_action_learn {
    ovs_be16 type;              /* OFPAT_VENDOR. */
    ovs_be16 len;               /* At least 24. */
    ovs_be32 vendor;            /* NX_VENDOR_ID. */
    ovs_be16 subtype;           /* NXAST_LEARN. */
    ovs_be16 idle_timeout;      /* Idle time before discarding (seconds). */
    ovs_be16 hard_timeout;      /* Max time before discarding (seconds). */
    ovs_be16 priority;          /* Priority level of flow entry. */
    ovs_be64 cookie;            /* Cookie for new flow. */
    ovs_be16 flags;             /* NX_LEARN_F_*. */
    uint8_t table_id;           /* Table to insert flow entry. */
    uint8_t pad;                /* Must be zero. */
    ovs_be16 fin_idle_timeout;  /* Idle timeout after FIN, if nonzero. */
    ovs_be16 fin_hard_timeout;  /* Hard timeout after FIN, if nonzero. */
    /* Followed by a sequence of flow_mod_spec elements, as described above,
     * until the end of the action is reached. */
};
OFP_ASSERT(sizeof(struct nx_action_learn) == 32);

static ovs_be16
get_be16(const void **pp)
{
    const ovs_be16 *p = *pp;
    ovs_be16 value = *p;
    *pp = p + 1;
    return value;
}

static ovs_be32
get_be32(const void **pp)
{
    const ovs_be32 *p = *pp;
    ovs_be32 value = get_unaligned_be32(p);
    *pp = p + 1;
    return value;
}

static void
get_subfield(int n_bits, const void **p, struct mf_subfield *sf)
{
    sf->field = mf_from_nxm_header(ntohl(get_be32(p)));
    sf->ofs = ntohs(get_be16(p));
    sf->n_bits = n_bits;
}

static unsigned int
learn_min_len(uint16_t header)
{
    int n_bits = header & NX_LEARN_N_BITS_MASK;
    int src_type = header & NX_LEARN_SRC_MASK;
    int dst_type = header & NX_LEARN_DST_MASK;
    unsigned int min_len;

    min_len = 0;
    if (src_type == NX_LEARN_SRC_FIELD) {
        min_len += sizeof(ovs_be32); /* src_field */
        min_len += sizeof(ovs_be16); /* src_ofs */
    } else {
        min_len += DIV_ROUND_UP(n_bits, 16);
    }
    if (dst_type == NX_LEARN_DST_MATCH ||
        dst_type == NX_LEARN_DST_LOAD) {
        min_len += sizeof(ovs_be32); /* dst_field */
        min_len += sizeof(ovs_be16); /* dst_ofs */
    }
    return min_len;
}

/* Converts 'nal' into a "struct ofpact_learn" and appends that struct to
 * 'ofpacts'.  Returns 0 if successful, otherwise an OFPERR_*. */
static enum ofperr
decode_NXAST_RAW_LEARN(const struct nx_action_learn *nal,
                       struct ofpbuf *ofpacts)
{
    struct ofpact_learn *learn;
    const void *p, *end;

    if (nal->pad) {
        return OFPERR_OFPBAC_BAD_ARGUMENT;
    }

    learn = ofpact_put_LEARN(ofpacts);

    learn->idle_timeout = ntohs(nal->idle_timeout);
    learn->hard_timeout = ntohs(nal->hard_timeout);
    learn->priority = ntohs(nal->priority);
    learn->cookie = nal->cookie;
    learn->table_id = nal->table_id;
    learn->fin_idle_timeout = ntohs(nal->fin_idle_timeout);
    learn->fin_hard_timeout = ntohs(nal->fin_hard_timeout);

    learn->flags = ntohs(nal->flags);
    if (learn->flags & ~(NX_LEARN_F_SEND_FLOW_REM |
                         NX_LEARN_F_DELETE_LEARNED)) {
        return OFPERR_OFPBAC_BAD_ARGUMENT;
    }

    if (learn->table_id == 0xff) {
        return OFPERR_OFPBAC_BAD_ARGUMENT;
    }

    end = (char *) nal + ntohs(nal->len);
    for (p = nal + 1; p != end; ) {
        struct ofpact_learn_spec *spec;
        uint16_t header = ntohs(get_be16(&p));

        if (!header) {
            break;
        }

        spec = ofpbuf_put_zeros(ofpacts, sizeof *spec);
        learn = ofpacts->header;
        learn->n_specs++;

        spec->src_type = header & NX_LEARN_SRC_MASK;
        spec->dst_type = header & NX_LEARN_DST_MASK;
        spec->n_bits = header & NX_LEARN_N_BITS_MASK;

        /* Check for valid src and dst type combination. */
        if (spec->dst_type == NX_LEARN_DST_MATCH ||
            spec->dst_type == NX_LEARN_DST_LOAD ||
            (spec->dst_type == NX_LEARN_DST_OUTPUT &&
             spec->src_type == NX_LEARN_SRC_FIELD)) {
            /* OK. */
        } else {
            return OFPERR_OFPBAC_BAD_ARGUMENT;
        }

        /* Check that the arguments don't overrun the end of the action. */
        if ((char *) end - (char *) p < learn_min_len(header)) {
            return OFPERR_OFPBAC_BAD_LEN;
        }

        /* Get the source. */
        if (spec->src_type == NX_LEARN_SRC_FIELD) {
            get_subfield(spec->n_bits, &p, &spec->src);
        } else {
            int p_bytes = 2 * DIV_ROUND_UP(spec->n_bits, 16);

            bitwise_copy(p, p_bytes, 0,
                         &spec->src_imm, sizeof spec->src_imm, 0,
                         spec->n_bits);
            p = (const uint8_t *) p + p_bytes;
        }

        /* Get the destination. */
        if (spec->dst_type == NX_LEARN_DST_MATCH ||
            spec->dst_type == NX_LEARN_DST_LOAD) {
            get_subfield(spec->n_bits, &p, &spec->dst);
        }
    }
    ofpact_update_len(ofpacts, &learn->ofpact);

    if (!is_all_zeros(p, (char *) end - (char *) p)) {
        return OFPERR_OFPBAC_BAD_ARGUMENT;
    }

    return 0;
}

static void
put_be16(struct ofpbuf *b, ovs_be16 x)
{
    ofpbuf_put(b, &x, sizeof x);
}

static void
put_be32(struct ofpbuf *b, ovs_be32 x)
{
    ofpbuf_put(b, &x, sizeof x);
}

static void
put_u16(struct ofpbuf *b, uint16_t x)
{
    put_be16(b, htons(x));
}

static void
put_u32(struct ofpbuf *b, uint32_t x)
{
    put_be32(b, htonl(x));
}

static void
encode_LEARN(const struct ofpact_learn *learn,
             enum ofp_version ofp_version OVS_UNUSED, struct ofpbuf *out)
{
    const struct ofpact_learn_spec *spec;
    struct nx_action_learn *nal;
    size_t start_ofs;

    start_ofs = out->size;
    nal = put_NXAST_LEARN(out);
    nal->idle_timeout = htons(learn->idle_timeout);
    nal->hard_timeout = htons(learn->hard_timeout);
    nal->fin_idle_timeout = htons(learn->fin_idle_timeout);
    nal->fin_hard_timeout = htons(learn->fin_hard_timeout);
    nal->priority = htons(learn->priority);
    nal->cookie = learn->cookie;
    nal->flags = htons(learn->flags);
    nal->table_id = learn->table_id;

    for (spec = learn->specs; spec < &learn->specs[learn->n_specs]; spec++) {
        put_u16(out, spec->n_bits | spec->dst_type | spec->src_type);

        if (spec->src_type == NX_LEARN_SRC_FIELD) {
            put_u32(out, mf_nxm_header(spec->src.field->id));
            put_u16(out, spec->src.ofs);
        } else {
            size_t n_dst_bytes = 2 * DIV_ROUND_UP(spec->n_bits, 16);
            uint8_t *bits = ofpbuf_put_zeros(out, n_dst_bytes);
            bitwise_copy(&spec->src_imm, sizeof spec->src_imm, 0,
                         bits, n_dst_bytes, 0,
                         spec->n_bits);
        }

        if (spec->dst_type == NX_LEARN_DST_MATCH ||
            spec->dst_type == NX_LEARN_DST_LOAD) {
            put_u32(out, mf_nxm_header(spec->dst.field->id));
            put_u16(out, spec->dst.ofs);
        }
    }

    pad_ofpat(out, start_ofs);
}

static char * OVS_WARN_UNUSED_RESULT
parse_LEARN(char *arg, struct ofpbuf *ofpacts,
            enum ofputil_protocol *usable_protocols OVS_UNUSED)
{
    return learn_parse(arg, ofpacts);
}

static void
format_LEARN(const struct ofpact_learn *a, struct ds *s)
{
    learn_format(a, s);
}

/* Action structure for NXAST_CONJUNCTION. */
struct nx_action_conjunction {
    ovs_be16 type;                  /* OFPAT_VENDOR. */
    ovs_be16 len;                   /* At least 16. */
    ovs_be32 vendor;                /* NX_VENDOR_ID. */
    ovs_be16 subtype;               /* See enum ofp_raw_action_type. */
    uint8_t clause;
    uint8_t n_clauses;
    ovs_be32 id;
};
OFP_ASSERT(sizeof(struct nx_action_conjunction) == 16);

static void
add_conjunction(struct ofpbuf *out,
                uint32_t id, uint8_t clause, uint8_t n_clauses)
{
    struct ofpact_conjunction *oc;

    oc = ofpact_put_CONJUNCTION(out);
    oc->id = id;
    oc->clause = clause;
    oc->n_clauses = n_clauses;
}

static enum ofperr
decode_NXAST_RAW_CONJUNCTION(const struct nx_action_conjunction *nac,
                             struct ofpbuf *out)
{
    if (nac->n_clauses < 2 || nac->n_clauses > 64
        || nac->clause >= nac->n_clauses) {
        return OFPERR_NXBAC_BAD_CONJUNCTION;
    } else {
        add_conjunction(out, ntohl(nac->id), nac->clause, nac->n_clauses);
        return 0;
    }
}

static void
encode_CONJUNCTION(const struct ofpact_conjunction *oc,
                   enum ofp_version ofp_version OVS_UNUSED, struct ofpbuf *out)
{
    struct nx_action_conjunction *nac = put_NXAST_CONJUNCTION(out);
    nac->clause = oc->clause;
    nac->n_clauses = oc->n_clauses;
    nac->id = htonl(oc->id);
}

static void
format_CONJUNCTION(const struct ofpact_conjunction *oc, struct ds *s)
{
    ds_put_format(s, "conjunction(%"PRIu32",%"PRIu8"/%"PRIu8")",
                  oc->id, oc->clause + 1, oc->n_clauses);
}

static char * OVS_WARN_UNUSED_RESULT
parse_CONJUNCTION(const char *arg, struct ofpbuf *ofpacts,
                  enum ofputil_protocol *usable_protocols OVS_UNUSED)
{
    uint8_t n_clauses;
    uint8_t clause;
    uint32_t id;
    int n;

    if (!ovs_scan(arg, "%"SCNi32" , %"SCNu8" / %"SCNu8" %n",
                  &id, &clause, &n_clauses, &n) || n != strlen(arg)) {
        return xstrdup("\"conjunction\" syntax is \"conjunction(id,i/n)\"");
    }

    if (n_clauses < 2) {
        return xstrdup("conjunction must have at least 2 clauses");
    } else if (n_clauses > 64) {
        return xstrdup("conjunction must have at most 64 clauses");
    } else if (clause < 1) {
        return xstrdup("clause index must be positive");
    } else if (clause > n_clauses) {
        return xstrdup("clause index must be less than or equal to "
                       "number of clauses");
    }

    add_conjunction(ofpacts, id, clause - 1, n_clauses);
    return NULL;
}

/* Action structure for NXAST_MULTIPATH.
 *
 * This action performs the following steps in sequence:
 *
 *    1. Hashes the fields designated by 'fields', one of NX_HASH_FIELDS_*.
 *       Refer to the definition of "enum nx_mp_fields" for details.
 *
 *       The 'basis' value is used as a universal hash parameter, that is,
 *       different values of 'basis' yield different hash functions.  The
 *       particular universal hash function used is implementation-defined.
 *
 *       The hashed fields' values are drawn from the current state of the
 *       flow, including all modifications that have been made by actions up to
 *       this point.
 *
 *    2. Applies the multipath link choice algorithm specified by 'algorithm',
 *       one of NX_MP_ALG_*.  Refer to the definition of "enum nx_mp_algorithm"
 *       for details.
 *
 *       The output of the algorithm is 'link', an unsigned integer less than
 *       or equal to 'max_link'.
 *
 *       Some algorithms use 'arg' as an additional argument.
 *
 *    3. Stores 'link' in dst[ofs:ofs+n_bits].  The format and semantics of
 *       'dst' and 'ofs_nbits' are similar to those for the NXAST_REG_LOAD
 *       action.
 *
 * The switch will reject actions that have an unknown 'fields', or an unknown
 * 'algorithm', or in which ofs+n_bits is greater than the width of 'dst', or
 * in which 'max_link' is greater than or equal to 2**n_bits, with error type
 * OFPET_BAD_ACTION, code OFPBAC_BAD_ARGUMENT.
 */
struct nx_action_multipath {
    ovs_be16 type;              /* OFPAT_VENDOR. */
    ovs_be16 len;               /* Length is 32. */
    ovs_be32 vendor;            /* NX_VENDOR_ID. */
    ovs_be16 subtype;           /* NXAST_MULTIPATH. */

    /* What fields to hash and how. */
    ovs_be16 fields;            /* One of NX_HASH_FIELDS_*. */
    ovs_be16 basis;             /* Universal hash parameter. */
    ovs_be16 pad0;

    /* Multipath link choice algorithm to apply to hash value. */
    ovs_be16 algorithm;         /* One of NX_MP_ALG_*. */
    ovs_be16 max_link;          /* Number of output links, minus 1. */
    ovs_be32 arg;               /* Algorithm-specific argument. */
    ovs_be16 pad1;

    /* Where to store the result. */
    ovs_be16 ofs_nbits;         /* (ofs << 6) | (n_bits - 1). */
    ovs_be32 dst;               /* Destination. */
};
OFP_ASSERT(sizeof(struct nx_action_multipath) == 32);

static enum ofperr
decode_NXAST_RAW_MULTIPATH(const struct nx_action_multipath *nam,
                           struct ofpbuf *out)
{
    uint32_t n_links = ntohs(nam->max_link) + 1;
    size_t min_n_bits = log_2_ceil(n_links);
    struct ofpact_multipath *mp;

    mp = ofpact_put_MULTIPATH(out);
    mp->fields = ntohs(nam->fields);
    mp->basis = ntohs(nam->basis);
    mp->algorithm = ntohs(nam->algorithm);
    mp->max_link = ntohs(nam->max_link);
    mp->arg = ntohl(nam->arg);
    mp->dst.field = mf_from_nxm_header(ntohl(nam->dst));
    mp->dst.ofs = nxm_decode_ofs(nam->ofs_nbits);
    mp->dst.n_bits = nxm_decode_n_bits(nam->ofs_nbits);

    if (!flow_hash_fields_valid(mp->fields)) {
        VLOG_WARN_RL(&rl, "unsupported fields %d", (int) mp->fields);
        return OFPERR_OFPBAC_BAD_ARGUMENT;
    } else if (mp->algorithm != NX_MP_ALG_MODULO_N
               && mp->algorithm != NX_MP_ALG_HASH_THRESHOLD
               && mp->algorithm != NX_MP_ALG_HRW
               && mp->algorithm != NX_MP_ALG_ITER_HASH) {
        VLOG_WARN_RL(&rl, "unsupported algorithm %d", (int) mp->algorithm);
        return OFPERR_OFPBAC_BAD_ARGUMENT;
    } else if (mp->dst.n_bits < min_n_bits) {
        VLOG_WARN_RL(&rl, "multipath action requires at least %"PRIuSIZE" bits for "
                     "%"PRIu32" links", min_n_bits, n_links);
        return OFPERR_OFPBAC_BAD_ARGUMENT;
    }

    return multipath_check(mp, NULL);
}

static void
encode_MULTIPATH(const struct ofpact_multipath *mp,
                 enum ofp_version ofp_version OVS_UNUSED, struct ofpbuf *out)
{
    struct nx_action_multipath *nam = put_NXAST_MULTIPATH(out);

    nam->fields = htons(mp->fields);
    nam->basis = htons(mp->basis);
    nam->algorithm = htons(mp->algorithm);
    nam->max_link = htons(mp->max_link);
    nam->arg = htonl(mp->arg);
    nam->ofs_nbits = nxm_encode_ofs_nbits(mp->dst.ofs, mp->dst.n_bits);
    nam->dst = htonl(mf_nxm_header(mp->dst.field->id));
}

static char * OVS_WARN_UNUSED_RESULT
parse_MULTIPATH(const char *arg, struct ofpbuf *ofpacts,
                enum ofputil_protocol *usable_protocols OVS_UNUSED)
{
    return multipath_parse(ofpact_put_MULTIPATH(ofpacts), arg);
}

static void
format_MULTIPATH(const struct ofpact_multipath *a, struct ds *s)
{
    multipath_format(a, s);
}

/* Action structure for NXAST_NOTE.
 *
 * This action has no effect.  It is variable length.  The switch does not
 * attempt to interpret the user-defined 'note' data in any way.  A controller
 * can use this action to attach arbitrary metadata to a flow.
 *
 * This action might go away in the future.
 */
struct nx_action_note {
    ovs_be16 type;                  /* OFPAT_VENDOR. */
    ovs_be16 len;                   /* A multiple of 8, but at least 16. */
    ovs_be32 vendor;                /* NX_VENDOR_ID. */
    ovs_be16 subtype;               /* NXAST_NOTE. */
    uint8_t note[6];                /* Start of user-defined data. */
    /* Possibly followed by additional user-defined data. */
};
OFP_ASSERT(sizeof(struct nx_action_note) == 16);

static enum ofperr
decode_NXAST_RAW_NOTE(const struct nx_action_note *nan, struct ofpbuf *out)
{
    struct ofpact_note *note;
    unsigned int length;

    length = ntohs(nan->len) - offsetof(struct nx_action_note, note);
    note = ofpact_put(out, OFPACT_NOTE,
                      offsetof(struct ofpact_note, data) + length);
    note->length = length;
    memcpy(note->data, nan->note, length);

    return 0;
}

static void
encode_NOTE(const struct ofpact_note *note,
            enum ofp_version ofp_version OVS_UNUSED, struct ofpbuf *out)
{
    size_t start_ofs = out->size;
    struct nx_action_note *nan;
    unsigned int remainder;
    unsigned int len;

    put_NXAST_NOTE(out);
    out->size = out->size - sizeof nan->note;

    ofpbuf_put(out, note->data, note->length);

    len = out->size - start_ofs;
    remainder = len % OFP_ACTION_ALIGN;
    if (remainder) {
        ofpbuf_put_zeros(out, OFP_ACTION_ALIGN - remainder);
    }
    nan = ofpbuf_at(out, start_ofs, sizeof *nan);
    nan->len = htons(out->size - start_ofs);
}

static char * OVS_WARN_UNUSED_RESULT
parse_NOTE(const char *arg, struct ofpbuf *ofpacts,
           enum ofputil_protocol *usable_protocols OVS_UNUSED)
{
    struct ofpact_note *note;

    note = ofpact_put_NOTE(ofpacts);
    while (*arg != '\0') {
        uint8_t byte;
        bool ok;

        if (*arg == '.') {
            arg++;
        }
        if (*arg == '\0') {
            break;
        }

        byte = hexits_value(arg, 2, &ok);
        if (!ok) {
            return xstrdup("bad hex digit in `note' argument");
        }
        ofpbuf_put(ofpacts, &byte, 1);

        note = ofpacts->header;
        note->length++;

        arg += 2;
    }
    ofpact_update_len(ofpacts, &note->ofpact);
    return NULL;
}

static void
format_NOTE(const struct ofpact_note *a, struct ds *s)
{
    size_t i;

    ds_put_cstr(s, "note:");
    for (i = 0; i < a->length; i++) {
        if (i) {
            ds_put_char(s, '.');
        }
        ds_put_format(s, "%02"PRIx8, a->data[i]);
    }
}

/* Exit action. */

static enum ofperr
decode_NXAST_RAW_EXIT(struct ofpbuf *out)
{
    ofpact_put_EXIT(out);
    return 0;
}

static void
encode_EXIT(const struct ofpact_null *null OVS_UNUSED,
            enum ofp_version ofp_version OVS_UNUSED, struct ofpbuf *out)
{
    put_NXAST_EXIT(out);
}

static char * OVS_WARN_UNUSED_RESULT
parse_EXIT(char *arg OVS_UNUSED, struct ofpbuf *ofpacts,
           enum ofputil_protocol *usable_protocols OVS_UNUSED)
{
    ofpact_put_EXIT(ofpacts);
    return NULL;
}

static void
format_EXIT(const struct ofpact_null *a OVS_UNUSED, struct ds *s)
{
    ds_put_cstr(s, "exit");
}

/* Unroll xlate action. */

static void
encode_UNROLL_XLATE(const struct ofpact_unroll_xlate *unroll OVS_UNUSED,
                    enum ofp_version ofp_version OVS_UNUSED,
                    struct ofpbuf *out OVS_UNUSED)
{
    OVS_NOT_REACHED();
}

static char * OVS_WARN_UNUSED_RESULT
parse_UNROLL_XLATE(char *arg OVS_UNUSED, struct ofpbuf *ofpacts OVS_UNUSED,
                   enum ofputil_protocol *usable_protocols OVS_UNUSED)
{
    OVS_NOT_REACHED();
    return NULL;
}

static void
format_UNROLL_XLATE(const struct ofpact_unroll_xlate *a OVS_UNUSED,
                    struct ds *s)
{
    ds_put_cstr(s, "unroll_xlate");
}

/* Action structure for NXAST_SAMPLE.
 *
 * Samples matching packets with the given probability and sends them
 * each to the set of collectors identified with the given ID.  The
 * probability is expressed as a number of packets to be sampled out
 * of USHRT_MAX packets, and must be >0.
 *
 * When sending packet samples to IPFIX collectors, the IPFIX flow
 * record sent for each sampled packet is associated with the given
 * observation domain ID and observation point ID.  Each IPFIX flow
 * record contain the sampled packet's headers when executing this
 * rule.  If a sampled packet's headers are modified by previous
 * actions in the flow, those modified headers are sent. */
struct nx_action_sample {
    ovs_be16 type;                  /* OFPAT_VENDOR. */
    ovs_be16 len;                   /* Length is 24. */
    ovs_be32 vendor;                /* NX_VENDOR_ID. */
    ovs_be16 subtype;               /* NXAST_SAMPLE. */
    ovs_be16 probability;           /* Fraction of packets to sample. */
    ovs_be32 collector_set_id;      /* ID of collector set in OVSDB. */
    ovs_be32 obs_domain_id;         /* ID of sampling observation domain. */
    ovs_be32 obs_point_id;          /* ID of sampling observation point. */
};
OFP_ASSERT(sizeof(struct nx_action_sample) == 24);

static enum ofperr
decode_NXAST_RAW_SAMPLE(const struct nx_action_sample *nas, struct ofpbuf *out)
{
    struct ofpact_sample *sample;

    sample = ofpact_put_SAMPLE(out);
    sample->probability = ntohs(nas->probability);
    sample->collector_set_id = ntohl(nas->collector_set_id);
    sample->obs_domain_id = ntohl(nas->obs_domain_id);
    sample->obs_point_id = ntohl(nas->obs_point_id);

    if (sample->probability == 0) {
        return OFPERR_OFPBAC_BAD_ARGUMENT;
    }

    return 0;
}

static void
encode_SAMPLE(const struct ofpact_sample *sample,
              enum ofp_version ofp_version OVS_UNUSED, struct ofpbuf *out)
{
    struct nx_action_sample *nas;

    nas = put_NXAST_SAMPLE(out);
    nas->probability = htons(sample->probability);
    nas->collector_set_id = htonl(sample->collector_set_id);
    nas->obs_domain_id = htonl(sample->obs_domain_id);
    nas->obs_point_id = htonl(sample->obs_point_id);
}

/* Parses 'arg' as the argument to a "sample" action, and appends such an
 * action to 'ofpacts'.
 *
 * Returns NULL if successful, otherwise a malloc()'d string describing the
 * error.  The caller is responsible for freeing the returned string. */
static char * OVS_WARN_UNUSED_RESULT
parse_SAMPLE(char *arg, struct ofpbuf *ofpacts,
             enum ofputil_protocol *usable_protocols OVS_UNUSED)
{
    struct ofpact_sample *os = ofpact_put_SAMPLE(ofpacts);
    char *key, *value;

    while (ofputil_parse_key_value(&arg, &key, &value)) {
        char *error = NULL;

        if (!strcmp(key, "probability")) {
            error = str_to_u16(value, "probability", &os->probability);
            if (!error && os->probability == 0) {
                error = xasprintf("invalid probability value \"%s\"", value);
            }
        } else if (!strcmp(key, "collector_set_id")) {
            error = str_to_u32(value, &os->collector_set_id);
        } else if (!strcmp(key, "obs_domain_id")) {
            error = str_to_u32(value, &os->obs_domain_id);
        } else if (!strcmp(key, "obs_point_id")) {
            error = str_to_u32(value, &os->obs_point_id);
        } else {
            error = xasprintf("invalid key \"%s\" in \"sample\" argument",
                              key);
        }
        if (error) {
            return error;
        }
    }
    if (os->probability == 0) {
        return xstrdup("non-zero \"probability\" must be specified on sample");
    }
    return NULL;
}

static void
format_SAMPLE(const struct ofpact_sample *a, struct ds *s)
{
    ds_put_format(s, "sample(probability=%"PRIu16",collector_set_id=%"PRIu32
                  ",obs_domain_id=%"PRIu32",obs_point_id=%"PRIu32")",
                  a->probability, a->collector_set_id,
                  a->obs_domain_id, a->obs_point_id);
}

/* Action structure for NXAST_CT.
 *
 * Pass traffic to the connection tracker.  If 'flags' is
 * NX_CT_F_RECIRC, traffic is recirculated back to flow table
 * with the NXM_NX_CONN_STATE[_W], NXM_NX_CONN_MARK[_W] and
 * NXM_NX_CONN_LABEL[_W] matches set.
 *
 * A standard "resubmit" action is not sufficient, since connection
 * tracking occurs outside of the classifier.  The 'zone' argument
 * specifies a context within which the tracking is done. */
struct nx_action_conntrack {
    ovs_be16 type;              /* OFPAT_VENDOR. */
    ovs_be16 len;               /* 16. */
    ovs_be32 vendor;            /* NX_VENDOR_ID. */
    ovs_be16 subtype;           /* NXAST_CT. */
    ovs_be16 flags;             /* Zero or more NX_CT_F_* flags.
                                 * Unspecified flag bits must be zero. */
    ovs_be16 zone;              /* Connection tracking context. */
<<<<<<< HEAD
    ovs_be16 alg;               /* IANA-assigned port for the protocol.
=======
    ovs_be16 alg;               /* Well-known port number for the protocol.
>>>>>>> a1e0155a
                                 * 0 indicates no ALG is required. */
};
OFP_ASSERT(sizeof(struct nx_action_conntrack) == 16);

static enum ofperr
decode_NXAST_RAW_CT(const struct nx_action_conntrack *nac, struct ofpbuf *out)
{
    struct ofpact_conntrack *conntrack;

    conntrack = ofpact_put_CT(out);
    conntrack->flags = ntohs(nac->flags);
    conntrack->zone = ntohs(nac->zone);
    conntrack->alg = ntohs(nac->alg);

    return 0;
}

static void
encode_CT(const struct ofpact_conntrack *conntrack,
          enum ofp_version ofp_version OVS_UNUSED, struct ofpbuf *out)
{
    struct nx_action_conntrack *nac;

    nac = put_NXAST_CT(out);
    nac->flags = htons(conntrack->flags);
    nac->zone = htons(conntrack->zone);
    nac->alg = htons(conntrack->alg);
}

/* Parses 'arg' as the argument to a "ct" action, and appends such an
 * action to 'ofpacts'.
 *
 * Returns NULL if successful, otherwise a malloc()'d string describing the
 * error.  The caller is responsible for freeing the returned string. */
static char * OVS_WARN_UNUSED_RESULT
parse_CT(char *arg, struct ofpbuf *ofpacts,
         enum ofputil_protocol *usable_protocols OVS_UNUSED)
{
    struct ofpact_conntrack *oc = ofpact_put_CT(ofpacts);
    char *key, *value;

    oc->flags = 0;
    while (ofputil_parse_key_value(&arg, &key, &value)) {
        char *error = NULL;

        if (!strcmp(key, "commit")) {
            oc->flags |= NX_CT_F_COMMIT;
        } else if (!strcmp(key, "recirc")) {
            oc->flags |= NX_CT_F_RECIRC;
        } else if (!strcmp(key, "zone")) {
            error = str_to_u16(value, "zone", &oc->zone);
        } else if (!strcmp(key, "alg")) {
            error = str_to_connhelper(value, &oc->alg);
        } else {
            error = xasprintf("invalid key \"%s\" in \"ct\" argument",
                              key);
        }
        if (error) {
            return error;
        }
    }
    return NULL;
}

static void
<<<<<<< HEAD
=======
format_alg(int port, struct ds *s)
{
    if (port == IPPORT_FTP) {
        ds_put_format(s, "alg=ftp,");
    } else if (port) {
        ds_put_format(s, "alg=%d,", port);
    }
}

static void
>>>>>>> a1e0155a
format_CT(const struct ofpact_conntrack *a, struct ds *s)
{
    ds_put_format(s, "ct(%s%s",
                  a->flags & NX_CT_F_COMMIT ? "commit," : "",
                  a->flags & NX_CT_F_RECIRC ? "recirc," : "");
<<<<<<< HEAD
    if (a->alg) {
        ds_put_format(s, "alg=%d,", a->alg);
    }
=======
    format_alg(a->alg, s);
>>>>>>> a1e0155a
    ds_put_format(s, "zone=%"PRIu16")", a->zone);
}

/* Meter instruction. */

static void
encode_METER(const struct ofpact_meter *meter,
             enum ofp_version ofp_version, struct ofpbuf *out)
{
    if (ofp_version >= OFP13_VERSION) {
        instruction_put_OFPIT13_METER(out)->meter_id = htonl(meter->meter_id);
    }
}

static char * OVS_WARN_UNUSED_RESULT
parse_METER(char *arg, struct ofpbuf *ofpacts,
            enum ofputil_protocol *usable_protocols)
{
    *usable_protocols &= OFPUTIL_P_OF13_UP;
    return str_to_u32(arg, &ofpact_put_METER(ofpacts)->meter_id);
}

static void
format_METER(const struct ofpact_meter *a, struct ds *s)
{
    ds_put_format(s, "meter:%"PRIu32, a->meter_id);
}

/* Clear-Actions instruction. */

static void
encode_CLEAR_ACTIONS(const struct ofpact_null *null OVS_UNUSED,
                     enum ofp_version ofp_version OVS_UNUSED,
                     struct ofpbuf *out OVS_UNUSED)
{
    if (ofp_version > OFP10_VERSION) {
        instruction_put_OFPIT11_CLEAR_ACTIONS(out);
    }
}

static char * OVS_WARN_UNUSED_RESULT
parse_CLEAR_ACTIONS(char *arg OVS_UNUSED, struct ofpbuf *ofpacts,
                    enum ofputil_protocol *usable_protocols OVS_UNUSED)
{
    ofpact_put_CLEAR_ACTIONS(ofpacts);
    return NULL;
}

static void
format_CLEAR_ACTIONS(const struct ofpact_null *a OVS_UNUSED, struct ds *s)
{
    ds_put_cstr(s, "clear_actions");
}

/* Write-Actions instruction. */

static void
encode_WRITE_ACTIONS(const struct ofpact_nest *actions,
                     enum ofp_version ofp_version, struct ofpbuf *out)
{
    if (ofp_version > OFP10_VERSION) {
        const size_t ofs = out->size;

        instruction_put_OFPIT11_WRITE_ACTIONS(out);
        ofpacts_put_openflow_actions(actions->actions,
                                     ofpact_nest_get_action_len(actions),
                                     out, ofp_version);
        ofpacts_update_instruction_actions(out, ofs);
    }
}

static char * OVS_WARN_UNUSED_RESULT
parse_WRITE_ACTIONS(char *arg, struct ofpbuf *ofpacts,
                    enum ofputil_protocol *usable_protocols)
{
    struct ofpact_nest *on;
    char *error;
    size_t ofs;

    /* Pull off existing actions or instructions. */
    ofpact_pad(ofpacts);
    ofs = ofpacts->size;
    ofpbuf_pull(ofpacts, ofs);

    /* Add a Write-Actions instruction and then pull it off. */
    ofpact_put(ofpacts, OFPACT_WRITE_ACTIONS, sizeof *on);
    ofpbuf_pull(ofpacts, sizeof *on);

    /* Parse nested actions.
     *
     * We pulled off "write-actions" and the previous actions because the
     * OFPACT_WRITE_ACTIONS is only partially constructed: its length is such
     * that it doesn't actually include the nested actions.  That means that
     * ofpacts_parse() would reject them as being part of an Apply-Actions that
     * follows a Write-Actions, which is an invalid order.  */
    error = ofpacts_parse(arg, ofpacts, usable_protocols, false);

    /* Put the Write-Actions back on and update its length. */
    on = ofpbuf_push_uninit(ofpacts, sizeof *on);
    on->ofpact.len = ofpacts->size;

    /* Put any previous actions or instructions back on. */
    ofpbuf_push_uninit(ofpacts, ofs);

    return error;
}

static void
format_WRITE_ACTIONS(const struct ofpact_nest *a, struct ds *s)
{
    ds_put_cstr(s, "write_actions(");
    ofpacts_format(a->actions, ofpact_nest_get_action_len(a), s);
    ds_put_char(s, ')');
}

/* Action structure for NXAST_WRITE_METADATA.
 *
 * Modifies the 'mask' bits of the metadata value. */
struct nx_action_write_metadata {
    ovs_be16 type;                  /* OFPAT_VENDOR. */
    ovs_be16 len;                   /* Length is 32. */
    ovs_be32 vendor;                /* NX_VENDOR_ID. */
    ovs_be16 subtype;               /* NXAST_WRITE_METADATA. */
    uint8_t zeros[6];               /* Must be zero. */
    ovs_be64 metadata;              /* Metadata register. */
    ovs_be64 mask;                  /* Metadata mask. */
};
OFP_ASSERT(sizeof(struct nx_action_write_metadata) == 32);

static enum ofperr
decode_NXAST_RAW_WRITE_METADATA(const struct nx_action_write_metadata *nawm,
                                struct ofpbuf *out)
{
    struct ofpact_metadata *om;

    if (!is_all_zeros(nawm->zeros, sizeof nawm->zeros)) {
        return OFPERR_NXBRC_MUST_BE_ZERO;
    }

    om = ofpact_put_WRITE_METADATA(out);
    om->metadata = nawm->metadata;
    om->mask = nawm->mask;

    return 0;
}

static void
encode_WRITE_METADATA(const struct ofpact_metadata *metadata,
                      enum ofp_version ofp_version, struct ofpbuf *out)
{
    if (ofp_version == OFP10_VERSION) {
        struct nx_action_write_metadata *nawm;

        nawm = put_NXAST_WRITE_METADATA(out);
        nawm->metadata = metadata->metadata;
        nawm->mask = metadata->mask;
    } else {
        struct ofp11_instruction_write_metadata *oiwm;

        oiwm = instruction_put_OFPIT11_WRITE_METADATA(out);
        oiwm->metadata = metadata->metadata;
        oiwm->metadata_mask = metadata->mask;
    }
}

static char * OVS_WARN_UNUSED_RESULT
parse_WRITE_METADATA(char *arg, struct ofpbuf *ofpacts,
                     enum ofputil_protocol *usable_protocols)
{
    struct ofpact_metadata *om;
    char *mask = strchr(arg, '/');

    *usable_protocols &= OFPUTIL_P_NXM_OF11_UP;

    om = ofpact_put_WRITE_METADATA(ofpacts);
    if (mask) {
        char *error;

        *mask = '\0';
        error = str_to_be64(mask + 1, &om->mask);
        if (error) {
            return error;
        }
    } else {
        om->mask = OVS_BE64_MAX;
    }

    return str_to_be64(arg, &om->metadata);
}

static void
format_WRITE_METADATA(const struct ofpact_metadata *a, struct ds *s)
{
    ds_put_format(s, "write_metadata:%#"PRIx64, ntohll(a->metadata));
    if (a->mask != OVS_BE64_MAX) {
        ds_put_format(s, "/%#"PRIx64, ntohll(a->mask));
    }
}

/* Goto-Table instruction. */

static void
encode_GOTO_TABLE(const struct ofpact_goto_table *goto_table,
                  enum ofp_version ofp_version, struct ofpbuf *out)
{
    if (ofp_version == OFP10_VERSION) {
        struct nx_action_resubmit *nar;

        nar = put_NXAST_RESUBMIT_TABLE(out);
        nar->table = goto_table->table_id;
        nar->in_port = htons(ofp_to_u16(OFPP_IN_PORT));
    } else {
        struct ofp11_instruction_goto_table *oigt;

        oigt = instruction_put_OFPIT11_GOTO_TABLE(out);
        oigt->table_id = goto_table->table_id;
        memset(oigt->pad, 0, sizeof oigt->pad);
    }
}

static char * OVS_WARN_UNUSED_RESULT
parse_GOTO_TABLE(char *arg, struct ofpbuf *ofpacts,
                 enum ofputil_protocol *usable_protocols OVS_UNUSED)
{
    struct ofpact_goto_table *ogt = ofpact_put_GOTO_TABLE(ofpacts);
    char *table_s = strsep(&arg, ",");
    if (!table_s || !table_s[0]) {
        return xstrdup("instruction goto-table needs table id");
    }
    return str_to_u8(table_s, "table", &ogt->table_id);
}

static void
format_GOTO_TABLE(const struct ofpact_goto_table *a, struct ds *s)
{
    ds_put_format(s, "goto_table:%"PRIu8, a->table_id);
}

static void
log_bad_action(const struct ofp_action_header *actions, size_t actions_len,
               const struct ofp_action_header *bad_action, enum ofperr error)
{
    if (!VLOG_DROP_WARN(&rl)) {
        struct ds s;

        ds_init(&s);
        ds_put_hex_dump(&s, actions, actions_len, 0, false);
        VLOG_WARN("bad action at offset %#"PRIxPTR" (%s):\n%s",
                  (char *)bad_action - (char *)actions,
                  ofperr_get_name(error), ds_cstr(&s));
        ds_destroy(&s);
    }
}

static enum ofperr
ofpacts_decode(const void *actions, size_t actions_len,
               enum ofp_version ofp_version, struct ofpbuf *ofpacts)
{
    struct ofpbuf openflow;

    ofpbuf_use_const(&openflow, actions, actions_len);
    while (openflow.size) {
        const struct ofp_action_header *action = openflow.data;
        enum ofp_raw_action_type raw;
        enum ofperr error;
        uint64_t arg;

        error = ofpact_pull_raw(&openflow, ofp_version, &raw, &arg);
        if (!error) {
            error = ofpact_decode(action, raw, arg, ofpacts);
        }

        if (error) {
            log_bad_action(actions, actions_len, action, error);
            return error;
        }
    }

    ofpact_pad(ofpacts);
    return 0;
}

static enum ofperr
ofpacts_pull_openflow_actions__(struct ofpbuf *openflow,
                                unsigned int actions_len,
                                enum ofp_version version,
                                uint32_t allowed_ovsinsts,
                                struct ofpbuf *ofpacts)
{
    const struct ofp_action_header *actions;
    enum ofperr error;

    ofpbuf_clear(ofpacts);

    if (actions_len % OFP_ACTION_ALIGN != 0) {
        VLOG_WARN_RL(&rl, "OpenFlow message actions length %u is not a "
                     "multiple of %d", actions_len, OFP_ACTION_ALIGN);
        return OFPERR_OFPBRC_BAD_LEN;
    }

    actions = ofpbuf_try_pull(openflow, actions_len);
    if (actions == NULL) {
        VLOG_WARN_RL(&rl, "OpenFlow message actions length %u exceeds "
                     "remaining message length (%"PRIu32")",
                     actions_len, openflow->size);
        return OFPERR_OFPBRC_BAD_LEN;
    }

    error = ofpacts_decode(actions, actions_len, version, ofpacts);
    if (error) {
        ofpbuf_clear(ofpacts);
        return error;
    }

    error = ofpacts_verify(ofpacts->data, ofpacts->size,
                           allowed_ovsinsts);
    if (error) {
        ofpbuf_clear(ofpacts);
    }
    return error;
}

/* Attempts to convert 'actions_len' bytes of OpenFlow actions from the
 * front of 'openflow' into ofpacts.  On success, replaces any existing content
 * in 'ofpacts' by the converted ofpacts; on failure, clears 'ofpacts'.
 * Returns 0 if successful, otherwise an OpenFlow error.
 *
 * Actions are processed according to their OpenFlow version which
 * is provided in the 'version' parameter.
 *
 * In most places in OpenFlow, actions appear encapsulated in instructions, so
 * you should call ofpacts_pull_openflow_instructions() instead of this
 * function.
 *
 * The parsed actions are valid generically, but they may not be valid in a
 * specific context.  For example, port numbers up to OFPP_MAX are valid
 * generically, but specific datapaths may only support port numbers in a
 * smaller range.  Use ofpacts_check() to additional check whether actions are
 * valid in a specific context. */
enum ofperr
ofpacts_pull_openflow_actions(struct ofpbuf *openflow,
                              unsigned int actions_len,
                              enum ofp_version version,
                              struct ofpbuf *ofpacts)
{
    return ofpacts_pull_openflow_actions__(openflow, actions_len, version,
                                           1u << OVSINST_OFPIT11_APPLY_ACTIONS,
                                           ofpacts);
}

/* OpenFlow 1.1 actions. */


/* True if an action sets the value of a field
 * in a way that is compatibile with the action set.
 * The field can be set via either a set or a move action.
 * False otherwise. */
static bool
ofpact_is_set_or_move_action(const struct ofpact *a)
{
    switch (a->type) {
    case OFPACT_SET_FIELD:
    case OFPACT_REG_MOVE:
    case OFPACT_SET_ETH_DST:
    case OFPACT_SET_ETH_SRC:
    case OFPACT_SET_IP_DSCP:
    case OFPACT_SET_IP_ECN:
    case OFPACT_SET_IP_TTL:
    case OFPACT_SET_IPV4_DST:
    case OFPACT_SET_IPV4_SRC:
    case OFPACT_SET_L4_DST_PORT:
    case OFPACT_SET_L4_SRC_PORT:
    case OFPACT_SET_MPLS_LABEL:
    case OFPACT_SET_MPLS_TC:
    case OFPACT_SET_MPLS_TTL:
    case OFPACT_SET_QUEUE:
    case OFPACT_SET_TUNNEL:
    case OFPACT_SET_VLAN_PCP:
    case OFPACT_SET_VLAN_VID:
        return true;
    case OFPACT_BUNDLE:
    case OFPACT_CLEAR_ACTIONS:
    case OFPACT_CT:
    case OFPACT_CONTROLLER:
    case OFPACT_DEC_MPLS_TTL:
    case OFPACT_DEC_TTL:
    case OFPACT_ENQUEUE:
    case OFPACT_EXIT:
    case OFPACT_UNROLL_XLATE:
    case OFPACT_FIN_TIMEOUT:
    case OFPACT_GOTO_TABLE:
    case OFPACT_GROUP:
    case OFPACT_LEARN:
    case OFPACT_CONJUNCTION:
    case OFPACT_METER:
    case OFPACT_MULTIPATH:
    case OFPACT_NOTE:
    case OFPACT_OUTPUT:
    case OFPACT_OUTPUT_REG:
    case OFPACT_POP_MPLS:
    case OFPACT_POP_QUEUE:
    case OFPACT_PUSH_MPLS:
    case OFPACT_PUSH_VLAN:
    case OFPACT_RESUBMIT:
    case OFPACT_SAMPLE:
    case OFPACT_STACK_POP:
    case OFPACT_STACK_PUSH:
    case OFPACT_STRIP_VLAN:
    case OFPACT_WRITE_ACTIONS:
    case OFPACT_WRITE_METADATA:
        return false;
    default:
        OVS_NOT_REACHED();
    }
}

/* True if an action is allowed in the action set.
 * False otherwise. */
static bool
ofpact_is_allowed_in_actions_set(const struct ofpact *a)
{
    switch (a->type) {
    case OFPACT_DEC_MPLS_TTL:
    case OFPACT_DEC_TTL:
    case OFPACT_GROUP:
    case OFPACT_OUTPUT:
    case OFPACT_POP_MPLS:
    case OFPACT_PUSH_MPLS:
    case OFPACT_PUSH_VLAN:
    case OFPACT_REG_MOVE:
    case OFPACT_SET_FIELD:
    case OFPACT_SET_ETH_DST:
    case OFPACT_SET_ETH_SRC:
    case OFPACT_SET_IP_DSCP:
    case OFPACT_SET_IP_ECN:
    case OFPACT_SET_IP_TTL:
    case OFPACT_SET_IPV4_DST:
    case OFPACT_SET_IPV4_SRC:
    case OFPACT_SET_L4_DST_PORT:
    case OFPACT_SET_L4_SRC_PORT:
    case OFPACT_SET_MPLS_LABEL:
    case OFPACT_SET_MPLS_TC:
    case OFPACT_SET_MPLS_TTL:
    case OFPACT_SET_QUEUE:
    case OFPACT_SET_TUNNEL:
    case OFPACT_SET_VLAN_PCP:
    case OFPACT_SET_VLAN_VID:
    case OFPACT_STRIP_VLAN:
        return true;

    /* In general these actions are excluded because they are not part of
     * the OpenFlow specification nor map to actions that are defined in
     * the specification.  Thus the order in which they should be applied
     * in the action set is undefined. */
    case OFPACT_BUNDLE:
    case OFPACT_CONTROLLER:
    case OFPACT_CT:
    case OFPACT_ENQUEUE:
    case OFPACT_EXIT:
    case OFPACT_UNROLL_XLATE:
    case OFPACT_FIN_TIMEOUT:
    case OFPACT_LEARN:
    case OFPACT_CONJUNCTION:
    case OFPACT_MULTIPATH:
    case OFPACT_NOTE:
    case OFPACT_OUTPUT_REG:
    case OFPACT_POP_QUEUE:
    case OFPACT_RESUBMIT:
    case OFPACT_SAMPLE:
    case OFPACT_STACK_POP:
    case OFPACT_STACK_PUSH:

    /* The action set may only include actions and thus
     * may not include any instructions */
    case OFPACT_CLEAR_ACTIONS:
    case OFPACT_GOTO_TABLE:
    case OFPACT_METER:
    case OFPACT_WRITE_ACTIONS:
    case OFPACT_WRITE_METADATA:
        return false;
    default:
        OVS_NOT_REACHED();
    }
}

/* Append ofpact 'a' onto the tail of 'out' */
static void
ofpact_copy(struct ofpbuf *out, const struct ofpact *a)
{
    ofpbuf_put(out, a, OFPACT_ALIGN(a->len));
}

/* Copies the last ofpact whose type is 'filter' from 'in' to 'out'. */
static bool
ofpacts_copy_last(struct ofpbuf *out, const struct ofpbuf *in,
                  enum ofpact_type filter)
{
    const struct ofpact *target;
    const struct ofpact *a;

    target = NULL;
    OFPACT_FOR_EACH (a, in->data, in->size) {
        if (a->type == filter) {
            target = a;
        }
    }
    if (target) {
        ofpact_copy(out, target);
    }
    return target != NULL;
}

/* Append all ofpacts, for which 'filter' returns true, from 'in' to 'out'.
 * The order of appended ofpacts is preserved between 'in' and 'out' */
static void
ofpacts_copy_all(struct ofpbuf *out, const struct ofpbuf *in,
                 bool (*filter)(const struct ofpact *))
{
    const struct ofpact *a;

    OFPACT_FOR_EACH (a, in->data, in->size) {
        if (filter(a)) {
            ofpact_copy(out, a);
        }
    }
}

/* Reads 'action_set', which contains ofpacts accumulated by
 * OFPACT_WRITE_ACTIONS instructions, and writes equivalent actions to be
 * executed directly into 'action_list'.  (These names correspond to the
 * "Action Set" and "Action List" terms used in OpenFlow 1.1+.)
 *
 * In general this involves appending the last instance of each action that is
 * admissible in the action set in the order described in the OpenFlow
 * specification.
 *
 * Exceptions:
 * + output action is only appended if no group action was present in 'in'.
 * + As a simplification all set actions are copied in the order the are
 *   provided in 'in' as many set actions applied to a field has the same
 *   affect as only applying the last action that sets a field and
 *   duplicates are removed by do_xlate_actions().
 *   This has an unwanted side-effect of compsoting multiple
 *   LOAD_REG actions that touch different regions of the same field. */
void
ofpacts_execute_action_set(struct ofpbuf *action_list,
                           const struct ofpbuf *action_set)
{
    /* The OpenFlow spec "Action Set" section specifies this order. */
    ofpacts_copy_last(action_list, action_set, OFPACT_STRIP_VLAN);
    ofpacts_copy_last(action_list, action_set, OFPACT_POP_MPLS);
    ofpacts_copy_last(action_list, action_set, OFPACT_PUSH_MPLS);
    ofpacts_copy_last(action_list, action_set, OFPACT_PUSH_VLAN);
    ofpacts_copy_last(action_list, action_set, OFPACT_DEC_TTL);
    ofpacts_copy_last(action_list, action_set, OFPACT_DEC_MPLS_TTL);
    ofpacts_copy_all(action_list, action_set, ofpact_is_set_or_move_action);
    ofpacts_copy_last(action_list, action_set, OFPACT_SET_QUEUE);

    /* If both OFPACT_GROUP and OFPACT_OUTPUT are present, OpenFlow says that
     * we should execute only OFPACT_GROUP.
     *
     * If neither OFPACT_GROUP nor OFPACT_OUTPUT is present, then we can drop
     * all the actions because there's no point in modifying a packet that will
     * not be sent anywhere. */
    if (!ofpacts_copy_last(action_list, action_set, OFPACT_GROUP) &&
        !ofpacts_copy_last(action_list, action_set, OFPACT_OUTPUT) &&
        !ofpacts_copy_last(action_list, action_set, OFPACT_RESUBMIT)) {
        ofpbuf_clear(action_list);
    }
}


static enum ofperr
ofpacts_decode_for_action_set(const struct ofp_action_header *in,
                              size_t n_in, enum ofp_version version,
                              struct ofpbuf *out)
{
    enum ofperr error;
    struct ofpact *a;
    size_t start = out->size;

    error = ofpacts_decode(in, n_in, version, out);

    if (error) {
        return error;
    }

    OFPACT_FOR_EACH (a, ofpact_end(out->data, start), out->size - start) {
        if (!ofpact_is_allowed_in_actions_set(a)) {
            VLOG_WARN_RL(&rl, "disallowed action in action set");
            return OFPERR_OFPBAC_BAD_TYPE;
        }
    }

    return 0;
}

/* OpenFlow 1.1 instructions. */

struct instruction_type_info {
    enum ovs_instruction_type type;
    const char *name;
};

static const struct instruction_type_info inst_info[] = {
#define DEFINE_INST(ENUM, STRUCT, EXTENSIBLE, NAME)    {OVSINST_##ENUM, NAME},
OVS_INSTRUCTIONS
#undef DEFINE_INST
};

const char *
ovs_instruction_name_from_type(enum ovs_instruction_type type)
{
    return inst_info[type].name;
}

int
ovs_instruction_type_from_name(const char *name)
{
    const struct instruction_type_info *p;
    for (p = inst_info; p < &inst_info[ARRAY_SIZE(inst_info)]; p++) {
        if (!strcasecmp(name, p->name)) {
            return p->type;
        }
    }
    return -1;
}

enum ovs_instruction_type
ovs_instruction_type_from_ofpact_type(enum ofpact_type type)
{
    switch (type) {
    case OFPACT_METER:
        return OVSINST_OFPIT13_METER;
    case OFPACT_CLEAR_ACTIONS:
        return OVSINST_OFPIT11_CLEAR_ACTIONS;
    case OFPACT_WRITE_ACTIONS:
        return OVSINST_OFPIT11_WRITE_ACTIONS;
    case OFPACT_WRITE_METADATA:
        return OVSINST_OFPIT11_WRITE_METADATA;
    case OFPACT_GOTO_TABLE:
        return OVSINST_OFPIT11_GOTO_TABLE;
    case OFPACT_OUTPUT:
    case OFPACT_GROUP:
    case OFPACT_CONTROLLER:
    case OFPACT_ENQUEUE:
    case OFPACT_OUTPUT_REG:
    case OFPACT_BUNDLE:
    case OFPACT_SET_VLAN_VID:
    case OFPACT_SET_VLAN_PCP:
    case OFPACT_STRIP_VLAN:
    case OFPACT_PUSH_VLAN:
    case OFPACT_SET_ETH_SRC:
    case OFPACT_SET_ETH_DST:
    case OFPACT_SET_IPV4_SRC:
    case OFPACT_SET_IPV4_DST:
    case OFPACT_SET_IP_DSCP:
    case OFPACT_SET_IP_ECN:
    case OFPACT_SET_IP_TTL:
    case OFPACT_SET_L4_SRC_PORT:
    case OFPACT_SET_L4_DST_PORT:
    case OFPACT_REG_MOVE:
    case OFPACT_SET_FIELD:
    case OFPACT_STACK_PUSH:
    case OFPACT_STACK_POP:
    case OFPACT_DEC_TTL:
    case OFPACT_SET_MPLS_LABEL:
    case OFPACT_SET_MPLS_TC:
    case OFPACT_SET_MPLS_TTL:
    case OFPACT_DEC_MPLS_TTL:
    case OFPACT_PUSH_MPLS:
    case OFPACT_POP_MPLS:
    case OFPACT_SET_TUNNEL:
    case OFPACT_SET_QUEUE:
    case OFPACT_POP_QUEUE:
    case OFPACT_FIN_TIMEOUT:
    case OFPACT_RESUBMIT:
    case OFPACT_LEARN:
    case OFPACT_CONJUNCTION:
    case OFPACT_MULTIPATH:
    case OFPACT_NOTE:
    case OFPACT_EXIT:
    case OFPACT_UNROLL_XLATE:
    case OFPACT_SAMPLE:
    case OFPACT_CT:
    default:
        return OVSINST_OFPIT11_APPLY_ACTIONS;
    }
}

enum ofperr
ovs_instruction_type_from_inst_type(enum ovs_instruction_type *instruction_type,
                                    const uint16_t inst_type)
{
    switch (inst_type) {

#define DEFINE_INST(ENUM, STRUCT, EXTENSIBLE, NAME) \
    case ENUM:                                      \
        *instruction_type = OVSINST_##ENUM;         \
        return 0;
OVS_INSTRUCTIONS
#undef DEFINE_INST

    default:
        return OFPERR_OFPBIC_UNKNOWN_INST;
    }
}

/* Two-way translation between OVS's internal "OVSINST_*" representation of
 * instructions and the "OFPIT_*" representation used in OpenFlow. */
struct ovsinst_map {
    enum ovs_instruction_type ovsinst; /* Internal name for instruction. */
    int ofpit;                         /* OFPIT_* number from OpenFlow spec. */
};

static const struct ovsinst_map *
get_ovsinst_map(enum ofp_version version)
{
    /* OpenFlow 1.1 and 1.2 instructions. */
    static const struct ovsinst_map of11[] = {
        { OVSINST_OFPIT11_GOTO_TABLE, 1 },
        { OVSINST_OFPIT11_WRITE_METADATA, 2 },
        { OVSINST_OFPIT11_WRITE_ACTIONS, 3 },
        { OVSINST_OFPIT11_APPLY_ACTIONS, 4 },
        { OVSINST_OFPIT11_CLEAR_ACTIONS, 5 },
        { 0, -1 },
    };

    /* OpenFlow 1.3+ instructions. */
    static const struct ovsinst_map of13[] = {
        { OVSINST_OFPIT11_GOTO_TABLE, 1 },
        { OVSINST_OFPIT11_WRITE_METADATA, 2 },
        { OVSINST_OFPIT11_WRITE_ACTIONS, 3 },
        { OVSINST_OFPIT11_APPLY_ACTIONS, 4 },
        { OVSINST_OFPIT11_CLEAR_ACTIONS, 5 },
        { OVSINST_OFPIT13_METER, 6 },
        { 0, -1 },
    };

    return version < OFP13_VERSION ? of11 : of13;
}

/* Converts 'ovsinst_bitmap', a bitmap whose bits correspond to OVSINST_*
 * values, into a bitmap of instructions suitable for OpenFlow 'version'
 * (OFP11_VERSION or later), and returns the result. */
ovs_be32
ovsinst_bitmap_to_openflow(uint32_t ovsinst_bitmap, enum ofp_version version)
{
    uint32_t ofpit_bitmap = 0;
    const struct ovsinst_map *x;

    for (x = get_ovsinst_map(version); x->ofpit >= 0; x++) {
        if (ovsinst_bitmap & (1u << x->ovsinst)) {
            ofpit_bitmap |= 1u << x->ofpit;
        }
    }
    return htonl(ofpit_bitmap);
}

/* Converts 'ofpit_bitmap', a bitmap of instructions from an OpenFlow message
 * with the given 'version' (OFP11_VERSION or later) into a bitmap whose bits
 * correspond to OVSINST_* values, and returns the result. */
uint32_t
ovsinst_bitmap_from_openflow(ovs_be32 ofpit_bitmap, enum ofp_version version)
{
    uint32_t ovsinst_bitmap = 0;
    const struct ovsinst_map *x;

    for (x = get_ovsinst_map(version); x->ofpit >= 0; x++) {
        if (ofpit_bitmap & htonl(1u << x->ofpit)) {
            ovsinst_bitmap |= 1u << x->ovsinst;
        }
    }
    return ovsinst_bitmap;
}

static inline struct ofp11_instruction *
instruction_next(const struct ofp11_instruction *inst)
{
    return ((struct ofp11_instruction *) (void *)
            ((uint8_t *) inst + ntohs(inst->len)));
}

static inline bool
instruction_is_valid(const struct ofp11_instruction *inst,
                     size_t n_instructions)
{
    uint16_t len = ntohs(inst->len);
    return (!(len % OFP11_INSTRUCTION_ALIGN)
            && len >= sizeof *inst
            && len / sizeof *inst <= n_instructions);
}

/* This macro is careful to check for instructions with bad lengths. */
#define INSTRUCTION_FOR_EACH(ITER, LEFT, INSTRUCTIONS, N_INSTRUCTIONS)  \
    for ((ITER) = (INSTRUCTIONS), (LEFT) = (N_INSTRUCTIONS);            \
         (LEFT) > 0 && instruction_is_valid(ITER, LEFT);                \
         ((LEFT) -= (ntohs((ITER)->len)                                 \
                     / sizeof(struct ofp11_instruction)),               \
          (ITER) = instruction_next(ITER)))

static enum ofperr
decode_openflow11_instruction(const struct ofp11_instruction *inst,
                              enum ovs_instruction_type *type)
{
    uint16_t len = ntohs(inst->len);

    switch (inst->type) {
    case CONSTANT_HTONS(OFPIT11_EXPERIMENTER):
        return OFPERR_OFPBIC_BAD_EXPERIMENTER;

#define DEFINE_INST(ENUM, STRUCT, EXTENSIBLE, NAME)     \
        case CONSTANT_HTONS(ENUM):                      \
            if (EXTENSIBLE                              \
                ? len >= sizeof(struct STRUCT)          \
                : len == sizeof(struct STRUCT)) {       \
                *type = OVSINST_##ENUM;                 \
                return 0;                               \
            } else {                                    \
                return OFPERR_OFPBIC_BAD_LEN;           \
            }
OVS_INSTRUCTIONS
#undef DEFINE_INST

    default:
        return OFPERR_OFPBIC_UNKNOWN_INST;
    }
}

static enum ofperr
decode_openflow11_instructions(const struct ofp11_instruction insts[],
                               size_t n_insts,
                               const struct ofp11_instruction *out[])
{
    const struct ofp11_instruction *inst;
    size_t left;

    memset(out, 0, N_OVS_INSTRUCTIONS * sizeof *out);
    INSTRUCTION_FOR_EACH (inst, left, insts, n_insts) {
        enum ovs_instruction_type type;
        enum ofperr error;

        error = decode_openflow11_instruction(inst, &type);
        if (error) {
            return error;
        }

        if (out[type]) {
            return OFPERR_OFPBIC_DUP_INST;
        }
        out[type] = inst;
    }

    if (left) {
        VLOG_WARN_RL(&rl, "bad instruction format at offset %"PRIuSIZE,
                     (n_insts - left) * sizeof *inst);
        return OFPERR_OFPBIC_BAD_LEN;
    }
    return 0;
}

static void
get_actions_from_instruction(const struct ofp11_instruction *inst,
                             const struct ofp_action_header **actions,
                             size_t *actions_len)
{
    *actions = ALIGNED_CAST(const struct ofp_action_header *, inst + 1);
    *actions_len = ntohs(inst->len) - sizeof *inst;
}

enum ofperr
ofpacts_pull_openflow_instructions(struct ofpbuf *openflow,
                                   unsigned int instructions_len,
                                   enum ofp_version version,
                                   struct ofpbuf *ofpacts)
{
    const struct ofp11_instruction *instructions;
    const struct ofp11_instruction *insts[N_OVS_INSTRUCTIONS];
    enum ofperr error;

    if (version == OFP10_VERSION) {
        return ofpacts_pull_openflow_actions__(openflow, instructions_len,
                                               version,
                                               (1u << N_OVS_INSTRUCTIONS) - 1,
                                               ofpacts);
    }

    ofpbuf_clear(ofpacts);

    if (instructions_len % OFP11_INSTRUCTION_ALIGN != 0) {
        VLOG_WARN_RL(&rl, "OpenFlow message instructions length %u is not a "
                     "multiple of %d",
                     instructions_len, OFP11_INSTRUCTION_ALIGN);
        error = OFPERR_OFPBIC_BAD_LEN;
        goto exit;
    }

    instructions = ofpbuf_try_pull(openflow, instructions_len);
    if (instructions == NULL) {
        VLOG_WARN_RL(&rl, "OpenFlow message instructions length %u exceeds "
                     "remaining message length (%"PRIu32")",
                     instructions_len, openflow->size);
        error = OFPERR_OFPBIC_BAD_LEN;
        goto exit;
    }

    error = decode_openflow11_instructions(
        instructions, instructions_len / OFP11_INSTRUCTION_ALIGN,
        insts);
    if (error) {
        goto exit;
    }

    if (insts[OVSINST_OFPIT13_METER]) {
        const struct ofp13_instruction_meter *oim;
        struct ofpact_meter *om;

        oim = ALIGNED_CAST(const struct ofp13_instruction_meter *,
                           insts[OVSINST_OFPIT13_METER]);

        om = ofpact_put_METER(ofpacts);
        om->meter_id = ntohl(oim->meter_id);
    }
    if (insts[OVSINST_OFPIT11_APPLY_ACTIONS]) {
        const struct ofp_action_header *actions;
        size_t actions_len;

        get_actions_from_instruction(insts[OVSINST_OFPIT11_APPLY_ACTIONS],
                                     &actions, &actions_len);
        error = ofpacts_decode(actions, actions_len, version, ofpacts);
        if (error) {
            goto exit;
        }
    }
    if (insts[OVSINST_OFPIT11_CLEAR_ACTIONS]) {
        instruction_get_OFPIT11_CLEAR_ACTIONS(
            insts[OVSINST_OFPIT11_CLEAR_ACTIONS]);
        ofpact_put_CLEAR_ACTIONS(ofpacts);
    }
    if (insts[OVSINST_OFPIT11_WRITE_ACTIONS]) {
        struct ofpact_nest *on;
        const struct ofp_action_header *actions;
        size_t actions_len;
        size_t start;

        ofpact_pad(ofpacts);
        start = ofpacts->size;
        ofpact_put(ofpacts, OFPACT_WRITE_ACTIONS,
                   offsetof(struct ofpact_nest, actions));
        get_actions_from_instruction(insts[OVSINST_OFPIT11_WRITE_ACTIONS],
                                     &actions, &actions_len);
        error = ofpacts_decode_for_action_set(actions, actions_len,
                                              version, ofpacts);
        if (error) {
            goto exit;
        }
        on = ofpbuf_at_assert(ofpacts, start, sizeof *on);
        on->ofpact.len = ofpacts->size - start;
    }
    if (insts[OVSINST_OFPIT11_WRITE_METADATA]) {
        const struct ofp11_instruction_write_metadata *oiwm;
        struct ofpact_metadata *om;

        oiwm = ALIGNED_CAST(const struct ofp11_instruction_write_metadata *,
                            insts[OVSINST_OFPIT11_WRITE_METADATA]);

        om = ofpact_put_WRITE_METADATA(ofpacts);
        om->metadata = oiwm->metadata;
        om->mask = oiwm->metadata_mask;
    }
    if (insts[OVSINST_OFPIT11_GOTO_TABLE]) {
        const struct ofp11_instruction_goto_table *oigt;
        struct ofpact_goto_table *ogt;

        oigt = instruction_get_OFPIT11_GOTO_TABLE(
            insts[OVSINST_OFPIT11_GOTO_TABLE]);
        ogt = ofpact_put_GOTO_TABLE(ofpacts);
        ogt->table_id = oigt->table_id;
    }

    error = ofpacts_verify(ofpacts->data, ofpacts->size,
                           (1u << N_OVS_INSTRUCTIONS) - 1);
exit:
    if (error) {
        ofpbuf_clear(ofpacts);
    }
    return error;
}

/* Update the length of the instruction that begins at offset 'ofs' within
 * 'openflow' and contains nested actions that extend to the end of 'openflow'.
 * If the instruction contains no nested actions, deletes it entirely. */
static void
ofpacts_update_instruction_actions(struct ofpbuf *openflow, size_t ofs)
{
    struct ofp11_instruction_actions *oia;

    oia = ofpbuf_at_assert(openflow, ofs, sizeof *oia);
    if (openflow->size > ofs + sizeof *oia) {
        oia->len = htons(openflow->size - ofs);
    } else {
        openflow->size = ofs;
    }
}

/* Checks that 'port' is a valid output port for OFPACT_OUTPUT, given that the
 * switch will never have more than 'max_ports' ports.  Returns 0 if 'port' is
 * valid, otherwise an OpenFlow error code. */
enum ofperr
ofpact_check_output_port(ofp_port_t port, ofp_port_t max_ports)
{
    switch (port) {
    case OFPP_IN_PORT:
    case OFPP_TABLE:
    case OFPP_NORMAL:
    case OFPP_FLOOD:
    case OFPP_ALL:
    case OFPP_CONTROLLER:
    case OFPP_NONE:
    case OFPP_LOCAL:
        return 0;

    default:
        if (ofp_to_u16(port) < ofp_to_u16(max_ports)) {
            return 0;
        }
        return OFPERR_OFPBAC_BAD_OUT_PORT;
    }
}

/* Removes the protocols that require consistency between match and actions
 * (that's everything but OpenFlow 1.0) from '*usable_protocols'.
 *
 * (An example of an inconsistency between match and actions is a flow that
 * does not match on an MPLS Ethertype but has an action that pops an MPLS
 * label.) */
static void
inconsistent_match(enum ofputil_protocol *usable_protocols)
{
    *usable_protocols &= OFPUTIL_P_OF10_ANY;
}

/* May modify flow->dl_type, flow->nw_proto and flow->vlan_tci,
 * caller must restore them.
 *
 * Modifies some actions, filling in fields that could not be properly set
 * without context. */
static enum ofperr
ofpact_check__(enum ofputil_protocol *usable_protocols, struct ofpact *a,
               struct flow *flow, ofp_port_t max_ports,
               uint8_t table_id, uint8_t n_tables)
{
    const struct ofpact_enqueue *enqueue;
    const struct mf_field *mf;

    switch (a->type) {
    case OFPACT_OUTPUT:
        return ofpact_check_output_port(ofpact_get_OUTPUT(a)->port,
                                        max_ports);

    case OFPACT_CONTROLLER:
        return 0;

    case OFPACT_ENQUEUE:
        enqueue = ofpact_get_ENQUEUE(a);
        if (ofp_to_u16(enqueue->port) >= ofp_to_u16(max_ports)
            && enqueue->port != OFPP_IN_PORT
            && enqueue->port != OFPP_LOCAL) {
            return OFPERR_OFPBAC_BAD_OUT_PORT;
        }
        return 0;

    case OFPACT_OUTPUT_REG:
        return mf_check_src(&ofpact_get_OUTPUT_REG(a)->src, flow);

    case OFPACT_BUNDLE:
        return bundle_check(ofpact_get_BUNDLE(a), max_ports, flow);

    case OFPACT_SET_VLAN_VID:
        /* Remember if we saw a vlan tag in the flow to aid translating to
         * OpenFlow 1.1+ if need be. */
        ofpact_get_SET_VLAN_VID(a)->flow_has_vlan =
            (flow->vlan_tci & htons(VLAN_CFI)) == htons(VLAN_CFI);
        if (!(flow->vlan_tci & htons(VLAN_CFI)) &&
            !ofpact_get_SET_VLAN_VID(a)->push_vlan_if_needed) {
            inconsistent_match(usable_protocols);
        }
        /* Temporary mark that we have a vlan tag. */
        flow->vlan_tci |= htons(VLAN_CFI);
        return 0;

    case OFPACT_SET_VLAN_PCP:
        /* Remember if we saw a vlan tag in the flow to aid translating to
         * OpenFlow 1.1+ if need be. */
        ofpact_get_SET_VLAN_PCP(a)->flow_has_vlan =
            (flow->vlan_tci & htons(VLAN_CFI)) == htons(VLAN_CFI);
        if (!(flow->vlan_tci & htons(VLAN_CFI)) &&
            !ofpact_get_SET_VLAN_PCP(a)->push_vlan_if_needed) {
            inconsistent_match(usable_protocols);
        }
        /* Temporary mark that we have a vlan tag. */
        flow->vlan_tci |= htons(VLAN_CFI);
        return 0;

    case OFPACT_STRIP_VLAN:
        if (!(flow->vlan_tci & htons(VLAN_CFI))) {
            inconsistent_match(usable_protocols);
        }
        /* Temporary mark that we have no vlan tag. */
        flow->vlan_tci = htons(0);
        return 0;

    case OFPACT_PUSH_VLAN:
        if (flow->vlan_tci & htons(VLAN_CFI)) {
            /* Multiple VLAN headers not supported. */
            return OFPERR_OFPBAC_BAD_TAG;
        }
        /* Temporary mark that we have a vlan tag. */
        flow->vlan_tci |= htons(VLAN_CFI);
        return 0;

    case OFPACT_SET_ETH_SRC:
    case OFPACT_SET_ETH_DST:
        return 0;

    case OFPACT_SET_IPV4_SRC:
    case OFPACT_SET_IPV4_DST:
        if (flow->dl_type != htons(ETH_TYPE_IP)) {
            inconsistent_match(usable_protocols);
        }
        return 0;

    case OFPACT_SET_IP_DSCP:
    case OFPACT_SET_IP_ECN:
    case OFPACT_SET_IP_TTL:
    case OFPACT_DEC_TTL:
        if (!is_ip_any(flow)) {
            inconsistent_match(usable_protocols);
        }
        return 0;

    case OFPACT_SET_L4_SRC_PORT:
    case OFPACT_SET_L4_DST_PORT:
        if (!is_ip_any(flow) || (flow->nw_frag & FLOW_NW_FRAG_LATER) ||
            (flow->nw_proto != IPPROTO_TCP && flow->nw_proto != IPPROTO_UDP
             && flow->nw_proto != IPPROTO_SCTP)) {
            inconsistent_match(usable_protocols);
        }
        /* Note on which transport protocol the port numbers are set.
         * This allows this set action to be converted to an OF1.2 set field
         * action. */
        if (a->type == OFPACT_SET_L4_SRC_PORT) {
            ofpact_get_SET_L4_SRC_PORT(a)->flow_ip_proto = flow->nw_proto;
        } else {
            ofpact_get_SET_L4_DST_PORT(a)->flow_ip_proto = flow->nw_proto;
        }
        return 0;

    case OFPACT_REG_MOVE:
        return nxm_reg_move_check(ofpact_get_REG_MOVE(a), flow);

    case OFPACT_SET_FIELD:
        mf = ofpact_get_SET_FIELD(a)->field;
        /* Require OXM_OF_VLAN_VID to have an existing VLAN header. */
        if (!mf_are_prereqs_ok(mf, flow) ||
            (mf->id == MFF_VLAN_VID && !(flow->vlan_tci & htons(VLAN_CFI)))) {
            VLOG_WARN_RL(&rl, "set_field %s lacks correct prerequisities",
                         mf->name);
            return OFPERR_OFPBAC_MATCH_INCONSISTENT;
        }
        /* Remember if we saw a vlan tag in the flow to aid translating to
         * OpenFlow 1.1 if need be. */
        ofpact_get_SET_FIELD(a)->flow_has_vlan =
            (flow->vlan_tci & htons(VLAN_CFI)) == htons(VLAN_CFI);
        if (mf->id == MFF_VLAN_TCI) {
            /* The set field may add or remove the vlan tag,
             * Mark the status temporarily. */
            flow->vlan_tci = ofpact_get_SET_FIELD(a)->value.be16;
        }
        return 0;

    case OFPACT_STACK_PUSH:
        return nxm_stack_push_check(ofpact_get_STACK_PUSH(a), flow);

    case OFPACT_STACK_POP:
        return nxm_stack_pop_check(ofpact_get_STACK_POP(a), flow);

    case OFPACT_SET_MPLS_LABEL:
    case OFPACT_SET_MPLS_TC:
    case OFPACT_SET_MPLS_TTL:
    case OFPACT_DEC_MPLS_TTL:
        if (!eth_type_mpls(flow->dl_type)) {
            inconsistent_match(usable_protocols);
        }
        return 0;

    case OFPACT_SET_TUNNEL:
    case OFPACT_SET_QUEUE:
    case OFPACT_POP_QUEUE:
    case OFPACT_RESUBMIT:
        return 0;

    case OFPACT_FIN_TIMEOUT:
        if (flow->nw_proto != IPPROTO_TCP) {
            inconsistent_match(usable_protocols);
        }
        return 0;

    case OFPACT_LEARN:
        return learn_check(ofpact_get_LEARN(a), flow);

    case OFPACT_CONJUNCTION:
        return 0;

    case OFPACT_MULTIPATH:
        return multipath_check(ofpact_get_MULTIPATH(a), flow);

    case OFPACT_NOTE:
    case OFPACT_EXIT:
        return 0;

    case OFPACT_PUSH_MPLS:
        flow->dl_type = ofpact_get_PUSH_MPLS(a)->ethertype;
        /* The packet is now MPLS and the MPLS payload is opaque.
         * Thus nothing can be assumed about the network protocol.
         * Temporarily mark that we have no nw_proto. */
        flow->nw_proto = 0;
        return 0;

    case OFPACT_POP_MPLS:
        if (!eth_type_mpls(flow->dl_type)) {
            inconsistent_match(usable_protocols);
        }
        flow->dl_type = ofpact_get_POP_MPLS(a)->ethertype;
        return 0;

    case OFPACT_SAMPLE:
        return 0;

    case OFPACT_CT: {
        struct ofpact_conntrack *oc = ofpact_get_CT(a);

        if (!dl_type_is_ip_any(flow->dl_type)
            || (flow->conn_state & CS_INVALID && oc->flags & NX_CT_F_COMMIT)) {
            inconsistent_match(usable_protocols);
        }
        return 0;
    }

    case OFPACT_CLEAR_ACTIONS:
        return 0;

    case OFPACT_WRITE_ACTIONS: {
        /* Use a temporary copy of 'usable_protocols' because we can't check
         * consistency of an action set. */
        struct ofpact_nest *on = ofpact_get_WRITE_ACTIONS(a);
        enum ofputil_protocol p = *usable_protocols;
        return ofpacts_check(on->actions, ofpact_nest_get_action_len(on),
                             flow, max_ports, table_id, n_tables, &p);
    }

    case OFPACT_WRITE_METADATA:
        return 0;

    case OFPACT_METER: {
        uint32_t mid = ofpact_get_METER(a)->meter_id;
        if (mid == 0 || mid > OFPM13_MAX) {
            return OFPERR_OFPMMFC_INVALID_METER;
        }
        return 0;
    }

    case OFPACT_GOTO_TABLE: {
        uint8_t goto_table = ofpact_get_GOTO_TABLE(a)->table_id;
        if ((table_id != 255 && goto_table <= table_id)
            || (n_tables != 255 && goto_table >= n_tables)) {
            return OFPERR_OFPBIC_BAD_TABLE_ID;
        }
        return 0;
    }

    case OFPACT_GROUP:
        return 0;

    case OFPACT_UNROLL_XLATE:
        /* UNROLL is an internal action that should never be seen via
         * OpenFlow. */
        return OFPERR_OFPBAC_BAD_TYPE;

    default:
        OVS_NOT_REACHED();
    }
}

/* Checks that the 'ofpacts_len' bytes of actions in 'ofpacts' are
 * appropriate for a packet with the prerequisites satisfied by 'flow' in a
 * switch with no more than 'max_ports' ports.
 *
 * If 'ofpacts' and 'flow' are inconsistent with one another, un-sets in
 * '*usable_protocols' the protocols that forbid the inconsistency.  (An
 * example of an inconsistency between match and actions is a flow that does
 * not match on an MPLS Ethertype but has an action that pops an MPLS label.)
 *
 * May annotate ofpacts with information gathered from the 'flow'.
 *
 * May temporarily modify 'flow', but restores the changes before returning. */
enum ofperr
ofpacts_check(struct ofpact ofpacts[], size_t ofpacts_len,
              struct flow *flow, ofp_port_t max_ports,
              uint8_t table_id, uint8_t n_tables,
              enum ofputil_protocol *usable_protocols)
{
    struct ofpact *a;
    ovs_be16 dl_type = flow->dl_type;
    ovs_be16 vlan_tci = flow->vlan_tci;
    uint8_t nw_proto = flow->nw_proto;
    enum ofperr error = 0;

    OFPACT_FOR_EACH (a, ofpacts, ofpacts_len) {
        error = ofpact_check__(usable_protocols, a, flow,
                               max_ports, table_id, n_tables);
        if (error) {
            break;
        }
    }
    /* Restore fields that may have been modified. */
    flow->dl_type = dl_type;
    flow->vlan_tci = vlan_tci;
    flow->nw_proto = nw_proto;
    return error;
}

/* Like ofpacts_check(), but reports inconsistencies as
 * OFPERR_OFPBAC_MATCH_INCONSISTENT rather than clearing bits. */
enum ofperr
ofpacts_check_consistency(struct ofpact ofpacts[], size_t ofpacts_len,
                          struct flow *flow, ofp_port_t max_ports,
                          uint8_t table_id, uint8_t n_tables,
                          enum ofputil_protocol usable_protocols)
{
    enum ofputil_protocol p = usable_protocols;
    enum ofperr error;

    error = ofpacts_check(ofpacts, ofpacts_len, flow, max_ports,
                          table_id, n_tables, &p);
    return (error ? error
            : p != usable_protocols ? OFPERR_OFPBAC_MATCH_INCONSISTENT
            : 0);
}

/* Verifies that the 'ofpacts_len' bytes of actions in 'ofpacts' are in the
 * appropriate order as defined by the OpenFlow spec and as required by Open
 * vSwitch.
 *
 * 'allowed_ovsinsts' is a bitmap of OVSINST_* values, in which 1-bits indicate
 * instructions that are allowed within 'ofpacts[]'. */
static enum ofperr
ofpacts_verify(const struct ofpact ofpacts[], size_t ofpacts_len,
               uint32_t allowed_ovsinsts)
{
    const struct ofpact *a;
    enum ovs_instruction_type inst;

    inst = OVSINST_OFPIT13_METER;
    OFPACT_FOR_EACH (a, ofpacts, ofpacts_len) {
        enum ovs_instruction_type next;

        if (a->type == OFPACT_CONJUNCTION) {
            OFPACT_FOR_EACH (a, ofpacts, ofpacts_len) {
                if (a->type != OFPACT_CONJUNCTION) {
                    VLOG_WARN("when conjunction action is present, it must be "
                              "the only kind of action used (saw '%s' action)",
                              ofpact_name(a->type));
                    return OFPERR_NXBAC_BAD_CONJUNCTION;
                }
            }
            return 0;
        }

        next = ovs_instruction_type_from_ofpact_type(a->type);
        if (a > ofpacts
            && (inst == OVSINST_OFPIT11_APPLY_ACTIONS
                ? next < inst
                : next <= inst)) {
            const char *name = ovs_instruction_name_from_type(inst);
            const char *next_name = ovs_instruction_name_from_type(next);

            if (next == inst) {
                VLOG_WARN("duplicate %s instruction not allowed, for OpenFlow "
                          "1.1+ compatibility", name);
            } else {
                VLOG_WARN("invalid instruction ordering: %s must appear "
                          "before %s, for OpenFlow 1.1+ compatibility",
                          next_name, name);
            }
            return OFPERR_OFPBAC_UNSUPPORTED_ORDER;
        }
        if (!((1u << next) & allowed_ovsinsts)) {
            const char *name = ovs_instruction_name_from_type(next);

            VLOG_WARN("%s instruction not allowed here", name);
            return OFPERR_OFPBIC_UNSUP_INST;
        }

        inst = next;
    }

    return 0;
}

/* Converting ofpacts to OpenFlow. */

static void
encode_ofpact(const struct ofpact *a, enum ofp_version ofp_version,
              struct ofpbuf *out)
{
    switch (a->type) {
#define OFPACT(ENUM, STRUCT, MEMBER, NAME)                              \
        case OFPACT_##ENUM:                                             \
            encode_##ENUM(ofpact_get_##ENUM(a), ofp_version, out);      \
            return;
        OFPACTS
#undef OFPACT
    default:
        OVS_NOT_REACHED();
    }
}

/* Converts the 'ofpacts_len' bytes of ofpacts in 'ofpacts' into OpenFlow
 * actions in 'openflow', appending the actions to any existing data in
 * 'openflow'. */
size_t
ofpacts_put_openflow_actions(const struct ofpact ofpacts[], size_t ofpacts_len,
                             struct ofpbuf *openflow,
                             enum ofp_version ofp_version)
{
    const struct ofpact *a;
    size_t start_size = openflow->size;

    OFPACT_FOR_EACH (a, ofpacts, ofpacts_len) {
        encode_ofpact(a, ofp_version, openflow);
    }
    return openflow->size - start_size;
}

static enum ovs_instruction_type
ofpact_is_apply_actions(const struct ofpact *a)
{
    return (ovs_instruction_type_from_ofpact_type(a->type)
            == OVSINST_OFPIT11_APPLY_ACTIONS);
}

void
ofpacts_put_openflow_instructions(const struct ofpact ofpacts[],
                                  size_t ofpacts_len,
                                  struct ofpbuf *openflow,
                                  enum ofp_version ofp_version)
{
    const struct ofpact *end = ofpact_end(ofpacts, ofpacts_len);
    const struct ofpact *a;

    if (ofp_version == OFP10_VERSION) {
        ofpacts_put_openflow_actions(ofpacts, ofpacts_len, openflow,
                                     ofp_version);
        return;
    }

    a = ofpacts;
    while (a < end) {
        if (ofpact_is_apply_actions(a)) {
            size_t ofs = openflow->size;

            instruction_put_OFPIT11_APPLY_ACTIONS(openflow);
            do {
                encode_ofpact(a, ofp_version, openflow);
                a = ofpact_next(a);
            } while (a < end && ofpact_is_apply_actions(a));
            ofpacts_update_instruction_actions(openflow, ofs);
        } else {
            encode_ofpact(a, ofp_version, openflow);
            a = ofpact_next(a);
        }
    }
}

/* Sets of supported actions. */

/* Two-way translation between OVS's internal "OFPACT_*" representation of
 * actions and the "OFPAT_*" representation used in some OpenFlow version.
 * (OFPAT_* numbering varies from one OpenFlow version to another, so a given
 * instance is specific to one OpenFlow version.) */
struct ofpact_map {
    enum ofpact_type ofpact;    /* Internal name for action type. */
    int ofpat;                  /* OFPAT_* number from OpenFlow spec. */
};

static const struct ofpact_map *
get_ofpact_map(enum ofp_version version)
{
    /* OpenFlow 1.0 actions. */
    static const struct ofpact_map of10[] = {
        { OFPACT_OUTPUT, 0 },
        { OFPACT_SET_VLAN_VID, 1 },
        { OFPACT_SET_VLAN_PCP, 2 },
        { OFPACT_STRIP_VLAN, 3 },
        { OFPACT_SET_ETH_SRC, 4 },
        { OFPACT_SET_ETH_DST, 5 },
        { OFPACT_SET_IPV4_SRC, 6 },
        { OFPACT_SET_IPV4_DST, 7 },
        { OFPACT_SET_IP_DSCP, 8 },
        { OFPACT_SET_L4_SRC_PORT, 9 },
        { OFPACT_SET_L4_DST_PORT, 10 },
        { OFPACT_ENQUEUE, 11 },
        { 0, -1 },
    };

    /* OpenFlow 1.1 actions. */
    static const struct ofpact_map of11[] = {
        { OFPACT_OUTPUT, 0 },
        { OFPACT_SET_VLAN_VID, 1 },
        { OFPACT_SET_VLAN_PCP, 2 },
        { OFPACT_SET_ETH_SRC, 3 },
        { OFPACT_SET_ETH_DST, 4 },
        { OFPACT_SET_IPV4_SRC, 5 },
        { OFPACT_SET_IPV4_DST, 6 },
        { OFPACT_SET_IP_DSCP, 7 },
        { OFPACT_SET_IP_ECN, 8 },
        { OFPACT_SET_L4_SRC_PORT, 9 },
        { OFPACT_SET_L4_DST_PORT, 10 },
        /* OFPAT_COPY_TTL_OUT (11) not supported. */
        /* OFPAT_COPY_TTL_IN (12) not supported. */
        { OFPACT_SET_MPLS_LABEL, 13 },
        { OFPACT_SET_MPLS_TC, 14 },
        { OFPACT_SET_MPLS_TTL, 15 },
        { OFPACT_DEC_MPLS_TTL, 16 },
        { OFPACT_PUSH_VLAN, 17 },
        { OFPACT_STRIP_VLAN, 18 },
        { OFPACT_PUSH_MPLS, 19 },
        { OFPACT_POP_MPLS, 20 },
        { OFPACT_SET_QUEUE, 21 },
        { OFPACT_GROUP, 22 },
        { OFPACT_SET_IP_TTL, 23 },
        { OFPACT_DEC_TTL, 24 },
        { 0, -1 },
    };

    /* OpenFlow 1.2, 1.3, and 1.4 actions. */
    static const struct ofpact_map of12[] = {
        { OFPACT_OUTPUT, 0 },
        /* OFPAT_COPY_TTL_OUT (11) not supported. */
        /* OFPAT_COPY_TTL_IN (12) not supported. */
        { OFPACT_SET_MPLS_TTL, 15 },
        { OFPACT_DEC_MPLS_TTL, 16 },
        { OFPACT_PUSH_VLAN, 17 },
        { OFPACT_STRIP_VLAN, 18 },
        { OFPACT_PUSH_MPLS, 19 },
        { OFPACT_POP_MPLS, 20 },
        { OFPACT_SET_QUEUE, 21 },
        { OFPACT_GROUP, 22 },
        { OFPACT_SET_IP_TTL, 23 },
        { OFPACT_DEC_TTL, 24 },
        { OFPACT_SET_FIELD, 25 },
        /* OF1.3+ OFPAT_PUSH_PBB (26) not supported. */
        /* OF1.3+ OFPAT_POP_PBB (27) not supported. */
        { 0, -1 },
    };

    switch (version) {
    case OFP10_VERSION:
        return of10;

    case OFP11_VERSION:
        return of11;

    case OFP12_VERSION:
    case OFP13_VERSION:
    case OFP14_VERSION:
    case OFP15_VERSION:
    default:
        return of12;
    }
}

/* Converts 'ofpacts_bitmap', a bitmap whose bits correspond to OFPACT_*
 * values, into a bitmap of actions suitable for OpenFlow 'version', and
 * returns the result. */
ovs_be32
ofpact_bitmap_to_openflow(uint64_t ofpacts_bitmap, enum ofp_version version)
{
    uint32_t openflow_bitmap = 0;
    const struct ofpact_map *x;

    for (x = get_ofpact_map(version); x->ofpat >= 0; x++) {
        if (ofpacts_bitmap & (UINT64_C(1) << x->ofpact)) {
            openflow_bitmap |= 1u << x->ofpat;
        }
    }
    return htonl(openflow_bitmap);
}

/* Converts 'ofpat_bitmap', a bitmap of actions from an OpenFlow message with
 * the given 'version' into a bitmap whose bits correspond to OFPACT_* values,
 * and returns the result. */
uint64_t
ofpact_bitmap_from_openflow(ovs_be32 ofpat_bitmap, enum ofp_version version)
{
    uint64_t ofpact_bitmap = 0;
    const struct ofpact_map *x;

    for (x = get_ofpact_map(version); x->ofpat >= 0; x++) {
        if (ofpat_bitmap & htonl(1u << x->ofpat)) {
            ofpact_bitmap |= UINT64_C(1) << x->ofpact;
        }
    }
    return ofpact_bitmap;
}

/* Appends to 's' a string representation of the set of OFPACT_* represented
 * by 'ofpacts_bitmap'. */
void
ofpact_bitmap_format(uint64_t ofpacts_bitmap, struct ds *s)
{
    if (!ofpacts_bitmap) {
        ds_put_cstr(s, "<none>");
    } else {
        while (ofpacts_bitmap) {
            ds_put_format(s, "%s ",
                          ofpact_name(rightmost_1bit_idx(ofpacts_bitmap)));
            ofpacts_bitmap = zero_rightmost_1bit(ofpacts_bitmap);
        }
        ds_chomp(s, ' ');
    }
}

/* Returns true if 'action' outputs to 'port', false otherwise. */
static bool
ofpact_outputs_to_port(const struct ofpact *ofpact, ofp_port_t port)
{
    switch (ofpact->type) {
    case OFPACT_OUTPUT:
        return ofpact_get_OUTPUT(ofpact)->port == port;
    case OFPACT_ENQUEUE:
        return ofpact_get_ENQUEUE(ofpact)->port == port;
    case OFPACT_CONTROLLER:
        return port == OFPP_CONTROLLER;

    case OFPACT_OUTPUT_REG:
    case OFPACT_BUNDLE:
    case OFPACT_SET_VLAN_VID:
    case OFPACT_SET_VLAN_PCP:
    case OFPACT_STRIP_VLAN:
    case OFPACT_PUSH_VLAN:
    case OFPACT_SET_ETH_SRC:
    case OFPACT_SET_ETH_DST:
    case OFPACT_SET_IPV4_SRC:
    case OFPACT_SET_IPV4_DST:
    case OFPACT_SET_IP_DSCP:
    case OFPACT_SET_IP_ECN:
    case OFPACT_SET_IP_TTL:
    case OFPACT_SET_L4_SRC_PORT:
    case OFPACT_SET_L4_DST_PORT:
    case OFPACT_REG_MOVE:
    case OFPACT_SET_FIELD:
    case OFPACT_STACK_PUSH:
    case OFPACT_STACK_POP:
    case OFPACT_DEC_TTL:
    case OFPACT_SET_MPLS_LABEL:
    case OFPACT_SET_MPLS_TC:
    case OFPACT_SET_MPLS_TTL:
    case OFPACT_DEC_MPLS_TTL:
    case OFPACT_SET_TUNNEL:
    case OFPACT_WRITE_METADATA:
    case OFPACT_SET_QUEUE:
    case OFPACT_POP_QUEUE:
    case OFPACT_FIN_TIMEOUT:
    case OFPACT_RESUBMIT:
    case OFPACT_LEARN:
    case OFPACT_CONJUNCTION:
    case OFPACT_MULTIPATH:
    case OFPACT_NOTE:
    case OFPACT_EXIT:
    case OFPACT_UNROLL_XLATE:
    case OFPACT_PUSH_MPLS:
    case OFPACT_POP_MPLS:
    case OFPACT_SAMPLE:
    case OFPACT_CLEAR_ACTIONS:
    case OFPACT_WRITE_ACTIONS:
    case OFPACT_GOTO_TABLE:
    case OFPACT_METER:
    case OFPACT_GROUP:
    case OFPACT_CT:
    default:
        return false;
    }
}

/* Returns true if any action in the 'ofpacts_len' bytes of 'ofpacts' outputs
 * to 'port', false otherwise. */
bool
ofpacts_output_to_port(const struct ofpact *ofpacts, size_t ofpacts_len,
                       ofp_port_t port)
{
    const struct ofpact *a;

    OFPACT_FOR_EACH (a, ofpacts, ofpacts_len) {
        if (ofpact_outputs_to_port(a, port)) {
            return true;
        }
    }

    return false;
}

/* Returns true if any action in the 'ofpacts_len' bytes of 'ofpacts' outputs
 * to 'group', false otherwise. */
bool
ofpacts_output_to_group(const struct ofpact *ofpacts, size_t ofpacts_len,
                        uint32_t group_id)
{
    const struct ofpact *a;

    OFPACT_FOR_EACH (a, ofpacts, ofpacts_len) {
        if (a->type == OFPACT_GROUP
            && ofpact_get_GROUP(a)->group_id == group_id) {
            return true;
        }
    }

    return false;
}

bool
ofpacts_equal(const struct ofpact *a, size_t a_len,
              const struct ofpact *b, size_t b_len)
{
    return a_len == b_len && !memcmp(a, b, a_len);
}

/* Finds the OFPACT_METER action, if any, in the 'ofpacts_len' bytes of
 * 'ofpacts'.  If found, returns its meter ID; if not, returns 0.
 *
 * This function relies on the order of 'ofpacts' being correct (as checked by
 * ofpacts_verify()). */
uint32_t
ofpacts_get_meter(const struct ofpact ofpacts[], size_t ofpacts_len)
{
    const struct ofpact *a;

    OFPACT_FOR_EACH (a, ofpacts, ofpacts_len) {
        enum ovs_instruction_type inst;

        inst = ovs_instruction_type_from_ofpact_type(a->type);
        if (a->type == OFPACT_METER) {
            return ofpact_get_METER(a)->meter_id;
        } else if (inst > OVSINST_OFPIT13_METER) {
            break;
        }
    }

    return 0;
}

/* Formatting ofpacts. */

static void
ofpact_format(const struct ofpact *a, struct ds *s)
{
    switch (a->type) {
#define OFPACT(ENUM, STRUCT, MEMBER, NAME)                              \
        case OFPACT_##ENUM:                                             \
            format_##ENUM(ALIGNED_CAST(const struct STRUCT *, a), s);   \
            break;
        OFPACTS
#undef OFPACT
    default:
        OVS_NOT_REACHED();
    }
}

/* Appends a string representing the 'ofpacts_len' bytes of ofpacts in
 * 'ofpacts' to 'string'. */
void
ofpacts_format(const struct ofpact *ofpacts, size_t ofpacts_len,
               struct ds *string)
{
    if (!ofpacts_len) {
        ds_put_cstr(string, "drop");
    } else {
        const struct ofpact *a;

        OFPACT_FOR_EACH (a, ofpacts, ofpacts_len) {
            if (a != ofpacts) {
                ds_put_cstr(string, ",");
            }

            /* XXX write-actions */
            ofpact_format(a, string);
        }
    }
}

/* Internal use by helpers. */

void *
ofpact_put(struct ofpbuf *ofpacts, enum ofpact_type type, size_t len)
{
    struct ofpact *ofpact;

    ofpact_pad(ofpacts);
    ofpacts->header = ofpbuf_put_uninit(ofpacts, len);
    ofpact = ofpacts->header;
    ofpact_init(ofpact, type, len);
    return ofpact;
}

void
ofpact_init(struct ofpact *ofpact, enum ofpact_type type, size_t len)
{
    memset(ofpact, 0, len);
    ofpact->type = type;
    ofpact->raw = -1;
    ofpact->len = len;
}

/* Updates 'ofpact->len' to the number of bytes in the tail of 'ofpacts'
 * starting at 'ofpact'.
 *
 * This is the correct way to update a variable-length ofpact's length after
 * adding the variable-length part of the payload.  (See the large comment
 * near the end of ofp-actions.h for more information.) */
void
ofpact_update_len(struct ofpbuf *ofpacts, struct ofpact *ofpact)
{
    ovs_assert(ofpact == ofpacts->header);
    ofpact->len = (char *) ofpbuf_tail(ofpacts) - (char *) ofpact;
}

/* Pads out 'ofpacts' to a multiple of OFPACT_ALIGNTO bytes in length.  Each
 * ofpact_put_<ENUM>() calls this function automatically beforehand, but the
 * client must call this itself after adding the final ofpact to an array of
 * them.
 *
 * (The consequences of failing to call this function are probably not dire.
 * OFPACT_FOR_EACH will calculate a pointer beyond the end of the ofpacts, but
 * not dereference it.  That's undefined behavior, technically, but it will not
 * cause a real problem on common systems.  Still, it seems better to call
 * it.) */
void
ofpact_pad(struct ofpbuf *ofpacts)
{
    unsigned int pad = PAD_SIZE(ofpacts->size, OFPACT_ALIGNTO);
    if (pad) {
        ofpbuf_put_zeros(ofpacts, pad);
    }
}




static char * OVS_WARN_UNUSED_RESULT
ofpact_parse(enum ofpact_type type, char *value, struct ofpbuf *ofpacts,
             enum ofputil_protocol *usable_protocols)
{
    switch (type) {
#define OFPACT(ENUM, STRUCT, MEMBER, NAME)                            \
        case OFPACT_##ENUM:                                             \
            return parse_##ENUM(value, ofpacts, usable_protocols);
        OFPACTS
#undef OFPACT
    default:
        OVS_NOT_REACHED();
    }
}

static bool
ofpact_type_from_name(const char *name, enum ofpact_type *type)
{
#define OFPACT(ENUM, STRUCT, MEMBER, NAME)                            \
    if (!strcasecmp(name, NAME)) {                                    \
        *type = OFPACT_##ENUM;                                          \
        return true;                                                    \
    }
    OFPACTS
#undef OFPACT

    return false;
}

/* Parses 'str' as a series of instructions, and appends them to 'ofpacts'.
 *
 * Returns NULL if successful, otherwise a malloc()'d string describing the
 * error.  The caller is responsible for freeing the returned string. */
static char * OVS_WARN_UNUSED_RESULT
ofpacts_parse__(char *str, struct ofpbuf *ofpacts,
                enum ofputil_protocol *usable_protocols,
                bool allow_instructions)
{
    int prev_inst = -1;
    enum ofperr retval;
    char *key, *value;
    bool drop = false;
    char *pos;

    pos = str;
    while (ofputil_parse_key_value(&pos, &key, &value)) {
        enum ovs_instruction_type inst = OVSINST_OFPIT11_APPLY_ACTIONS;
        enum ofpact_type type;
        char *error = NULL;
        ofp_port_t port;

        if (ofpact_type_from_name(key, &type)) {
            error = ofpact_parse(type, value, ofpacts, usable_protocols);
            inst = ovs_instruction_type_from_ofpact_type(type);
        } else if (!strcasecmp(key, "mod_vlan_vid")) {
            error = parse_set_vlan_vid(value, ofpacts, true);
        } else if (!strcasecmp(key, "mod_vlan_pcp")) {
            error = parse_set_vlan_pcp(value, ofpacts, true);
        } else if (!strcasecmp(key, "set_nw_ttl")) {
            error = parse_SET_IP_TTL(value, ofpacts, usable_protocols);
        } else if (!strcasecmp(key, "pop_vlan")) {
            error = parse_pop_vlan(ofpacts);
        } else if (!strcasecmp(key, "set_tunnel64")) {
            error = parse_set_tunnel(value, ofpacts,
                                     NXAST_RAW_SET_TUNNEL64);
        } else if (!strcasecmp(key, "load")) {
            error = parse_reg_load(value, ofpacts);
        } else if (!strcasecmp(key, "bundle_load")) {
            error = parse_bundle_load(value, ofpacts);
        } else if (!strcasecmp(key, "drop")) {
            drop = true;
        } else if (!strcasecmp(key, "apply_actions")) {
            return xstrdup("apply_actions is the default instruction");
        } else if (ofputil_port_from_string(key, &port)) {
            ofpact_put_OUTPUT(ofpacts)->port = port;
        } else {
            return xasprintf("unknown action %s", key);
        }
        if (error) {
            return error;
        }

        if (inst != OVSINST_OFPIT11_APPLY_ACTIONS) {
            if (!allow_instructions) {
                return xasprintf("only actions are allowed here (not "
                                 "instruction %s)",
                                 ovs_instruction_name_from_type(inst));
            }
            if (inst == prev_inst) {
                return xasprintf("instruction %s may be specified only once",
                                 ovs_instruction_name_from_type(inst));
            }
        }
        if (prev_inst != -1 && inst < prev_inst) {
            return xasprintf("instruction %s must be specified before %s",
                             ovs_instruction_name_from_type(inst),
                             ovs_instruction_name_from_type(prev_inst));
        }
        prev_inst = inst;
    }
    ofpact_pad(ofpacts);

    if (drop && ofpacts->size) {
        return xstrdup("\"drop\" must not be accompanied by any other action "
                       "or instruction");
    }

    retval = ofpacts_verify(ofpacts->data, ofpacts->size,
                            (allow_instructions
                             ? (1u << N_OVS_INSTRUCTIONS) - 1
                             : 1u << OVSINST_OFPIT11_APPLY_ACTIONS));
    if (retval) {
        return xstrdup("Incorrect instruction ordering");
    }

    return NULL;
}

static char * OVS_WARN_UNUSED_RESULT
ofpacts_parse(char *str, struct ofpbuf *ofpacts,
              enum ofputil_protocol *usable_protocols, bool allow_instructions)
{
    uint32_t orig_size = ofpacts->size;
    char *error = ofpacts_parse__(str, ofpacts, usable_protocols,
                                  allow_instructions);
    if (error) {
        ofpacts->size = orig_size;
    }
    return error;
}

static char * OVS_WARN_UNUSED_RESULT
ofpacts_parse_copy(const char *s_, struct ofpbuf *ofpacts,
                   enum ofputil_protocol *usable_protocols,
                   bool allow_instructions)
{
    char *error, *s;

    *usable_protocols = OFPUTIL_P_ANY;

    s = xstrdup(s_);
    error = ofpacts_parse(s, ofpacts, usable_protocols, allow_instructions);
    free(s);

    return error;
}

/* Parses 's' as a set of OpenFlow actions and appends the actions to
 * 'ofpacts'.
 *
 * Returns NULL if successful, otherwise a malloc()'d string describing the
 * error.  The caller is responsible for freeing the returned string. */
char * OVS_WARN_UNUSED_RESULT
ofpacts_parse_actions(const char *s, struct ofpbuf *ofpacts,
                      enum ofputil_protocol *usable_protocols)
{
    return ofpacts_parse_copy(s, ofpacts, usable_protocols, false);
}

/* Parses 's' as a set of OpenFlow instructions and appends the instructions to
 * 'ofpacts'.
 *
 * Returns NULL if successful, otherwise a malloc()'d string describing the
 * error.  The caller is responsible for freeing the returned string. */
char * OVS_WARN_UNUSED_RESULT
ofpacts_parse_instructions(const char *s, struct ofpbuf *ofpacts,
                           enum ofputil_protocol *usable_protocols)
{
    return ofpacts_parse_copy(s, ofpacts, usable_protocols, true);
}

const char *
ofpact_name(enum ofpact_type type)
{
    switch (type) {
#define OFPACT(ENUM, STRUCT, MEMBER, NAME) case OFPACT_##ENUM: return NAME;
        OFPACTS
#undef OFPACT
    }
    return "<unknown>";
}

/* Low-level action decoding and encoding functions. */

/* Everything needed to identify a particular OpenFlow action. */
struct ofpact_hdrs {
    uint32_t vendor;              /* 0 if standard, otherwise a vendor code. */
    uint16_t type;                /* Type if standard, otherwise subtype. */
    uint8_t ofp_version;          /* From ofp_header. */
};

/* Information about a particular OpenFlow action. */
struct ofpact_raw_instance {
    /* The action's identity. */
    struct ofpact_hdrs hdrs;
    enum ofp_raw_action_type raw;

    /* Looking up the action. */
    struct hmap_node decode_node; /* Based on 'hdrs'. */
    struct hmap_node encode_node; /* Based on 'raw' + 'hdrs.ofp_version'. */

    /* The action's encoded size.
     *
     * If this action is fixed-length, 'min_length' == 'max_length'.
     * If it is variable length, then 'max_length' is ROUND_DOWN(UINT16_MAX,
     * OFP_ACTION_ALIGN) == 65528. */
    unsigned short int min_length;
    unsigned short int max_length;

    /* For actions with a simple integer numeric argument, 'arg_ofs' is the
     * offset of that argument from the beginning of the action and 'arg_len'
     * its length, both in bytes.
     *
     * For actions that take other forms, these are both zero. */
    unsigned short int arg_ofs;
    unsigned short int arg_len;

    /* The name of the action, e.g. "OFPAT_OUTPUT" or "NXAST_RESUBMIT". */
    const char *name;

    /* If this action is deprecated, a human-readable string with a brief
     * explanation. */
    const char *deprecation;
};

/* Action header. */
struct ofp_action_header {
    /* The meaning of other values of 'type' generally depends on the OpenFlow
     * version (see enum ofp_raw_action_type).
     *
     * Across all OpenFlow versions, OFPAT_VENDOR indicates that 'vendor'
     * designates an OpenFlow vendor ID and that the remainder of the action
     * structure has a vendor-defined meaning.
     */
#define OFPAT_VENDOR 0xffff
    ovs_be16 type;

    /* Always a multiple of 8. */
    ovs_be16 len;

    /* For type == OFPAT_VENDOR only, this is a vendor ID, e.g. NX_VENDOR_ID or
     * ONF_VENDOR_ID.  Other 'type's use this space for some other purpose. */
    ovs_be32 vendor;
};
OFP_ASSERT(sizeof(struct ofp_action_header) == 8);

/* Header for Nicira-defined actions and for ONF vendor extensions.
 *
 * This cannot be used as an entirely generic vendor extension action header,
 * because OpenFlow does not specify the location or size of the action
 * subtype; it just happens that ONF extensions and Nicira extensions share
 * this format. */
struct ext_action_header {
    ovs_be16 type;                  /* OFPAT_VENDOR. */
    ovs_be16 len;                   /* At least 16. */
    ovs_be32 vendor;                /* NX_VENDOR_ID or ONF_VENDOR_ID. */
    ovs_be16 subtype;               /* See enum ofp_raw_action_type. */
    uint8_t pad[6];
};
OFP_ASSERT(sizeof(struct ext_action_header) == 16);

static bool
ofpact_hdrs_equal(const struct ofpact_hdrs *a,
                  const struct ofpact_hdrs *b)
{
    return (a->vendor == b->vendor
            && a->type == b->type
            && a->ofp_version == b->ofp_version);
}

static uint32_t
ofpact_hdrs_hash(const struct ofpact_hdrs *hdrs)
{
    return hash_2words(hdrs->vendor, (hdrs->type << 16) | hdrs->ofp_version);
}

#include "ofp-actions.inc2"

static struct hmap *
ofpact_decode_hmap(void)
{
    static struct ovsthread_once once = OVSTHREAD_ONCE_INITIALIZER;
    static struct hmap hmap;

    if (ovsthread_once_start(&once)) {
        struct ofpact_raw_instance *inst;

        hmap_init(&hmap);
        for (inst = all_raw_instances;
             inst < &all_raw_instances[ARRAY_SIZE(all_raw_instances)];
             inst++) {
            hmap_insert(&hmap, &inst->decode_node,
                        ofpact_hdrs_hash(&inst->hdrs));
        }
        ovsthread_once_done(&once);
    }
    return &hmap;
}

static struct hmap *
ofpact_encode_hmap(void)
{
    static struct ovsthread_once once = OVSTHREAD_ONCE_INITIALIZER;
    static struct hmap hmap;

    if (ovsthread_once_start(&once)) {
        struct ofpact_raw_instance *inst;

        hmap_init(&hmap);
        for (inst = all_raw_instances;
             inst < &all_raw_instances[ARRAY_SIZE(all_raw_instances)];
             inst++) {
            hmap_insert(&hmap, &inst->encode_node,
                        hash_2words(inst->raw, inst->hdrs.ofp_version));
        }
        ovsthread_once_done(&once);
    }
    return &hmap;
}

static enum ofperr
ofpact_decode_raw(enum ofp_version ofp_version,
                  const struct ofp_action_header *oah, size_t length,
                  const struct ofpact_raw_instance **instp)
{
    const struct ofpact_raw_instance *inst;
    struct ofpact_hdrs hdrs;

    *instp = NULL;
    if (length < sizeof *oah) {
        return OFPERR_OFPBAC_BAD_LEN;
    }

    /* Get base action type. */
    if (oah->type == htons(OFPAT_VENDOR)) {
        /* Get vendor. */
        hdrs.vendor = ntohl(oah->vendor);
        if (hdrs.vendor == NX_VENDOR_ID || hdrs.vendor == ONF_VENDOR_ID) {
            /* Get extension subtype. */
            const struct ext_action_header *nah;

            nah = ALIGNED_CAST(const struct ext_action_header *, oah);
            if (length < sizeof *nah) {
                return OFPERR_OFPBAC_BAD_LEN;
            }
            hdrs.type = ntohs(nah->subtype);
        } else {
            VLOG_WARN_RL(&rl, "OpenFlow action has unknown vendor %#"PRIx32,
                         hdrs.vendor);
            return OFPERR_OFPBAC_BAD_VENDOR;
        }
    } else {
        hdrs.vendor = 0;
        hdrs.type = ntohs(oah->type);
    }

    hdrs.ofp_version = ofp_version;
    HMAP_FOR_EACH_WITH_HASH (inst, decode_node, ofpact_hdrs_hash(&hdrs),
                             ofpact_decode_hmap()) {
        if (ofpact_hdrs_equal(&hdrs, &inst->hdrs)) {
            *instp = inst;
            return 0;
        }
    }

    return (hdrs.vendor
            ? OFPERR_OFPBAC_BAD_VENDOR_TYPE
            : OFPERR_OFPBAC_BAD_TYPE);
}

static enum ofperr
ofpact_pull_raw(struct ofpbuf *buf, enum ofp_version ofp_version,
                enum ofp_raw_action_type *raw, uint64_t *arg)
{
    const struct ofp_action_header *oah = buf->data;
    const struct ofpact_raw_instance *action;
    unsigned int length;
    enum ofperr error;

    *raw = *arg = 0;
    error = ofpact_decode_raw(ofp_version, oah, buf->size, &action);
    if (error) {
        return error;
    }

    if (action->deprecation) {
        VLOG_INFO_RL(&rl, "%s is deprecated in %s (%s)",
                     action->name, ofputil_version_to_string(ofp_version),
                     action->deprecation);
    }

    length = ntohs(oah->len);
    if (length > buf->size) {
        VLOG_WARN_RL(&rl, "OpenFlow action %s length %u exceeds action buffer "
                     "length %"PRIu32, action->name, length, buf->size);
        return OFPERR_OFPBAC_BAD_LEN;
    }
    if (length < action->min_length || length > action->max_length) {
        VLOG_WARN_RL(&rl, "OpenFlow action %s length %u not in valid range "
                     "[%hu,%hu]", action->name, length,
                     action->min_length, action->max_length);
        return OFPERR_OFPBAC_BAD_LEN;
    }
    if (length % 8) {
        VLOG_WARN_RL(&rl, "OpenFlow action %s length %u is not a multiple "
                     "of 8", action->name, length);
        return OFPERR_OFPBAC_BAD_LEN;
    }

    *raw = action->raw;
    *arg = 0;
    if (action->arg_len) {
        const uint8_t *p;
        int i;

        p = ofpbuf_at_assert(buf, action->arg_ofs, action->arg_len);
        for (i = 0; i < action->arg_len; i++) {
            *arg = (*arg << 8) | p[i];
        }
    }

    ofpbuf_pull(buf, length);

    return 0;
}

static const struct ofpact_raw_instance *
ofpact_raw_lookup(enum ofp_version ofp_version, enum ofp_raw_action_type raw)
{
    const struct ofpact_raw_instance *inst;

    HMAP_FOR_EACH_WITH_HASH (inst, encode_node, hash_2words(raw, ofp_version),
                             ofpact_encode_hmap()) {
        if (inst->raw == raw && inst->hdrs.ofp_version == ofp_version) {
            return inst;
        }
    }
    OVS_NOT_REACHED();
}

static void *
ofpact_put_raw(struct ofpbuf *buf, enum ofp_version ofp_version,
               enum ofp_raw_action_type raw, uint64_t arg)
{
    const struct ofpact_raw_instance *inst;
    struct ofp_action_header *oah;
    const struct ofpact_hdrs *hdrs;

    inst = ofpact_raw_lookup(ofp_version, raw);
    hdrs = &inst->hdrs;

    oah = ofpbuf_put_zeros(buf, inst->min_length);
    oah->type = htons(hdrs->vendor ? OFPAT_VENDOR : hdrs->type);
    oah->len = htons(inst->min_length);
    oah->vendor = htonl(hdrs->vendor);

    switch (hdrs->vendor) {
    case 0:
        break;

    case NX_VENDOR_ID:
    case ONF_VENDOR_ID: {
        struct ext_action_header *nah = (struct ext_action_header *) oah;
        nah->subtype = htons(hdrs->type);
        break;
    }

    default:
        OVS_NOT_REACHED();
    }

    if (inst->arg_len) {
        uint8_t *p = (uint8_t *) oah + inst->arg_ofs + inst->arg_len;
        int i;

        for (i = 0; i < inst->arg_len; i++) {
            *--p = arg;
            arg >>= 8;
        }
    } else {
        ovs_assert(!arg);
    }

    return oah;
}

static void
pad_ofpat(struct ofpbuf *openflow, size_t start_ofs)
{
    struct ofp_action_header *oah;

    ofpbuf_put_zeros(openflow, PAD_SIZE(openflow->size - start_ofs, 8));

    oah = ofpbuf_at_assert(openflow, start_ofs, sizeof *oah);
    oah->len = htons(openflow->size - start_ofs);
}
<|MERGE_RESOLUTION|>--- conflicted
+++ resolved
@@ -4429,11 +4429,7 @@
     ovs_be16 flags;             /* Zero or more NX_CT_F_* flags.
                                  * Unspecified flag bits must be zero. */
     ovs_be16 zone;              /* Connection tracking context. */
-<<<<<<< HEAD
-    ovs_be16 alg;               /* IANA-assigned port for the protocol.
-=======
     ovs_be16 alg;               /* Well-known port number for the protocol.
->>>>>>> a1e0155a
                                  * 0 indicates no ALG is required. */
 };
 OFP_ASSERT(sizeof(struct nx_action_conntrack) == 16);
@@ -4499,8 +4495,6 @@
 }
 
 static void
-<<<<<<< HEAD
-=======
 format_alg(int port, struct ds *s)
 {
     if (port == IPPORT_FTP) {
@@ -4511,19 +4505,12 @@
 }
 
 static void
->>>>>>> a1e0155a
 format_CT(const struct ofpact_conntrack *a, struct ds *s)
 {
     ds_put_format(s, "ct(%s%s",
                   a->flags & NX_CT_F_COMMIT ? "commit," : "",
                   a->flags & NX_CT_F_RECIRC ? "recirc," : "");
-<<<<<<< HEAD
-    if (a->alg) {
-        ds_put_format(s, "alg=%d,", a->alg);
-    }
-=======
     format_alg(a->alg, s);
->>>>>>> a1e0155a
     ds_put_format(s, "zone=%"PRIu16")", a->zone);
 }
 