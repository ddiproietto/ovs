--- conflicted
+++ resolved
@@ -5780,11 +5780,7 @@
         struct ofpact_conntrack *oc = ofpact_get_CT(a);
 
         if (!dl_type_is_ip_any(flow->dl_type)
-<<<<<<< HEAD
-            || (flow->conn_state & CS_INVALID && oc->flags & NX_CT_F_COMMIT)) {
-=======
             || (flow->ct_state & CS_INVALID && oc->flags & NX_CT_F_COMMIT)) {
->>>>>>> d5a61290
             inconsistent_match(usable_protocols);
         }
         return 0;
