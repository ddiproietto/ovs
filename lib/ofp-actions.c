--- conflicted
+++ resolved
@@ -4413,13 +4413,9 @@
  *
  * Pass traffic to the connection tracker.  If 'flags' is
  * NX_CT_F_RECIRC, traffic is recirculated back to flow table
-<<<<<<< HEAD
- * with the NXM_NX_CONN_STATE[_W] and NXM_NX_CONN_MARK[_W] matches set.
-=======
  * with the NXM_NX_CONN_STATE[_W], NXM_NX_CONN_MARK[_W] and
  * NXM_NX_CONN_LABEL[_W] matches set.
  *
->>>>>>> 21e487e7
  * A standard "resubmit" action is not sufficient, since connection
  * tracking occurs outside of the classifier.  The 'zone' argument
  * specifies a context within which the tracking is done. */
@@ -4431,12 +4427,8 @@
     ovs_be16 flags;             /* Zero or more NX_CT_F_* flags.
                                  * Unspecified flag bits must be zero. */
     ovs_be16 zone;              /* Connection tracking context. */
-<<<<<<< HEAD
-    uint8_t  pad[2];
-=======
     ovs_be16 alg;               /* IANA-assigned port for the protocol.
                                  * 0 indicates no ALG is required. */
->>>>>>> 21e487e7
 };
 OFP_ASSERT(sizeof(struct nx_action_conntrack) == 16);
 
@@ -4448,10 +4440,7 @@
     conntrack = ofpact_put_CT(out);
     conntrack->flags = ntohs(nac->flags);
     conntrack->zone = ntohs(nac->zone);
-<<<<<<< HEAD
-=======
     conntrack->alg = ntohs(nac->alg);
->>>>>>> 21e487e7
 
     return 0;
 }
@@ -4465,10 +4454,7 @@
     nac = put_NXAST_CT(out);
     nac->flags = htons(conntrack->flags);
     nac->zone = htons(conntrack->zone);
-<<<<<<< HEAD
-=======
     nac->alg = htons(conntrack->alg);
->>>>>>> 21e487e7
 }
 
 /* Parses 'arg' as the argument to a "ct" action, and appends such an
@@ -4493,11 +4479,8 @@
             oc->flags |= NX_CT_F_RECIRC;
         } else if (!strcmp(key, "zone")) {
             error = str_to_u16(value, "zone", &oc->zone);
-<<<<<<< HEAD
-=======
         } else if (!strcmp(key, "alg")) {
             error = str_to_connhelper(value, &oc->alg);
->>>>>>> 21e487e7
         } else {
             error = xasprintf("invalid key \"%s\" in \"ct\" argument",
                               key);
@@ -4512,12 +4495,6 @@
 static void
 format_CT(const struct ofpact_conntrack *a, struct ds *s)
 {
-<<<<<<< HEAD
-    ds_put_format(s, "ct(%s%szone=%"PRIu16")",
-                  a->flags & NX_CT_F_COMMIT ? "commit," : "",
-                  a->flags & NX_CT_F_RECIRC ? "recirc," : "",
-                  a->zone);
-=======
     ds_put_format(s, "ct(%s%s",
                   a->flags & NX_CT_F_COMMIT ? "commit," : "",
                   a->flags & NX_CT_F_RECIRC ? "recirc," : "");
@@ -4525,7 +4502,6 @@
         ds_put_format(s, "alg=%d,", a->alg);
     }
     ds_put_format(s, "zone=%"PRIu16")", a->zone);
->>>>>>> 21e487e7
 }
  
