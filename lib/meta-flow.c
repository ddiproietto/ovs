--- conflicted
+++ resolved
@@ -205,17 +205,6 @@
         return !wc->masks.skb_priority;
     case MFF_PKT_MARK:
         return !wc->masks.pkt_mark;
-<<<<<<< HEAD
-    case MFF_CONN_STATE:
-        return !wc->masks.conn_state;
-    case MFF_CONN_ZONE:
-        return !wc->masks.conn_zone;
-    case MFF_CONN_MARK:
-        return !wc->masks.conn_mark;
-    case MFF_CONN_LABEL:
-        return is_all_zeros(&wc->masks.conn_label,
-                            sizeof(wc->masks.conn_label));
-=======
     case MFF_CT_STATE:
         return !wc->masks.ct_state;
     case MFF_CT_ZONE:
@@ -224,7 +213,6 @@
         return !wc->masks.ct_mark;
     case MFF_CT_LABEL:
         return is_all_zeros(&wc->masks.ct_label, sizeof(wc->masks.ct_label));
->>>>>>> d5a61290
     CASE_MFF_REGS:
         return !wc->masks.regs[mf->id - MFF_REG0];
     CASE_MFF_XREGS:
@@ -512,17 +500,10 @@
     case MFF_IN_PORT:
     case MFF_SKB_PRIORITY:
     case MFF_PKT_MARK:
-<<<<<<< HEAD
-    case MFF_CONN_STATE:
-    case MFF_CONN_ZONE:
-    case MFF_CONN_MARK:
-    case MFF_CONN_LABEL:
-=======
     case MFF_CT_STATE:
     case MFF_CT_ZONE:
     case MFF_CT_MARK:
     case MFF_CT_LABEL:
->>>>>>> d5a61290
     CASE_MFF_REGS:
     CASE_MFF_XREGS:
     case MFF_ETH_SRC:
@@ -667,22 +648,6 @@
         value->be32 = htonl(flow->pkt_mark);
         break;
 
-<<<<<<< HEAD
-    case MFF_CONN_STATE:
-        value->u8 = flow->conn_state;
-        break;
-
-    case MFF_CONN_ZONE:
-        value->be16 = htons(flow->conn_zone);
-        break;
-
-    case MFF_CONN_MARK:
-        value->be32 = htonl(flow->conn_mark);
-        break;
-
-    case MFF_CONN_LABEL:
-        memcpy(&value->u128, &flow->conn_label, sizeof(flow->conn_label));
-=======
     case MFF_CT_STATE:
         value->u8 = flow->ct_state;
         break;
@@ -697,7 +662,6 @@
 
     case MFF_CT_LABEL:
         memcpy(&value->u128, &flow->ct_label, sizeof(flow->ct_label));
->>>>>>> d5a61290
         break;
 
     CASE_MFF_REGS:
@@ -924,22 +888,6 @@
         match_set_pkt_mark(match, ntohl(value->be32));
         break;
 
-<<<<<<< HEAD
-    case MFF_CONN_STATE:
-        match_set_conn_state(match, value->u8);
-        break;
-
-    case MFF_CONN_ZONE:
-        match_set_conn_zone(match, ntohs(value->be16));
-        break;
-
-    case MFF_CONN_MARK:
-        match_set_conn_mark(match, ntohl(value->be32));
-        break;
-
-    case MFF_CONN_LABEL:
-        match_set_conn_label(match, value->u128);
-=======
     case MFF_CT_STATE:
         match_set_ct_state(match, value->u8);
         break;
@@ -954,7 +902,6 @@
 
     case MFF_CT_LABEL:
         match_set_ct_label(match, value->u128);
->>>>>>> d5a61290
         break;
 
     CASE_MFF_REGS:
@@ -1235,22 +1182,6 @@
         flow->pkt_mark = ntohl(value->be32);
         break;
 
-<<<<<<< HEAD
-    case MFF_CONN_STATE:
-        flow->conn_state = value->u8;
-        break;
-
-    case MFF_CONN_ZONE:
-        flow->conn_zone = ntohs(value->be16);
-        break;
-
-    case MFF_CONN_MARK:
-        flow->conn_mark = ntohl(value->be32);
-        break;
-
-    case MFF_CONN_LABEL:
-        memcpy(&flow->conn_label, &value->u128, sizeof(flow->conn_label));
-=======
     case MFF_CT_STATE:
         flow->ct_state = value->u8;
         break;
@@ -1265,7 +1196,6 @@
 
     case MFF_CT_LABEL:
         memcpy(&flow->ct_label, &value->u128, sizeof(flow->ct_label));
->>>>>>> d5a61290
         break;
 
     CASE_MFF_REGS:
@@ -1536,27 +1466,6 @@
         match->wc.masks.pkt_mark = 0;
         break;
 
-<<<<<<< HEAD
-    case MFF_CONN_STATE:
-        match->flow.conn_state = 0;
-        match->wc.masks.conn_state = 0;
-        break;
-
-    case MFF_CONN_ZONE:
-        match->flow.conn_zone = 0;
-        match->wc.masks.conn_zone = 0;
-        break;
-
-    case MFF_CONN_MARK:
-        match->flow.conn_mark = 0;
-        match->wc.masks.conn_mark = 0;
-        break;
-
-    case MFF_CONN_LABEL:
-        memset(&match->flow.conn_label, 0, sizeof(match->flow.conn_label));
-        memset(&match->wc.masks.conn_label, 0,
-               sizeof(match->wc.masks.conn_label));
-=======
     case MFF_CT_STATE:
         match->flow.ct_state = 0;
         match->wc.masks.ct_state = 0;
@@ -1575,7 +1484,6 @@
     case MFF_CT_LABEL:
         memset(&match->flow.ct_label, 0, sizeof(match->flow.ct_label));
         memset(&match->wc.masks.ct_label, 0, sizeof(match->wc.masks.ct_label));
->>>>>>> d5a61290
         break;
 
     CASE_MFF_REGS:
@@ -1755,11 +1663,7 @@
     }
 
     switch (mf->id) {
-<<<<<<< HEAD
-    case MFF_CONN_ZONE:
-=======
     case MFF_CT_ZONE:
->>>>>>> d5a61290
     case MFF_RECIRC_ID:
     case MFF_CONJ_ID:
     case MFF_IN_PORT:
@@ -1835,20 +1739,6 @@
                                   ntohl(mask->be32));
         break;
 
-<<<<<<< HEAD
-    case MFF_CONN_STATE:
-        match_set_conn_state_masked(match, value->u8, mask->u8);
-        break;
-
-    case MFF_CONN_MARK:
-        match_set_conn_mark_masked(match, ntohl(value->be32),
-                                   ntohl(mask->be32));
-        break;
-
-    case MFF_CONN_LABEL:
-        match_set_conn_label_masked(match, value->u128,
-                                    mask->u128);
-=======
     case MFF_CT_STATE:
         match_set_ct_state_masked(match, value->u8, mask->u8);
         break;
@@ -1859,7 +1749,6 @@
 
     case MFF_CT_LABEL:
         match_set_ct_label_masked(match, value->u128, mask->u128);
->>>>>>> d5a61290
         break;
 
     case MFF_ETH_DST:
@@ -2384,11 +2273,7 @@
 /* xxx Possible to do a parse_flags()-like function from lib/odp-utils.c
  * xxx and share it was mf_from_tcp_flags_string. */
 static char *
-<<<<<<< HEAD
-mf_from_conn_state_string(const char *s, uint8_t *flagsp, uint8_t *maskp)
-=======
 mf_from_ct_state_string(const char *s, uint8_t *flagsp, uint8_t *maskp)
->>>>>>> d5a61290
 {
     uint8_t flags = 0;
     uint8_t mask = 0;
@@ -2426,11 +2311,7 @@
         name_len = strcspn(s,"+-");
 
         for (bit = 1; bit; bit <<= 1) {
-<<<<<<< HEAD
-            const char *fname = packet_conn_state_to_string(bit);
-=======
             const char *fname = packet_ct_state_to_string(bit);
->>>>>>> d5a61290
             size_t len;
 
             if (!fname) {
@@ -2486,21 +2367,12 @@
                                        (uint8_t *) value, (uint8_t *) mask);
         break;
 
-<<<<<<< HEAD
-    case MFS_CONN_STATE:
-        ovs_assert(mf->n_bytes == sizeof(uint8_t));
-        error = mf_from_conn_state_string(s, &value->u8, &mask->u8);
-        break;
-
-    case MFS_CONN_LABEL:
-=======
     case MFS_CT_STATE:
         ovs_assert(mf->n_bytes == sizeof(uint8_t));
         error = mf_from_ct_state_string(s, &value->u8, &mask->u8);
         break;
 
     case MFS_CT_LABEL:
->>>>>>> d5a61290
         ovs_assert(mf->n_bytes == sizeof(ovs_u128));
         error = mf_from_u128_string(mf, s, &value->u128, &mask->u128);
         break;
@@ -2625,18 +2497,6 @@
 }
 
 static void
-<<<<<<< HEAD
-mf_format_conn_state_string(uint8_t value, uint8_t mask, struct ds *s)
-{
-    format_flags_masked(s, NULL, packet_conn_state_to_string, value, mask);
-}
-
-static void
-mf_format_conn_label_string(const ovs_u128 *value, const ovs_u128 *mask,
-                            struct ds *s)
-{
-    ds_put_format(s, "conn_label=");
-=======
 mf_format_ct_state_string(uint8_t value, uint8_t mask, struct ds *s)
 {
     format_flags_masked(s, NULL, packet_ct_state_to_string, value, mask);
@@ -2647,7 +2507,6 @@
                             struct ds *s)
 {
     ds_put_format(s, "ct_label=");
->>>>>>> d5a61290
     ds_put_hex(s, value, sizeof(*value));
     if (mask) {
         ds_put_char(s, '/');
@@ -2691,21 +2550,12 @@
         mf_format_integer_string(mf, (uint8_t *) value, (uint8_t *) mask, s);
         break;
 
-<<<<<<< HEAD
-    case MFS_CONN_STATE:
-        mf_format_conn_state_string(value->u8, mask ? mask->u8 : UINT8_MAX, s);
-        break;
-
-    case MFS_CONN_LABEL:
-        mf_format_conn_label_string(&value->u128, (ovs_u128 *)mask, s);
-=======
     case MFS_CT_STATE:
         mf_format_ct_state_string(value->u8, mask ? mask->u8 : UINT8_MAX, s);
         break;
 
     case MFS_CT_LABEL:
         mf_format_ct_label_string(&value->u128, (ovs_u128 *)mask, s);
->>>>>>> d5a61290
         break;
 
     case MFS_ETHERNET:
