/*
 * Copyright (c) 2012, 2013, 2014, 2015 Nicira, Inc.
 *
 * Licensed under the Apache License, Version 2.0 (the "License");
 * you may not use this file except in compliance with the License.
 * You may obtain a copy of the License at:
 *
 *     http://www.apache.org/licenses/LICENSE-2.0
 *
 * Unless required by applicable law or agreed to in writing, software
 * distributed under the License is distributed on an "AS IS" BASIS,
 * WITHOUT WARRANTIES OR CONDITIONS OF ANY KIND, either express or implied.
 * See the License for the specific language governing permissions and
 * limitations under the License.
 */

#ifndef OFP_ACTIONS_H
#define OFP_ACTIONS_H 1

#include <stddef.h>
#include <stdint.h>
#include "meta-flow.h"
#include "ofp-errors.h"
#include "ofp-util.h"
#include "openflow/openflow.h"
#include "openflow/nicira-ext.h"
#include "openvswitch/types.h"

/* List of OVS abstracted actions.
 *
 * This macro is used directly only internally by this header, but the list is
 * still of interest to developers.
 *
 * Each OFPACT invocation has the following parameters:
 *
 * 1. <ENUM>, used below in the enum definition of OFPACT_<ENUM>, and
 *    elsewhere.
 *
 * 2. <STRUCT> corresponding to a structure "struct <STRUCT>", that must be
 *    defined below.  This structure must be an abstract definition of the
 *    action.  Its first member must have type "struct ofpact" and name
 *    "ofpact".  It may be fixed length or end with a flexible array member
 *    (e.g. "int member[];").
 *
 * 3. <MEMBER>, which has one of two possible values:
 *
 *        - If "struct <STRUCT>" is fixed-length, it must be "ofpact".
 *
 *        - If "struct <STRUCT>" is variable-length, it must be the name of the
 *          flexible array member.
 *
 * 4. <NAME>, a quoted string that gives the name of the action, for use in
 *    parsing actions from text.
 */
#define OFPACTS                                                         \
    /* Output. */                                                       \
    OFPACT(OUTPUT,          ofpact_output,      ofpact, "output")       \
    OFPACT(GROUP,           ofpact_group,       ofpact, "group")        \
    OFPACT(CONTROLLER,      ofpact_controller,  ofpact, "controller")   \
    OFPACT(ENQUEUE,         ofpact_enqueue,     ofpact, "enqueue")      \
    OFPACT(OUTPUT_REG,      ofpact_output_reg,  ofpact, "output_reg")   \
    OFPACT(BUNDLE,          ofpact_bundle,      slaves, "bundle")       \
                                                                        \
    /* Header changes. */                                               \
    OFPACT(SET_FIELD,       ofpact_set_field,   ofpact, "set_field")    \
    OFPACT(SET_VLAN_VID,    ofpact_vlan_vid,    ofpact, "set_vlan_vid") \
    OFPACT(SET_VLAN_PCP,    ofpact_vlan_pcp,    ofpact, "set_vlan_pcp") \
    OFPACT(STRIP_VLAN,      ofpact_null,        ofpact, "strip_vlan")   \
    OFPACT(PUSH_VLAN,       ofpact_null,        ofpact, "push_vlan")    \
    OFPACT(SET_ETH_SRC,     ofpact_mac,         ofpact, "mod_dl_src")   \
    OFPACT(SET_ETH_DST,     ofpact_mac,         ofpact, "mod_dl_dst")   \
    OFPACT(SET_IPV4_SRC,    ofpact_ipv4,        ofpact, "mod_nw_src")   \
    OFPACT(SET_IPV4_DST,    ofpact_ipv4,        ofpact, "mod_nw_dst")   \
    OFPACT(SET_IP_DSCP,     ofpact_dscp,        ofpact, "mod_nw_tos")   \
    OFPACT(SET_IP_ECN,      ofpact_ecn,         ofpact, "mod_nw_ecn")   \
    OFPACT(SET_IP_TTL,      ofpact_ip_ttl,      ofpact, "mod_nw_ttl")   \
    OFPACT(SET_L4_SRC_PORT, ofpact_l4_port,     ofpact, "mod_tp_src")   \
    OFPACT(SET_L4_DST_PORT, ofpact_l4_port,     ofpact, "mod_tp_dst")   \
    OFPACT(REG_MOVE,        ofpact_reg_move,    ofpact, "move")         \
    OFPACT(STACK_PUSH,      ofpact_stack,       ofpact, "push")         \
    OFPACT(STACK_POP,       ofpact_stack,       ofpact, "pop")          \
    OFPACT(DEC_TTL,         ofpact_cnt_ids,     cnt_ids, "dec_ttl")     \
    OFPACT(SET_MPLS_LABEL,  ofpact_mpls_label,  ofpact, "set_mpls_label") \
    OFPACT(SET_MPLS_TC,     ofpact_mpls_tc,     ofpact, "set_mpls_tc")  \
    OFPACT(SET_MPLS_TTL,    ofpact_mpls_ttl,    ofpact, "set_mpls_ttl") \
    OFPACT(DEC_MPLS_TTL,    ofpact_null,        ofpact, "dec_mpls_ttl") \
    OFPACT(PUSH_MPLS,       ofpact_push_mpls,   ofpact, "push_mpls")    \
    OFPACT(POP_MPLS,        ofpact_pop_mpls,    ofpact, "pop_mpls")     \
                                                                        \
    /* Metadata. */                                                     \
    OFPACT(SET_TUNNEL,      ofpact_tunnel,      ofpact, "set_tunnel")   \
    OFPACT(SET_QUEUE,       ofpact_queue,       ofpact, "set_queue")    \
    OFPACT(POP_QUEUE,       ofpact_null,        ofpact, "pop_queue")    \
    OFPACT(FIN_TIMEOUT,     ofpact_fin_timeout, ofpact, "fin_timeout")  \
                                                                        \
    /* Flow table interaction. */                                       \
    OFPACT(RESUBMIT,        ofpact_resubmit,    ofpact, "resubmit")     \
    OFPACT(LEARN,           ofpact_learn,       specs, "learn")         \
    OFPACT(CONJUNCTION,     ofpact_conjunction, ofpact, "conjunction")  \
                                                                        \
    /* Arithmetic. */                                                   \
    OFPACT(MULTIPATH,       ofpact_multipath,   ofpact, "multipath")    \
                                                                        \
    /* Other. */                                                        \
    OFPACT(NOTE,            ofpact_note,        data, "note")           \
    OFPACT(EXIT,            ofpact_null,        ofpact, "exit")         \
    OFPACT(SAMPLE,          ofpact_sample,      ofpact, "sample")       \
<<<<<<< HEAD
=======
    OFPACT(UNROLL_XLATE,    ofpact_unroll_xlate, ofpact, "unroll_xlate") \
>>>>>>> 21e487e7
    OFPACT(CT,              ofpact_conntrack,   ofpact, "ct")           \
                                                                        \
    /* Instructions. */                                                 \
    OFPACT(METER,           ofpact_meter,       ofpact, "meter")        \
    OFPACT(CLEAR_ACTIONS,   ofpact_null,        ofpact, "clear_actions") \
    OFPACT(WRITE_ACTIONS,   ofpact_nest,        ofpact, "write_actions") \
    OFPACT(WRITE_METADATA,  ofpact_metadata,    ofpact, "write_metadata") \
    OFPACT(GOTO_TABLE,      ofpact_goto_table,  ofpact, "goto_table")

/* enum ofpact_type, with a member OFPACT_<ENUM> for each action. */
enum OVS_PACKED_ENUM ofpact_type {
#define OFPACT(ENUM, STRUCT, MEMBER, NAME) OFPACT_##ENUM,
    OFPACTS
#undef OFPACT
};

/* Define N_OFPACTS to the number of types of ofpacts. */
enum {
#define OFPACT(ENUM, STRUCT, MEMBER, NAME) + 1
    N_OFPACTS = OFPACTS
#undef OFPACT
};

/* Header for an action.
 *
 * Each action is a structure "struct ofpact_*" that begins with "struct
 * ofpact", usually followed by other data that describes the action.  Actions
 * are padded out to a multiple of OFPACT_ALIGNTO bytes in length.
 *
 * The 'raw' member is special:
 *
 *     - Most "struct ofpact"s correspond to one particular kind of OpenFlow
 *       action, at least in a given OpenFlow version.  For example,
 *       OFPACT_SET_VLAN_VID corresponds to OFPAT10_SET_VLAN_VID in OpenFlow
 *       1.0.
 *
 *       For such actions, the 'raw' member is not meaningful and generally
 *       should be zero.
 *
 *     - A few "struct ofpact"s correspond to multiple OpenFlow actions.  For
 *       example, OFPACT_SET_TUNNEL can be NXAST_SET_TUNNEL or
 *       NXAST_SET_TUNNEL64.  In these cases, if the "struct ofpact" originated
 *       from OpenFlow, then we want to make sure that, if it gets translated
 *       back to OpenFlow later, it is translated back to the same action type.
 *       (Otherwise, we'd violate the promise made in DESIGN, in the "Action
 *       Reproduction" section.)
 *
 *       For such actions, the 'raw' member should be the "enum ofp_raw_action"
 *       originally extracted from the OpenFlow action.  (If the action didn't
 *       originate from OpenFlow, then setting 'raw' to zero should be fine:
 *       code to translate the ofpact to OpenFlow must tolerate this case.)
 */
struct ofpact {
    /* We want the space advantage of an 8-bit type here on every
     * implementation, without giving up the advantage of having a useful type
     * on implementations that support packed enums. */
#ifdef HAVE_PACKED_ENUM
    enum ofpact_type type;      /* OFPACT_*. */
#else
    uint8_t type;               /* OFPACT_* */
#endif

    uint8_t raw;                /* Original type when added, if any. */
    uint16_t len;               /* Length of the action, in bytes, including
                                 * struct ofpact, excluding padding. */
};
BUILD_ASSERT_DECL(sizeof(struct ofpact) == 4);

/* Alignment. */
#define OFPACT_ALIGNTO 8
#define OFPACT_ALIGN(SIZE) ROUND_UP(SIZE, OFPACT_ALIGNTO)

static inline struct ofpact *
ofpact_next(const struct ofpact *ofpact)
{
    return (void *) ((uint8_t *) ofpact + OFPACT_ALIGN(ofpact->len));
}

static inline struct ofpact *
ofpact_end(const struct ofpact *ofpacts, size_t ofpacts_len)
{
    return (void *) ((uint8_t *) ofpacts + ofpacts_len);
}

/* Assigns POS to each ofpact, in turn, in the OFPACTS_LEN bytes of ofpacts
 * starting at OFPACTS. */
#define OFPACT_FOR_EACH(POS, OFPACTS, OFPACTS_LEN)                      \
    for ((POS) = (OFPACTS); (POS) < ofpact_end(OFPACTS, OFPACTS_LEN);  \
         (POS) = ofpact_next(POS))

/* Action structure for each OFPACT_*. */

/* OFPACT_STRIP_VLAN, OFPACT_POP_QUEUE, OFPACT_EXIT, OFPACT_CLEAR_ACTIONS.
 *
 * Used for OFPAT10_STRIP_VLAN, NXAST_POP_QUEUE, NXAST_EXIT,
 * OFPAT11_POP_VLAN, OFPIT11_CLEAR_ACTIONS.
 *
 * Action structure for actions that do not have any extra data beyond the
 * action type. */
struct ofpact_null {
    struct ofpact ofpact;
};

/* OFPACT_OUTPUT.
 *
 * Used for OFPAT10_OUTPUT. */
struct ofpact_output {
    struct ofpact ofpact;
    ofp_port_t port;            /* Output port. */
    uint16_t max_len;           /* Max send len, for port OFPP_CONTROLLER. */
};

/* OFPACT_CONTROLLER.
 *
 * Used for NXAST_CONTROLLER. */
struct ofpact_controller {
    struct ofpact ofpact;
    uint16_t max_len;           /* Maximum length to send to controller. */
    uint16_t controller_id;     /* Controller ID to send packet-in. */
    enum ofp_packet_in_reason reason; /* Reason to put in packet-in. */
};

/* OFPACT_ENQUEUE.
 *
 * Used for OFPAT10_ENQUEUE. */
struct ofpact_enqueue {
    struct ofpact ofpact;
    ofp_port_t port;
    uint32_t queue;
};

/* OFPACT_OUTPUT_REG.
 *
 * Used for NXAST_OUTPUT_REG. */
struct ofpact_output_reg {
    struct ofpact ofpact;
    uint16_t max_len;
    struct mf_subfield src;
};

/* Bundle slave choice algorithm to apply.
 *
 * In the descriptions below, 'slaves' is the list of possible slaves in the
 * order they appear in the OpenFlow action. */
enum nx_bd_algorithm {
    /* Chooses the first live slave listed in the bundle.
     *
     * O(n_slaves) performance. */
    NX_BD_ALG_ACTIVE_BACKUP = 0,

    /* Highest Random Weight.
     *
     * for i in [0,n_slaves):
     *   weights[i] = hash(flow, i)
     * slave = { slaves[i] such that weights[i] >= weights[j] for all j != i }
     *
     * Redistributes 1/n_slaves of traffic when a slave's liveness changes.
     * O(n_slaves) performance.
     *
     * Uses the 'fields' and 'basis' parameters. */
    NX_BD_ALG_HRW = 1
};

/* OFPACT_BUNDLE.
 *
 * Used for NXAST_BUNDLE. */
struct ofpact_bundle {
    struct ofpact ofpact;

    /* Slave choice algorithm to apply to hash value. */
    enum nx_bd_algorithm algorithm;

    /* What fields to hash and how. */
    enum nx_hash_fields fields;
    uint16_t basis;             /* Universal hash parameter. */

    struct mf_subfield dst;

    /* Slaves for output. */
    unsigned int n_slaves;
    ofp_port_t slaves[];
};

/* OFPACT_SET_VLAN_VID.
 *
 * We keep track if vlan was present at action validation time to avoid a
 * PUSH_VLAN when translating to OpenFlow 1.1+.
 *
 * We also keep the originating OFPUTIL action code in ofpact.compat.
 *
 * Used for OFPAT10_SET_VLAN_VID and OFPAT11_SET_VLAN_VID. */
struct ofpact_vlan_vid {
    struct ofpact ofpact;
    uint16_t vlan_vid;          /* VLAN VID in low 12 bits, 0 in other bits. */
    bool push_vlan_if_needed;   /* OF 1.0 semantics if true. */
    bool flow_has_vlan;         /* VLAN present at action validation time? */
};

/* OFPACT_SET_VLAN_PCP.
 *
 * We keep track if vlan was present at action validation time to avoid a
 * PUSH_VLAN when translating to OpenFlow 1.1+.
 *
 * We also keep the originating OFPUTIL action code in ofpact.compat.
 *
 * Used for OFPAT10_SET_VLAN_PCP and OFPAT11_SET_VLAN_PCP. */
struct ofpact_vlan_pcp {
    struct ofpact ofpact;
    uint8_t vlan_pcp;           /* VLAN PCP in low 3 bits, 0 in other bits. */
    bool push_vlan_if_needed;   /* OF 1.0 semantics if true. */
    bool flow_has_vlan;         /* VLAN present at action validation time? */
};

/* OFPACT_SET_ETH_SRC, OFPACT_SET_ETH_DST.
 *
 * Used for OFPAT10_SET_DL_SRC, OFPAT10_SET_DL_DST. */
struct ofpact_mac {
    struct ofpact ofpact;
    uint8_t mac[ETH_ADDR_LEN];
};

/* OFPACT_SET_IPV4_SRC, OFPACT_SET_IPV4_DST.
 *
 * Used for OFPAT10_SET_NW_SRC, OFPAT10_SET_NW_DST. */
struct ofpact_ipv4 {
    struct ofpact ofpact;
    ovs_be32 ipv4;
};

/* OFPACT_SET_IP_DSCP.
 *
 * Used for OFPAT10_SET_NW_TOS. */
struct ofpact_dscp {
    struct ofpact ofpact;
    uint8_t dscp;               /* DSCP in high 6 bits, rest ignored. */
};

/* OFPACT_SET_IP_ECN.
 *
 * Used for OFPAT11_SET_NW_ECN. */
struct ofpact_ecn {
    struct ofpact ofpact;
    uint8_t ecn;               /* ECN in low 2 bits, rest ignored. */
};

/* OFPACT_SET_IP_TTL.
 *
 * Used for OFPAT11_SET_NW_TTL. */
struct ofpact_ip_ttl {
    struct ofpact ofpact;
    uint8_t ttl;
};

/* OFPACT_SET_L4_SRC_PORT, OFPACT_SET_L4_DST_PORT.
 *
 * Used for OFPAT10_SET_TP_SRC, OFPAT10_SET_TP_DST. */
struct ofpact_l4_port {
    struct ofpact ofpact;
    uint16_t port;              /* TCP, UDP or SCTP port number. */
    uint8_t  flow_ip_proto;     /* IP proto from corresponding match, or 0 */
};

/* OFPACT_REG_MOVE.
 *
 * Used for NXAST_REG_MOVE. */
struct ofpact_reg_move {
    struct ofpact ofpact;
    struct mf_subfield src;
    struct mf_subfield dst;
};

/* OFPACT_STACK_PUSH.
 *
 * Used for NXAST_STACK_PUSH and NXAST_STACK_POP. */
struct ofpact_stack {
    struct ofpact ofpact;
    struct mf_subfield subfield;
};

/* OFPACT_SET_FIELD.
 *
 * Used for NXAST_REG_LOAD and OFPAT12_SET_FIELD. */
struct ofpact_set_field {
    struct ofpact ofpact;
    const struct mf_field *field;
    bool flow_has_vlan;   /* VLAN present at action validation time. */
    union mf_value value;
    union mf_value mask;
};

/* OFPACT_PUSH_VLAN/MPLS/PBB
 *
 * Used for NXAST_PUSH_MPLS, OFPAT11_PUSH_MPLS. */
struct ofpact_push_mpls {
    struct ofpact ofpact;
    ovs_be16 ethertype;
};

/* OFPACT_POP_MPLS
 *
 * Used for NXAST_POP_MPLS, OFPAT11_POP_MPLS.. */
struct ofpact_pop_mpls {
    struct ofpact ofpact;
    ovs_be16 ethertype;
};

/* OFPACT_SET_TUNNEL.
 *
 * Used for NXAST_SET_TUNNEL, NXAST_SET_TUNNEL64. */
struct ofpact_tunnel {
    struct ofpact ofpact;
    uint64_t tun_id;
};

/* OFPACT_SET_QUEUE.
 *
 * Used for NXAST_SET_QUEUE. */
struct ofpact_queue {
    struct ofpact ofpact;
    uint32_t queue_id;
};

/* OFPACT_FIN_TIMEOUT.
 *
 * Used for NXAST_FIN_TIMEOUT. */
struct ofpact_fin_timeout {
    struct ofpact ofpact;
    uint16_t fin_idle_timeout;
    uint16_t fin_hard_timeout;
};

/* OFPACT_WRITE_METADATA.
 *
 * Used for NXAST_WRITE_METADATA. */
struct ofpact_metadata {
    struct ofpact ofpact;
    ovs_be64 metadata;
    ovs_be64 mask;
};

/* OFPACT_METER.
 *
 * Used for OFPIT13_METER. */
struct ofpact_meter {
    struct ofpact ofpact;
    uint32_t meter_id;
};

/* OFPACT_WRITE_ACTIONS.
 *
 * Used for OFPIT11_WRITE_ACTIONS. */
struct ofpact_nest {
    struct ofpact ofpact;
    uint8_t pad[PAD_SIZE(sizeof(struct ofpact), OFPACT_ALIGNTO)];
    struct ofpact actions[];
};
BUILD_ASSERT_DECL(offsetof(struct ofpact_nest, actions) % OFPACT_ALIGNTO == 0);
BUILD_ASSERT_DECL(offsetof(struct ofpact_nest, actions)
                  == sizeof(struct ofpact_nest));

/* Bits for 'flags' in struct nx_action_conntrack.
 *
 * If NX_CT_F_COMMIT is set, then the connection entry is moved from the
 * unconfirmed to confirmed list in the tracker.
 *
 * If NX_CT_F_RECIRC is set, then the packet will be recirculated through
 * the datapath after running through the connection tracker. */
enum nx_conntrack_flags {
    NX_CT_F_COMMIT = 1 << 0,
    NX_CT_F_RECIRC = 1 << 1
};

/* OFPACT_CT.
 *
 * Used for NXAST_CT. */
struct ofpact_conntrack {
    struct ofpact ofpact;
    uint16_t flags;
    uint16_t zone;
<<<<<<< HEAD
=======
    uint16_t alg;
>>>>>>> 21e487e7
};

static inline size_t
ofpact_nest_get_action_len(const struct ofpact_nest *on)
{
    return on->ofpact.len - offsetof(struct ofpact_nest, actions);
}

void ofpacts_execute_action_set(struct ofpbuf *action_list,
                                const struct ofpbuf *action_set);

/* OFPACT_RESUBMIT.
 *
 * Used for NXAST_RESUBMIT, NXAST_RESUBMIT_TABLE. */
struct ofpact_resubmit {
    struct ofpact ofpact;
    ofp_port_t in_port;
    uint8_t table_id;
};

/* Part of struct ofpact_learn, below. */
struct ofpact_learn_spec {
    int n_bits;                 /* Number of bits in source and dest. */

    int src_type;               /* One of NX_LEARN_SRC_*. */
    struct mf_subfield src;     /* NX_LEARN_SRC_FIELD only. */
    union mf_subvalue src_imm;  /* NX_LEARN_SRC_IMMEDIATE only. */

    int dst_type;             /* One of NX_LEARN_DST_*. */
    struct mf_subfield dst;   /* NX_LEARN_DST_MATCH, NX_LEARN_DST_LOAD only. */
};


/* Bits for 'flags' in struct nx_action_learn.
 *
 * If NX_LEARN_F_SEND_FLOW_REM is set, then the learned flows will have their
 * OFPFF_SEND_FLOW_REM flag set.
 *
 * If NX_LEARN_F_DELETE_LEARNED is set, then removing this action will delete
 * all the flows from the learn action's 'table_id' that have the learn
 * action's 'cookie'.  Important points:
 *
 *     - The deleted flows include those created by this action, those created
 *       by other learn actions with the same 'table_id' and 'cookie', those
 *       created by flow_mod requests by a controller in the specified table
 *       with the specified cookie, and those created through any other
 *       means.
 *
 *     - If multiple flows specify "learn" actions with
 *       NX_LEARN_F_DELETE_LEARNED with the same 'table_id' and 'cookie', then
 *       no deletion occurs until all of those "learn" actions are deleted.
 *
 *     - Deleting a flow that contains a learn action is the most obvious way
 *       to delete a learn action.  Modifying a flow's actions, or replacing it
 *       by a new flow, can also delete a learn action.  Finally, replacing a
 *       learn action with NX_LEARN_F_DELETE_LEARNED with a learn action
 *       without that flag also effectively deletes the learn action and can
 *       trigger flow deletion.
 *
 * NX_LEARN_F_DELETE_LEARNED was added in Open vSwitch 2.4. */
enum nx_learn_flags {
    NX_LEARN_F_SEND_FLOW_REM = 1 << 0,
    NX_LEARN_F_DELETE_LEARNED = 1 << 1,
};

#define NX_LEARN_N_BITS_MASK    0x3ff

#define NX_LEARN_SRC_FIELD     (0 << 13) /* Copy from field. */
#define NX_LEARN_SRC_IMMEDIATE (1 << 13) /* Copy from immediate value. */
#define NX_LEARN_SRC_MASK      (1 << 13)

#define NX_LEARN_DST_MATCH     (0 << 11) /* Add match criterion. */
#define NX_LEARN_DST_LOAD      (1 << 11) /* Add NXAST_REG_LOAD action. */
#define NX_LEARN_DST_OUTPUT    (2 << 11) /* Add OFPAT_OUTPUT action. */
#define NX_LEARN_DST_RESERVED  (3 << 11) /* Not yet defined. */
#define NX_LEARN_DST_MASK      (3 << 11)

/* OFPACT_LEARN.
 *
 * Used for NXAST_LEARN. */
struct ofpact_learn {
    struct ofpact ofpact;

    uint16_t idle_timeout;      /* Idle time before discarding (seconds). */
    uint16_t hard_timeout;      /* Max time before discarding (seconds). */
    uint16_t priority;          /* Priority level of flow entry. */
    uint8_t table_id;           /* Table to insert flow entry. */
    ovs_be64 cookie;            /* Cookie for new flow. */
    enum nx_learn_flags flags;  /* NX_LEARN_F_*. */
    uint16_t fin_idle_timeout;  /* Idle timeout after FIN, if nonzero. */
    uint16_t fin_hard_timeout;  /* Hard timeout after FIN, if nonzero. */

    unsigned int n_specs;
    struct ofpact_learn_spec specs[];
};

/* Multipath link choice algorithm to apply.
 *
 * In the descriptions below, 'n_links' is max_link + 1. */
enum nx_mp_algorithm {
    /* link = hash(flow) % n_links.
     *
     * Redistributes all traffic when n_links changes.  O(1) performance.  See
     * RFC 2992.
     *
     * Use UINT16_MAX for max_link to get a raw hash value. */
    NX_MP_ALG_MODULO_N = 0,

    /* link = hash(flow) / (MAX_HASH / n_links).
     *
     * Redistributes between one-quarter and one-half of traffic when n_links
     * changes.  O(1) performance.  See RFC 2992.
     */
    NX_MP_ALG_HASH_THRESHOLD = 1,

    /* Highest Random Weight.
     *
     * for i in [0,n_links):
     *   weights[i] = hash(flow, i)
     * link = { i such that weights[i] >= weights[j] for all j != i }
     *
     * Redistributes 1/n_links of traffic when n_links changes.  O(n_links)
     * performance.  If n_links is greater than a threshold (currently 64, but
     * subject to change), Open vSwitch will substitute another algorithm
     * automatically.  See RFC 2992. */
    NX_MP_ALG_HRW = 2,

    /* Iterative Hash.
     *
     * i = 0
     * repeat:
     *     i = i + 1
     *     link = hash(flow, i) % arg
     * while link > max_link
     *
     * Redistributes 1/n_links of traffic when n_links changes.  O(1)
     * performance when arg/max_link is bounded by a constant.
     *
     * Redistributes all traffic when arg changes.
     *
     * arg must be greater than max_link and for best performance should be no
     * more than approximately max_link * 2.  If arg is outside the acceptable
     * range, Open vSwitch will automatically substitute the least power of 2
     * greater than max_link.
     *
     * This algorithm is specific to Open vSwitch.
     */
    NX_MP_ALG_ITER_HASH = 3,
};

/* OFPACT_CONJUNCTION.
 *
 * Used for NXAST_CONJUNCTION. */
struct ofpact_conjunction {
    struct ofpact ofpact;
    uint8_t clause;
    uint8_t n_clauses;
    uint32_t id;
};

/* OFPACT_MULTIPATH.
 *
 * Used for NXAST_MULTIPATH. */
struct ofpact_multipath {
    struct ofpact ofpact;

    /* What fields to hash and how. */
    enum nx_hash_fields fields;
    uint16_t basis;             /* Universal hash parameter. */

    /* Multipath link choice algorithm to apply to hash value. */
    enum nx_mp_algorithm algorithm;
    uint16_t max_link;          /* Number of output links, minus 1. */
    uint32_t arg;               /* Algorithm-specific argument. */

    /* Where to store the result. */
    struct mf_subfield dst;
};

/* OFPACT_NOTE.
 *
 * Used for NXAST_NOTE. */
struct ofpact_note {
    struct ofpact ofpact;
    size_t length;
    uint8_t data[];
};

/* OFPACT_SAMPLE.
 *
 * Used for NXAST_SAMPLE. */
struct ofpact_sample {
    struct ofpact ofpact;
    uint16_t probability;  // Always >0.
    uint32_t collector_set_id;
    uint32_t obs_domain_id;
    uint32_t obs_point_id;
};

/* OFPACT_DEC_TTL.
 *
 * Used for OFPAT11_DEC_NW_TTL, NXAST_DEC_TTL and NXAST_DEC_TTL_CNT_IDS. */
struct ofpact_cnt_ids {
    struct ofpact ofpact;

    /* Controller ids. */
    unsigned int n_controllers;
    uint16_t cnt_ids[];
};

/* OFPACT_SET_MPLS_LABEL.
 *
 * Used for OFPAT11_SET_MPLS_LABEL and NXAST_SET_MPLS_LABEL */
struct ofpact_mpls_label {
    struct ofpact ofpact;

    ovs_be32 label;
};

/* OFPACT_SET_MPLS_TC.
 *
 * Used for OFPAT11_SET_MPLS_TC and NXAST_SET_MPLS_TC */
struct ofpact_mpls_tc {
    struct ofpact ofpact;

    uint8_t tc;
};

/* OFPACT_SET_MPLS_TTL.
 *
 * Used for OFPAT11_SET_MPLS_TTL and NXAST_SET_MPLS_TTL */
struct ofpact_mpls_ttl {
    struct ofpact ofpact;

    uint8_t ttl;
};

/* OFPACT_GOTO_TABLE
 *
 * Used for OFPIT11_GOTO_TABLE */
struct ofpact_goto_table {
    struct ofpact ofpact;
    uint8_t table_id;
};

/* OFPACT_GROUP.
 *
 * Used for OFPAT11_GROUP. */
struct ofpact_group {
    struct ofpact ofpact;
    uint32_t group_id;
};

/* OFPACT_UNROLL_XLATE.
 *
 * Used only internally. */
struct ofpact_unroll_xlate {
    struct ofpact ofpact;

    /* Metadata in xlate context, visible to controller via PACKET_INs. */
    uint8_t  rule_table_id;       /* 0xFF if none. */
    ovs_be64 rule_cookie;         /* OVS_BE64_MAX if none. */
};

/* Converting OpenFlow to ofpacts. */
enum ofperr ofpacts_pull_openflow_actions(struct ofpbuf *openflow,
                                          unsigned int actions_len,
                                          enum ofp_version version,
                                          struct ofpbuf *ofpacts);
enum ofperr ofpacts_pull_openflow_instructions(struct ofpbuf *openflow,
                                               unsigned int instructions_len,
                                               enum ofp_version version,
                                               struct ofpbuf *ofpacts);
enum ofperr ofpacts_check(struct ofpact[], size_t ofpacts_len,
                          struct flow *, ofp_port_t max_ports,
                          uint8_t table_id, uint8_t n_tables,
                          enum ofputil_protocol *usable_protocols);
enum ofperr ofpacts_check_consistency(struct ofpact[], size_t ofpacts_len,
                                      struct flow *, ofp_port_t max_ports,
                                      uint8_t table_id, uint8_t n_tables,
                                      enum ofputil_protocol usable_protocols);
enum ofperr ofpact_check_output_port(ofp_port_t port, ofp_port_t max_ports);

/* Converting ofpacts to OpenFlow. */
size_t ofpacts_put_openflow_actions(const struct ofpact[], size_t ofpacts_len,
                                    struct ofpbuf *openflow, enum ofp_version);
void ofpacts_put_openflow_instructions(const struct ofpact[],
                                       size_t ofpacts_len,
                                       struct ofpbuf *openflow,
                                       enum ofp_version ofp_version);

/* Sets of supported actions. */
ovs_be32 ofpact_bitmap_to_openflow(uint64_t ofpacts_bitmap, enum ofp_version);
uint64_t ofpact_bitmap_from_openflow(ovs_be32 ofpat_bitmap, enum ofp_version);
void ofpact_bitmap_format(uint64_t ofpacts_bitmap, struct ds *);

/* Working with ofpacts. */
bool ofpacts_output_to_port(const struct ofpact[], size_t ofpacts_len,
                            ofp_port_t port);
bool ofpacts_output_to_group(const struct ofpact[], size_t ofpacts_len,
                             uint32_t group_id);
bool ofpacts_equal(const struct ofpact a[], size_t a_len,
                   const struct ofpact b[], size_t b_len);
uint32_t ofpacts_get_meter(const struct ofpact[], size_t ofpacts_len);

/* Formatting and parsing ofpacts. */
void ofpacts_format(const struct ofpact[], size_t ofpacts_len, struct ds *);
char *ofpacts_parse_actions(const char *, struct ofpbuf *ofpacts,
                            enum ofputil_protocol *usable_protocols)
    OVS_WARN_UNUSED_RESULT;
char *ofpacts_parse_instructions(const char *, struct ofpbuf *ofpacts,
                                 enum ofputil_protocol *usable_protocols)
    OVS_WARN_UNUSED_RESULT;
const char *ofpact_name(enum ofpact_type);

/* Internal use by the helpers below. */
void ofpact_init(struct ofpact *, enum ofpact_type, size_t len);
void *ofpact_put(struct ofpbuf *, enum ofpact_type, size_t len);

/* For each OFPACT_<ENUM> with a corresponding struct <STRUCT>, this defines
 * the following commonly useful functions:
 *
 *   struct <STRUCT> *ofpact_put_<ENUM>(struct ofpbuf *ofpacts);
 *
 *     Appends a new 'ofpact', of length OFPACT_<ENUM>_RAW_SIZE, to 'ofpacts',
 *     initializes it with ofpact_init_<ENUM>(), and returns it.  Also sets
 *     'ofpacts->l2' to the returned action.
 *
 *     After using this function to add a variable-length action, add the
 *     elements of the flexible array (e.g. with ofpbuf_put()), then use
 *     ofpact_update_len() to update the length embedded into the action.
 *     (Keep in mind the need to refresh the structure from 'ofpacts->frame'
 *     after adding data to 'ofpacts'.)
 *
 *   struct <STRUCT> *ofpact_get_<ENUM>(const struct ofpact *ofpact);
 *
 *     Returns 'ofpact' cast to "struct <STRUCT> *".  'ofpact->type' must be
 *     OFPACT_<ENUM>.
 *
 * as well as the following more rarely useful definitions:
 *
 *   void ofpact_init_<ENUM>(struct <STRUCT> *ofpact);
 *
 *     Initializes the parts of 'ofpact' that identify it as having type
 *     OFPACT_<ENUM> and length OFPACT_<ENUM>_RAW_SIZE and zeros the rest.
 *
 *   <ENUM>_RAW_SIZE
 *
 *     The size of the action structure.  For a fixed-length action, this is
 *     sizeof(struct <STRUCT>).  For a variable-length action, this is the
 *     offset to the variable-length part.
 *
 *   <ENUM>_SIZE
 *
 *     An integer constant, the value of OFPACT_<ENUM>_RAW_SIZE rounded up to a
 *     multiple of OFPACT_ALIGNTO.
 */
#define OFPACT(ENUM, STRUCT, MEMBER, NAME)                              \
    BUILD_ASSERT_DECL(offsetof(struct STRUCT, ofpact) == 0);            \
                                                                        \
    enum { OFPACT_##ENUM##_RAW_SIZE                                     \
           = (offsetof(struct STRUCT, MEMBER)                           \
              ? offsetof(struct STRUCT, MEMBER)                         \
              : sizeof(struct STRUCT)) };                               \
                                                                        \
    enum { OFPACT_##ENUM##_SIZE                                         \
           = ROUND_UP(OFPACT_##ENUM##_RAW_SIZE, OFPACT_ALIGNTO) };      \
                                                                        \
    static inline struct STRUCT *                                       \
    ofpact_get_##ENUM(const struct ofpact *ofpact)                      \
    {                                                                   \
        ovs_assert(ofpact->type == OFPACT_##ENUM);                      \
        return ALIGNED_CAST(struct STRUCT *, ofpact);                   \
    }                                                                   \
                                                                        \
    static inline struct STRUCT *                                       \
    ofpact_put_##ENUM(struct ofpbuf *ofpacts)                           \
    {                                                                   \
        return ofpact_put(ofpacts, OFPACT_##ENUM,                       \
                          OFPACT_##ENUM##_RAW_SIZE);                    \
    }                                                                   \
                                                                        \
    static inline void                                                  \
    ofpact_init_##ENUM(struct STRUCT *ofpact)                           \
    {                                                                   \
        ofpact_init(&ofpact->ofpact, OFPACT_##ENUM,                     \
                    OFPACT_##ENUM##_RAW_SIZE);                          \
    }
OFPACTS
#undef OFPACT

/* Functions to use after adding ofpacts to a buffer. */
void ofpact_update_len(struct ofpbuf *, struct ofpact *);
void ofpact_pad(struct ofpbuf *);

/* Additional functions for composing ofpacts. */
struct ofpact_set_field *ofpact_put_reg_load(struct ofpbuf *ofpacts);

/* OpenFlow 1.1 instructions.
 * The order is sorted in execution order. Not in the value of OFPIT11_xxx.
 * It is enforced on parser from text string.
 */
#define OVS_INSTRUCTIONS                                    \
    DEFINE_INST(OFPIT13_METER,                              \
                ofp13_instruction_meter,          false,    \
                "meter")                                    \
                                                            \
    DEFINE_INST(OFPIT11_APPLY_ACTIONS,                      \
                ofp11_instruction_actions,        true,     \
                "apply_actions")                            \
                                                            \
    DEFINE_INST(OFPIT11_CLEAR_ACTIONS,                      \
                ofp11_instruction,                false,    \
                "clear_actions")                            \
                                                            \
    DEFINE_INST(OFPIT11_WRITE_ACTIONS,                      \
                ofp11_instruction_actions,        true,     \
                "write_actions")                            \
                                                            \
    DEFINE_INST(OFPIT11_WRITE_METADATA,                     \
                ofp11_instruction_write_metadata, false,    \
                "write_metadata")                           \
                                                            \
    DEFINE_INST(OFPIT11_GOTO_TABLE,                         \
                ofp11_instruction_goto_table,     false,    \
                "goto_table")

enum ovs_instruction_type {
#define DEFINE_INST(ENUM, STRUCT, EXTENSIBLE, NAME) OVSINST_##ENUM,
    OVS_INSTRUCTIONS
#undef DEFINE_INST
};

enum {
#define DEFINE_INST(ENUM, STRUCT, EXTENSIBLE, NAME) + 1
    N_OVS_INSTRUCTIONS = OVS_INSTRUCTIONS
#undef DEFINE_INST
};

const char *ovs_instruction_name_from_type(enum ovs_instruction_type type);
int ovs_instruction_type_from_name(const char *name);
enum ovs_instruction_type ovs_instruction_type_from_ofpact_type(
    enum ofpact_type);
enum ofperr ovs_instruction_type_from_inst_type(
    enum ovs_instruction_type *instruction_type, const uint16_t inst_type);

ovs_be32 ovsinst_bitmap_to_openflow(uint32_t ovsinst_bitmap, enum ofp_version);
uint32_t ovsinst_bitmap_from_openflow(ovs_be32 ofpit_bitmap,
                                      enum ofp_version);

#endif /* ofp-actions.h */<|MERGE_RESOLUTION|>--- conflicted
+++ resolved
@@ -105,10 +105,7 @@
     OFPACT(NOTE,            ofpact_note,        data, "note")           \
     OFPACT(EXIT,            ofpact_null,        ofpact, "exit")         \
     OFPACT(SAMPLE,          ofpact_sample,      ofpact, "sample")       \
-<<<<<<< HEAD
-=======
     OFPACT(UNROLL_XLATE,    ofpact_unroll_xlate, ofpact, "unroll_xlate") \
->>>>>>> 21e487e7
     OFPACT(CT,              ofpact_conntrack,   ofpact, "ct")           \
                                                                         \
     /* Instructions. */                                                 \
@@ -489,10 +486,7 @@
     struct ofpact ofpact;
     uint16_t flags;
     uint16_t zone;
-<<<<<<< HEAD
-=======
     uint16_t alg;
->>>>>>> 21e487e7
 };
 
 static inline size_t
