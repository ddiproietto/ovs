/*
 * Copyright (c) 2009, 2010, 2011, 2012, 2013, 2014 Nicira, Inc.
 *
 * Licensed under the Apache License, Version 2.0 (the "License");
 * you may not use this file except in compliance with the License.
 * You may obtain a copy of the License at:
 *
 *     http://www.apache.org/licenses/LICENSE-2.0
 *
 * Unless required by applicable law or agreed to in writing, software
 * distributed under the License is distributed on an "AS IS" BASIS,
 * WITHOUT WARRANTIES OR CONDITIONS OF ANY KIND, either express or implied.
 * See the License for the specific language governing permissions and
 * limitations under the License.
 */

#include <config.h>
#include <arpa/inet.h>
#include "odp-util.h"
#include <errno.h>
#include <inttypes.h>
#include <math.h>
#include <netinet/in.h>
#include <netinet/icmp6.h>
#include <stdlib.h>
#include <string.h>

#include "byte-order.h"
#include "coverage.h"
#include "dpif.h"
#include "dynamic-string.h"
#include "flow.h"
#include "netlink.h"
#include "ofpbuf.h"
#include "packets.h"
#include "simap.h"
#include "timeval.h"
#include "unaligned.h"
#include "util.h"
#include "uuid.h"
#include "openvswitch/vlog.h"

VLOG_DEFINE_THIS_MODULE(odp_util);

/* The interface between userspace and kernel uses an "OVS_*" prefix.
 * Since this is fairly non-specific for the OVS userspace components,
 * "ODP_*" (Open vSwitch Datapath) is used as the prefix for
 * interactions with the datapath.
 */

/* The set of characters that may separate one action or one key attribute
 * from another. */
static const char *delimiters = ", \t\r\n";
static const char *delimiters_end = ", \t\r\n)";

struct attr_len_tbl {
    int len;
    const struct attr_len_tbl *next;
    int next_max;
};
#define ATTR_LEN_INVALID  -1
#define ATTR_LEN_VARIABLE -2
#define ATTR_LEN_NESTED   -3

static int parse_odp_key_mask_attr(const char *, const struct simap *port_names,
                              struct ofpbuf *, struct ofpbuf *);
static void format_odp_key_attr(const struct nlattr *a,
                                const struct nlattr *ma,
                                const struct hmap *portno_names, struct ds *ds,
                                bool verbose);
static void odp_format_u128(struct ds *ds, const ovs_u128 *value,
                            const ovs_u128 *mask, bool verbose);

static struct nlattr *generate_all_wildcard_mask(const struct attr_len_tbl tbl[],
                                                 int max, struct ofpbuf *,
                                                 const struct nlattr *key);
/* Returns one the following for the action with the given OVS_ACTION_ATTR_*
 * 'type':
 *
 *   - For an action whose argument has a fixed length, returned that
 *     nonnegative length in bytes.
 *
 *   - For an action with a variable-length argument, returns ATTR_LEN_VARIABLE.
 *
 *   - For an invalid 'type', returns ATTR_LEN_INVALID. */
static int
odp_action_len(uint16_t type)
{
    if (type > OVS_ACTION_ATTR_MAX) {
        return -1;
    }

    switch ((enum ovs_action_attr) type) {
    case OVS_ACTION_ATTR_OUTPUT: return sizeof(uint32_t);
    case OVS_ACTION_ATTR_TUNNEL_PUSH: return ATTR_LEN_VARIABLE;
    case OVS_ACTION_ATTR_TUNNEL_POP: return sizeof(uint32_t);
    case OVS_ACTION_ATTR_USERSPACE: return ATTR_LEN_VARIABLE;
    case OVS_ACTION_ATTR_PUSH_VLAN: return sizeof(struct ovs_action_push_vlan);
    case OVS_ACTION_ATTR_POP_VLAN: return 0;
    case OVS_ACTION_ATTR_PUSH_MPLS: return sizeof(struct ovs_action_push_mpls);
    case OVS_ACTION_ATTR_POP_MPLS: return sizeof(ovs_be16);
    case OVS_ACTION_ATTR_RECIRC: return sizeof(uint32_t);
    case OVS_ACTION_ATTR_HASH: return sizeof(struct ovs_action_hash);
<<<<<<< HEAD
    case OVS_ACTION_ATTR_SET: return -2;
    case OVS_ACTION_ATTR_SET_MASKED: return -2;
    case OVS_ACTION_ATTR_SAMPLE: return -2;
    case OVS_ACTION_ATTR_CT: return -2;
=======
    case OVS_ACTION_ATTR_SET: return ATTR_LEN_VARIABLE;
    case OVS_ACTION_ATTR_SET_MASKED: return ATTR_LEN_VARIABLE;
    case OVS_ACTION_ATTR_SAMPLE: return ATTR_LEN_VARIABLE;
    case OVS_ACTION_ATTR_CT: return ATTR_LEN_VARIABLE;
>>>>>>> a1e0155a

    case OVS_ACTION_ATTR_UNSPEC:
    case __OVS_ACTION_ATTR_MAX:
        return ATTR_LEN_INVALID;
    }

    return ATTR_LEN_INVALID;
}

/* Returns a string form of 'attr'.  The return value is either a statically
 * allocated constant string or the 'bufsize'-byte buffer 'namebuf'.  'bufsize'
 * should be at least OVS_KEY_ATTR_BUFSIZE. */
enum { OVS_KEY_ATTR_BUFSIZE = 3 + INT_STRLEN(unsigned int) + 1 };
static const char *
ovs_key_attr_to_string(enum ovs_key_attr attr, char *namebuf, size_t bufsize)
{
    switch (attr) {
    case OVS_KEY_ATTR_UNSPEC: return "unspec";
    case OVS_KEY_ATTR_ENCAP: return "encap";
    case OVS_KEY_ATTR_PRIORITY: return "skb_priority";
    case OVS_KEY_ATTR_SKB_MARK: return "skb_mark";
    case OVS_KEY_ATTR_CONN_STATE: return "conn_state";
    case OVS_KEY_ATTR_CONN_ZONE: return "conn_zone";
    case OVS_KEY_ATTR_CONN_MARK: return "conn_mark";
    case OVS_KEY_ATTR_CONN_LABEL: return "conn_label";
    case OVS_KEY_ATTR_TUNNEL: return "tunnel";
    case OVS_KEY_ATTR_IN_PORT: return "in_port";
    case OVS_KEY_ATTR_ETHERNET: return "eth";
    case OVS_KEY_ATTR_VLAN: return "vlan";
    case OVS_KEY_ATTR_ETHERTYPE: return "eth_type";
    case OVS_KEY_ATTR_IPV4: return "ipv4";
    case OVS_KEY_ATTR_IPV6: return "ipv6";
    case OVS_KEY_ATTR_TCP: return "tcp";
    case OVS_KEY_ATTR_TCP_FLAGS: return "tcp_flags";
    case OVS_KEY_ATTR_UDP: return "udp";
    case OVS_KEY_ATTR_SCTP: return "sctp";
    case OVS_KEY_ATTR_ICMP: return "icmp";
    case OVS_KEY_ATTR_ICMPV6: return "icmpv6";
    case OVS_KEY_ATTR_ARP: return "arp";
    case OVS_KEY_ATTR_ND: return "nd";
    case OVS_KEY_ATTR_MPLS: return "mpls";
    case OVS_KEY_ATTR_DP_HASH: return "dp_hash";
    case OVS_KEY_ATTR_RECIRC_ID: return "recirc_id";

    case __OVS_KEY_ATTR_MAX:
    default:
        snprintf(namebuf, bufsize, "key%u", (unsigned int) attr);
        return namebuf;
    }
}

static void
format_generic_odp_action(struct ds *ds, const struct nlattr *a)
{
    size_t len = nl_attr_get_size(a);

    ds_put_format(ds, "action%"PRId16, nl_attr_type(a));
    if (len) {
        const uint8_t *unspec;
        unsigned int i;

        unspec = nl_attr_get(a);
        for (i = 0; i < len; i++) {
            ds_put_char(ds, i ? ' ': '(');
            ds_put_format(ds, "%02x", unspec[i]);
        }
        ds_put_char(ds, ')');
    }
}

static void
format_odp_sample_action(struct ds *ds, const struct nlattr *attr)
{
    static const struct nl_policy ovs_sample_policy[] = {
        [OVS_SAMPLE_ATTR_PROBABILITY] = { .type = NL_A_U32 },
        [OVS_SAMPLE_ATTR_ACTIONS] = { .type = NL_A_NESTED }
    };
    struct nlattr *a[ARRAY_SIZE(ovs_sample_policy)];
    double percentage;
    const struct nlattr *nla_acts;
    int len;

    ds_put_cstr(ds, "sample");

    if (!nl_parse_nested(attr, ovs_sample_policy, a, ARRAY_SIZE(a))) {
        ds_put_cstr(ds, "(error)");
        return;
    }

    percentage = (100.0 * nl_attr_get_u32(a[OVS_SAMPLE_ATTR_PROBABILITY])) /
                        UINT32_MAX;

    ds_put_format(ds, "(sample=%.1f%%,", percentage);

    ds_put_cstr(ds, "actions(");
    nla_acts = nl_attr_get(a[OVS_SAMPLE_ATTR_ACTIONS]);
    len = nl_attr_get_size(a[OVS_SAMPLE_ATTR_ACTIONS]);
    format_odp_actions(ds, nla_acts, len);
    ds_put_format(ds, "))");
}

static const char *
slow_path_reason_to_string(uint32_t reason)
{
    switch ((enum slow_path_reason) reason) {
#define SPR(ENUM, STRING, EXPLANATION) case ENUM: return STRING;
        SLOW_PATH_REASONS
#undef SPR
    }

    return NULL;
}

const char *
slow_path_reason_to_explanation(enum slow_path_reason reason)
{
    switch (reason) {
#define SPR(ENUM, STRING, EXPLANATION) case ENUM: return EXPLANATION;
        SLOW_PATH_REASONS
#undef SPR
    }

    return "<unknown>";
}

static int
parse_flags(const char *s, const char *(*bit_to_string)(uint32_t),
            uint32_t *res_flags, uint32_t allowed, uint32_t *res_mask)
{
    uint32_t result = 0;
    int n;

    /* Parse masked flags in numeric format? */
    if (res_mask && ovs_scan(s, "%"SCNi32"/%"SCNi32"%n",
                             res_flags, res_mask, &n) && n > 0) {
        if (*res_flags & ~allowed || *res_mask & ~allowed) {
            return -EINVAL;
        }
        return n;
    }

    n = 0;

    if (res_mask && (*s == '+' || *s == '-')) {
        uint32_t flags = 0, mask = 0;

        /* Parse masked flags. */
        while (s[0] != ')') {
            bool set;
            uint32_t bit;
            int name_len;

            if (s[0] == '+') {
                set = true;
            } else if (s[0] == '-') {
                set = false;
            } else {
                return -EINVAL;
            }
            s++;
            n++;

            name_len = strcspn(s, "+-)");

            for (bit = 1; bit; bit <<= 1) {
                const char *fname = bit_to_string(bit);
                size_t len;

                if (!fname) {
                    continue;
                }

                len = strlen(fname);
                if (len != name_len) {
                    continue;
                }
                if (!strncmp(s, fname, len)) {
                    if (mask & bit) {
                        /* bit already set. */
                        return -EINVAL;
                    }
                    if (!(bit & allowed)) {
                        return -EINVAL;
                    }
                    if (set) {
                        flags |= bit;
                    }
                    mask |= bit;
                    break;
                }
            }

            if (!bit) {
                return -EINVAL; /* Unknown flag name */
            }
            s += name_len;
            n += name_len;
        }

        *res_flags = flags;
        *res_mask = mask;
        return n;
    }

    /* Parse unmasked flags.  If a flag is present, it is set, otherwise
     * it is not set. */
    while (s[n] != ')') {
        unsigned long long int flags;
        uint32_t bit;
        int n0;

        if (ovs_scan(&s[n], "%lli%n", &flags, &n0)) {
            if (flags & ~allowed) {
                return -EINVAL;
            }
            n += n0 + (s[n + n0] == ',');
            result |= flags;
            continue;
        }

        for (bit = 1; bit; bit <<= 1) {
            const char *name = bit_to_string(bit);
            size_t len;

            if (!name) {
                continue;
            }

            len = strlen(name);
            if (!strncmp(s + n, name, len) &&
                (s[n + len] == ',' || s[n + len] == ')')) {
                if (!(bit & allowed)) {
                    return -EINVAL;
                }
                result |= bit;
                n += len + (s[n + len] == ',');
                break;
            }
        }

        if (!bit) {
            return -EINVAL;
        }
    }

    *res_flags = result;
    if (res_mask) {
        *res_mask = UINT32_MAX;
    }
    return n;
}

static void
format_odp_userspace_action(struct ds *ds, const struct nlattr *attr)
{
    static const struct nl_policy ovs_userspace_policy[] = {
        [OVS_USERSPACE_ATTR_PID] = { .type = NL_A_U32 },
        [OVS_USERSPACE_ATTR_USERDATA] = { .type = NL_A_UNSPEC,
                                          .optional = true },
        [OVS_USERSPACE_ATTR_EGRESS_TUN_PORT] = { .type = NL_A_U32,
                                                 .optional = true },
    };
    struct nlattr *a[ARRAY_SIZE(ovs_userspace_policy)];
    const struct nlattr *userdata_attr;
    const struct nlattr *tunnel_out_port_attr;

    if (!nl_parse_nested(attr, ovs_userspace_policy, a, ARRAY_SIZE(a))) {
        ds_put_cstr(ds, "userspace(error)");
        return;
    }

    ds_put_format(ds, "userspace(pid=%"PRIu32,
                  nl_attr_get_u32(a[OVS_USERSPACE_ATTR_PID]));

    userdata_attr = a[OVS_USERSPACE_ATTR_USERDATA];

    if (userdata_attr) {
        const uint8_t *userdata = nl_attr_get(userdata_attr);
        size_t userdata_len = nl_attr_get_size(userdata_attr);
        bool userdata_unspec = true;
        union user_action_cookie cookie;

        if (userdata_len >= sizeof cookie.type
            && userdata_len <= sizeof cookie) {

            memset(&cookie, 0, sizeof cookie);
            memcpy(&cookie, userdata, userdata_len);

            userdata_unspec = false;

            if (userdata_len == sizeof cookie.sflow
                && cookie.type == USER_ACTION_COOKIE_SFLOW) {
                ds_put_format(ds, ",sFlow("
                              "vid=%"PRIu16",pcp=%"PRIu8",output=%"PRIu32")",
                              vlan_tci_to_vid(cookie.sflow.vlan_tci),
                              vlan_tci_to_pcp(cookie.sflow.vlan_tci),
                              cookie.sflow.output);
            } else if (userdata_len == sizeof cookie.slow_path
                       && cookie.type == USER_ACTION_COOKIE_SLOW_PATH) {
                ds_put_cstr(ds, ",slow_path(");
                format_flags(ds, slow_path_reason_to_string,
                             cookie.slow_path.reason, ',');
                ds_put_format(ds, ")");
            } else if (userdata_len == sizeof cookie.flow_sample
                       && cookie.type == USER_ACTION_COOKIE_FLOW_SAMPLE) {
                ds_put_format(ds, ",flow_sample(probability=%"PRIu16
                              ",collector_set_id=%"PRIu32
                              ",obs_domain_id=%"PRIu32
                              ",obs_point_id=%"PRIu32")",
                              cookie.flow_sample.probability,
                              cookie.flow_sample.collector_set_id,
                              cookie.flow_sample.obs_domain_id,
                              cookie.flow_sample.obs_point_id);
            } else if (userdata_len >= sizeof cookie.ipfix
                       && cookie.type == USER_ACTION_COOKIE_IPFIX) {
                ds_put_format(ds, ",ipfix(output_port=%"PRIu32")",
                              cookie.ipfix.output_odp_port);
            } else {
                userdata_unspec = true;
            }
        }

        if (userdata_unspec) {
            size_t i;
            ds_put_format(ds, ",userdata(");
            for (i = 0; i < userdata_len; i++) {
                ds_put_format(ds, "%02x", userdata[i]);
            }
            ds_put_char(ds, ')');
        }
    }

    tunnel_out_port_attr = a[OVS_USERSPACE_ATTR_EGRESS_TUN_PORT];
    if (tunnel_out_port_attr) {
        ds_put_format(ds, ",tunnel_out_port=%"PRIu32,
                      nl_attr_get_u32(tunnel_out_port_attr));
    }

    ds_put_char(ds, ')');
}

static void
format_vlan_tci(struct ds *ds, ovs_be16 tci, ovs_be16 mask, bool verbose)
{
    if (verbose || vlan_tci_to_vid(tci) || vlan_tci_to_vid(mask)) {
        ds_put_format(ds, "vid=%"PRIu16, vlan_tci_to_vid(tci));
        if (vlan_tci_to_vid(mask) != VLAN_VID_MASK) { /* Partially masked. */
            ds_put_format(ds, "/0x%"PRIx16, vlan_tci_to_vid(mask));
        };
        ds_put_char(ds, ',');
    }
    if (verbose || vlan_tci_to_pcp(tci) || vlan_tci_to_pcp(mask)) {
        ds_put_format(ds, "pcp=%d", vlan_tci_to_pcp(tci));
        if (vlan_tci_to_pcp(mask) != (VLAN_PCP_MASK >> VLAN_PCP_SHIFT)) {
            ds_put_format(ds, "/0x%x", vlan_tci_to_pcp(mask));
        }
        ds_put_char(ds, ',');
    }
    if (!(tci & htons(VLAN_CFI))) {
        ds_put_cstr(ds, "cfi=0");
        ds_put_char(ds, ',');
    }
    ds_chomp(ds, ',');
}

static void
format_mpls_lse(struct ds *ds, ovs_be32 mpls_lse)
{
    ds_put_format(ds, "label=%"PRIu32",tc=%d,ttl=%d,bos=%d",
                  mpls_lse_to_label(mpls_lse),
                  mpls_lse_to_tc(mpls_lse),
                  mpls_lse_to_ttl(mpls_lse),
                  mpls_lse_to_bos(mpls_lse));
}

static void
format_mpls(struct ds *ds, const struct ovs_key_mpls *mpls_key,
            const struct ovs_key_mpls *mpls_mask, int n)
{
    if (n == 1) {
        ovs_be32 key = mpls_key->mpls_lse;

        if (mpls_mask == NULL) {
            format_mpls_lse(ds, key);
        } else {
            ovs_be32 mask = mpls_mask->mpls_lse;

            ds_put_format(ds, "label=%"PRIu32"/0x%x,tc=%d/%x,ttl=%d/0x%x,bos=%d/%x",
                          mpls_lse_to_label(key), mpls_lse_to_label(mask),
                          mpls_lse_to_tc(key), mpls_lse_to_tc(mask),
                          mpls_lse_to_ttl(key), mpls_lse_to_ttl(mask),
                          mpls_lse_to_bos(key), mpls_lse_to_bos(mask));
        }
    } else {
        int i;

        for (i = 0; i < n; i++) {
            ds_put_format(ds, "lse%d=%#"PRIx32,
                          i, ntohl(mpls_key[i].mpls_lse));
            if (mpls_mask) {
                ds_put_format(ds, "/%#"PRIx32, ntohl(mpls_mask[i].mpls_lse));
            }
            ds_put_char(ds, ',');
        }
        ds_chomp(ds, ',');
    }
}

static void
format_odp_recirc_action(struct ds *ds, uint32_t recirc_id)
{
    ds_put_format(ds, "recirc(%#"PRIx32")", recirc_id);
}

static void
format_odp_hash_action(struct ds *ds, const struct ovs_action_hash *hash_act)
{
    ds_put_format(ds, "hash(");

    if (hash_act->hash_alg == OVS_HASH_ALG_L4) {
        ds_put_format(ds, "hash_l4(%"PRIu32")", hash_act->hash_basis);
    } else {
        ds_put_format(ds, "Unknown hash algorithm(%"PRIu32")",
                      hash_act->hash_alg);
    }
    ds_put_format(ds, ")");
}

static const void *
format_udp_tnl_push_header(struct ds *ds, const struct ip_header *ip)
{
    const struct udp_header *udp;

    udp = (const struct udp_header *) (ip + 1);
    ds_put_format(ds, "udp(src=%"PRIu16",dst=%"PRIu16",csum=0x%"PRIx16"),",
                  ntohs(udp->udp_src), ntohs(udp->udp_dst),
                  ntohs(udp->udp_csum));

    return udp + 1;
}

static void
format_odp_tnl_push_header(struct ds *ds, struct ovs_action_push_tnl *data)
{
    const struct eth_header *eth;
    const struct ip_header *ip;
    const void *l3;

    eth = (const struct eth_header *)data->header;

    l3 = eth + 1;
    ip = (const struct ip_header *)l3;

    /* Ethernet */
    ds_put_format(ds, "header(size=%"PRIu8",type=%"PRIu8",eth(dst=",
                  data->header_len, data->tnl_type);
    ds_put_format(ds, ETH_ADDR_FMT, ETH_ADDR_ARGS(eth->eth_dst));
    ds_put_format(ds, ",src=");
    ds_put_format(ds, ETH_ADDR_FMT, ETH_ADDR_ARGS(eth->eth_src));
    ds_put_format(ds, ",dl_type=0x%04"PRIx16"),", ntohs(eth->eth_type));

    /* IPv4 */
    ds_put_format(ds, "ipv4(src="IP_FMT",dst="IP_FMT",proto=%"PRIu8
                  ",tos=%#"PRIx8",ttl=%"PRIu8",frag=0x%"PRIx16"),",
                  IP_ARGS(get_16aligned_be32(&ip->ip_src)),
                  IP_ARGS(get_16aligned_be32(&ip->ip_dst)),
                  ip->ip_proto, ip->ip_tos,
                  ip->ip_ttl,
                  ip->ip_frag_off);

    if (data->tnl_type == OVS_VPORT_TYPE_VXLAN) {
        const struct vxlanhdr *vxh;

        vxh = format_udp_tnl_push_header(ds, ip);

        ds_put_format(ds, "vxlan(flags=0x%"PRIx32",vni=0x%"PRIx32")",
                      ntohl(get_16aligned_be32(&vxh->vx_flags)),
                      ntohl(get_16aligned_be32(&vxh->vx_vni)) >> 8);
    } else if (data->tnl_type == OVS_VPORT_TYPE_GENEVE) {
        const struct genevehdr *gnh;

        gnh = format_udp_tnl_push_header(ds, ip);

        ds_put_format(ds, "geneve(%svni=0x%"PRIx32")",
                      gnh->oam ? "oam," : "",
                      ntohl(get_16aligned_be32(&gnh->vni)) >> 8);
    } else if (data->tnl_type == OVS_VPORT_TYPE_GRE) {
        const struct gre_base_hdr *greh;
        ovs_16aligned_be32 *options;
        void *l4;

        l4 = ((uint8_t *)l3  + sizeof(struct ip_header));
        greh = (const struct gre_base_hdr *) l4;

        ds_put_format(ds, "gre((flags=0x%"PRIx16",proto=0x%"PRIx16")",
                           ntohs(greh->flags), ntohs(greh->protocol));
        options = (ovs_16aligned_be32 *)(greh + 1);
        if (greh->flags & htons(GRE_CSUM)) {
            ds_put_format(ds, ",csum=0x%"PRIx16, ntohs(*((ovs_be16 *)options)));
            options++;
        }
        if (greh->flags & htons(GRE_KEY)) {
            ds_put_format(ds, ",key=0x%"PRIx32, ntohl(get_16aligned_be32(options)));
            options++;
        }
        if (greh->flags & htons(GRE_SEQ)) {
            ds_put_format(ds, ",seq=0x%"PRIx32, ntohl(get_16aligned_be32(options)));
            options++;
        }
        ds_put_format(ds, ")");
    }
    ds_put_format(ds, ")");
}

static void
format_odp_tnl_push_action(struct ds *ds, const struct nlattr *attr)
{
    struct ovs_action_push_tnl *data;

    data = (struct ovs_action_push_tnl *) nl_attr_get(attr);

    ds_put_format(ds, "tnl_push(tnl_port(%"PRIu32"),", data->tnl_port);
    format_odp_tnl_push_header(ds, data);
    ds_put_format(ds, ",out_port(%"PRIu32"))", data->out_port);
}

static void
format_odp_conntrack_action(struct ds *ds, const struct nlattr *attr)
{
    static const struct nl_policy ovs_conntrack_policy[] = {
        [OVS_CT_ATTR_FLAGS] = { .type = NL_A_U32, .optional = true },
        [OVS_CT_ATTR_ZONE] = { .type = NL_A_U16, .optional = true },
        [OVS_CT_ATTR_HELPER] = { .type = NL_A_STRING, .optional = true },
    };
    struct nlattr *a[ARRAY_SIZE(ovs_conntrack_policy)];
    const char *helper;
    uint32_t flags;
<<<<<<< HEAD
=======
    uint16_t zone;
>>>>>>> a1e0155a

    if (!nl_parse_nested(attr, ovs_conntrack_policy, a, ARRAY_SIZE(a))) {
        ds_put_cstr(ds, "ct(error)");
        return;
    }

<<<<<<< HEAD
    flags = nl_attr_get_u32(a[OVS_CT_ATTR_FLAGS]);
    helper = a[OVS_CT_ATTR_HELPER] ? nl_attr_get(a[OVS_CT_ATTR_HELPER]) : NULL;

    ds_put_format(ds, "ct(%szone=%"PRIu16,
                  flags & OVS_CT_F_COMMIT ? "commit," : "",
                  nl_attr_get_u16(a[OVS_CT_ATTR_ZONE]));
    if (helper) {
        ds_put_format(ds, ",helper=%s", helper);
    }
    ds_put_cstr(ds, ")");
=======
    flags = a[OVS_CT_ATTR_FLAGS] ? nl_attr_get_u32(a[OVS_CT_ATTR_FLAGS]) : 0;
    zone = a[OVS_CT_ATTR_ZONE] ? nl_attr_get_u16(a[OVS_CT_ATTR_ZONE]) : 0;
    helper = a[OVS_CT_ATTR_HELPER] ? nl_attr_get(a[OVS_CT_ATTR_HELPER]) : NULL;

    ds_put_format(ds, "ct");
    if (flags || zone || helper) {
        ds_put_cstr(ds, "(");
        if (flags & OVS_CT_F_COMMIT) {
            ds_put_format(ds, "commit");
        }
        if (zone) {
            if (ds_last(ds) != '(') {
                ds_put_char(ds, ',');
            }
            ds_put_format(ds, "zone=%"PRIu16, zone);
        }
        if (helper) {
            if (ds_last(ds) != '(') {
                ds_put_char(ds, ',');
            }
            ds_put_format(ds, "helper=%s", helper);
        }
        ds_put_cstr(ds, ")");
    }
>>>>>>> a1e0155a
}

static void
format_odp_action(struct ds *ds, const struct nlattr *a)
{
    int expected_len;
    enum ovs_action_attr type = nl_attr_type(a);
    const struct ovs_action_push_vlan *vlan;
    size_t size;

    expected_len = odp_action_len(nl_attr_type(a));
    if (expected_len != ATTR_LEN_VARIABLE &&
        nl_attr_get_size(a) != expected_len) {
        ds_put_format(ds, "bad length %"PRIuSIZE", expected %d for: ",
                      nl_attr_get_size(a), expected_len);
        format_generic_odp_action(ds, a);
        return;
    }

    switch (type) {
    case OVS_ACTION_ATTR_OUTPUT:
        ds_put_format(ds, "%"PRIu32, nl_attr_get_u32(a));
        break;
    case OVS_ACTION_ATTR_TUNNEL_POP:
        ds_put_format(ds, "tnl_pop(%"PRIu32")", nl_attr_get_u32(a));
        break;
    case OVS_ACTION_ATTR_TUNNEL_PUSH:
        format_odp_tnl_push_action(ds, a);
        break;
    case OVS_ACTION_ATTR_USERSPACE:
        format_odp_userspace_action(ds, a);
        break;
    case OVS_ACTION_ATTR_RECIRC:
        format_odp_recirc_action(ds, nl_attr_get_u32(a));
        break;
    case OVS_ACTION_ATTR_HASH:
        format_odp_hash_action(ds, nl_attr_get(a));
        break;
    case OVS_ACTION_ATTR_SET_MASKED:
        a = nl_attr_get(a);
        size = nl_attr_get_size(a) / 2;
        ds_put_cstr(ds, "set(");

        /* Masked set action not supported for tunnel key, which is bigger. */
        if (size <= sizeof(struct ovs_key_ipv6)) {
            struct nlattr attr[1 + DIV_ROUND_UP(sizeof(struct ovs_key_ipv6),
                                                sizeof(struct nlattr))];
            struct nlattr mask[1 + DIV_ROUND_UP(sizeof(struct ovs_key_ipv6),
                                                sizeof(struct nlattr))];

            mask->nla_type = attr->nla_type = nl_attr_type(a);
            mask->nla_len = attr->nla_len = NLA_HDRLEN + size;
            memcpy(attr + 1, (char *)(a + 1), size);
            memcpy(mask + 1, (char *)(a + 1) + size, size);
            format_odp_key_attr(attr, mask, NULL, ds, false);
        } else {
            format_odp_key_attr(a, NULL, NULL, ds, false);
        }
        ds_put_cstr(ds, ")");
        break;
    case OVS_ACTION_ATTR_SET:
        ds_put_cstr(ds, "set(");
        format_odp_key_attr(nl_attr_get(a), NULL, NULL, ds, true);
        ds_put_cstr(ds, ")");
        break;
    case OVS_ACTION_ATTR_PUSH_VLAN:
        vlan = nl_attr_get(a);
        ds_put_cstr(ds, "push_vlan(");
        if (vlan->vlan_tpid != htons(ETH_TYPE_VLAN)) {
            ds_put_format(ds, "tpid=0x%04"PRIx16",", ntohs(vlan->vlan_tpid));
        }
        format_vlan_tci(ds, vlan->vlan_tci, OVS_BE16_MAX, false);
        ds_put_char(ds, ')');
        break;
    case OVS_ACTION_ATTR_POP_VLAN:
        ds_put_cstr(ds, "pop_vlan");
        break;
    case OVS_ACTION_ATTR_PUSH_MPLS: {
        const struct ovs_action_push_mpls *mpls = nl_attr_get(a);
        ds_put_cstr(ds, "push_mpls(");
        format_mpls_lse(ds, mpls->mpls_lse);
        ds_put_format(ds, ",eth_type=0x%"PRIx16")", ntohs(mpls->mpls_ethertype));
        break;
    }
    case OVS_ACTION_ATTR_POP_MPLS: {
        ovs_be16 ethertype = nl_attr_get_be16(a);
        ds_put_format(ds, "pop_mpls(eth_type=0x%"PRIx16")", ntohs(ethertype));
        break;
    }
    case OVS_ACTION_ATTR_SAMPLE:
        format_odp_sample_action(ds, a);
        break;
    case OVS_ACTION_ATTR_CT:
        format_odp_conntrack_action(ds, a);
        break;
    case OVS_ACTION_ATTR_UNSPEC:
    case __OVS_ACTION_ATTR_MAX:
    default:
        format_generic_odp_action(ds, a);
        break;
    }
}

void
format_odp_actions(struct ds *ds, const struct nlattr *actions,
                   size_t actions_len)
{
    if (actions_len) {
        const struct nlattr *a;
        unsigned int left;

        NL_ATTR_FOR_EACH (a, left, actions, actions_len) {
            if (a != actions) {
                ds_put_char(ds, ',');
            }
            format_odp_action(ds, a);
        }
        if (left) {
            int i;

            if (left == actions_len) {
                ds_put_cstr(ds, "<empty>");
            }
            ds_put_format(ds, ",***%u leftover bytes*** (", left);
            for (i = 0; i < left; i++) {
                ds_put_format(ds, "%02x", ((const uint8_t *) a)[i]);
            }
            ds_put_char(ds, ')');
        }
    } else {
        ds_put_cstr(ds, "drop");
    }
}

/* Separate out parse_odp_userspace_action() function. */
static int
parse_odp_userspace_action(const char *s, struct ofpbuf *actions)
{
    uint32_t pid;
    union user_action_cookie cookie;
    struct ofpbuf buf;
    odp_port_t tunnel_out_port;
    int n = -1;
    void *user_data = NULL;
    size_t user_data_size = 0;

    if (!ovs_scan(s, "userspace(pid=%"SCNi32"%n", &pid, &n)) {
        return -EINVAL;
    }

    {
        uint32_t output;
        uint32_t probability;
        uint32_t collector_set_id;
        uint32_t obs_domain_id;
        uint32_t obs_point_id;
        int vid, pcp;
        int n1 = -1;
        if (ovs_scan(&s[n], ",sFlow(vid=%i,"
                     "pcp=%i,output=%"SCNi32")%n",
                     &vid, &pcp, &output, &n1)) {
            uint16_t tci;

            n += n1;
            tci = vid | (pcp << VLAN_PCP_SHIFT);
            if (tci) {
                tci |= VLAN_CFI;
            }

            cookie.type = USER_ACTION_COOKIE_SFLOW;
            cookie.sflow.vlan_tci = htons(tci);
            cookie.sflow.output = output;
            user_data = &cookie;
            user_data_size = sizeof cookie.sflow;
        } else if (ovs_scan(&s[n], ",slow_path(%n",
                            &n1)) {
            int res;

            n += n1;
            cookie.type = USER_ACTION_COOKIE_SLOW_PATH;
            cookie.slow_path.unused = 0;
            cookie.slow_path.reason = 0;

            res = parse_flags(&s[n], slow_path_reason_to_string,
                              &cookie.slow_path.reason,
                              SLOW_PATH_REASON_MASK, NULL);
            if (res < 0 || s[n + res] != ')') {
                return res;
            }
            n += res + 1;

            user_data = &cookie;
            user_data_size = sizeof cookie.slow_path;
        } else if (ovs_scan(&s[n], ",flow_sample(probability=%"SCNi32","
                            "collector_set_id=%"SCNi32","
                            "obs_domain_id=%"SCNi32","
                            "obs_point_id=%"SCNi32")%n",
                            &probability, &collector_set_id,
                            &obs_domain_id, &obs_point_id, &n1)) {
            n += n1;

            cookie.type = USER_ACTION_COOKIE_FLOW_SAMPLE;
            cookie.flow_sample.probability = probability;
            cookie.flow_sample.collector_set_id = collector_set_id;
            cookie.flow_sample.obs_domain_id = obs_domain_id;
            cookie.flow_sample.obs_point_id = obs_point_id;
            user_data = &cookie;
            user_data_size = sizeof cookie.flow_sample;
        } else if (ovs_scan(&s[n], ",ipfix(output_port=%"SCNi32")%n",
                            &output, &n1) ) {
            n += n1;
            cookie.type = USER_ACTION_COOKIE_IPFIX;
            cookie.ipfix.output_odp_port = u32_to_odp(output);
            user_data = &cookie;
            user_data_size = sizeof cookie.ipfix;
        } else if (ovs_scan(&s[n], ",userdata(%n",
                            &n1)) {
            char *end;

            n += n1;
            ofpbuf_init(&buf, 16);
            end = ofpbuf_put_hex(&buf, &s[n], NULL);
            if (end[0] != ')') {
                return -EINVAL;
            }
            user_data = buf.data;
            user_data_size = buf.size;
            n = (end + 1) - s;
        }
    }

    {
        int n1 = -1;
        if (ovs_scan(&s[n], ",tunnel_out_port=%"SCNi32")%n",
                     &tunnel_out_port, &n1)) {
            odp_put_userspace_action(pid, user_data, user_data_size, tunnel_out_port, actions);
            return n + n1;
        } else if (s[n] == ')') {
            odp_put_userspace_action(pid, user_data, user_data_size, ODPP_NONE, actions);
            return n + 1;
        }
    }

    return -EINVAL;
}

static int
ovs_parse_tnl_push(const char *s, struct ovs_action_push_tnl *data)
{
    struct eth_header *eth;
    struct ip_header *ip;
    struct udp_header *udp;
    struct gre_base_hdr *greh;
    uint16_t gre_proto, gre_flags, dl_type, udp_src, udp_dst, csum;
    ovs_be32 sip, dip;
    uint32_t tnl_type = 0, header_len = 0;
    void *l3, *l4;
    int n = 0;

    if (!ovs_scan_len(s, &n, "tnl_push(tnl_port(%"SCNi32"),", &data->tnl_port)) {
        return -EINVAL;
    }
    eth = (struct eth_header *) data->header;
    l3 = (data->header + sizeof *eth);
    l4 = ((uint8_t *) l3 + sizeof (struct ip_header));
    ip = (struct ip_header *) l3;
    if (!ovs_scan_len(s, &n, "header(size=%"SCNi32",type=%"SCNi32","
                         "eth(dst="ETH_ADDR_SCAN_FMT",",
                         &data->header_len,
                         &data->tnl_type,
                         ETH_ADDR_SCAN_ARGS(eth->eth_dst))) {
        return -EINVAL;
    }

    if (!ovs_scan_len(s, &n, "src="ETH_ADDR_SCAN_FMT",",
                  ETH_ADDR_SCAN_ARGS(eth->eth_src))) {
        return -EINVAL;
    }
    if (!ovs_scan_len(s, &n, "dl_type=0x%"SCNx16"),", &dl_type)) {
        return -EINVAL;
    }
    eth->eth_type = htons(dl_type);

    /* IPv4 */
    if (!ovs_scan_len(s, &n, "ipv4(src="IP_SCAN_FMT",dst="IP_SCAN_FMT",proto=%"SCNi8
                         ",tos=%"SCNi8",ttl=%"SCNi8",frag=0x%"SCNx16"),",
                         IP_SCAN_ARGS(&sip),
                         IP_SCAN_ARGS(&dip),
                         &ip->ip_proto, &ip->ip_tos,
                         &ip->ip_ttl, &ip->ip_frag_off)) {
        return -EINVAL;
    }
    put_16aligned_be32(&ip->ip_src, sip);
    put_16aligned_be32(&ip->ip_dst, dip);

    /* Tunnel header */
    udp = (struct udp_header *) l4;
    greh = (struct gre_base_hdr *) l4;
    if (ovs_scan_len(s, &n, "udp(src=%"SCNi16",dst=%"SCNi16",csum=0x%"SCNx16"),",
                         &udp_src, &udp_dst, &csum)) {
        uint32_t vx_flags, vni;

        udp->udp_src = htons(udp_src);
        udp->udp_dst = htons(udp_dst);
        udp->udp_len = 0;
        udp->udp_csum = htons(csum);

        if (ovs_scan_len(s, &n, "vxlan(flags=0x%"SCNx32",vni=0x%"SCNx32"))",
                            &vx_flags, &vni)) {
            struct vxlanhdr *vxh = (struct vxlanhdr *) (udp + 1);

            put_16aligned_be32(&vxh->vx_flags, htonl(vx_flags));
            put_16aligned_be32(&vxh->vx_vni, htonl(vni << 8));
            tnl_type = OVS_VPORT_TYPE_VXLAN;
            header_len = sizeof *eth + sizeof *ip +
                         sizeof *udp + sizeof *vxh;
        } else if (ovs_scan_len(s, &n, "geneve(")) {
            struct genevehdr *gnh = (struct genevehdr *) (udp + 1);

            memset(gnh, 0, sizeof *gnh);
            if (ovs_scan_len(s, &n, "oam,")) {
                gnh->oam = 1;
            }
            if (!ovs_scan_len(s, &n, "vni=0x%"SCNx32"))", &vni)) {
                return -EINVAL;
            }
            gnh->proto_type = htons(ETH_TYPE_TEB);
            put_16aligned_be32(&gnh->vni, htonl(vni << 8));
            tnl_type = OVS_VPORT_TYPE_GENEVE;
            header_len = sizeof *eth + sizeof *ip +
                         sizeof *udp + sizeof *gnh;
        } else {
            return -EINVAL;
        }
    } else if (ovs_scan_len(s, &n, "gre((flags=0x%"SCNx16",proto=0x%"SCNx16")",
                         &gre_flags, &gre_proto)){

        tnl_type = OVS_VPORT_TYPE_GRE;
        greh->flags = htons(gre_flags);
        greh->protocol = htons(gre_proto);
        ovs_16aligned_be32 *options = (ovs_16aligned_be32 *) (greh + 1);

        if (greh->flags & htons(GRE_CSUM)) {
            if (!ovs_scan_len(s, &n, ",csum=0x%"SCNx16, &csum)) {
                return -EINVAL;
            }

            memset(options, 0, sizeof *options);
            *((ovs_be16 *)options) = htons(csum);
            options++;
        }
        if (greh->flags & htons(GRE_KEY)) {
            uint32_t key;

            if (!ovs_scan_len(s, &n, ",key=0x%"SCNx32, &key)) {
                return -EINVAL;
            }

            put_16aligned_be32(options, htonl(key));
            options++;
        }
        if (greh->flags & htons(GRE_SEQ)) {
            uint32_t seq;

            if (!ovs_scan_len(s, &n, ",seq=0x%"SCNx32, &seq)) {
                return -EINVAL;
            }
            put_16aligned_be32(options, htonl(seq));
            options++;
        }

        if (!ovs_scan_len(s, &n, "))")) {
            return -EINVAL;
        }

        header_len = sizeof *eth + sizeof *ip +
                     ((uint8_t *) options - (uint8_t *) greh);
    } else {
        return -EINVAL;
    }

    /* check tunnel meta data. */
    if (data->tnl_type != tnl_type) {
        return -EINVAL;
    }
    if (data->header_len != header_len) {
        return -EINVAL;
    }

    /* Out port */
    if (!ovs_scan_len(s, &n, ",out_port(%"SCNi32"))", &data->out_port)) {
        return -EINVAL;
    }

    return n;
}

static int
parse_conntrack_action(const char *s_, struct ofpbuf *actions)
{
    const char *s = s_;

<<<<<<< HEAD
    if (ovs_scan(s, "ct(")) {
        const char *helper = NULL;
        uint32_t flags = 0;
        uint16_t zone = 0;
        size_t start;
        char *end;

        s += 3;
        end = strchr(s, ')');
        if (!end) {
            return -EINVAL;
        }

        while (s != end) {
            int n = -1;

            s += strspn(s, delimiters);
            if (ovs_scan(s, "commit%n", &n)) {
                flags |= OVS_CT_F_COMMIT;
                continue;
            }
            if (ovs_scan(s, "zone=%"SCNu16"%n", &zone, &n)) {
                continue;
            }
            if (ovs_scan(s, "helper=%n", &n)) {
                s += n;
                n = strspn(s, delimiters);
                if (n > 15) { /* XXX */
                    return -EINVAL;
                }
                helper = s;
            }

            if (n < 0) {
                return -EINVAL;
            }
            s += n;
        }
        s++;
=======
    if (ovs_scan(s, "ct")) {
        const char *helper = NULL;
        uint32_t flags = 0;
        uint16_t zone = 0;
        size_t helper_len;
        size_t start;
        char *end;

        s += 2;
        if (ovs_scan(s, "(")) {
            s++;
            end = strchr(s, ')');
            if (!end) {
                return -EINVAL;
            }

            while (s != end) {
                int n = -1;

                s += strspn(s, delimiters);
                if (ovs_scan(s, "commit%n", &n)) {
                    flags |= OVS_CT_F_COMMIT;
                    s += n;
                    continue;
                }
                if (ovs_scan(s, "zone=%"SCNu16"%n", &zone, &n)) {
                    s += n;
                    continue;
                }
                if (ovs_scan(s, "helper=%n", &n)) {
                    s += n;
                    helper_len = strcspn(s, delimiters_end);
                    if (helper_len > 15) {
                        return -EINVAL;
                    }
                    helper = s;
                    s += helper_len;
                }

                if (n < 0) {
                    return -EINVAL;
                }
            }
            s++;
        }
>>>>>>> a1e0155a

        start = nl_msg_start_nested(actions, OVS_ACTION_ATTR_CT);
        if (flags) {
            nl_msg_put_u32(actions, OVS_CT_ATTR_FLAGS, flags);
        }
        if (zone) {
            nl_msg_put_u16(actions, OVS_CT_ATTR_ZONE, zone);
        }
        if (helper) {
<<<<<<< HEAD
            int n = strspn(helper, delimiters);

            nl_msg_put_string__(actions, OVS_CT_ATTR_HELPER, helper, n);
=======
            nl_msg_put_string__(actions, OVS_CT_ATTR_HELPER, helper,
                                helper_len);
>>>>>>> a1e0155a
        }
        nl_msg_end_nested(actions, start);
    }

<<<<<<< HEAD
    return s_ - s;
=======
    return s - s_;
>>>>>>> a1e0155a
}

static int
parse_odp_action(const char *s, const struct simap *port_names,
                 struct ofpbuf *actions)
{
    {
        uint32_t port;
        int n;

        if (ovs_scan(s, "%"SCNi32"%n", &port, &n)) {
            nl_msg_put_u32(actions, OVS_ACTION_ATTR_OUTPUT, port);
            return n;
        }
    }

    if (port_names) {
        int len = strcspn(s, delimiters);
        struct simap_node *node;

        node = simap_find_len(port_names, s, len);
        if (node) {
            nl_msg_put_u32(actions, OVS_ACTION_ATTR_OUTPUT, node->data);
            return len;
        }
    }

    {
        uint32_t recirc_id;
        int n = -1;

        if (ovs_scan(s, "recirc(%"PRIu32")%n", &recirc_id, &n)) {
            nl_msg_put_u32(actions, OVS_ACTION_ATTR_RECIRC, recirc_id);
            return n;
        }
    }

    if (!strncmp(s, "userspace(", 10)) {
        return parse_odp_userspace_action(s, actions);
    }

    if (!strncmp(s, "set(", 4)) {
        size_t start_ofs;
        int retval;
        struct nlattr mask[128 / sizeof(struct nlattr)];
        struct ofpbuf maskbuf;
        struct nlattr *nested, *key;
        size_t size;

        /* 'mask' is big enough to hold any key. */
        ofpbuf_use_stack(&maskbuf, mask, sizeof mask);

        start_ofs = nl_msg_start_nested(actions, OVS_ACTION_ATTR_SET);
        retval = parse_odp_key_mask_attr(s + 4, port_names, actions, &maskbuf);
        if (retval < 0) {
            return retval;
        }
        if (s[retval + 4] != ')') {
            return -EINVAL;
        }

        nested = ofpbuf_at_assert(actions, start_ofs, sizeof *nested);
        key = nested + 1;

        size = nl_attr_get_size(mask);
        if (size == nl_attr_get_size(key)) {
            /* Change to masked set action if not fully masked. */
            if (!is_all_ones(mask + 1, size)) {
                key->nla_len += size;
                ofpbuf_put(actions, mask + 1, size);
                /* 'actions' may have been reallocated by ofpbuf_put(). */
                nested = ofpbuf_at_assert(actions, start_ofs, sizeof *nested);
                nested->nla_type = OVS_ACTION_ATTR_SET_MASKED;
            }
        }

        nl_msg_end_nested(actions, start_ofs);
        return retval + 5;
    }

    {
        struct ovs_action_push_vlan push;
        int tpid = ETH_TYPE_VLAN;
        int vid, pcp;
        int cfi = 1;
        int n = -1;

        if (ovs_scan(s, "push_vlan(vid=%i,pcp=%i)%n", &vid, &pcp, &n)
            || ovs_scan(s, "push_vlan(vid=%i,pcp=%i,cfi=%i)%n",
                        &vid, &pcp, &cfi, &n)
            || ovs_scan(s, "push_vlan(tpid=%i,vid=%i,pcp=%i)%n",
                        &tpid, &vid, &pcp, &n)
            || ovs_scan(s, "push_vlan(tpid=%i,vid=%i,pcp=%i,cfi=%i)%n",
                        &tpid, &vid, &pcp, &cfi, &n)) {
            push.vlan_tpid = htons(tpid);
            push.vlan_tci = htons((vid << VLAN_VID_SHIFT)
                                  | (pcp << VLAN_PCP_SHIFT)
                                  | (cfi ? VLAN_CFI : 0));
            nl_msg_put_unspec(actions, OVS_ACTION_ATTR_PUSH_VLAN,
                              &push, sizeof push);

            return n;
        }
    }

    if (!strncmp(s, "pop_vlan", 8)) {
        nl_msg_put_flag(actions, OVS_ACTION_ATTR_POP_VLAN);
        return 8;
    }

    {
        double percentage;
        int n = -1;

        if (ovs_scan(s, "sample(sample=%lf%%,actions(%n", &percentage, &n)
            && percentage >= 0. && percentage <= 100.0) {
            size_t sample_ofs, actions_ofs;
            double probability;

            probability = floor(UINT32_MAX * (percentage / 100.0) + .5);
            sample_ofs = nl_msg_start_nested(actions, OVS_ACTION_ATTR_SAMPLE);
            nl_msg_put_u32(actions, OVS_SAMPLE_ATTR_PROBABILITY,
                           (probability <= 0 ? 0
                            : probability >= UINT32_MAX ? UINT32_MAX
                            : probability));

            actions_ofs = nl_msg_start_nested(actions,
                                              OVS_SAMPLE_ATTR_ACTIONS);
            for (;;) {
                int retval;

                n += strspn(s + n, delimiters);
                if (s[n] == ')') {
                    break;
                }

                retval = parse_odp_action(s + n, port_names, actions);
                if (retval < 0) {
                    return retval;
                }
                n += retval;
            }
            nl_msg_end_nested(actions, actions_ofs);
            nl_msg_end_nested(actions, sample_ofs);

            return s[n + 1] == ')' ? n + 2 : -EINVAL;
        }
    }

    {
        uint32_t port;
        int n;

        if (ovs_scan(s, "tnl_pop(%"SCNi32")%n", &port, &n)) {
            nl_msg_put_u32(actions, OVS_ACTION_ATTR_TUNNEL_POP, port);
            return n;
        }
    }

    {
        int retval;

        retval = parse_conntrack_action(s, actions);
        if (retval) {
            return retval;
        }
    }

    {
        struct ovs_action_push_tnl data;
        int n;

        n = ovs_parse_tnl_push(s, &data);
        if (n > 0) {
            odp_put_tnl_push_action(actions, &data);
            return n;
        } else if (n < 0) {
            return n;
        }
    }

    return -EINVAL;
}

/* Parses the string representation of datapath actions, in the format output
 * by format_odp_action().  Returns 0 if successful, otherwise a positive errno
 * value.  On success, the ODP actions are appended to 'actions' as a series of
 * Netlink attributes.  On failure, no data is appended to 'actions'.  Either
 * way, 'actions''s data might be reallocated. */
int
odp_actions_from_string(const char *s, const struct simap *port_names,
                        struct ofpbuf *actions)
{
    size_t old_size;

    if (!strcasecmp(s, "drop")) {
        return 0;
    }

    old_size = actions->size;
    for (;;) {
        int retval;

        s += strspn(s, delimiters);
        if (!*s) {
            return 0;
        }

        retval = parse_odp_action(s, port_names, actions);
        if (retval < 0 || !strchr(delimiters, s[retval])) {
            actions->size = old_size;
            return -retval;
        }
        s += retval;
    }

    return 0;
}

static const struct attr_len_tbl ovs_vxlan_ext_attr_lens[OVS_VXLAN_EXT_MAX + 1] = {
    [OVS_VXLAN_EXT_GBP]                 = { .len = 4 },
};

static const struct attr_len_tbl ovs_tun_key_attr_lens[OVS_TUNNEL_KEY_ATTR_MAX + 1] = {
    [OVS_TUNNEL_KEY_ATTR_ID]            = { .len = 8 },
    [OVS_TUNNEL_KEY_ATTR_IPV4_SRC]      = { .len = 4 },
    [OVS_TUNNEL_KEY_ATTR_IPV4_DST]      = { .len = 4 },
    [OVS_TUNNEL_KEY_ATTR_TOS]           = { .len = 1 },
    [OVS_TUNNEL_KEY_ATTR_TTL]           = { .len = 1 },
    [OVS_TUNNEL_KEY_ATTR_DONT_FRAGMENT] = { .len = 0 },
    [OVS_TUNNEL_KEY_ATTR_CSUM]          = { .len = 0 },
    [OVS_TUNNEL_KEY_ATTR_TP_SRC]        = { .len = 2 },
    [OVS_TUNNEL_KEY_ATTR_TP_DST]        = { .len = 2 },
    [OVS_TUNNEL_KEY_ATTR_OAM]           = { .len = 0 },
    [OVS_TUNNEL_KEY_ATTR_GENEVE_OPTS]   = { .len = ATTR_LEN_VARIABLE },
    [OVS_TUNNEL_KEY_ATTR_VXLAN_OPTS]    = { .len = ATTR_LEN_NESTED,
                                            .next = ovs_vxlan_ext_attr_lens ,
                                            .next_max = OVS_VXLAN_EXT_MAX},
};

static const struct attr_len_tbl ovs_flow_key_attr_lens[OVS_KEY_ATTR_MAX + 1] = {
    [OVS_KEY_ATTR_ENCAP]     = { .len = ATTR_LEN_NESTED },
    [OVS_KEY_ATTR_PRIORITY]  = { .len = 4 },
    [OVS_KEY_ATTR_SKB_MARK]  = { .len = 4 },
    [OVS_KEY_ATTR_DP_HASH]   = { .len = 4 },
    [OVS_KEY_ATTR_RECIRC_ID] = { .len = 4 },
    [OVS_KEY_ATTR_TUNNEL]    = { .len = ATTR_LEN_NESTED,
                                 .next = ovs_tun_key_attr_lens,
                                 .next_max = OVS_TUNNEL_KEY_ATTR_MAX },
    [OVS_KEY_ATTR_IN_PORT]   = { .len = 4  },
    [OVS_KEY_ATTR_ETHERNET]  = { .len = sizeof(struct ovs_key_ethernet) },
    [OVS_KEY_ATTR_VLAN]      = { .len = 2 },
    [OVS_KEY_ATTR_ETHERTYPE] = { .len = 2 },
    [OVS_KEY_ATTR_MPLS]      = { .len = ATTR_LEN_VARIABLE },
    [OVS_KEY_ATTR_IPV4]      = { .len = sizeof(struct ovs_key_ipv4) },
    [OVS_KEY_ATTR_IPV6]      = { .len = sizeof(struct ovs_key_ipv6) },
    [OVS_KEY_ATTR_TCP]       = { .len = sizeof(struct ovs_key_tcp) },
    [OVS_KEY_ATTR_TCP_FLAGS] = { .len = 2 },
    [OVS_KEY_ATTR_UDP]       = { .len = sizeof(struct ovs_key_udp) },
    [OVS_KEY_ATTR_SCTP]      = { .len = sizeof(struct ovs_key_sctp) },
    [OVS_KEY_ATTR_ICMP]      = { .len = sizeof(struct ovs_key_icmp) },
    [OVS_KEY_ATTR_ICMPV6]    = { .len = sizeof(struct ovs_key_icmpv6) },
    [OVS_KEY_ATTR_ARP]       = { .len = sizeof(struct ovs_key_arp) },
    [OVS_KEY_ATTR_ND]        = { .len = sizeof(struct ovs_key_nd) },
    [OVS_KEY_ATTR_CONN_STATE] = { .len = 1 },
    [OVS_KEY_ATTR_CONN_ZONE] = { .len = 2 },
    [OVS_KEY_ATTR_CONN_MARK] = { .len = 4 },
    [OVS_KEY_ATTR_CONN_LABEL] = { .len = sizeof(struct ovs_key_conn_label) },
};

/* Returns the correct length of the payload for a flow key attribute of the
 * specified 'type', ATTR_LEN_INVALID if 'type' is unknown, ATTR_LEN_VARIABLE
 * if the attribute's payload is variable length, or ATTR_LEN_NESTED if the
 * payload is a nested type. */
static int
odp_key_attr_len(const struct attr_len_tbl tbl[], int max_len, uint16_t type)
{
<<<<<<< HEAD
    if (type > OVS_KEY_ATTR_MAX) {
        return -1;
    }

    switch ((enum ovs_key_attr) type) {
    case OVS_KEY_ATTR_ENCAP: return -2;
    case OVS_KEY_ATTR_PRIORITY: return 4;
    case OVS_KEY_ATTR_SKB_MARK: return 4;
    case OVS_KEY_ATTR_DP_HASH: return 4;
    case OVS_KEY_ATTR_RECIRC_ID: return 4;
    case OVS_KEY_ATTR_CONN_STATE: return 1;
    case OVS_KEY_ATTR_CONN_ZONE: return 2;
    case OVS_KEY_ATTR_CONN_MARK: return 4;
    case OVS_KEY_ATTR_CONN_LABEL: return 16;
    case OVS_KEY_ATTR_TUNNEL: return -2;
    case OVS_KEY_ATTR_IN_PORT: return 4;
    case OVS_KEY_ATTR_ETHERNET: return sizeof(struct ovs_key_ethernet);
    case OVS_KEY_ATTR_VLAN: return sizeof(ovs_be16);
    case OVS_KEY_ATTR_ETHERTYPE: return 2;
    case OVS_KEY_ATTR_MPLS: return -2;
    case OVS_KEY_ATTR_IPV4: return sizeof(struct ovs_key_ipv4);
    case OVS_KEY_ATTR_IPV6: return sizeof(struct ovs_key_ipv6);
    case OVS_KEY_ATTR_TCP: return sizeof(struct ovs_key_tcp);
    case OVS_KEY_ATTR_TCP_FLAGS: return 2;
    case OVS_KEY_ATTR_UDP: return sizeof(struct ovs_key_udp);
    case OVS_KEY_ATTR_SCTP: return sizeof(struct ovs_key_sctp);
    case OVS_KEY_ATTR_ICMP: return sizeof(struct ovs_key_icmp);
    case OVS_KEY_ATTR_ICMPV6: return sizeof(struct ovs_key_icmpv6);
    case OVS_KEY_ATTR_ARP: return sizeof(struct ovs_key_arp);
    case OVS_KEY_ATTR_ND: return sizeof(struct ovs_key_nd);

    case OVS_KEY_ATTR_UNSPEC:
    case __OVS_KEY_ATTR_MAX:
        return -1;
=======
    if (type > max_len) {
        return ATTR_LEN_INVALID;
>>>>>>> a1e0155a
    }

    return tbl[type].len;
}

static void
format_generic_odp_key(const struct nlattr *a, struct ds *ds)
{
    size_t len = nl_attr_get_size(a);
    if (len) {
        const uint8_t *unspec;
        unsigned int i;

        unspec = nl_attr_get(a);
        for (i = 0; i < len; i++) {
            if (i) {
                ds_put_char(ds, ' ');
            }
            ds_put_format(ds, "%02x", unspec[i]);
        }
    }
}

static const char *
ovs_frag_type_to_string(enum ovs_frag_type type)
{
    switch (type) {
    case OVS_FRAG_TYPE_NONE:
        return "no";
    case OVS_FRAG_TYPE_FIRST:
        return "first";
    case OVS_FRAG_TYPE_LATER:
        return "later";
    case __OVS_FRAG_TYPE_MAX:
    default:
        return "<error>";
    }
}

#define GENEVE_OPT(class, type) ((OVS_FORCE uint32_t)(class) << 8 | (type))
static int
parse_geneve_opts(const struct nlattr *attr)
{
    int opts_len = nl_attr_get_size(attr);
    const struct geneve_opt *opt = nl_attr_get(attr);

    while (opts_len > 0) {
        int len;

        if (opts_len < sizeof(*opt)) {
            return -EINVAL;
        }

        len = sizeof(*opt) + opt->length * 4;
        if (len > opts_len) {
            return -EINVAL;
        }

        switch (GENEVE_OPT(opt->opt_class, opt->type)) {
        default:
            if (opt->type & GENEVE_CRIT_OPT_TYPE) {
                return -EINVAL;
            }
        };

        opt = opt + len / sizeof(*opt);
        opts_len -= len;
    };

    return 0;
}

enum odp_key_fitness
odp_tun_key_from_attr(const struct nlattr *attr, struct flow_tnl *tun)
{
    unsigned int left;
    const struct nlattr *a;
    bool ttl = false;
    bool unknown = false;

    NL_NESTED_FOR_EACH(a, left, attr) {
        uint16_t type = nl_attr_type(a);
        size_t len = nl_attr_get_size(a);
        int expected_len = odp_key_attr_len(ovs_tun_key_attr_lens,
                                            OVS_TUNNEL_ATTR_MAX, type);

        if (len != expected_len && expected_len >= 0) {
            return ODP_FIT_ERROR;
        }

        switch (type) {
        case OVS_TUNNEL_KEY_ATTR_ID:
            tun->tun_id = nl_attr_get_be64(a);
            tun->flags |= FLOW_TNL_F_KEY;
            break;
        case OVS_TUNNEL_KEY_ATTR_IPV4_SRC:
            tun->ip_src = nl_attr_get_be32(a);
            break;
        case OVS_TUNNEL_KEY_ATTR_IPV4_DST:
            tun->ip_dst = nl_attr_get_be32(a);
            break;
        case OVS_TUNNEL_KEY_ATTR_TOS:
            tun->ip_tos = nl_attr_get_u8(a);
            break;
        case OVS_TUNNEL_KEY_ATTR_TTL:
            tun->ip_ttl = nl_attr_get_u8(a);
            ttl = true;
            break;
        case OVS_TUNNEL_KEY_ATTR_DONT_FRAGMENT:
            tun->flags |= FLOW_TNL_F_DONT_FRAGMENT;
            break;
        case OVS_TUNNEL_KEY_ATTR_CSUM:
            tun->flags |= FLOW_TNL_F_CSUM;
            break;
        case OVS_TUNNEL_KEY_ATTR_TP_SRC:
            tun->tp_src = nl_attr_get_be16(a);
            break;
        case OVS_TUNNEL_KEY_ATTR_TP_DST:
            tun->tp_dst = nl_attr_get_be16(a);
            break;
        case OVS_TUNNEL_KEY_ATTR_OAM:
            tun->flags |= FLOW_TNL_F_OAM;
            break;
        case OVS_TUNNEL_KEY_ATTR_VXLAN_OPTS: {
            static const struct nl_policy vxlan_opts_policy[] = {
                [OVS_VXLAN_EXT_GBP] = { .type = NL_A_U32 },
            };
            struct nlattr *ext[ARRAY_SIZE(vxlan_opts_policy)];

            if (!nl_parse_nested(a, vxlan_opts_policy, ext, ARRAY_SIZE(ext))) {
                return ODP_FIT_ERROR;
            }

            if (ext[OVS_VXLAN_EXT_GBP]) {
                uint32_t gbp = nl_attr_get_u32(ext[OVS_VXLAN_EXT_GBP]);

                tun->gbp_id = htons(gbp & 0xFFFF);
                tun->gbp_flags = (gbp >> 16) & 0xFF;
            }

            break;
        }
        case OVS_TUNNEL_KEY_ATTR_GENEVE_OPTS: {
            if (parse_geneve_opts(a)) {
                return ODP_FIT_ERROR;
            }
            /* It is necessary to reproduce options exactly (including order)
             * so it's easiest to just echo them back. */
            unknown = true;
            break;
        }
        default:
            /* Allow this to show up as unexpected, if there are unknown
             * tunnel attribute, eventually resulting in ODP_FIT_TOO_MUCH. */
            unknown = true;
            break;
        }
    }

    if (!ttl) {
        return ODP_FIT_ERROR;
    }
    if (unknown) {
        return ODP_FIT_TOO_MUCH;
    }
    return ODP_FIT_PERFECT;
}

static void
tun_key_to_attr(struct ofpbuf *a, const struct flow_tnl *tun_key)
{
    size_t tun_key_ofs;

    tun_key_ofs = nl_msg_start_nested(a, OVS_KEY_ATTR_TUNNEL);

    /* tun_id != 0 without FLOW_TNL_F_KEY is valid if tun_key is a mask. */
    if (tun_key->tun_id || tun_key->flags & FLOW_TNL_F_KEY) {
        nl_msg_put_be64(a, OVS_TUNNEL_KEY_ATTR_ID, tun_key->tun_id);
    }
    if (tun_key->ip_src) {
        nl_msg_put_be32(a, OVS_TUNNEL_KEY_ATTR_IPV4_SRC, tun_key->ip_src);
    }
    if (tun_key->ip_dst) {
        nl_msg_put_be32(a, OVS_TUNNEL_KEY_ATTR_IPV4_DST, tun_key->ip_dst);
    }
    if (tun_key->ip_tos) {
        nl_msg_put_u8(a, OVS_TUNNEL_KEY_ATTR_TOS, tun_key->ip_tos);
    }
    nl_msg_put_u8(a, OVS_TUNNEL_KEY_ATTR_TTL, tun_key->ip_ttl);
    if (tun_key->flags & FLOW_TNL_F_DONT_FRAGMENT) {
        nl_msg_put_flag(a, OVS_TUNNEL_KEY_ATTR_DONT_FRAGMENT);
    }
    if (tun_key->flags & FLOW_TNL_F_CSUM) {
        nl_msg_put_flag(a, OVS_TUNNEL_KEY_ATTR_CSUM);
    }
    if (tun_key->tp_src) {
        nl_msg_put_be16(a, OVS_TUNNEL_KEY_ATTR_TP_SRC, tun_key->tp_src);
    }
    if (tun_key->tp_dst) {
        nl_msg_put_be16(a, OVS_TUNNEL_KEY_ATTR_TP_DST, tun_key->tp_dst);
    }
    if (tun_key->flags & FLOW_TNL_F_OAM) {
        nl_msg_put_flag(a, OVS_TUNNEL_KEY_ATTR_OAM);
    }
    if (tun_key->gbp_flags || tun_key->gbp_id) {
        size_t vxlan_opts_ofs;

        vxlan_opts_ofs = nl_msg_start_nested(a, OVS_TUNNEL_KEY_ATTR_VXLAN_OPTS);
        nl_msg_put_u32(a, OVS_VXLAN_EXT_GBP,
                       (tun_key->gbp_flags << 16) | ntohs(tun_key->gbp_id));
        nl_msg_end_nested(a, vxlan_opts_ofs);
    }

    nl_msg_end_nested(a, tun_key_ofs);
}

static bool
odp_mask_attr_is_wildcard(const struct nlattr *ma)
{
    return is_all_zeros(nl_attr_get(ma), nl_attr_get_size(ma));
}

static bool
odp_mask_is_exact(enum ovs_key_attr attr, const void *mask, size_t size)
{
    if (attr == OVS_KEY_ATTR_TCP_FLAGS) {
        return TCP_FLAGS(*(ovs_be16 *)mask) == TCP_FLAGS(OVS_BE16_MAX);
    }
    if (attr == OVS_KEY_ATTR_IPV6) {
        const struct ovs_key_ipv6 *ipv6_mask = mask;

        return
            ((ipv6_mask->ipv6_label & htonl(IPV6_LABEL_MASK))
             == htonl(IPV6_LABEL_MASK))
            && ipv6_mask->ipv6_proto == UINT8_MAX
            && ipv6_mask->ipv6_tclass == UINT8_MAX
            && ipv6_mask->ipv6_hlimit == UINT8_MAX
            && ipv6_mask->ipv6_frag == UINT8_MAX
            && ipv6_mask_is_exact((const struct in6_addr *)ipv6_mask->ipv6_src)
            && ipv6_mask_is_exact((const struct in6_addr *)ipv6_mask->ipv6_dst);
    }
    if (attr == OVS_KEY_ATTR_TUNNEL) {
        const struct flow_tnl *tun_mask = mask;

        return tun_mask->flags == FLOW_TNL_F_MASK
            && tun_mask->tun_id == OVS_BE64_MAX
            && tun_mask->ip_src == OVS_BE32_MAX
            && tun_mask->ip_dst == OVS_BE32_MAX
            && tun_mask->ip_tos == UINT8_MAX
            && tun_mask->ip_ttl == UINT8_MAX
            && tun_mask->tp_src == OVS_BE16_MAX
            && tun_mask->tp_dst == OVS_BE16_MAX
            && tun_mask->gbp_id == OVS_BE16_MAX
            && tun_mask->gbp_flags == UINT8_MAX;
    }

    if (attr == OVS_KEY_ATTR_ARP) {
        /* ARP key has padding, ignore it. */
        BUILD_ASSERT_DECL(sizeof(struct ovs_key_arp) == 24);
        BUILD_ASSERT_DECL(offsetof(struct ovs_key_arp, arp_tha) == 10 + 6);
        size = offsetof(struct ovs_key_arp, arp_tha) + ETH_ADDR_LEN;
        ovs_assert(((uint16_t *)mask)[size/2] == 0);
    }

    return is_all_ones(mask, size);
}

static bool
odp_mask_attr_is_exact(const struct nlattr *ma)
{
    struct flow_tnl tun_mask;
    enum ovs_key_attr attr = nl_attr_type(ma);
    const void *mask;
    size_t size;

    if (attr == OVS_KEY_ATTR_TUNNEL) {
        memset(&tun_mask, 0, sizeof tun_mask);
        odp_tun_key_from_attr(ma, &tun_mask);
        mask = &tun_mask;
        size = sizeof tun_mask;
    } else {
        mask = nl_attr_get(ma);
        size = nl_attr_get_size(ma);
    }

    return odp_mask_is_exact(attr, mask, size);
}

void
odp_portno_names_set(struct hmap *portno_names, odp_port_t port_no,
                     char *port_name)
{
    struct odp_portno_names *odp_portno_names;

    odp_portno_names = xmalloc(sizeof *odp_portno_names);
    odp_portno_names->port_no = port_no;
    odp_portno_names->name = xstrdup(port_name);
    hmap_insert(portno_names, &odp_portno_names->hmap_node,
                hash_odp_port(port_no));
}

static char *
odp_portno_names_get(const struct hmap *portno_names, odp_port_t port_no)
{
    struct odp_portno_names *odp_portno_names;

    HMAP_FOR_EACH_IN_BUCKET (odp_portno_names, hmap_node,
                             hash_odp_port(port_no), portno_names) {
        if (odp_portno_names->port_no == port_no) {
            return odp_portno_names->name;
        }
    }
    return NULL;
}

void
odp_portno_names_destroy(struct hmap *portno_names)
{
    struct odp_portno_names *odp_portno_names, *odp_portno_names_next;
    HMAP_FOR_EACH_SAFE (odp_portno_names, odp_portno_names_next,
                        hmap_node, portno_names) {
        hmap_remove(portno_names, &odp_portno_names->hmap_node);
        free(odp_portno_names->name);
        free(odp_portno_names);
    }
}

/* Format helpers. */

static void
format_eth(struct ds *ds, const char *name, const uint8_t key[ETH_ADDR_LEN],
           const uint8_t (*mask)[ETH_ADDR_LEN], bool verbose)
{
    bool mask_empty = mask && eth_addr_is_zero(*mask);

    if (verbose || !mask_empty) {
        bool mask_full = !mask || eth_mask_is_exact(*mask);

        if (mask_full) {
            ds_put_format(ds, "%s="ETH_ADDR_FMT",", name, ETH_ADDR_ARGS(key));
        } else {
            ds_put_format(ds, "%s=", name);
            eth_format_masked(key, *mask, ds);
            ds_put_char(ds, ',');
        }
    }
}

static void
format_be64(struct ds *ds, const char *name, ovs_be64 key,
            const ovs_be64 *mask, bool verbose)
{
    bool mask_empty = mask && !*mask;

    if (verbose || !mask_empty) {
        bool mask_full = !mask || *mask == OVS_BE64_MAX;

        ds_put_format(ds, "%s=0x%"PRIx64, name, ntohll(key));
        if (!mask_full) { /* Partially masked. */
            ds_put_format(ds, "/%#"PRIx64, ntohll(*mask));
        }
        ds_put_char(ds, ',');
    }
}

static void
format_ipv4(struct ds *ds, const char *name, ovs_be32 key,
            const ovs_be32 *mask, bool verbose)
{
    bool mask_empty = mask && !*mask;

    if (verbose || !mask_empty) {
        bool mask_full = !mask || *mask == OVS_BE32_MAX;

        ds_put_format(ds, "%s="IP_FMT, name, IP_ARGS(key));
        if (!mask_full) { /* Partially masked. */
            ds_put_format(ds, "/"IP_FMT, IP_ARGS(*mask));
        }
        ds_put_char(ds, ',');
    }
}

static void
format_ipv6(struct ds *ds, const char *name, const ovs_be32 key_[4],
            const ovs_be32 (*mask_)[4], bool verbose)
{
    char buf[INET6_ADDRSTRLEN];
    const struct in6_addr *key = (const struct in6_addr *)key_;
    const struct in6_addr *mask = mask_ ? (const struct in6_addr *)*mask_
        : NULL;
    bool mask_empty = mask && ipv6_mask_is_any(mask);

    if (verbose || !mask_empty) {
        bool mask_full = !mask || ipv6_mask_is_exact(mask);

        inet_ntop(AF_INET6, key, buf, sizeof buf);
        ds_put_format(ds, "%s=%s", name, buf);
        if (!mask_full) { /* Partially masked. */
            inet_ntop(AF_INET6, mask, buf, sizeof buf);
            ds_put_format(ds, "/%s", buf);
        }
        ds_put_char(ds, ',');
    }
}

static void
format_ipv6_label(struct ds *ds, const char *name, ovs_be32 key,
                  const ovs_be32 *mask, bool verbose)
{
    bool mask_empty = mask && !*mask;

    if (verbose || !mask_empty) {
        bool mask_full = !mask
            || (*mask & htonl(IPV6_LABEL_MASK)) == htonl(IPV6_LABEL_MASK);

        ds_put_format(ds, "%s=%#"PRIx32, name, ntohl(key));
        if (!mask_full) { /* Partially masked. */
            ds_put_format(ds, "/%#"PRIx32, ntohl(*mask));
        }
        ds_put_char(ds, ',');
    }
}

static void
format_u8x(struct ds *ds, const char *name, uint8_t key,
           const uint8_t *mask, bool verbose)
{
    bool mask_empty = mask && !*mask;

    if (verbose || !mask_empty) {
        bool mask_full = !mask || *mask == UINT8_MAX;

        ds_put_format(ds, "%s=%#"PRIx8, name, key);
        if (!mask_full) { /* Partially masked. */
            ds_put_format(ds, "/%#"PRIx8, *mask);
        }
        ds_put_char(ds, ',');
    }
}

static void
format_u8u(struct ds *ds, const char *name, uint8_t key,
           const uint8_t *mask, bool verbose)
{
    bool mask_empty = mask && !*mask;

    if (verbose || !mask_empty) {
        bool mask_full = !mask || *mask == UINT8_MAX;

        ds_put_format(ds, "%s=%"PRIu8, name, key);
        if (!mask_full) { /* Partially masked. */
            ds_put_format(ds, "/%#"PRIx8, *mask);
        }
        ds_put_char(ds, ',');
    }
}

static void
format_be16(struct ds *ds, const char *name, ovs_be16 key,
            const ovs_be16 *mask, bool verbose)
{
    bool mask_empty = mask && !*mask;

    if (verbose || !mask_empty) {
        bool mask_full = !mask || *mask == OVS_BE16_MAX;

        ds_put_format(ds, "%s=%"PRIu16, name, ntohs(key));
        if (!mask_full) { /* Partially masked. */
            ds_put_format(ds, "/%#"PRIx16, ntohs(*mask));
        }
        ds_put_char(ds, ',');
    }
}

static void
format_be16x(struct ds *ds, const char *name, ovs_be16 key,
             const ovs_be16 *mask, bool verbose)
{
    bool mask_empty = mask && !*mask;

    if (verbose || !mask_empty) {
        bool mask_full = !mask || *mask == OVS_BE16_MAX;

        ds_put_format(ds, "%s=%#"PRIx16, name, ntohs(key));
        if (!mask_full) { /* Partially masked. */
            ds_put_format(ds, "/%#"PRIx16, ntohs(*mask));
        }
        ds_put_char(ds, ',');
    }
}

static void
format_tun_flags(struct ds *ds, const char *name, uint16_t key,
                 const uint16_t *mask, bool verbose)
{
    bool mask_empty = mask && !*mask;

    if (verbose || !mask_empty) {
        bool mask_full = !mask || (*mask & FLOW_TNL_F_MASK) == FLOW_TNL_F_MASK;

        ds_put_cstr(ds, name);
        ds_put_char(ds, '(');
        if (!mask_full) { /* Partially masked. */
            format_flags_masked(ds, NULL, flow_tun_flag_to_string, key, *mask);
        } else { /* Fully masked. */
            format_flags(ds, flow_tun_flag_to_string, key, ',');
        }
        ds_put_cstr(ds, "),");
    }
}

static bool
check_attr_len(struct ds *ds, const struct nlattr *a, const struct nlattr *ma,
               const struct attr_len_tbl tbl[], int max_len, bool need_key)
{
    int expected_len;

    expected_len = odp_key_attr_len(tbl, max_len, nl_attr_type(a));
    if (expected_len != ATTR_LEN_VARIABLE &&
        expected_len != ATTR_LEN_NESTED) {

        bool bad_key_len = nl_attr_get_size(a) != expected_len;
        bool bad_mask_len = ma && nl_attr_get_size(ma) != expected_len;

        if (bad_key_len || bad_mask_len) {
            if (need_key) {
                ds_put_format(ds, "key%u", nl_attr_type(a));
            }
            if (bad_key_len) {
                ds_put_format(ds, "(bad key length %"PRIuSIZE", expected %d)(",
                              nl_attr_get_size(a), expected_len);
            }
            format_generic_odp_key(a, ds);
            if (ma) {
                ds_put_char(ds, '/');
                if (bad_mask_len) {
                    ds_put_format(ds, "(bad mask length %"PRIuSIZE", expected %d)(",
                                  nl_attr_get_size(ma), expected_len);
                }
                format_generic_odp_key(ma, ds);
            }
            ds_put_char(ds, ')');
            return false;
        }
    }

    return true;
}

static void
format_unknown_key(struct ds *ds, const struct nlattr *a,
                   const struct nlattr *ma)
{
    ds_put_format(ds, "key%u(", nl_attr_type(a));
    format_generic_odp_key(a, ds);
    if (ma && !odp_mask_attr_is_exact(ma)) {
        ds_put_char(ds, '/');
        format_generic_odp_key(ma, ds);
    }
    ds_put_cstr(ds, "),");
}

static void
format_odp_tun_vxlan_opt(const struct nlattr *attr,
                         const struct nlattr *mask_attr, struct ds *ds,
                         bool verbose)
{
    unsigned int left;
    const struct nlattr *a;
    struct ofpbuf ofp;

    ofpbuf_init(&ofp, 100);
    NL_NESTED_FOR_EACH(a, left, attr) {
        uint16_t type = nl_attr_type(a);
        const struct nlattr *ma = NULL;

        if (mask_attr) {
            ma = nl_attr_find__(nl_attr_get(mask_attr),
                                nl_attr_get_size(mask_attr), type);
            if (!ma) {
                ma = generate_all_wildcard_mask(ovs_vxlan_ext_attr_lens,
                                                OVS_VXLAN_EXT_MAX,
                                                &ofp, a);
            }
        }

        if (!check_attr_len(ds, a, ma, ovs_vxlan_ext_attr_lens,
                            OVS_VXLAN_EXT_MAX, true)) {
            continue;
        }

        switch (type) {
        case OVS_VXLAN_EXT_GBP: {
            uint32_t key = nl_attr_get_u32(a);
            ovs_be16 id, id_mask;
            uint8_t flags, flags_mask;

            id = htons(key & 0xFFFF);
            flags = (key >> 16) & 0xFF;
            if (ma) {
                uint32_t mask = nl_attr_get_u32(ma);
                id_mask = htons(mask & 0xFFFF);
                flags_mask = (mask >> 16) & 0xFF;
            }

            ds_put_cstr(ds, "gbp(");
            format_be16(ds, "id", id, ma ? &id_mask : NULL, verbose);
            format_u8x(ds, "flags", flags, ma ? &flags_mask : NULL, verbose);
            ds_chomp(ds, ',');
            ds_put_cstr(ds, "),");
            break;
        }

        default:
            format_unknown_key(ds, a, ma);
        }
        ofpbuf_clear(&ofp);
    }

    ds_chomp(ds, ',');
    ofpbuf_uninit(&ofp);
}

#define MASK(PTR, FIELD) PTR ? &PTR->FIELD : NULL

static void
format_odp_tun_geneve(const struct nlattr *attr,
                      const struct nlattr *mask_attr, struct ds *ds,
                      bool verbose)
{
    int opts_len = nl_attr_get_size(attr);
    const struct geneve_opt *opt = nl_attr_get(attr);
    const struct geneve_opt *mask = mask_attr ?
                                    nl_attr_get(mask_attr) : NULL;

    if (mask && nl_attr_get_size(attr) != nl_attr_get_size(mask_attr)) {
        ds_put_format(ds, "value len %"PRIuSIZE" different from mask len %"PRIuSIZE,
                      nl_attr_get_size(attr), nl_attr_get_size(mask_attr));
        return;
    }

    while (opts_len > 0) {
        unsigned int len;
        uint8_t data_len, data_len_mask;

        if (opts_len < sizeof *opt) {
            ds_put_format(ds, "opt len %u less than minimum %"PRIuSIZE,
                          opts_len, sizeof *opt);
            return;
        }

        data_len = opt->length * 4;
        if (mask) {
            if (mask->length == 0x1f) {
                data_len_mask = UINT8_MAX;
            } else {
                data_len_mask = mask->length;
            }
        }
        len = sizeof *opt + data_len;
        if (len > opts_len) {
            ds_put_format(ds, "opt len %u greater than remaining %u",
                          len, opts_len);
            return;
        }

        ds_put_char(ds, '{');
        format_be16x(ds, "class", opt->opt_class, MASK(mask, opt_class),
                    verbose);
        format_u8x(ds, "type", opt->type, MASK(mask, type), verbose);
        format_u8u(ds, "len", data_len, mask ? &data_len_mask : NULL, verbose);
        if (verbose || !mask || !is_all_zeros(mask + 1, data_len)) {
            ds_put_hex(ds, opt + 1, data_len);
            if (mask && !is_all_ones(mask + 1, data_len)) {
                ds_put_char(ds, '/');
                ds_put_hex(ds, mask + 1, data_len);
            }
        } else {
            ds_chomp(ds, ',');
        }
        ds_put_char(ds, '}');

        opt += len / sizeof(*opt);
        if (mask) {
            mask += len / sizeof(*opt);
        }
        opts_len -= len;
    };
}

static void
format_odp_tun_attr(const struct nlattr *attr, const struct nlattr *mask_attr,
                    struct ds *ds, bool verbose)
{
    unsigned int left;
    const struct nlattr *a;
    uint16_t flags = 0;
    uint16_t mask_flags = 0;
    struct ofpbuf ofp;

    ofpbuf_init(&ofp, 100);
    NL_NESTED_FOR_EACH(a, left, attr) {
        enum ovs_tunnel_key_attr type = nl_attr_type(a);
        const struct nlattr *ma = NULL;

        if (mask_attr) {
            ma = nl_attr_find__(nl_attr_get(mask_attr),
                                nl_attr_get_size(mask_attr), type);
            if (!ma) {
                ma = generate_all_wildcard_mask(ovs_tun_key_attr_lens,
                                                OVS_TUNNEL_KEY_ATTR_MAX,
                                                &ofp, a);
            }
        }

        if (!check_attr_len(ds, a, ma, ovs_tun_key_attr_lens,
                            OVS_TUNNEL_KEY_ATTR_MAX, true)) {
            continue;
        }

        switch (type) {
        case OVS_TUNNEL_KEY_ATTR_ID:
            format_be64(ds, "tun_id", nl_attr_get_be64(a),
                        ma ? nl_attr_get(ma) : NULL, verbose);
	    flags |= FLOW_TNL_F_KEY;
            if (ma) {
                mask_flags |= FLOW_TNL_F_KEY;
            }
            break;
        case OVS_TUNNEL_KEY_ATTR_IPV4_SRC:
            format_ipv4(ds, "src", nl_attr_get_be32(a),
                        ma ? nl_attr_get(ma) : NULL, verbose);
            break;
        case OVS_TUNNEL_KEY_ATTR_IPV4_DST:
            format_ipv4(ds, "dst", nl_attr_get_be32(a),
                        ma ? nl_attr_get(ma) : NULL, verbose);
            break;
        case OVS_TUNNEL_KEY_ATTR_TOS:
            format_u8x(ds, "tos", nl_attr_get_u8(a),
                       ma ? nl_attr_get(ma) : NULL, verbose);
            break;
        case OVS_TUNNEL_KEY_ATTR_TTL:
            format_u8u(ds, "ttl", nl_attr_get_u8(a),
                       ma ? nl_attr_get(ma) : NULL, verbose);
            break;
        case OVS_TUNNEL_KEY_ATTR_DONT_FRAGMENT:
	    flags |= FLOW_TNL_F_DONT_FRAGMENT;
            break;
        case OVS_TUNNEL_KEY_ATTR_CSUM:
	    flags |= FLOW_TNL_F_CSUM;
            break;
        case OVS_TUNNEL_KEY_ATTR_TP_SRC:
            format_be16(ds, "tp_src", nl_attr_get_be16(a),
                        ma ? nl_attr_get(ma) : NULL, verbose);
            break;
        case OVS_TUNNEL_KEY_ATTR_TP_DST:
            format_be16(ds, "tp_dst", nl_attr_get_be16(a),
                        ma ? nl_attr_get(ma) : NULL, verbose);
            break;
        case OVS_TUNNEL_KEY_ATTR_OAM:
	    flags |= FLOW_TNL_F_OAM;
            break;
        case OVS_TUNNEL_KEY_ATTR_VXLAN_OPTS:
            ds_put_cstr(ds, "vxlan(");
            format_odp_tun_vxlan_opt(a, ma, ds, verbose);
            ds_put_cstr(ds, "),");
            break;
        case OVS_TUNNEL_KEY_ATTR_GENEVE_OPTS:
            ds_put_cstr(ds, "geneve(");
            format_odp_tun_geneve(a, ma, ds, verbose);
            ds_put_cstr(ds, "),");
            break;
        case __OVS_TUNNEL_KEY_ATTR_MAX:
        default:
            format_unknown_key(ds, a, ma);
        }
        ofpbuf_clear(&ofp);
    }

    /* Flags can have a valid mask even if the attribute is not set, so
     * we need to collect these separately. */
    if (mask_attr) {
        NL_NESTED_FOR_EACH(a, left, mask_attr) {
            switch (nl_attr_type(a)) {
            case OVS_TUNNEL_KEY_ATTR_DONT_FRAGMENT:
                mask_flags |= FLOW_TNL_F_DONT_FRAGMENT;
                break;
            case OVS_TUNNEL_KEY_ATTR_CSUM:
                mask_flags |= FLOW_TNL_F_CSUM;
                break;
            case OVS_TUNNEL_KEY_ATTR_OAM:
                mask_flags |= FLOW_TNL_F_OAM;
                break;
            }
        }
    }

    format_tun_flags(ds, "flags", flags, mask_attr ? &mask_flags : NULL,
                     verbose);
    ds_chomp(ds, ',');
    ofpbuf_uninit(&ofp);
}

static void
format_frag(struct ds *ds, const char *name, uint8_t key,
            const uint8_t *mask, bool verbose)
{
    bool mask_empty = mask && !*mask;

    /* ODP frag is an enumeration field; partial masks are not meaningful. */
    if (verbose || !mask_empty) {
        bool mask_full = !mask || *mask == UINT8_MAX;

        if (!mask_full) { /* Partially masked. */
            ds_put_format(ds, "error: partial mask not supported for frag (%#"
                          PRIx8"),", *mask);
        } else {
            ds_put_format(ds, "%s=%s,", name, ovs_frag_type_to_string(key));
        }
    }
}

static void
format_odp_key_attr(const struct nlattr *a, const struct nlattr *ma,
                    const struct hmap *portno_names, struct ds *ds,
                    bool verbose)
{
    enum ovs_key_attr attr = nl_attr_type(a);
    char namebuf[OVS_KEY_ATTR_BUFSIZE];
    bool is_exact;

    is_exact = ma ? odp_mask_attr_is_exact(ma) : true;

    ds_put_cstr(ds, ovs_key_attr_to_string(attr, namebuf, sizeof namebuf));

    if (!check_attr_len(ds, a, ma, ovs_flow_key_attr_lens,
                        OVS_KEY_ATTR_MAX, false)) {
        return;
    }

    ds_put_char(ds, '(');
    switch (attr) {
    case OVS_KEY_ATTR_ENCAP:
        if (ma && nl_attr_get_size(ma) && nl_attr_get_size(a)) {
            odp_flow_format(nl_attr_get(a), nl_attr_get_size(a),
                            nl_attr_get(ma), nl_attr_get_size(ma), NULL, ds,
                            verbose);
        } else if (nl_attr_get_size(a)) {
            odp_flow_format(nl_attr_get(a), nl_attr_get_size(a), NULL, 0, NULL,
                            ds, verbose);
        }
        break;

    case OVS_KEY_ATTR_PRIORITY:
    case OVS_KEY_ATTR_SKB_MARK:
    case OVS_KEY_ATTR_DP_HASH:
    case OVS_KEY_ATTR_RECIRC_ID:
    case OVS_KEY_ATTR_CONN_MARK:
        ds_put_format(ds, "%#"PRIx32, nl_attr_get_u32(a));
        if (!is_exact) {
            ds_put_format(ds, "/%#"PRIx32, nl_attr_get_u32(ma));
        }
        break;

    case OVS_KEY_ATTR_CONN_STATE:
<<<<<<< HEAD
        /* XXX: This format doesn't deserialize. */
=======
>>>>>>> a1e0155a
        if (!is_exact) {
            format_flags_masked(ds, NULL, packet_conn_state_to_string,
                                nl_attr_get_u8(a), nl_attr_get_u8(ma));
        } else {
            format_flags(ds, packet_conn_state_to_string,
                         nl_attr_get_u8(a), ',');
<<<<<<< HEAD
        }
        break;

    case OVS_KEY_ATTR_CONN_ZONE:
        ds_put_format(ds, "%"PRIx16, nl_attr_get_u16(a));
        break;

    case OVS_KEY_ATTR_CONN_LABEL: {
        const ovs_u128 *mask = ma ? nl_attr_get(ma) : NULL;

        odp_format_u128(ds, nl_attr_get(a), mask, true);
        break;
    }

    case OVS_KEY_ATTR_TUNNEL: {
        struct flow_tnl key, mask_;
        struct flow_tnl *mask = ma ? &mask_ : NULL;

        if (mask) {
            memset(mask, 0, sizeof *mask);
            odp_tun_key_from_attr(ma, mask);
=======
>>>>>>> a1e0155a
        }
        break;

    case OVS_KEY_ATTR_CONN_ZONE:
        ds_put_format(ds, "%"PRIx16, nl_attr_get_u16(a));
        break;

    case OVS_KEY_ATTR_CONN_LABEL: {
        const struct ovs_key_conn_label *mask = ma ? nl_attr_get(ma) : NULL;

        if (verbose || (mask && !is_all_zeros(mask, sizeof(*mask)))) {
            ds_put_hex(ds, nl_attr_get(a), nl_attr_get_size(a));
            if (mask && !is_exact) {
                ds_put_char(ds, '/');
                ds_put_hex(ds, MASK(mask, conn_label), sizeof(*mask));
            }
        }
        break;
    }

    case OVS_KEY_ATTR_TUNNEL:
        format_odp_tun_attr(a, ma, ds, verbose);
        break;

    case OVS_KEY_ATTR_IN_PORT:
        if (portno_names && verbose && is_exact) {
            char *name = odp_portno_names_get(portno_names,
                            u32_to_odp(nl_attr_get_u32(a)));
            if (name) {
                ds_put_format(ds, "%s", name);
            } else {
                ds_put_format(ds, "%"PRIu32, nl_attr_get_u32(a));
            }
        } else {
            ds_put_format(ds, "%"PRIu32, nl_attr_get_u32(a));
            if (!is_exact) {
                ds_put_format(ds, "/%#"PRIx32, nl_attr_get_u32(ma));
            }
        }
        break;

    case OVS_KEY_ATTR_ETHERNET: {
        const struct ovs_key_ethernet *mask = ma ? nl_attr_get(ma) : NULL;
        const struct ovs_key_ethernet *key = nl_attr_get(a);

        format_eth(ds, "src", key->eth_src, MASK(mask, eth_src), verbose);
        format_eth(ds, "dst", key->eth_dst, MASK(mask, eth_dst), verbose);
        ds_chomp(ds, ',');
        break;
    }
    case OVS_KEY_ATTR_VLAN:
        format_vlan_tci(ds, nl_attr_get_be16(a),
                        ma ? nl_attr_get_be16(ma) : OVS_BE16_MAX, verbose);
        break;

    case OVS_KEY_ATTR_MPLS: {
        const struct ovs_key_mpls *mpls_key = nl_attr_get(a);
        const struct ovs_key_mpls *mpls_mask = NULL;
        size_t size = nl_attr_get_size(a);

        if (!size || size % sizeof *mpls_key) {
            ds_put_format(ds, "(bad key length %"PRIuSIZE")", size);
            return;
        }
        if (!is_exact) {
            mpls_mask = nl_attr_get(ma);
            if (size != nl_attr_get_size(ma)) {
                ds_put_format(ds, "(key length %"PRIuSIZE" != "
                              "mask length %"PRIuSIZE")",
                              size, nl_attr_get_size(ma));
                return;
            }
        }
        format_mpls(ds, mpls_key, mpls_mask, size / sizeof *mpls_key);
        break;
    }
    case OVS_KEY_ATTR_ETHERTYPE:
        ds_put_format(ds, "0x%04"PRIx16, ntohs(nl_attr_get_be16(a)));
        if (!is_exact) {
            ds_put_format(ds, "/0x%04"PRIx16, ntohs(nl_attr_get_be16(ma)));
        }
        break;

    case OVS_KEY_ATTR_IPV4: {
        const struct ovs_key_ipv4 *key = nl_attr_get(a);
        const struct ovs_key_ipv4 *mask = ma ? nl_attr_get(ma) : NULL;

        format_ipv4(ds, "src", key->ipv4_src, MASK(mask, ipv4_src), verbose);
        format_ipv4(ds, "dst", key->ipv4_dst, MASK(mask, ipv4_dst), verbose);
        format_u8u(ds, "proto", key->ipv4_proto, MASK(mask, ipv4_proto),
                      verbose);
        format_u8x(ds, "tos", key->ipv4_tos, MASK(mask, ipv4_tos), verbose);
        format_u8u(ds, "ttl", key->ipv4_ttl, MASK(mask, ipv4_ttl), verbose);
        format_frag(ds, "frag", key->ipv4_frag, MASK(mask, ipv4_frag),
                    verbose);
        ds_chomp(ds, ',');
        break;
    }
    case OVS_KEY_ATTR_IPV6: {
        const struct ovs_key_ipv6 *key = nl_attr_get(a);
        const struct ovs_key_ipv6 *mask = ma ? nl_attr_get(ma) : NULL;

        format_ipv6(ds, "src", key->ipv6_src, MASK(mask, ipv6_src), verbose);
        format_ipv6(ds, "dst", key->ipv6_dst, MASK(mask, ipv6_dst), verbose);
        format_ipv6_label(ds, "label", key->ipv6_label, MASK(mask, ipv6_label),
                          verbose);
        format_u8u(ds, "proto", key->ipv6_proto, MASK(mask, ipv6_proto),
                      verbose);
        format_u8x(ds, "tclass", key->ipv6_tclass, MASK(mask, ipv6_tclass),
                      verbose);
        format_u8u(ds, "hlimit", key->ipv6_hlimit, MASK(mask, ipv6_hlimit),
                      verbose);
        format_frag(ds, "frag", key->ipv6_frag, MASK(mask, ipv6_frag),
                    verbose);
        ds_chomp(ds, ',');
        break;
    }
        /* These have the same structure and format. */
    case OVS_KEY_ATTR_TCP:
    case OVS_KEY_ATTR_UDP:
    case OVS_KEY_ATTR_SCTP: {
        const struct ovs_key_tcp *key = nl_attr_get(a);
        const struct ovs_key_tcp *mask = ma ? nl_attr_get(ma) : NULL;

        format_be16(ds, "src", key->tcp_src, MASK(mask, tcp_src), verbose);
        format_be16(ds, "dst", key->tcp_dst, MASK(mask, tcp_dst), verbose);
        ds_chomp(ds, ',');
        break;
    }
    case OVS_KEY_ATTR_TCP_FLAGS:
        if (!is_exact) {
            format_flags_masked(ds, NULL, packet_tcp_flag_to_string,
                                ntohs(nl_attr_get_be16(a)),
                                ntohs(nl_attr_get_be16(ma)));
        } else {
            format_flags(ds, packet_tcp_flag_to_string,
                         ntohs(nl_attr_get_be16(a)), ',');
        }
        break;

    case OVS_KEY_ATTR_ICMP: {
        const struct ovs_key_icmp *key = nl_attr_get(a);
        const struct ovs_key_icmp *mask = ma ? nl_attr_get(ma) : NULL;

        format_u8u(ds, "type", key->icmp_type, MASK(mask, icmp_type), verbose);
        format_u8u(ds, "code", key->icmp_code, MASK(mask, icmp_code), verbose);
        ds_chomp(ds, ',');
        break;
    }
    case OVS_KEY_ATTR_ICMPV6: {
        const struct ovs_key_icmpv6 *key = nl_attr_get(a);
        const struct ovs_key_icmpv6 *mask = ma ? nl_attr_get(ma) : NULL;

        format_u8u(ds, "type", key->icmpv6_type, MASK(mask, icmpv6_type),
                   verbose);
        format_u8u(ds, "code", key->icmpv6_code, MASK(mask, icmpv6_code),
                   verbose);
        ds_chomp(ds, ',');
        break;
    }
    case OVS_KEY_ATTR_ARP: {
        const struct ovs_key_arp *mask = ma ? nl_attr_get(ma) : NULL;
        const struct ovs_key_arp *key = nl_attr_get(a);

        format_ipv4(ds, "sip", key->arp_sip, MASK(mask, arp_sip), verbose);
        format_ipv4(ds, "tip", key->arp_tip, MASK(mask, arp_tip), verbose);
        format_be16(ds, "op", key->arp_op, MASK(mask, arp_op), verbose);
        format_eth(ds, "sha", key->arp_sha, MASK(mask, arp_sha), verbose);
        format_eth(ds, "tha", key->arp_tha, MASK(mask, arp_tha), verbose);
        ds_chomp(ds, ',');
        break;
    }
    case OVS_KEY_ATTR_ND: {
        const struct ovs_key_nd *mask = ma ? nl_attr_get(ma) : NULL;
        const struct ovs_key_nd *key = nl_attr_get(a);

        format_ipv6(ds, "target", key->nd_target, MASK(mask, nd_target),
                    verbose);
        format_eth(ds, "sll", key->nd_sll, MASK(mask, nd_sll), verbose);
        format_eth(ds, "tll", key->nd_tll, MASK(mask, nd_tll), verbose);

        ds_chomp(ds, ',');
        break;
    }
    case OVS_KEY_ATTR_UNSPEC:
    case __OVS_KEY_ATTR_MAX:
    default:
        format_generic_odp_key(a, ds);
        if (!is_exact) {
            ds_put_char(ds, '/');
            format_generic_odp_key(ma, ds);
        }
        break;
    }
    ds_put_char(ds, ')');
}

static struct nlattr *
generate_all_wildcard_mask(const struct attr_len_tbl tbl[], int max,
                           struct ofpbuf *ofp, const struct nlattr *key)
{
    const struct nlattr *a;
    unsigned int left;
    int type = nl_attr_type(key);
    int size = nl_attr_get_size(key);

    if (odp_key_attr_len(tbl, max, type) != ATTR_LEN_NESTED) {
        nl_msg_put_unspec_zero(ofp, type, size);
    } else {
        size_t nested_mask;

        if (tbl[type].next) {
            tbl = tbl[type].next;
            max = tbl[type].next_max;
        }

        nested_mask = nl_msg_start_nested(ofp, type);
        NL_ATTR_FOR_EACH(a, left, key, nl_attr_get_size(key)) {
            generate_all_wildcard_mask(tbl, max, ofp, nl_attr_get(a));
        }
        nl_msg_end_nested(ofp, nested_mask);
    }

    return ofp->base;
}

static int
<<<<<<< HEAD
scan_u128(const char *s, ovs_u128 *key, ovs_u128 *mask)
{
    int n;

    if (ovs_scan(s, U128_SCAN_FMT"%n", U128_SCAN_ARGS(key), &n)) {
        int len = n;

        if (mask) {
            if (ovs_scan(s, "/"U128_SCAN_FMT"%n", U128_SCAN_ARGS(mask), &n)) {
                len += n;
            } else {
                mask->u64.hi = mask->u64.lo = UINT64_MAX;
            }
        }

        return len;
    }

    return 0;
=======
scan_u128(const char *s_, ovs_u128 *key, ovs_u128 *mask)
{
    char *s = CONST_CAST(char *, s_);
    int n;

    if (parse_int_string(s, (uint8_t *)key, sizeof(*key), &s)) {
        return 0;
    }

    if (ovs_scan(s, "/%n", &n)) {
        s += n;
        if (parse_int_string(s, (uint8_t *)mask, sizeof(*mask), &s)) {
            return 0;
        }
    } else {
        mask->u64.hi = mask->u64.lo = UINT64_MAX;
    }

    return s - s_;
>>>>>>> a1e0155a
}

int
odp_ufid_from_string(const char *s_, ovs_u128 *ufid)
{
    const char *s = s_;

    if (ovs_scan(s, "ufid:")) {
<<<<<<< HEAD
        int n;

        s += 5;
        if (ovs_scan(s, "0x")) {
            s += 2;
        }

        n = scan_u128(s, ufid, NULL);
        if (!n) {
            return -EINVAL;
        }

        s += n;
        s += strspn(s, delimiters);
=======
        s += 5;

        if (!uuid_from_string_prefix((struct uuid *)ufid, s)) {
            return -EINVAL;
        }
        s += UUID_LEN;
>>>>>>> a1e0155a

        return s - s_;
    }

    return 0;
}

static void
odp_format_u128(struct ds *ds, const ovs_u128 *value, const ovs_u128 *mask,
                bool verbose)
{
    if (verbose || (mask && ovs_u128_nonzero(*mask))) {
        ds_put_format(ds, U128_FMT, U128_ARGS(value));
        if (mask && !is_all_ones(mask, sizeof(*mask))) {
            ds_put_format(ds, "/"U128_FMT, U128_ARGS(mask));
        }
    }
}

void
odp_format_ufid(const ovs_u128 *ufid, struct ds *ds)
{
<<<<<<< HEAD
    ds_put_format(ds, "ufid:");
    odp_format_u128(ds, ufid, NULL, true);
=======
    ds_put_format(ds, "ufid:"UUID_FMT, UUID_ARGS((struct uuid *)ufid));
>>>>>>> a1e0155a
}

/* Appends to 'ds' a string representation of the 'key_len' bytes of
 * OVS_KEY_ATTR_* attributes in 'key'. If non-null, additionally formats the
 * 'mask_len' bytes of 'mask' which apply to 'key'. If 'portno_names' is
 * non-null and 'verbose' is true, translates odp port number to its name. */
void
odp_flow_format(const struct nlattr *key, size_t key_len,
                const struct nlattr *mask, size_t mask_len,
                const struct hmap *portno_names, struct ds *ds, bool verbose)
{
    if (key_len) {
        const struct nlattr *a;
        unsigned int left;
        bool has_ethtype_key = false;
        const struct nlattr *ma = NULL;
        struct ofpbuf ofp;
        bool first_field = true;

        ofpbuf_init(&ofp, 100);
        NL_ATTR_FOR_EACH (a, left, key, key_len) {
            bool is_nested_attr;
            bool is_wildcard = false;
            int attr_type = nl_attr_type(a);

            if (attr_type == OVS_KEY_ATTR_ETHERTYPE) {
                has_ethtype_key = true;
            }

            is_nested_attr = odp_key_attr_len(ovs_flow_key_attr_lens,
                                              OVS_KEY_ATTR_MAX, attr_type) ==
                             ATTR_LEN_NESTED;

            if (mask && mask_len) {
                ma = nl_attr_find__(mask, mask_len, nl_attr_type(a));
                is_wildcard = ma ? odp_mask_attr_is_wildcard(ma) : true;
            }

            if (verbose || !is_wildcard  || is_nested_attr) {
                if (is_wildcard && !ma) {
                    ma = generate_all_wildcard_mask(ovs_flow_key_attr_lens,
                                                    OVS_KEY_ATTR_MAX,
                                                    &ofp, a);
                }
                if (!first_field) {
                    ds_put_char(ds, ',');
                }
                format_odp_key_attr(a, ma, portno_names, ds, verbose);
                first_field = false;
            }
            ofpbuf_clear(&ofp);
        }
        ofpbuf_uninit(&ofp);

        if (left) {
            int i;

            if (left == key_len) {
                ds_put_cstr(ds, "<empty>");
            }
            ds_put_format(ds, ",***%u leftover bytes*** (", left);
            for (i = 0; i < left; i++) {
                ds_put_format(ds, "%02x", ((const uint8_t *) a)[i]);
            }
            ds_put_char(ds, ')');
        }
        if (!has_ethtype_key) {
            ma = nl_attr_find__(mask, mask_len, OVS_KEY_ATTR_ETHERTYPE);
            if (ma) {
                ds_put_format(ds, ",eth_type(0/0x%04"PRIx16")",
                              ntohs(nl_attr_get_be16(ma)));
            }
        }
    } else {
        ds_put_cstr(ds, "<empty>");
    }
}

/* Appends to 'ds' a string representation of the 'key_len' bytes of
 * OVS_KEY_ATTR_* attributes in 'key'. */
void
odp_flow_key_format(const struct nlattr *key,
                    size_t key_len, struct ds *ds)
{
    odp_flow_format(key, key_len, NULL, 0, NULL, ds, true);
}

static bool
ovs_frag_type_from_string(const char *s, enum ovs_frag_type *type)
{
    if (!strcasecmp(s, "no")) {
        *type = OVS_FRAG_TYPE_NONE;
    } else if (!strcasecmp(s, "first")) {
        *type = OVS_FRAG_TYPE_FIRST;
    } else if (!strcasecmp(s, "later")) {
        *type = OVS_FRAG_TYPE_LATER;
    } else {
        return false;
    }
    return true;
}

/* Parsing. */

static int
scan_eth(const char *s, uint8_t (*key)[ETH_ADDR_LEN],
         uint8_t (*mask)[ETH_ADDR_LEN])
{
    int n;

    if (ovs_scan(s, ETH_ADDR_SCAN_FMT"%n", ETH_ADDR_SCAN_ARGS(*key), &n)) {
        int len = n;

        if (mask) {
            if (ovs_scan(s + len, "/"ETH_ADDR_SCAN_FMT"%n",
                         ETH_ADDR_SCAN_ARGS(*mask), &n)) {
                len += n;
            } else {
                memset(mask, 0xff, sizeof *mask);
            }
        }
        return len;
    }
    return 0;
}

static int
scan_ipv4(const char *s, ovs_be32 *key, ovs_be32 *mask)
{
    int n;

    if (ovs_scan(s, IP_SCAN_FMT"%n", IP_SCAN_ARGS(key), &n)) {
        int len = n;

        if (mask) {
            if (ovs_scan(s + len, "/"IP_SCAN_FMT"%n",
                         IP_SCAN_ARGS(mask), &n)) {
                len += n;
            } else {
                *mask = OVS_BE32_MAX;
            }
        }
        return len;
    }
    return 0;
}

static int
scan_ipv6(const char *s, ovs_be32 (*key)[4], ovs_be32 (*mask)[4])
{
    int n;
    char ipv6_s[IPV6_SCAN_LEN + 1];

    if (ovs_scan(s, IPV6_SCAN_FMT"%n", ipv6_s, &n)
        && inet_pton(AF_INET6, ipv6_s, key) == 1) {
        int len = n;

        if (mask) {
            if (ovs_scan(s + len, "/"IPV6_SCAN_FMT"%n", ipv6_s, &n)
                && inet_pton(AF_INET6, ipv6_s, mask) == 1) {
                len += n;
            } else {
                memset(mask, 0xff, sizeof *mask);
            }
        }
        return len;
    }
    return 0;
}

static int
scan_ipv6_label(const char *s, ovs_be32 *key, ovs_be32 *mask)
{
    int key_, mask_;
    int n;

    if (ovs_scan(s, "%i%n", &key_, &n)
        && (key_ & ~IPV6_LABEL_MASK) == 0) {
        int len = n;

        *key = htonl(key_);
        if (mask) {
            if (ovs_scan(s + len, "/%i%n", &mask_, &n)
                && (mask_ & ~IPV6_LABEL_MASK) == 0) {
                len += n;
                *mask = htonl(mask_);
            } else {
                *mask = htonl(IPV6_LABEL_MASK);
            }
        }
        return len;
    }
    return 0;
}

static int
scan_u8(const char *s, uint8_t *key, uint8_t *mask)
{
    int n;

    if (ovs_scan(s, "%"SCNi8"%n", key, &n)) {
        int len = n;

        if (mask) {
            if (ovs_scan(s + len, "/%"SCNi8"%n", mask, &n)) {
                len += n;
            } else {
                *mask = UINT8_MAX;
            }
        }
        return len;
    }
    return 0;
}

static int
scan_u16(const char *s, uint16_t *key, uint16_t *mask)
{
    int n;

    if (ovs_scan(s, "%"SCNi16"%n", key, &n)) {
        int len = n;

        if (mask) {
            if (ovs_scan(s + len, "/%"SCNi16"%n", mask, &n)) {
                len += n;
            } else {
                *mask = UINT16_MAX;
            }
        }
        return len;
    }
    return 0;
}

static int
scan_u32(const char *s, uint32_t *key, uint32_t *mask)
{
    int n;

    if (ovs_scan(s, "%"SCNi32"%n", key, &n)) {
        int len = n;

        if (mask) {
            if (ovs_scan(s + len, "/%"SCNi32"%n", mask, &n)) {
                len += n;
            } else {
                *mask = UINT32_MAX;
            }
        }
        return len;
    }
    return 0;
}

static int
scan_be16(const char *s, ovs_be16 *key, ovs_be16 *mask)
{
    uint16_t key_, mask_;
    int n;

    if (ovs_scan(s, "%"SCNi16"%n", &key_, &n)) {
        int len = n;

        *key = htons(key_);
        if (mask) {
            if (ovs_scan(s + len, "/%"SCNi16"%n", &mask_, &n)) {
                len += n;
                *mask = htons(mask_);
            } else {
                *mask = OVS_BE16_MAX;
            }
        }
        return len;
    }
    return 0;
}

static int
scan_be64(const char *s, ovs_be64 *key, ovs_be64 *mask)
{
    uint64_t key_, mask_;
    int n;

    if (ovs_scan(s, "%"SCNi64"%n", &key_, &n)) {
        int len = n;

        *key = htonll(key_);
        if (mask) {
            if (ovs_scan(s + len, "/%"SCNi64"%n", &mask_, &n)) {
                len += n;
                *mask = htonll(mask_);
            } else {
                *mask = OVS_BE64_MAX;
            }
        }
        return len;
    }
    return 0;
}

static int
scan_tun_flags(const char *s, uint16_t *key, uint16_t *mask)
{
    uint32_t flags, fmask;
    int n;

    n = parse_flags(s, flow_tun_flag_to_string, &flags,
                    FLOW_TNL_F_MASK, mask ? &fmask : NULL);
    if (n >= 0 && s[n] == ')') {
        *key = flags;
        if (mask) {
            *mask = fmask;
        }
        return n + 1;
    }
    return 0;
}

static int
scan_tcp_flags(const char *s, ovs_be16 *key, ovs_be16 *mask)
{
    uint32_t flags, fmask;
    int n;

    n = parse_flags(s, packet_tcp_flag_to_string, &flags,
                    TCP_FLAGS(OVS_BE16_MAX), mask ? &fmask : NULL);
    if (n >= 0) {
        *key = htons(flags);
        if (mask) {
            *mask = htons(fmask);
        }
        return n;
    }
    return 0;
}

static int
scan_conn_state(const char *s, uint8_t *key, uint8_t *mask)
{
    uint32_t flags, fmask;
    int n;

    n = parse_flags(s, packet_conn_state_to_string, &flags,
                    UINT8_MAX, mask ? &fmask : NULL);
    if (n >= 0) {
        *key = flags;
        if (mask) {
            *mask = fmask;
        }
        return n;
    }
    return 0;
}

static int
scan_frag(const char *s, uint8_t *key, uint8_t *mask)
{
    int n;
    char frag[8];
    enum ovs_frag_type frag_type;

    if (ovs_scan(s, "%7[a-z]%n", frag, &n)
        && ovs_frag_type_from_string(frag, &frag_type)) {
        int len = n;

        *key = frag_type;
        if (mask) {
            *mask = UINT8_MAX;
        }
        return len;
    }
    return 0;
}

static int
scan_port(const char *s, uint32_t *key, uint32_t *mask,
          const struct simap *port_names)
{
    int n;

    if (ovs_scan(s, "%"SCNi32"%n", key, &n)) {
        int len = n;

        if (mask) {
            if (ovs_scan(s + len, "/%"SCNi32"%n", mask, &n)) {
                len += n;
            } else {
                *mask = UINT32_MAX;
            }
        }
        return len;
    } else if (port_names) {
        const struct simap_node *node;
        int len;

        len = strcspn(s, ")");
        node = simap_find_len(port_names, s, len);
        if (node) {
            *key = node->data;

            if (mask) {
                *mask = UINT32_MAX;
            }
            return len;
        }
    }
    return 0;
}

/* Helper for vlan parsing. */
struct ovs_key_vlan__ {
    ovs_be16 tci;
};

static bool
set_be16_bf(ovs_be16 *bf, uint8_t bits, uint8_t offset, uint16_t value)
{
    const uint16_t mask = ((1U << bits) - 1) << offset;

    if (value >> bits) {
        return false;
    }

    *bf = htons((ntohs(*bf) & ~mask) | (value << offset));
    return true;
}

static int
scan_be16_bf(const char *s, ovs_be16 *key, ovs_be16 *mask, uint8_t bits,
             uint8_t offset)
{
    uint16_t key_, mask_;
    int n;

    if (ovs_scan(s, "%"SCNi16"%n", &key_, &n)) {
        int len = n;

        if (set_be16_bf(key, bits, offset, key_)) {
            if (mask) {
                if (ovs_scan(s + len, "/%"SCNi16"%n", &mask_, &n)) {
                    len += n;

                    if (!set_be16_bf(mask, bits, offset, mask_)) {
                        return 0;
                    }
                } else {
                    *mask |= htons(((1U << bits) - 1) << offset);
                }
            }
            return len;
        }
    }
    return 0;
}

static int
scan_vid(const char *s, ovs_be16 *key, ovs_be16 *mask)
{
    return scan_be16_bf(s, key, mask, 12, VLAN_VID_SHIFT);
}

static int
scan_pcp(const char *s, ovs_be16 *key, ovs_be16 *mask)
{
    return scan_be16_bf(s, key, mask, 3, VLAN_PCP_SHIFT);
}

static int
scan_cfi(const char *s, ovs_be16 *key, ovs_be16 *mask)
{
    return scan_be16_bf(s, key, mask, 1, VLAN_CFI_SHIFT);
}

/* For MPLS. */
static bool
set_be32_bf(ovs_be32 *bf, uint8_t bits, uint8_t offset, uint32_t value)
{
    const uint32_t mask = ((1U << bits) - 1) << offset;

    if (value >> bits) {
        return false;
    }

    *bf = htonl((ntohl(*bf) & ~mask) | (value << offset));
    return true;
}

static int
scan_be32_bf(const char *s, ovs_be32 *key, ovs_be32 *mask, uint8_t bits,
             uint8_t offset)
{
    uint32_t key_, mask_;
    int n;

    if (ovs_scan(s, "%"SCNi32"%n", &key_, &n)) {
        int len = n;

        if (set_be32_bf(key, bits, offset, key_)) {
            if (mask) {
                if (ovs_scan(s + len, "/%"SCNi32"%n", &mask_, &n)) {
                    len += n;

                    if (!set_be32_bf(mask, bits, offset, mask_)) {
                        return 0;
                    }
                } else {
                    *mask |= htonl(((1U << bits) - 1) << offset);
                }
            }
            return len;
        }
    }
    return 0;
}

static int
scan_mpls_label(const char *s, ovs_be32 *key, ovs_be32 *mask)
{
    return scan_be32_bf(s, key, mask, 20, MPLS_LABEL_SHIFT);
}

static int
scan_mpls_tc(const char *s, ovs_be32 *key, ovs_be32 *mask)
{
    return scan_be32_bf(s, key, mask, 3, MPLS_TC_SHIFT);
}

static int
scan_mpls_ttl(const char *s, ovs_be32 *key, ovs_be32 *mask)
{
    return scan_be32_bf(s, key, mask, 8, MPLS_TTL_SHIFT);
}

static int
scan_mpls_bos(const char *s, ovs_be32 *key, ovs_be32 *mask)
{
    return scan_be32_bf(s, key, mask, 1, MPLS_BOS_SHIFT);
}

static int
scan_vxlan_gbp(const char *s, uint32_t *key, uint32_t *mask)
{
    const char *s_base = s;
    ovs_be16 id, id_mask;
    uint8_t flags, flags_mask;

    if (!strncmp(s, "id=", 3)) {
        s += 3;
        s += scan_be16(s, &id, mask ? &id_mask : NULL);
    } else if (mask) {
        memset(&id_mask, 0, sizeof id_mask);
    }

    if (s[0] == ',') {
        s++;
    }
    if (!strncmp(s, "flags=", 6)) {
        s += 6;
        s += scan_u8(s, &flags, mask ? &flags_mask : NULL);
    } else if (mask) {
        memset(&flags_mask, 0, sizeof flags_mask);
    }

    if (!strncmp(s, "))", 2)) {
        s += 2;

        *key = (flags << 16) | ntohs(id);
        if (mask) {
            *mask = (flags_mask << 16) | ntohs(id_mask);
        }

        return s - s_base;
    }

    return 0;
}

struct geneve_scan {
    struct geneve_opt d[63];
    int len;
};

static int
scan_geneve(const char *s, struct geneve_scan *key, struct geneve_scan *mask)
{
    const char *s_base = s;
    struct geneve_opt *opt = key->d;
    struct geneve_opt *opt_mask = mask ? mask->d : NULL;
    int len_remain = sizeof key->d;

    while (s[0] == '{' && len_remain >= sizeof *opt) {
        int data_len = 0;

        s++;
        len_remain -= sizeof *opt;

        if (!strncmp(s, "class=", 6)) {
            s += 6;
            s += scan_be16(s, &opt->opt_class,
                           mask ? &opt_mask->opt_class : NULL);
        } else if (mask) {
            memset(&opt_mask->opt_class, 0, sizeof opt_mask->opt_class);
        }

        if (s[0] == ',') {
            s++;
        }
        if (!strncmp(s, "type=", 5)) {
            s += 5;
            s += scan_u8(s, &opt->type, mask ? &opt_mask->type : NULL);
        } else if (mask) {
            memset(&opt_mask->type, 0, sizeof opt_mask->type);
        }

        if (s[0] == ',') {
            s++;
        }
        if (!strncmp(s, "len=", 4)) {
            uint8_t opt_len, opt_len_mask;
            s += 4;
            s += scan_u8(s, &opt_len, mask ? &opt_len_mask : NULL);

            if (opt_len > 124 || opt_len % 4 || opt_len > len_remain) {
                return 0;
            }
            opt->length = opt_len / 4;
            if (mask) {
                opt_mask->length = opt_len_mask;
            }
            data_len = opt_len;
        } else if (mask) {
            memset(&opt_mask->type, 0, sizeof opt_mask->type);
        }

        if (s[0] == ',') {
            s++;
        }
        if (parse_int_string(s, (uint8_t *)(opt + 1), data_len, (char **)&s)) {
            return 0;
        }

        if (mask) {
            if (s[0] == '/') {
                s++;
                if (parse_int_string(s, (uint8_t *)(opt_mask + 1),
                                     data_len, (char **)&s)) {
                    return 0;
                }
            }
            opt_mask->r1 = 0;
            opt_mask->r2 = 0;
            opt_mask->r3 = 0;
        }

        if (s[0] == '}') {
            s++;
            opt += 1 + data_len / 4;
            if (mask) {
                opt_mask += 1 + data_len / 4;
            }
            len_remain -= data_len;
        }
    }

    if (s[0] == ')') {
        int len = sizeof key->d - len_remain;

        s++;
        key->len = len;
        if (mask) {
            mask->len = len;
        }
        return s - s_base;
    }

    return 0;
}

static void
tun_flags_to_attr(struct ofpbuf *a, const void *data_)
{
    const uint16_t *flags = data_;

    if (*flags & FLOW_TNL_F_DONT_FRAGMENT) {
        nl_msg_put_flag(a, OVS_TUNNEL_KEY_ATTR_DONT_FRAGMENT);
    }
    if (*flags & FLOW_TNL_F_CSUM) {
        nl_msg_put_flag(a, OVS_TUNNEL_KEY_ATTR_CSUM);
    }
    if (*flags & FLOW_TNL_F_OAM) {
        nl_msg_put_flag(a, OVS_TUNNEL_KEY_ATTR_OAM);
    }
}

static void
vxlan_gbp_to_attr(struct ofpbuf *a, const void *data_)
{
    const uint32_t *gbp = data_;

    if (*gbp) {
        size_t vxlan_opts_ofs;

        vxlan_opts_ofs = nl_msg_start_nested(a, OVS_TUNNEL_KEY_ATTR_VXLAN_OPTS);
        nl_msg_put_u32(a, OVS_VXLAN_EXT_GBP, *gbp);
        nl_msg_end_nested(a, vxlan_opts_ofs);
    }
}

static void
geneve_to_attr(struct ofpbuf *a, const void *data_)
{
    const struct geneve_scan *geneve = data_;

    nl_msg_put_unspec(a, OVS_TUNNEL_KEY_ATTR_GENEVE_OPTS, geneve->d,
                      geneve->len);
}

#define SCAN_PUT_ATTR(BUF, ATTR, DATA, FUNC)                      \
    {                                                             \
        unsigned long call_fn = (unsigned long)FUNC;              \
        if (call_fn) {                                            \
            typedef void (*fn)(struct ofpbuf *, const void *);    \
            fn func = FUNC;                                       \
            func(BUF, &(DATA));                                   \
        } else {                                                  \
            nl_msg_put_unspec(BUF, ATTR, &(DATA), sizeof (DATA)); \
        }                                                         \
    }

#define SCAN_IF(NAME)                           \
    if (strncmp(s, NAME, strlen(NAME)) == 0) {  \
        const char *start = s;                  \
        int len;                                \
                                                \
        s += strlen(NAME)

/* Usually no special initialization is needed. */
#define SCAN_BEGIN(NAME, TYPE)                  \
    SCAN_IF(NAME);                              \
        TYPE skey, smask;                       \
        memset(&skey, 0, sizeof skey);          \
        memset(&smask, 0, sizeof smask);        \
        do {                                    \
            len = 0;

/* Init as fully-masked as mask will not be scanned. */
#define SCAN_BEGIN_FULLY_MASKED(NAME, TYPE)     \
    SCAN_IF(NAME);                              \
        TYPE skey, smask;                       \
        memset(&skey, 0, sizeof skey);          \
        memset(&smask, 0xff, sizeof smask);     \
        do {                                    \
            len = 0;

/* VLAN needs special initialization. */
#define SCAN_BEGIN_INIT(NAME, TYPE, KEY_INIT, MASK_INIT)  \
    SCAN_IF(NAME);                                        \
        TYPE skey = KEY_INIT;                       \
        TYPE smask = MASK_INIT;                     \
        do {                                        \
            len = 0;

/* Scan unnamed entry as 'TYPE' */
#define SCAN_TYPE(TYPE, KEY, MASK)              \
    len = scan_##TYPE(s, KEY, MASK);            \
    if (len == 0) {                             \
        return -EINVAL;                         \
    }                                           \
    s += len

/* Scan named ('NAME') entry 'FIELD' as 'TYPE'. */
#define SCAN_FIELD(NAME, TYPE, FIELD)                                   \
    if (strncmp(s, NAME, strlen(NAME)) == 0) {                          \
        s += strlen(NAME);                                              \
        SCAN_TYPE(TYPE, &skey.FIELD, mask ? &smask.FIELD : NULL);       \
        continue;                                                       \
    }

#define SCAN_FINISH()                           \
        } while (*s++ == ',' && len != 0);      \
        if (s[-1] != ')') {                     \
            return -EINVAL;                     \
        }

#define SCAN_FINISH_SINGLE()                    \
        } while (false);                        \
        if (*s++ != ')') {                      \
            return -EINVAL;                     \
        }

/* Beginning of nested attribute. */
#define SCAN_BEGIN_NESTED(NAME, ATTR)                      \
    SCAN_IF(NAME);                                         \
        size_t key_offset, mask_offset;                    \
        key_offset = nl_msg_start_nested(key, ATTR);       \
        if (mask) {                                        \
            mask_offset = nl_msg_start_nested(mask, ATTR); \
        }                                                  \
        do {                                               \
            len = 0;

#define SCAN_END_NESTED()                               \
        SCAN_FINISH();                                  \
        nl_msg_end_nested(key, key_offset);             \
        if (mask) {                                     \
            nl_msg_end_nested(mask, mask_offset);       \
        }                                               \
        return s - start;                               \
    }

#define SCAN_FIELD_NESTED__(NAME, TYPE, SCAN_AS, ATTR, FUNC)  \
    if (strncmp(s, NAME, strlen(NAME)) == 0) {                \
        TYPE skey, smask;                                     \
        memset(&skey, 0, sizeof skey);                        \
        memset(&smask, 0xff, sizeof smask);                   \
        s += strlen(NAME);                                    \
        SCAN_TYPE(SCAN_AS, &skey, &smask);                    \
        SCAN_PUT(ATTR, FUNC);                                 \
        continue;                                             \
    }

#define SCAN_FIELD_NESTED(NAME, TYPE, SCAN_AS, ATTR)  \
        SCAN_FIELD_NESTED__(NAME, TYPE, SCAN_AS, ATTR, NULL)

#define SCAN_FIELD_NESTED_FUNC(NAME, TYPE, SCAN_AS, FUNC)  \
        SCAN_FIELD_NESTED__(NAME, TYPE, SCAN_AS, 0, FUNC)

#define SCAN_PUT(ATTR, FUNC)                            \
        if (!mask || !is_all_zeros(&smask, sizeof smask)) { \
            SCAN_PUT_ATTR(key, ATTR, skey, FUNC);       \
            if (mask) {                                 \
                SCAN_PUT_ATTR(mask, ATTR, smask, FUNC); \
            }                                           \
        }

#define SCAN_END(ATTR)                                  \
        SCAN_FINISH();                                  \
        SCAN_PUT(ATTR, NULL);                           \
        return s - start;                               \
    }

#define SCAN_END_SINGLE(ATTR)                           \
        SCAN_FINISH_SINGLE();                           \
        SCAN_PUT(ATTR, NULL);                           \
        return s - start;                               \
    }

#define SCAN_SINGLE(NAME, TYPE, SCAN_AS, ATTR)       \
    SCAN_BEGIN(NAME, TYPE) {                         \
        SCAN_TYPE(SCAN_AS, &skey, &smask);           \
    } SCAN_END_SINGLE(ATTR)

#define SCAN_SINGLE_FULLY_MASKED(NAME, TYPE, SCAN_AS, ATTR) \
    SCAN_BEGIN_FULLY_MASKED(NAME, TYPE) {                   \
        SCAN_TYPE(SCAN_AS, &skey, NULL);                    \
    } SCAN_END_SINGLE(ATTR)

/* scan_port needs one extra argument. */
#define SCAN_SINGLE_PORT(NAME, TYPE, ATTR)  \
    SCAN_BEGIN(NAME, TYPE) {                            \
        len = scan_port(s, &skey, &smask, port_names);  \
        if (len == 0) {                                 \
            return -EINVAL;                             \
        }                                               \
        s += len;                                       \
    } SCAN_END_SINGLE(ATTR)

static int
parse_odp_key_mask_attr(const char *s, const struct simap *port_names,
                        struct ofpbuf *key, struct ofpbuf *mask)
{
    ovs_u128 ufid;
    int len;

    /* Skip UFID. */
    len = odp_ufid_from_string(s, &ufid);
    if (len) {
        return len;
    }

    SCAN_SINGLE("skb_priority(", uint32_t, u32, OVS_KEY_ATTR_PRIORITY);
    SCAN_SINGLE("skb_mark(", uint32_t, u32, OVS_KEY_ATTR_SKB_MARK);
    SCAN_SINGLE_FULLY_MASKED("recirc_id(", uint32_t, u32,
                             OVS_KEY_ATTR_RECIRC_ID);
    SCAN_SINGLE("dp_hash(", uint32_t, u32, OVS_KEY_ATTR_DP_HASH);

    SCAN_SINGLE("conn_state(", uint8_t, conn_state, OVS_KEY_ATTR_CONN_STATE);
    SCAN_SINGLE("conn_zone(", uint16_t, u16, OVS_KEY_ATTR_CONN_ZONE);
    SCAN_SINGLE("conn_mark(", uint32_t, u32, OVS_KEY_ATTR_CONN_MARK);
    SCAN_SINGLE("conn_label(", ovs_u128, u128, OVS_KEY_ATTR_CONN_LABEL);

<<<<<<< HEAD
    SCAN_BEGIN("tunnel(", struct flow_tnl) {
        SCAN_FIELD("tun_id=", be64, tun_id);
        SCAN_FIELD("src=", ipv4, ip_src);
        SCAN_FIELD("dst=", ipv4, ip_dst);
        SCAN_FIELD("tos=", u8, ip_tos);
        SCAN_FIELD("ttl=", u8, ip_ttl);
        SCAN_FIELD("tp_src=", be16, tp_src);
        SCAN_FIELD("tp_dst=", be16, tp_dst);
        SCAN_FIELD("gbp_id=", be16, gbp_id);
        SCAN_FIELD("gbp_flags=", u8, gbp_flags);
        SCAN_FIELD("flags(", tun_flags, flags);
    } SCAN_END(OVS_KEY_ATTR_TUNNEL);
=======
    SCAN_BEGIN_NESTED("tunnel(", OVS_KEY_ATTR_TUNNEL) {
        SCAN_FIELD_NESTED("tun_id=", ovs_be64, be64, OVS_TUNNEL_KEY_ATTR_ID);
        SCAN_FIELD_NESTED("src=", ovs_be32, ipv4, OVS_TUNNEL_KEY_ATTR_IPV4_SRC);
        SCAN_FIELD_NESTED("dst=", ovs_be32, ipv4, OVS_TUNNEL_KEY_ATTR_IPV4_DST);
        SCAN_FIELD_NESTED("tos=", uint8_t, u8, OVS_TUNNEL_KEY_ATTR_TOS);
        SCAN_FIELD_NESTED("ttl=", uint8_t, u8, OVS_TUNNEL_KEY_ATTR_TTL);
        SCAN_FIELD_NESTED("tp_src=", ovs_be16, be16, OVS_TUNNEL_KEY_ATTR_TP_SRC);
        SCAN_FIELD_NESTED("tp_dst=", ovs_be16, be16, OVS_TUNNEL_KEY_ATTR_TP_DST);
        SCAN_FIELD_NESTED_FUNC("vxlan(gbp(", uint32_t, vxlan_gbp, vxlan_gbp_to_attr);
        SCAN_FIELD_NESTED_FUNC("geneve(", struct geneve_scan, geneve,
                               geneve_to_attr);
        SCAN_FIELD_NESTED_FUNC("flags(", uint16_t, tun_flags, tun_flags_to_attr);
    } SCAN_END_NESTED();
>>>>>>> a1e0155a

    SCAN_SINGLE_PORT("in_port(", uint32_t, OVS_KEY_ATTR_IN_PORT);

    SCAN_BEGIN("eth(", struct ovs_key_ethernet) {
        SCAN_FIELD("src=", eth, eth_src);
        SCAN_FIELD("dst=", eth, eth_dst);
    } SCAN_END(OVS_KEY_ATTR_ETHERNET);

    SCAN_BEGIN_INIT("vlan(", struct ovs_key_vlan__,
                    { htons(VLAN_CFI) }, { htons(VLAN_CFI) }) {
        SCAN_FIELD("vid=", vid, tci);
        SCAN_FIELD("pcp=", pcp, tci);
        SCAN_FIELD("cfi=", cfi, tci);
    } SCAN_END(OVS_KEY_ATTR_VLAN);

    SCAN_SINGLE("eth_type(", ovs_be16, be16, OVS_KEY_ATTR_ETHERTYPE);

    SCAN_BEGIN("mpls(", struct ovs_key_mpls) {
        SCAN_FIELD("label=", mpls_label, mpls_lse);
        SCAN_FIELD("tc=", mpls_tc, mpls_lse);
        SCAN_FIELD("ttl=", mpls_ttl, mpls_lse);
        SCAN_FIELD("bos=", mpls_bos, mpls_lse);
    } SCAN_END(OVS_KEY_ATTR_MPLS);

    SCAN_BEGIN("ipv4(", struct ovs_key_ipv4) {
        SCAN_FIELD("src=", ipv4, ipv4_src);
        SCAN_FIELD("dst=", ipv4, ipv4_dst);
        SCAN_FIELD("proto=", u8, ipv4_proto);
        SCAN_FIELD("tos=", u8, ipv4_tos);
        SCAN_FIELD("ttl=", u8, ipv4_ttl);
        SCAN_FIELD("frag=", frag, ipv4_frag);
    } SCAN_END(OVS_KEY_ATTR_IPV4);

    SCAN_BEGIN("ipv6(", struct ovs_key_ipv6) {
        SCAN_FIELD("src=", ipv6, ipv6_src);
        SCAN_FIELD("dst=", ipv6, ipv6_dst);
        SCAN_FIELD("label=", ipv6_label, ipv6_label);
        SCAN_FIELD("proto=", u8, ipv6_proto);
        SCAN_FIELD("tclass=", u8, ipv6_tclass);
        SCAN_FIELD("hlimit=", u8, ipv6_hlimit);
        SCAN_FIELD("frag=", frag, ipv6_frag);
    } SCAN_END(OVS_KEY_ATTR_IPV6);

    SCAN_BEGIN("tcp(", struct ovs_key_tcp) {
        SCAN_FIELD("src=", be16, tcp_src);
        SCAN_FIELD("dst=", be16, tcp_dst);
    } SCAN_END(OVS_KEY_ATTR_TCP);

    SCAN_SINGLE("tcp_flags(", ovs_be16, tcp_flags, OVS_KEY_ATTR_TCP_FLAGS);

    SCAN_BEGIN("udp(", struct ovs_key_udp) {
        SCAN_FIELD("src=", be16, udp_src);
        SCAN_FIELD("dst=", be16, udp_dst);
    } SCAN_END(OVS_KEY_ATTR_UDP);

    SCAN_BEGIN("sctp(", struct ovs_key_sctp) {
        SCAN_FIELD("src=", be16, sctp_src);
        SCAN_FIELD("dst=", be16, sctp_dst);
    } SCAN_END(OVS_KEY_ATTR_SCTP);

    SCAN_BEGIN("icmp(", struct ovs_key_icmp) {
        SCAN_FIELD("type=", u8, icmp_type);
        SCAN_FIELD("code=", u8, icmp_code);
    } SCAN_END(OVS_KEY_ATTR_ICMP);

    SCAN_BEGIN("icmpv6(", struct ovs_key_icmpv6) {
        SCAN_FIELD("type=", u8, icmpv6_type);
        SCAN_FIELD("code=", u8, icmpv6_code);
    } SCAN_END(OVS_KEY_ATTR_ICMPV6);

    SCAN_BEGIN("arp(", struct ovs_key_arp) {
        SCAN_FIELD("sip=", ipv4, arp_sip);
        SCAN_FIELD("tip=", ipv4, arp_tip);
        SCAN_FIELD("op=", be16, arp_op);
        SCAN_FIELD("sha=", eth, arp_sha);
        SCAN_FIELD("tha=", eth, arp_tha);
    } SCAN_END(OVS_KEY_ATTR_ARP);

    SCAN_BEGIN("nd(", struct ovs_key_nd) {
        SCAN_FIELD("target=", ipv6, nd_target);
        SCAN_FIELD("sll=", eth, nd_sll);
        SCAN_FIELD("tll=", eth, nd_tll);
    } SCAN_END(OVS_KEY_ATTR_ND);

    /* Encap open-coded. */
    if (!strncmp(s, "encap(", 6)) {
        const char *start = s;
        size_t encap, encap_mask = 0;

        encap = nl_msg_start_nested(key, OVS_KEY_ATTR_ENCAP);
        if (mask) {
            encap_mask = nl_msg_start_nested(mask, OVS_KEY_ATTR_ENCAP);
        }

        s += 6;
        for (;;) {
            int retval;

            s += strspn(s, delimiters);
            if (!*s) {
                return -EINVAL;
            } else if (*s == ')') {
                break;
            }

            retval = parse_odp_key_mask_attr(s, port_names, key, mask);
            if (retval < 0) {
                return retval;
            }
            s += retval;
        }
        s++;

        nl_msg_end_nested(key, encap);
        if (mask) {
            nl_msg_end_nested(mask, encap_mask);
        }

        return s - start;
    }

    return -EINVAL;
}

/* Parses the string representation of a datapath flow key, in the
 * format output by odp_flow_key_format().  Returns 0 if successful,
 * otherwise a positive errno value.  On success, the flow key is
 * appended to 'key' as a series of Netlink attributes.  On failure, no
 * data is appended to 'key'.  Either way, 'key''s data might be
 * reallocated.
 *
 * If 'port_names' is nonnull, it points to an simap that maps from a port name
 * to a port number.  (Port names may be used instead of port numbers in
 * in_port.)
 *
 * On success, the attributes appended to 'key' are individually syntactically
 * valid, but they may not be valid as a sequence.  'key' might, for example,
 * have duplicated keys.  odp_flow_key_to_flow() will detect those errors. */
int
odp_flow_from_string(const char *s, const struct simap *port_names,
                     struct ofpbuf *key, struct ofpbuf *mask)
{
    const size_t old_size = key->size;
    for (;;) {
        int retval;

        s += strspn(s, delimiters);
        if (!*s) {
            return 0;
        }

        retval = parse_odp_key_mask_attr(s, port_names, key, mask);
        if (retval < 0) {
            key->size = old_size;
            return -retval;
        }
        s += retval;
    }

    return 0;
}

static uint8_t
ovs_to_odp_frag(uint8_t nw_frag, bool is_mask)
{
    if (is_mask) {
        /* Netlink interface 'enum ovs_frag_type' is an 8-bit enumeration type,
         * not a set of flags or bitfields. Hence, if the struct flow nw_frag
         * mask, which is a set of bits, has the FLOW_NW_FRAG_ANY as zero, we
         * must use a zero mask for the netlink frag field, and all ones mask
         * otherwise. */
        return (nw_frag & FLOW_NW_FRAG_ANY) ? UINT8_MAX : 0;
    }
    return !(nw_frag & FLOW_NW_FRAG_ANY) ? OVS_FRAG_TYPE_NONE
        : nw_frag & FLOW_NW_FRAG_LATER ? OVS_FRAG_TYPE_LATER
        : OVS_FRAG_TYPE_FIRST;
}

static void get_ethernet_key(const struct flow *, struct ovs_key_ethernet *);
static void put_ethernet_key(const struct ovs_key_ethernet *, struct flow *);
static void get_ipv4_key(const struct flow *, struct ovs_key_ipv4 *,
                         bool is_mask);
static void put_ipv4_key(const struct ovs_key_ipv4 *, struct flow *,
                         bool is_mask);
static void get_ipv6_key(const struct flow *, struct ovs_key_ipv6 *,
                         bool is_mask);
static void put_ipv6_key(const struct ovs_key_ipv6 *, struct flow *,
                         bool is_mask);
static void get_arp_key(const struct flow *, struct ovs_key_arp *);
static void put_arp_key(const struct ovs_key_arp *, struct flow *);
static void get_nd_key(const struct flow *, struct ovs_key_nd *);
static void put_nd_key(const struct ovs_key_nd *, struct flow *);

/* These share the same layout. */
union ovs_key_tp {
    struct ovs_key_tcp tcp;
    struct ovs_key_udp udp;
    struct ovs_key_sctp sctp;
};

static void get_tp_key(const struct flow *, union ovs_key_tp *);
static void put_tp_key(const union ovs_key_tp *, struct flow *);

static void
odp_flow_key_from_flow__(struct ofpbuf *buf, const struct flow *flow,
                         const struct flow *mask, odp_port_t odp_in_port,
                         size_t max_mpls_depth, bool recirc, bool export_mask)
{
    struct ovs_key_ethernet *eth_key;
    size_t encap;
    const struct flow *data = export_mask ? mask : flow;

    nl_msg_put_u32(buf, OVS_KEY_ATTR_PRIORITY, data->skb_priority);

    if (flow->tunnel.ip_dst || export_mask) {
        tun_key_to_attr(buf, &data->tunnel);
    }

    nl_msg_put_u32(buf, OVS_KEY_ATTR_SKB_MARK, data->pkt_mark);

    if (data->conn_state) {
        nl_msg_put_u8(buf, OVS_KEY_ATTR_CONN_STATE, data->conn_state);
    }
    if (data->conn_zone) {
        nl_msg_put_u16(buf, OVS_KEY_ATTR_CONN_ZONE, data->conn_zone);
    }
    if (data->conn_mark) {
        nl_msg_put_u32(buf, OVS_KEY_ATTR_CONN_MARK, data->conn_mark);
    }
<<<<<<< HEAD
    if (ovs_u128_nonzero(data->conn_label)) {
=======
    if (!is_all_zeros(&data->conn_label, sizeof(data->conn_label))) {
>>>>>>> a1e0155a
        nl_msg_put_unspec(buf, OVS_KEY_ATTR_CONN_LABEL, &data->conn_label,
                          sizeof(data->conn_label));
    }
    if (recirc) {
        nl_msg_put_u32(buf, OVS_KEY_ATTR_RECIRC_ID, data->recirc_id);
        nl_msg_put_u32(buf, OVS_KEY_ATTR_DP_HASH, data->dp_hash);
    }

    /* Add an ingress port attribute if this is a mask or 'odp_in_port'
     * is not the magical value "ODPP_NONE". */
    if (export_mask || odp_in_port != ODPP_NONE) {
        nl_msg_put_odp_port(buf, OVS_KEY_ATTR_IN_PORT, odp_in_port);
    }

    eth_key = nl_msg_put_unspec_uninit(buf, OVS_KEY_ATTR_ETHERNET,
                                       sizeof *eth_key);
    get_ethernet_key(data, eth_key);

    if (flow->vlan_tci != htons(0) || flow->dl_type == htons(ETH_TYPE_VLAN)) {
        if (export_mask) {
            nl_msg_put_be16(buf, OVS_KEY_ATTR_ETHERTYPE, OVS_BE16_MAX);
        } else {
            nl_msg_put_be16(buf, OVS_KEY_ATTR_ETHERTYPE, htons(ETH_TYPE_VLAN));
        }
        nl_msg_put_be16(buf, OVS_KEY_ATTR_VLAN, data->vlan_tci);
        encap = nl_msg_start_nested(buf, OVS_KEY_ATTR_ENCAP);
        if (flow->vlan_tci == htons(0)) {
            goto unencap;
        }
    } else {
        encap = 0;
    }

    if (ntohs(flow->dl_type) < ETH_TYPE_MIN) {
        /* For backwards compatibility with kernels that don't support
         * wildcarding, the following convention is used to encode the
         * OVS_KEY_ATTR_ETHERTYPE for key and mask:
         *
         *   key      mask    matches
         * -------- --------  -------
         *  >0x5ff   0xffff   Specified Ethernet II Ethertype.
         *  >0x5ff      0     Any Ethernet II or non-Ethernet II frame.
         *  <none>   0xffff   Any non-Ethernet II frame (except valid
         *                    802.3 SNAP packet with valid eth_type).
         */
        if (export_mask) {
            nl_msg_put_be16(buf, OVS_KEY_ATTR_ETHERTYPE, OVS_BE16_MAX);
        }
        goto unencap;
    }

    nl_msg_put_be16(buf, OVS_KEY_ATTR_ETHERTYPE, data->dl_type);

    if (flow->dl_type == htons(ETH_TYPE_IP)) {
        struct ovs_key_ipv4 *ipv4_key;

        ipv4_key = nl_msg_put_unspec_uninit(buf, OVS_KEY_ATTR_IPV4,
                                            sizeof *ipv4_key);
        get_ipv4_key(data, ipv4_key, export_mask);
    } else if (flow->dl_type == htons(ETH_TYPE_IPV6)) {
        struct ovs_key_ipv6 *ipv6_key;

        ipv6_key = nl_msg_put_unspec_uninit(buf, OVS_KEY_ATTR_IPV6,
                                            sizeof *ipv6_key);
        get_ipv6_key(data, ipv6_key, export_mask);
    } else if (flow->dl_type == htons(ETH_TYPE_ARP) ||
               flow->dl_type == htons(ETH_TYPE_RARP)) {
        struct ovs_key_arp *arp_key;

        arp_key = nl_msg_put_unspec_uninit(buf, OVS_KEY_ATTR_ARP,
                                           sizeof *arp_key);
        get_arp_key(data, arp_key);
    } else if (eth_type_mpls(flow->dl_type)) {
        struct ovs_key_mpls *mpls_key;
        int i, n;

        n = flow_count_mpls_labels(flow, NULL);
        n = MIN(n, max_mpls_depth);
        mpls_key = nl_msg_put_unspec_uninit(buf, OVS_KEY_ATTR_MPLS,
                                            n * sizeof *mpls_key);
        for (i = 0; i < n; i++) {
            mpls_key[i].mpls_lse = data->mpls_lse[i];
        }
    }

    if (is_ip_any(flow) && !(flow->nw_frag & FLOW_NW_FRAG_LATER)) {
        if (flow->nw_proto == IPPROTO_TCP) {
            union ovs_key_tp *tcp_key;

            tcp_key = nl_msg_put_unspec_uninit(buf, OVS_KEY_ATTR_TCP,
                                               sizeof *tcp_key);
            get_tp_key(data, tcp_key);
            if (data->tcp_flags) {
                nl_msg_put_be16(buf, OVS_KEY_ATTR_TCP_FLAGS, data->tcp_flags);
            }
        } else if (flow->nw_proto == IPPROTO_UDP) {
            union ovs_key_tp *udp_key;

            udp_key = nl_msg_put_unspec_uninit(buf, OVS_KEY_ATTR_UDP,
                                               sizeof *udp_key);
            get_tp_key(data, udp_key);
        } else if (flow->nw_proto == IPPROTO_SCTP) {
            union ovs_key_tp *sctp_key;

            sctp_key = nl_msg_put_unspec_uninit(buf, OVS_KEY_ATTR_SCTP,
                                               sizeof *sctp_key);
            get_tp_key(data, sctp_key);
        } else if (flow->dl_type == htons(ETH_TYPE_IP)
                && flow->nw_proto == IPPROTO_ICMP) {
            struct ovs_key_icmp *icmp_key;

            icmp_key = nl_msg_put_unspec_uninit(buf, OVS_KEY_ATTR_ICMP,
                                                sizeof *icmp_key);
            icmp_key->icmp_type = ntohs(data->tp_src);
            icmp_key->icmp_code = ntohs(data->tp_dst);
        } else if (flow->dl_type == htons(ETH_TYPE_IPV6)
                && flow->nw_proto == IPPROTO_ICMPV6) {
            struct ovs_key_icmpv6 *icmpv6_key;

            icmpv6_key = nl_msg_put_unspec_uninit(buf, OVS_KEY_ATTR_ICMPV6,
                                                  sizeof *icmpv6_key);
            icmpv6_key->icmpv6_type = ntohs(data->tp_src);
            icmpv6_key->icmpv6_code = ntohs(data->tp_dst);

            if (flow->tp_dst == htons(0)
                && (flow->tp_src == htons(ND_NEIGHBOR_SOLICIT)
                    || flow->tp_src == htons(ND_NEIGHBOR_ADVERT))
                && (!export_mask || (data->tp_src == htons(0xffff)
                                     && data->tp_dst == htons(0xffff)))) {

                struct ovs_key_nd *nd_key;

                nd_key = nl_msg_put_unspec_uninit(buf, OVS_KEY_ATTR_ND,
                                                    sizeof *nd_key);
                memcpy(nd_key->nd_target, &data->nd_target,
                        sizeof nd_key->nd_target);
                memcpy(nd_key->nd_sll, data->arp_sha, ETH_ADDR_LEN);
                memcpy(nd_key->nd_tll, data->arp_tha, ETH_ADDR_LEN);
            }
        }
    }

unencap:
    if (encap) {
        nl_msg_end_nested(buf, encap);
    }
}

/* Appends a representation of 'flow' as OVS_KEY_ATTR_* attributes to 'buf'.
 * 'flow->in_port' is ignored (since it is likely to be an OpenFlow port
 * number rather than a datapath port number).  Instead, if 'odp_in_port'
 * is anything other than ODPP_NONE, it is included in 'buf' as the input
 * port.
 *
 * 'buf' must have at least ODPUTIL_FLOW_KEY_BYTES bytes of space, or be
 * capable of being expanded to allow for that much space.
 *
 * 'recirc' indicates support for recirculation fields. If this is true, then
 * these fields will always be serialised. */
void
odp_flow_key_from_flow(struct ofpbuf *buf, const struct flow *flow,
                       const struct flow *mask, odp_port_t odp_in_port,
                       bool recirc)
{
    odp_flow_key_from_flow__(buf, flow, mask, odp_in_port, SIZE_MAX, recirc,
                             false);
}

/* Appends a representation of 'mask' as OVS_KEY_ATTR_* attributes to
 * 'buf'.  'flow' is used as a template to determine how to interpret
 * 'mask'.  For example, the 'dl_type' of 'mask' describes the mask, but
 * it doesn't indicate whether the other fields should be interpreted as
 * ARP, IPv4, IPv6, etc.
 *
 * 'buf' must have at least ODPUTIL_FLOW_KEY_BYTES bytes of space, or be
 * capable of being expanded to allow for that much space.
 *
 * 'recirc' indicates support for recirculation fields. If this is true, then
 * these fields will always be serialised. */
void
odp_flow_key_from_mask(struct ofpbuf *buf, const struct flow *mask,
                       const struct flow *flow, uint32_t odp_in_port_mask,
                       size_t max_mpls_depth, bool recirc)
{
    odp_flow_key_from_flow__(buf, flow, mask, u32_to_odp(odp_in_port_mask),
                             max_mpls_depth, recirc, true);
}

/* Generate ODP flow key from the given packet metadata */
void
odp_key_from_pkt_metadata(struct ofpbuf *buf, const struct pkt_metadata *md)
{
    nl_msg_put_u32(buf, OVS_KEY_ATTR_PRIORITY, md->skb_priority);

    if (md->tunnel.ip_dst) {
        tun_key_to_attr(buf, &md->tunnel);
    }

    nl_msg_put_u32(buf, OVS_KEY_ATTR_SKB_MARK, md->pkt_mark);

    if (md->conn_state) {
        nl_msg_put_u8(buf, OVS_KEY_ATTR_CONN_STATE, md->conn_state);
    }
    if (md->conn_zone) {
        nl_msg_put_u16(buf, OVS_KEY_ATTR_CONN_ZONE, md->conn_zone);
    }
    if (md->conn_mark) {
        nl_msg_put_u32(buf, OVS_KEY_ATTR_CONN_MARK, md->conn_mark);
    }
<<<<<<< HEAD
    if (ovs_u128_nonzero(md->conn_label)) {
=======
    if (!is_all_zeros(&md->conn_label, sizeof(md->conn_label))) {
>>>>>>> a1e0155a
        nl_msg_put_unspec(buf, OVS_KEY_ATTR_CONN_LABEL, &md->conn_label,
                          sizeof(md->conn_label));
    }

    /* Add an ingress port attribute if 'odp_in_port' is not the magical
     * value "ODPP_NONE". */
    if (md->in_port.odp_port != ODPP_NONE) {
        nl_msg_put_odp_port(buf, OVS_KEY_ATTR_IN_PORT, md->in_port.odp_port);
    }
}

/* Generate packet metadata from the given ODP flow key. */
void
odp_key_to_pkt_metadata(const struct nlattr *key, size_t key_len,
                        struct pkt_metadata *md)
{
    const struct nlattr *nla;
    size_t left;
    uint32_t wanted_attrs = 1u << OVS_KEY_ATTR_PRIORITY |
        1u << OVS_KEY_ATTR_SKB_MARK | 1u << OVS_KEY_ATTR_TUNNEL |
        1u << OVS_KEY_ATTR_IN_PORT;

    *md = PKT_METADATA_INITIALIZER(ODPP_NONE);

    NL_ATTR_FOR_EACH (nla, left, key, key_len) {
        uint16_t type = nl_attr_type(nla);
        size_t len = nl_attr_get_size(nla);
        int expected_len = odp_key_attr_len(ovs_flow_key_attr_lens,
                                            OVS_KEY_ATTR_MAX, type);

        if (len != expected_len && expected_len >= 0) {
            continue;
        }

        switch (type) {
        case OVS_KEY_ATTR_RECIRC_ID:
            md->recirc_id = nl_attr_get_u32(nla);
            wanted_attrs &= ~(1u << OVS_KEY_ATTR_RECIRC_ID);
            break;
        case OVS_KEY_ATTR_DP_HASH:
            md->dp_hash = nl_attr_get_u32(nla);
            wanted_attrs &= ~(1u << OVS_KEY_ATTR_DP_HASH);
            break;
        case OVS_KEY_ATTR_PRIORITY:
            md->skb_priority = nl_attr_get_u32(nla);
            wanted_attrs &= ~(1u << OVS_KEY_ATTR_PRIORITY);
            break;
        case OVS_KEY_ATTR_SKB_MARK:
            md->pkt_mark = nl_attr_get_u32(nla);
            wanted_attrs &= ~(1u << OVS_KEY_ATTR_SKB_MARK);
            break;
        case OVS_KEY_ATTR_CONN_STATE:
            md->conn_state = nl_attr_get_u8(nla);
            wanted_attrs &= ~(1u << OVS_KEY_ATTR_CONN_STATE);
            break;
        case OVS_KEY_ATTR_CONN_ZONE:
            md->conn_zone = nl_attr_get_u16(nla);
            wanted_attrs &= ~(1u << OVS_KEY_ATTR_CONN_ZONE);
            break;
        case OVS_KEY_ATTR_CONN_MARK:
            md->conn_mark = nl_attr_get_u32(nla);
            wanted_attrs &= ~(1u << OVS_KEY_ATTR_CONN_MARK);
            break;
        case OVS_KEY_ATTR_CONN_LABEL: {
            const ovs_u128 *cl = nl_attr_get(nla);

            md->conn_label = *cl;
            wanted_attrs &= ~(1u << OVS_KEY_ATTR_CONN_LABEL);
            break;
        }
        case OVS_KEY_ATTR_TUNNEL: {
            enum odp_key_fitness res;

            res = odp_tun_key_from_attr(nla, &md->tunnel);
            if (res == ODP_FIT_ERROR) {
                memset(&md->tunnel, 0, sizeof md->tunnel);
            } else if (res == ODP_FIT_PERFECT) {
                wanted_attrs &= ~(1u << OVS_KEY_ATTR_TUNNEL);
            }
            break;
        }
        case OVS_KEY_ATTR_IN_PORT:
            md->in_port.odp_port = nl_attr_get_odp_port(nla);
            wanted_attrs &= ~(1u << OVS_KEY_ATTR_IN_PORT);
            break;
        default:
            break;
        }

        if (!wanted_attrs) {
            return; /* Have everything. */
        }
    }
}

uint32_t
odp_flow_key_hash(const struct nlattr *key, size_t key_len)
{
    BUILD_ASSERT_DECL(!(NLA_ALIGNTO % sizeof(uint32_t)));
    return hash_words(ALIGNED_CAST(const uint32_t *, key),
                      key_len / sizeof(uint32_t), 0);
}

static void
log_odp_key_attributes(struct vlog_rate_limit *rl, const char *title,
                       uint64_t attrs, int out_of_range_attr,
                       const struct nlattr *key, size_t key_len)
{
    struct ds s;
    int i;

    if (VLOG_DROP_DBG(rl)) {
        return;
    }

    ds_init(&s);
    for (i = 0; i < 64; i++) {
        if (attrs & (UINT64_C(1) << i)) {
            char namebuf[OVS_KEY_ATTR_BUFSIZE];

            ds_put_format(&s, " %s",
                          ovs_key_attr_to_string(i, namebuf, sizeof namebuf));
        }
    }
    if (out_of_range_attr) {
        ds_put_format(&s, " %d (and possibly others)", out_of_range_attr);
    }

    ds_put_cstr(&s, ": ");
    odp_flow_key_format(key, key_len, &s);

    VLOG_DBG("%s:%s", title, ds_cstr(&s));
    ds_destroy(&s);
}

static uint8_t
odp_to_ovs_frag(uint8_t odp_frag, bool is_mask)
{
    static struct vlog_rate_limit rl = VLOG_RATE_LIMIT_INIT(1, 5);

    if (is_mask) {
        return odp_frag ? FLOW_NW_FRAG_MASK : 0;
    }

    if (odp_frag > OVS_FRAG_TYPE_LATER) {
        VLOG_ERR_RL(&rl, "invalid frag %"PRIu8" in flow key", odp_frag);
        return 0xff; /* Error. */
    }

    return (odp_frag == OVS_FRAG_TYPE_NONE) ? 0
        : (odp_frag == OVS_FRAG_TYPE_FIRST) ? FLOW_NW_FRAG_ANY
        :  FLOW_NW_FRAG_ANY | FLOW_NW_FRAG_LATER;
}

static bool
parse_flow_nlattrs(const struct nlattr *key, size_t key_len,
                   const struct nlattr *attrs[], uint64_t *present_attrsp,
                   int *out_of_range_attrp)
{
    static struct vlog_rate_limit rl = VLOG_RATE_LIMIT_INIT(10, 10);
    const struct nlattr *nla;
    uint64_t present_attrs;
    size_t left;

    BUILD_ASSERT(OVS_KEY_ATTR_MAX < CHAR_BIT * sizeof present_attrs);
    present_attrs = 0;
    *out_of_range_attrp = 0;
    NL_ATTR_FOR_EACH (nla, left, key, key_len) {
        uint16_t type = nl_attr_type(nla);
        size_t len = nl_attr_get_size(nla);
        int expected_len = odp_key_attr_len(ovs_flow_key_attr_lens,
                                            OVS_KEY_ATTR_MAX, type);

        if (len != expected_len && expected_len >= 0) {
            char namebuf[OVS_KEY_ATTR_BUFSIZE];

            VLOG_ERR_RL(&rl, "attribute %s has length %"PRIuSIZE" but should have "
                        "length %d", ovs_key_attr_to_string(type, namebuf,
                                                            sizeof namebuf),
                        len, expected_len);
            return false;
        }

        if (type > OVS_KEY_ATTR_MAX) {
            *out_of_range_attrp = type;
        } else {
            if (present_attrs & (UINT64_C(1) << type)) {
                char namebuf[OVS_KEY_ATTR_BUFSIZE];

                VLOG_ERR_RL(&rl, "duplicate %s attribute in flow key",
                            ovs_key_attr_to_string(type,
                                                   namebuf, sizeof namebuf));
                return false;
            }

            present_attrs |= UINT64_C(1) << type;
            attrs[type] = nla;
        }
    }
    if (left) {
        VLOG_ERR_RL(&rl, "trailing garbage in flow key");
        return false;
    }

    *present_attrsp = present_attrs;
    return true;
}

static enum odp_key_fitness
check_expectations(uint64_t present_attrs, int out_of_range_attr,
                   uint64_t expected_attrs,
                   const struct nlattr *key, size_t key_len)
{
    uint64_t missing_attrs;
    uint64_t extra_attrs;

    missing_attrs = expected_attrs & ~present_attrs;
    if (missing_attrs) {
        static struct vlog_rate_limit rl = VLOG_RATE_LIMIT_INIT(10, 10);
        log_odp_key_attributes(&rl, "expected but not present",
                               missing_attrs, 0, key, key_len);
        return ODP_FIT_TOO_LITTLE;
    }

    extra_attrs = present_attrs & ~expected_attrs;
    if (extra_attrs || out_of_range_attr) {
        static struct vlog_rate_limit rl = VLOG_RATE_LIMIT_INIT(10, 10);
        log_odp_key_attributes(&rl, "present but not expected",
                               extra_attrs, out_of_range_attr, key, key_len);
        return ODP_FIT_TOO_MUCH;
    }

    return ODP_FIT_PERFECT;
}

static bool
parse_ethertype(const struct nlattr *attrs[OVS_KEY_ATTR_MAX + 1],
                uint64_t present_attrs, uint64_t *expected_attrs,
                struct flow *flow, const struct flow *src_flow)
{
    static struct vlog_rate_limit rl = VLOG_RATE_LIMIT_INIT(1, 5);
    bool is_mask = flow != src_flow;

    if (present_attrs & (UINT64_C(1) << OVS_KEY_ATTR_ETHERTYPE)) {
        flow->dl_type = nl_attr_get_be16(attrs[OVS_KEY_ATTR_ETHERTYPE]);
        if (!is_mask && ntohs(flow->dl_type) < ETH_TYPE_MIN) {
            VLOG_ERR_RL(&rl, "invalid Ethertype %"PRIu16" in flow key",
                        ntohs(flow->dl_type));
            return false;
        }
        if (is_mask && ntohs(src_flow->dl_type) < ETH_TYPE_MIN &&
            flow->dl_type != htons(0xffff)) {
            return false;
        }
        *expected_attrs |= UINT64_C(1) << OVS_KEY_ATTR_ETHERTYPE;
    } else {
        if (!is_mask) {
            flow->dl_type = htons(FLOW_DL_TYPE_NONE);
        } else if (ntohs(src_flow->dl_type) < ETH_TYPE_MIN) {
            /* See comments in odp_flow_key_from_flow__(). */
            VLOG_ERR_RL(&rl, "mask expected for non-Ethernet II frame");
            return false;
        }
    }
    return true;
}

static enum odp_key_fitness
parse_l2_5_onward(const struct nlattr *attrs[OVS_KEY_ATTR_MAX + 1],
                  uint64_t present_attrs, int out_of_range_attr,
                  uint64_t expected_attrs, struct flow *flow,
                  const struct nlattr *key, size_t key_len,
                  const struct flow *src_flow)
{
    static struct vlog_rate_limit rl = VLOG_RATE_LIMIT_INIT(1, 5);
    bool is_mask = src_flow != flow;
    const void *check_start = NULL;
    size_t check_len = 0;
    enum ovs_key_attr expected_bit = 0xff;

    if (eth_type_mpls(src_flow->dl_type)) {
        if (!is_mask || present_attrs & (UINT64_C(1) << OVS_KEY_ATTR_MPLS)) {
            expected_attrs |= (UINT64_C(1) << OVS_KEY_ATTR_MPLS);
        }
        if (present_attrs & (UINT64_C(1) << OVS_KEY_ATTR_MPLS)) {
            size_t size = nl_attr_get_size(attrs[OVS_KEY_ATTR_MPLS]);
            const ovs_be32 *mpls_lse = nl_attr_get(attrs[OVS_KEY_ATTR_MPLS]);
            int n = size / sizeof(ovs_be32);
            int i;

            if (!size || size % sizeof(ovs_be32)) {
                return ODP_FIT_ERROR;
            }
            if (flow->mpls_lse[0] && flow->dl_type != htons(0xffff)) {
                return ODP_FIT_ERROR;
            }

            for (i = 0; i < n && i < FLOW_MAX_MPLS_LABELS; i++) {
                flow->mpls_lse[i] = mpls_lse[i];
            }
            if (n > FLOW_MAX_MPLS_LABELS) {
                return ODP_FIT_TOO_MUCH;
            }

            if (!is_mask) {
                /* BOS may be set only in the innermost label. */
                for (i = 0; i < n - 1; i++) {
                    if (flow->mpls_lse[i] & htonl(MPLS_BOS_MASK)) {
                        return ODP_FIT_ERROR;
                    }
                }

                /* BOS must be set in the innermost label. */
                if (n < FLOW_MAX_MPLS_LABELS
                    && !(flow->mpls_lse[n - 1] & htonl(MPLS_BOS_MASK))) {
                    return ODP_FIT_TOO_LITTLE;
                }
            }
        }

        goto done;
    } else if (src_flow->dl_type == htons(ETH_TYPE_IP)) {
        if (!is_mask) {
            expected_attrs |= UINT64_C(1) << OVS_KEY_ATTR_IPV4;
        }
        if (present_attrs & (UINT64_C(1) << OVS_KEY_ATTR_IPV4)) {
            const struct ovs_key_ipv4 *ipv4_key;

            ipv4_key = nl_attr_get(attrs[OVS_KEY_ATTR_IPV4]);
            put_ipv4_key(ipv4_key, flow, is_mask);
            if (flow->nw_frag > FLOW_NW_FRAG_MASK) {
                return ODP_FIT_ERROR;
            }
            if (is_mask) {
                check_start = ipv4_key;
                check_len = sizeof *ipv4_key;
                expected_bit = OVS_KEY_ATTR_IPV4;
            }
        }
    } else if (src_flow->dl_type == htons(ETH_TYPE_IPV6)) {
        if (!is_mask) {
            expected_attrs |= UINT64_C(1) << OVS_KEY_ATTR_IPV6;
        }
        if (present_attrs & (UINT64_C(1) << OVS_KEY_ATTR_IPV6)) {
            const struct ovs_key_ipv6 *ipv6_key;

            ipv6_key = nl_attr_get(attrs[OVS_KEY_ATTR_IPV6]);
            put_ipv6_key(ipv6_key, flow, is_mask);
            if (flow->nw_frag > FLOW_NW_FRAG_MASK) {
                return ODP_FIT_ERROR;
            }
            if (is_mask) {
                check_start = ipv6_key;
                check_len = sizeof *ipv6_key;
                expected_bit = OVS_KEY_ATTR_IPV6;
            }
        }
    } else if (src_flow->dl_type == htons(ETH_TYPE_ARP) ||
               src_flow->dl_type == htons(ETH_TYPE_RARP)) {
        if (!is_mask) {
            expected_attrs |= UINT64_C(1) << OVS_KEY_ATTR_ARP;
        }
        if (present_attrs & (UINT64_C(1) << OVS_KEY_ATTR_ARP)) {
            const struct ovs_key_arp *arp_key;

            arp_key = nl_attr_get(attrs[OVS_KEY_ATTR_ARP]);
            if (!is_mask && (arp_key->arp_op & htons(0xff00))) {
                VLOG_ERR_RL(&rl, "unsupported ARP opcode %"PRIu16" in flow "
                            "key", ntohs(arp_key->arp_op));
                return ODP_FIT_ERROR;
            }
            put_arp_key(arp_key, flow);
            if (is_mask) {
                check_start = arp_key;
                check_len = sizeof *arp_key;
                expected_bit = OVS_KEY_ATTR_ARP;
            }
        }
    } else {
        goto done;
    }
    if (check_len > 0) { /* Happens only when 'is_mask'. */
        if (!is_all_zeros(check_start, check_len) &&
            flow->dl_type != htons(0xffff)) {
            return ODP_FIT_ERROR;
        } else {
            expected_attrs |= UINT64_C(1) << expected_bit;
        }
    }

    expected_bit = OVS_KEY_ATTR_UNSPEC;
    if (src_flow->nw_proto == IPPROTO_TCP
        && (src_flow->dl_type == htons(ETH_TYPE_IP) ||
            src_flow->dl_type == htons(ETH_TYPE_IPV6))
        && !(src_flow->nw_frag & FLOW_NW_FRAG_LATER)) {
        if (!is_mask) {
            expected_attrs |= UINT64_C(1) << OVS_KEY_ATTR_TCP;
        }
        if (present_attrs & (UINT64_C(1) << OVS_KEY_ATTR_TCP)) {
            const union ovs_key_tp *tcp_key;

            tcp_key = nl_attr_get(attrs[OVS_KEY_ATTR_TCP]);
            put_tp_key(tcp_key, flow);
            expected_bit = OVS_KEY_ATTR_TCP;
        }
        if (present_attrs & (UINT64_C(1) << OVS_KEY_ATTR_TCP_FLAGS)) {
            expected_attrs |= UINT64_C(1) << OVS_KEY_ATTR_TCP_FLAGS;
            flow->tcp_flags = nl_attr_get_be16(attrs[OVS_KEY_ATTR_TCP_FLAGS]);
        }
    } else if (src_flow->nw_proto == IPPROTO_UDP
               && (src_flow->dl_type == htons(ETH_TYPE_IP) ||
                   src_flow->dl_type == htons(ETH_TYPE_IPV6))
               && !(src_flow->nw_frag & FLOW_NW_FRAG_LATER)) {
        if (!is_mask) {
            expected_attrs |= UINT64_C(1) << OVS_KEY_ATTR_UDP;
        }
        if (present_attrs & (UINT64_C(1) << OVS_KEY_ATTR_UDP)) {
            const union ovs_key_tp *udp_key;

            udp_key = nl_attr_get(attrs[OVS_KEY_ATTR_UDP]);
            put_tp_key(udp_key, flow);
            expected_bit = OVS_KEY_ATTR_UDP;
        }
    } else if (src_flow->nw_proto == IPPROTO_SCTP
               && (src_flow->dl_type == htons(ETH_TYPE_IP) ||
                   src_flow->dl_type == htons(ETH_TYPE_IPV6))
               && !(src_flow->nw_frag & FLOW_NW_FRAG_LATER)) {
        if (!is_mask) {
            expected_attrs |= UINT64_C(1) << OVS_KEY_ATTR_SCTP;
        }
        if (present_attrs & (UINT64_C(1) << OVS_KEY_ATTR_SCTP)) {
            const union ovs_key_tp *sctp_key;

            sctp_key = nl_attr_get(attrs[OVS_KEY_ATTR_SCTP]);
            put_tp_key(sctp_key, flow);
            expected_bit = OVS_KEY_ATTR_SCTP;
        }
    } else if (src_flow->nw_proto == IPPROTO_ICMP
               && src_flow->dl_type == htons(ETH_TYPE_IP)
               && !(src_flow->nw_frag & FLOW_NW_FRAG_LATER)) {
        if (!is_mask) {
            expected_attrs |= UINT64_C(1) << OVS_KEY_ATTR_ICMP;
        }
        if (present_attrs & (UINT64_C(1) << OVS_KEY_ATTR_ICMP)) {
            const struct ovs_key_icmp *icmp_key;

            icmp_key = nl_attr_get(attrs[OVS_KEY_ATTR_ICMP]);
            flow->tp_src = htons(icmp_key->icmp_type);
            flow->tp_dst = htons(icmp_key->icmp_code);
            expected_bit = OVS_KEY_ATTR_ICMP;
        }
    } else if (src_flow->nw_proto == IPPROTO_ICMPV6
               && src_flow->dl_type == htons(ETH_TYPE_IPV6)
               && !(src_flow->nw_frag & FLOW_NW_FRAG_LATER)) {
        if (!is_mask) {
            expected_attrs |= UINT64_C(1) << OVS_KEY_ATTR_ICMPV6;
        }
        if (present_attrs & (UINT64_C(1) << OVS_KEY_ATTR_ICMPV6)) {
            const struct ovs_key_icmpv6 *icmpv6_key;

            icmpv6_key = nl_attr_get(attrs[OVS_KEY_ATTR_ICMPV6]);
            flow->tp_src = htons(icmpv6_key->icmpv6_type);
            flow->tp_dst = htons(icmpv6_key->icmpv6_code);
            expected_bit = OVS_KEY_ATTR_ICMPV6;
            if (src_flow->tp_dst == htons(0) &&
                (src_flow->tp_src == htons(ND_NEIGHBOR_SOLICIT) ||
                 src_flow->tp_src == htons(ND_NEIGHBOR_ADVERT))) {
                if (!is_mask) {
                    expected_attrs |= UINT64_C(1) << OVS_KEY_ATTR_ND;
                }
                if (present_attrs & (UINT64_C(1) << OVS_KEY_ATTR_ND)) {
                    const struct ovs_key_nd *nd_key;

                    nd_key = nl_attr_get(attrs[OVS_KEY_ATTR_ND]);
                    memcpy(&flow->nd_target, nd_key->nd_target,
                           sizeof flow->nd_target);
                    memcpy(flow->arp_sha, nd_key->nd_sll, ETH_ADDR_LEN);
                    memcpy(flow->arp_tha, nd_key->nd_tll, ETH_ADDR_LEN);
                    if (is_mask) {
                        if (!is_all_zeros(nd_key, sizeof *nd_key) &&
                            (flow->tp_src != htons(0xffff) ||
                             flow->tp_dst != htons(0xffff))) {
                            return ODP_FIT_ERROR;
                        } else {
                            expected_attrs |= UINT64_C(1) << OVS_KEY_ATTR_ND;
                        }
                    }
                }
            }
        }
    }
    if (is_mask && expected_bit != OVS_KEY_ATTR_UNSPEC) {
        if ((flow->tp_src || flow->tp_dst) && flow->nw_proto != 0xff) {
            return ODP_FIT_ERROR;
        } else {
            expected_attrs |= UINT64_C(1) << expected_bit;
        }
    }

done:
    return check_expectations(present_attrs, out_of_range_attr, expected_attrs,
                              key, key_len);
}

/* Parse 802.1Q header then encapsulated L3 attributes. */
static enum odp_key_fitness
parse_8021q_onward(const struct nlattr *attrs[OVS_KEY_ATTR_MAX + 1],
                   uint64_t present_attrs, int out_of_range_attr,
                   uint64_t expected_attrs, struct flow *flow,
                   const struct nlattr *key, size_t key_len,
                   const struct flow *src_flow)
{
    static struct vlog_rate_limit rl = VLOG_RATE_LIMIT_INIT(1, 5);
    bool is_mask = src_flow != flow;

    const struct nlattr *encap
        = (present_attrs & (UINT64_C(1) << OVS_KEY_ATTR_ENCAP)
           ? attrs[OVS_KEY_ATTR_ENCAP] : NULL);
    enum odp_key_fitness encap_fitness;
    enum odp_key_fitness fitness;

    /* Calculate fitness of outer attributes. */
    if (!is_mask) {
        expected_attrs |= ((UINT64_C(1) << OVS_KEY_ATTR_VLAN) |
                          (UINT64_C(1) << OVS_KEY_ATTR_ENCAP));
    } else {
        if (present_attrs & (UINT64_C(1) << OVS_KEY_ATTR_VLAN)) {
            expected_attrs |= (UINT64_C(1) << OVS_KEY_ATTR_VLAN);
        }
        if (present_attrs & (UINT64_C(1) << OVS_KEY_ATTR_ENCAP)) {
            expected_attrs |= (UINT64_C(1) << OVS_KEY_ATTR_ENCAP);
        }
    }
    fitness = check_expectations(present_attrs, out_of_range_attr,
                                 expected_attrs, key, key_len);

    /* Set vlan_tci.
     * Remove the TPID from dl_type since it's not the real Ethertype.  */
    flow->dl_type = htons(0);
    flow->vlan_tci = (present_attrs & (UINT64_C(1) << OVS_KEY_ATTR_VLAN)
                      ? nl_attr_get_be16(attrs[OVS_KEY_ATTR_VLAN])
                      : htons(0));
    if (!is_mask) {
        if (!(present_attrs & (UINT64_C(1) << OVS_KEY_ATTR_VLAN))) {
            return ODP_FIT_TOO_LITTLE;
        } else if (flow->vlan_tci == htons(0)) {
            /* Corner case for a truncated 802.1Q header. */
            if (fitness == ODP_FIT_PERFECT && nl_attr_get_size(encap)) {
                return ODP_FIT_TOO_MUCH;
            }
            return fitness;
        } else if (!(flow->vlan_tci & htons(VLAN_CFI))) {
            VLOG_ERR_RL(&rl, "OVS_KEY_ATTR_VLAN 0x%04"PRIx16" is nonzero "
                        "but CFI bit is not set", ntohs(flow->vlan_tci));
            return ODP_FIT_ERROR;
        }
    } else {
        if (!(present_attrs & (UINT64_C(1) << OVS_KEY_ATTR_ENCAP))) {
            return fitness;
        }
    }

    /* Now parse the encapsulated attributes. */
    if (!parse_flow_nlattrs(nl_attr_get(encap), nl_attr_get_size(encap),
                            attrs, &present_attrs, &out_of_range_attr)) {
        return ODP_FIT_ERROR;
    }
    expected_attrs = 0;

    if (!parse_ethertype(attrs, present_attrs, &expected_attrs, flow, src_flow)) {
        return ODP_FIT_ERROR;
    }
    encap_fitness = parse_l2_5_onward(attrs, present_attrs, out_of_range_attr,
                                      expected_attrs, flow, key, key_len,
                                      src_flow);

    /* The overall fitness is the worse of the outer and inner attributes. */
    return MAX(fitness, encap_fitness);
}

static enum odp_key_fitness
odp_flow_key_to_flow__(const struct nlattr *key, size_t key_len,
                       struct flow *flow, const struct flow *src_flow)
{
    const struct nlattr *attrs[OVS_KEY_ATTR_MAX + 1];
    uint64_t expected_attrs;
    uint64_t present_attrs;
    int out_of_range_attr;
    bool is_mask = src_flow != flow;

    memset(flow, 0, sizeof *flow);

    /* Parse attributes. */
    if (!parse_flow_nlattrs(key, key_len, attrs, &present_attrs,
                            &out_of_range_attr)) {
        return ODP_FIT_ERROR;
    }
    expected_attrs = 0;

    /* Metadata. */
    if (present_attrs & (UINT64_C(1) << OVS_KEY_ATTR_RECIRC_ID)) {
        flow->recirc_id = nl_attr_get_u32(attrs[OVS_KEY_ATTR_RECIRC_ID]);
        expected_attrs |= UINT64_C(1) << OVS_KEY_ATTR_RECIRC_ID;
    } else if (is_mask) {
        /* Always exact match recirc_id if it is not specified. */
        flow->recirc_id = UINT32_MAX;
    }

    if (present_attrs & (UINT64_C(1) << OVS_KEY_ATTR_DP_HASH)) {
        flow->dp_hash = nl_attr_get_u32(attrs[OVS_KEY_ATTR_DP_HASH]);
        expected_attrs |= UINT64_C(1) << OVS_KEY_ATTR_DP_HASH;
    }
    if (present_attrs & (UINT64_C(1) << OVS_KEY_ATTR_PRIORITY)) {
        flow->skb_priority = nl_attr_get_u32(attrs[OVS_KEY_ATTR_PRIORITY]);
        expected_attrs |= UINT64_C(1) << OVS_KEY_ATTR_PRIORITY;
    }

    if (present_attrs & (UINT64_C(1) << OVS_KEY_ATTR_SKB_MARK)) {
        flow->pkt_mark = nl_attr_get_u32(attrs[OVS_KEY_ATTR_SKB_MARK]);
        expected_attrs |= UINT64_C(1) << OVS_KEY_ATTR_SKB_MARK;
    }

    if (present_attrs & (UINT64_C(1) << OVS_KEY_ATTR_CONN_STATE)) {
        flow->conn_state = nl_attr_get_u8(attrs[OVS_KEY_ATTR_CONN_STATE]);
        expected_attrs |= UINT64_C(1) << OVS_KEY_ATTR_CONN_STATE;
    }
    if (present_attrs & (UINT64_C(1) << OVS_KEY_ATTR_CONN_ZONE)) {
        flow->conn_zone = nl_attr_get_u16(attrs[OVS_KEY_ATTR_CONN_ZONE]);
        expected_attrs |= UINT64_C(1) << OVS_KEY_ATTR_CONN_ZONE;
    }
    if (present_attrs & (UINT64_C(1) << OVS_KEY_ATTR_CONN_MARK)) {
        flow->conn_mark = nl_attr_get_u32(attrs[OVS_KEY_ATTR_CONN_MARK]);
        expected_attrs |= UINT64_C(1) << OVS_KEY_ATTR_CONN_MARK;
    }
    if (present_attrs & (UINT64_C(1) << OVS_KEY_ATTR_CONN_LABEL)) {
        const ovs_u128 *cl = nl_attr_get(attrs[OVS_KEY_ATTR_CONN_LABEL]);

        flow->conn_label = *cl;
        expected_attrs |= UINT64_C(1) << OVS_KEY_ATTR_CONN_LABEL;
    }

    if (present_attrs & (UINT64_C(1) << OVS_KEY_ATTR_TUNNEL)) {
        enum odp_key_fitness res;

        res = odp_tun_key_from_attr(attrs[OVS_KEY_ATTR_TUNNEL], &flow->tunnel);
        if (res == ODP_FIT_ERROR) {
            return ODP_FIT_ERROR;
        } else if (res == ODP_FIT_PERFECT) {
            expected_attrs |= UINT64_C(1) << OVS_KEY_ATTR_TUNNEL;
        }
    }

    if (present_attrs & (UINT64_C(1) << OVS_KEY_ATTR_IN_PORT)) {
        flow->in_port.odp_port
            = nl_attr_get_odp_port(attrs[OVS_KEY_ATTR_IN_PORT]);
        expected_attrs |= UINT64_C(1) << OVS_KEY_ATTR_IN_PORT;
    } else if (!is_mask) {
        flow->in_port.odp_port = ODPP_NONE;
    }

    /* Ethernet header. */
    if (present_attrs & (UINT64_C(1) << OVS_KEY_ATTR_ETHERNET)) {
        const struct ovs_key_ethernet *eth_key;

        eth_key = nl_attr_get(attrs[OVS_KEY_ATTR_ETHERNET]);
        put_ethernet_key(eth_key, flow);
        if (is_mask) {
            expected_attrs |= UINT64_C(1) << OVS_KEY_ATTR_ETHERNET;
        }
    }
    if (!is_mask) {
        expected_attrs |= UINT64_C(1) << OVS_KEY_ATTR_ETHERNET;
    }

    /* Get Ethertype or 802.1Q TPID or FLOW_DL_TYPE_NONE. */
    if (!parse_ethertype(attrs, present_attrs, &expected_attrs, flow,
        src_flow)) {
        return ODP_FIT_ERROR;
    }

    if (is_mask
        ? (src_flow->vlan_tci & htons(VLAN_CFI)) != 0
        : src_flow->dl_type == htons(ETH_TYPE_VLAN)) {
        return parse_8021q_onward(attrs, present_attrs, out_of_range_attr,
                                  expected_attrs, flow, key, key_len, src_flow);
    }
    if (is_mask) {
        flow->vlan_tci = htons(0xffff);
        if (present_attrs & (UINT64_C(1) << OVS_KEY_ATTR_VLAN)) {
            flow->vlan_tci = nl_attr_get_be16(attrs[OVS_KEY_ATTR_VLAN]);
            expected_attrs |= (UINT64_C(1) << OVS_KEY_ATTR_VLAN);
        }
    }
    return parse_l2_5_onward(attrs, present_attrs, out_of_range_attr,
                             expected_attrs, flow, key, key_len, src_flow);
}

/* Converts the 'key_len' bytes of OVS_KEY_ATTR_* attributes in 'key' to a flow
 * structure in 'flow'.  Returns an ODP_FIT_* value that indicates how well
 * 'key' fits our expectations for what a flow key should contain.
 *
 * The 'in_port' will be the datapath's understanding of the port.  The
 * caller will need to translate with odp_port_to_ofp_port() if the
 * OpenFlow port is needed.
 *
 * This function doesn't take the packet itself as an argument because none of
 * the currently understood OVS_KEY_ATTR_* attributes require it.  Currently,
 * it is always possible to infer which additional attribute(s) should appear
 * by looking at the attributes for lower-level protocols, e.g. if the network
 * protocol in OVS_KEY_ATTR_IPV4 or OVS_KEY_ATTR_IPV6 is IPPROTO_TCP then we
 * know that a OVS_KEY_ATTR_TCP attribute must appear and that otherwise it
 * must be absent. */
enum odp_key_fitness
odp_flow_key_to_flow(const struct nlattr *key, size_t key_len,
                     struct flow *flow)
{
   return odp_flow_key_to_flow__(key, key_len, flow, flow);
}

/* Converts the 'key_len' bytes of OVS_KEY_ATTR_* attributes in 'key' to a mask
 * structure in 'mask'.  'flow' must be a previously translated flow
 * corresponding to 'mask'.  Returns an ODP_FIT_* value that indicates how well
 * 'key' fits our expectations for what a flow key should contain. */
enum odp_key_fitness
odp_flow_key_to_mask(const struct nlattr *key, size_t key_len,
                     struct flow *mask, const struct flow *flow)
{
   return odp_flow_key_to_flow__(key, key_len, mask, flow);
}

/* Returns 'fitness' as a string, for use in debug messages. */
const char *
odp_key_fitness_to_string(enum odp_key_fitness fitness)
{
    switch (fitness) {
    case ODP_FIT_PERFECT:
        return "OK";
    case ODP_FIT_TOO_MUCH:
        return "too_much";
    case ODP_FIT_TOO_LITTLE:
        return "too_little";
    case ODP_FIT_ERROR:
        return "error";
    default:
        return "<unknown>";
    }
}

/* Appends an OVS_ACTION_ATTR_USERSPACE action to 'odp_actions' that specifies
 * Netlink PID 'pid'.  If 'userdata' is nonnull, adds a userdata attribute
 * whose contents are the 'userdata_size' bytes at 'userdata' and returns the
 * offset within 'odp_actions' of the start of the cookie.  (If 'userdata' is
 * null, then the return value is not meaningful.) */
size_t
odp_put_userspace_action(uint32_t pid,
                         const void *userdata, size_t userdata_size,
                         odp_port_t tunnel_out_port,
                         struct ofpbuf *odp_actions)
{
    size_t userdata_ofs;
    size_t offset;

    offset = nl_msg_start_nested(odp_actions, OVS_ACTION_ATTR_USERSPACE);
    nl_msg_put_u32(odp_actions, OVS_USERSPACE_ATTR_PID, pid);
    if (userdata) {
        userdata_ofs = odp_actions->size + NLA_HDRLEN;

        /* The OVS kernel module before OVS 1.11 and the upstream Linux kernel
         * module before Linux 3.10 required the userdata to be exactly 8 bytes
         * long:
         *
         *   - The kernel rejected shorter userdata with -ERANGE.
         *
         *   - The kernel silently dropped userdata beyond the first 8 bytes.
         *
         * Thus, for maximum compatibility, always put at least 8 bytes.  (We
         * separately disable features that required more than 8 bytes.) */
        memcpy(nl_msg_put_unspec_zero(odp_actions, OVS_USERSPACE_ATTR_USERDATA,
                                      MAX(8, userdata_size)),
               userdata, userdata_size);
    } else {
        userdata_ofs = 0;
    }
    if (tunnel_out_port != ODPP_NONE) {
        nl_msg_put_odp_port(odp_actions, OVS_USERSPACE_ATTR_EGRESS_TUN_PORT,
                            tunnel_out_port);
    }
    nl_msg_end_nested(odp_actions, offset);

    return userdata_ofs;
}

void
odp_put_tunnel_action(const struct flow_tnl *tunnel,
                      struct ofpbuf *odp_actions)
{
    size_t offset = nl_msg_start_nested(odp_actions, OVS_ACTION_ATTR_SET);
    tun_key_to_attr(odp_actions, tunnel);
    nl_msg_end_nested(odp_actions, offset);
}

void
odp_put_tnl_push_action(struct ofpbuf *odp_actions,
                        struct ovs_action_push_tnl *data)
{
    int size = offsetof(struct ovs_action_push_tnl, header);

    size += data->header_len;
    nl_msg_put_unspec(odp_actions, OVS_ACTION_ATTR_TUNNEL_PUSH, data, size);
}


/* The commit_odp_actions() function and its helpers. */

static void
commit_set_action(struct ofpbuf *odp_actions, enum ovs_key_attr key_type,
                  const void *key, size_t key_size)
{
    size_t offset = nl_msg_start_nested(odp_actions, OVS_ACTION_ATTR_SET);
    nl_msg_put_unspec(odp_actions, key_type, key, key_size);
    nl_msg_end_nested(odp_actions, offset);
}

/* Masked set actions have a mask following the data within the netlink
 * attribute.  The unmasked bits in the data will be cleared as the data
 * is copied to the action. */
void
commit_masked_set_action(struct ofpbuf *odp_actions,
                         enum ovs_key_attr key_type,
                         const void *key_, const void *mask_, size_t key_size)
{
    size_t offset = nl_msg_start_nested(odp_actions,
                                        OVS_ACTION_ATTR_SET_MASKED);
    char *data = nl_msg_put_unspec_uninit(odp_actions, key_type, key_size * 2);
    const char *key = key_, *mask = mask_;

    memcpy(data + key_size, mask, key_size);
    /* Clear unmasked bits while copying. */
    while (key_size--) {
        *data++ = *key++ & *mask++;
    }
    nl_msg_end_nested(odp_actions, offset);
}

/* If any of the flow key data that ODP actions can modify are different in
 * 'base->tunnel' and 'flow->tunnel', appends a set_tunnel ODP action to
 * 'odp_actions' that change the flow tunneling information in key from
 * 'base->tunnel' into 'flow->tunnel', and then changes 'base->tunnel' in the
 * same way.  In other words, operates the same as commit_odp_actions(), but
 * only on tunneling information. */
void
commit_odp_tunnel_action(const struct flow *flow, struct flow *base,
                         struct ofpbuf *odp_actions)
{
    /* A valid IPV4_TUNNEL must have non-zero ip_dst. */
    if (flow->tunnel.ip_dst) {
        if (!memcmp(&base->tunnel, &flow->tunnel, sizeof base->tunnel)) {
            return;
        }
        memcpy(&base->tunnel, &flow->tunnel, sizeof base->tunnel);
        odp_put_tunnel_action(&base->tunnel, odp_actions);
    }
}

static bool
commit(enum ovs_key_attr attr, bool use_masked_set,
       const void *key, void *base, void *mask, size_t size,
       struct ofpbuf *odp_actions)
{
    if (memcmp(key, base, size)) {
        bool fully_masked = odp_mask_is_exact(attr, mask, size);

        if (use_masked_set && !fully_masked) {
            commit_masked_set_action(odp_actions, attr, key, mask, size);
        } else {
            if (!fully_masked) {
                memset(mask, 0xff, size);
            }
            commit_set_action(odp_actions, attr, key, size);
        }
        memcpy(base, key, size);
        return true;
    } else {
        /* Mask bits are set when we have either read or set the corresponding
         * values.  Masked bits will be exact-matched, no need to set them
         * if the value did not actually change. */
        return false;
    }
}

static void
get_ethernet_key(const struct flow *flow, struct ovs_key_ethernet *eth)
{
    memcpy(eth->eth_src, flow->dl_src, ETH_ADDR_LEN);
    memcpy(eth->eth_dst, flow->dl_dst, ETH_ADDR_LEN);
}

static void
put_ethernet_key(const struct ovs_key_ethernet *eth, struct flow *flow)
{
    memcpy(flow->dl_src, eth->eth_src, ETH_ADDR_LEN);
    memcpy(flow->dl_dst, eth->eth_dst, ETH_ADDR_LEN);
}

static void
commit_set_ether_addr_action(const struct flow *flow, struct flow *base_flow,
                             struct ofpbuf *odp_actions,
                             struct flow_wildcards *wc,
                             bool use_masked)
{
    struct ovs_key_ethernet key, base, mask;

    get_ethernet_key(flow, &key);
    get_ethernet_key(base_flow, &base);
    get_ethernet_key(&wc->masks, &mask);

    if (commit(OVS_KEY_ATTR_ETHERNET, use_masked,
               &key, &base, &mask, sizeof key, odp_actions)) {
        put_ethernet_key(&base, base_flow);
        put_ethernet_key(&mask, &wc->masks);
    }
}

static void
pop_vlan(struct flow *base,
         struct ofpbuf *odp_actions, struct flow_wildcards *wc)
{
    memset(&wc->masks.vlan_tci, 0xff, sizeof wc->masks.vlan_tci);

    if (base->vlan_tci & htons(VLAN_CFI)) {
        nl_msg_put_flag(odp_actions, OVS_ACTION_ATTR_POP_VLAN);
        base->vlan_tci = 0;
    }
}

static void
commit_vlan_action(ovs_be16 vlan_tci, struct flow *base,
                   struct ofpbuf *odp_actions, struct flow_wildcards *wc)
{
    if (base->vlan_tci == vlan_tci) {
        return;
    }

    pop_vlan(base, odp_actions, wc);
    if (vlan_tci & htons(VLAN_CFI)) {
        struct ovs_action_push_vlan vlan;

        vlan.vlan_tpid = htons(ETH_TYPE_VLAN);
        vlan.vlan_tci = vlan_tci;
        nl_msg_put_unspec(odp_actions, OVS_ACTION_ATTR_PUSH_VLAN,
                          &vlan, sizeof vlan);
    }
    base->vlan_tci = vlan_tci;
}

/* Wildcarding already done at action translation time. */
static void
commit_mpls_action(const struct flow *flow, struct flow *base,
                   struct ofpbuf *odp_actions)
{
    int base_n = flow_count_mpls_labels(base, NULL);
    int flow_n = flow_count_mpls_labels(flow, NULL);
    int common_n = flow_count_common_mpls_labels(flow, flow_n, base, base_n,
                                                 NULL);

    while (base_n > common_n) {
        if (base_n - 1 == common_n && flow_n > common_n) {
            /* If there is only one more LSE in base than there are common
             * between base and flow; and flow has at least one more LSE than
             * is common then the topmost LSE of base may be updated using
             * set */
            struct ovs_key_mpls mpls_key;

            mpls_key.mpls_lse = flow->mpls_lse[flow_n - base_n];
            commit_set_action(odp_actions, OVS_KEY_ATTR_MPLS,
                              &mpls_key, sizeof mpls_key);
            flow_set_mpls_lse(base, 0, mpls_key.mpls_lse);
            common_n++;
        } else {
            /* Otherwise, if there more LSEs in base than are common between
             * base and flow then pop the topmost one. */
            ovs_be16 dl_type;
            bool popped;

            /* If all the LSEs are to be popped and this is not the outermost
             * LSE then use ETH_TYPE_MPLS as the ethertype parameter of the
             * POP_MPLS action instead of flow->dl_type.
             *
             * This is because the POP_MPLS action requires its ethertype
             * argument to be an MPLS ethernet type but in this case
             * flow->dl_type will be a non-MPLS ethernet type.
             *
             * When the final POP_MPLS action occurs it use flow->dl_type and
             * the and the resulting packet will have the desired dl_type. */
            if ((!eth_type_mpls(flow->dl_type)) && base_n > 1) {
                dl_type = htons(ETH_TYPE_MPLS);
            } else {
                dl_type = flow->dl_type;
            }
            nl_msg_put_be16(odp_actions, OVS_ACTION_ATTR_POP_MPLS, dl_type);
            popped = flow_pop_mpls(base, base_n, flow->dl_type, NULL);
            ovs_assert(popped);
            base_n--;
        }
    }

    /* If, after the above popping and setting, there are more LSEs in flow
     * than base then some LSEs need to be pushed. */
    while (base_n < flow_n) {
        struct ovs_action_push_mpls *mpls;

        mpls = nl_msg_put_unspec_zero(odp_actions,
                                      OVS_ACTION_ATTR_PUSH_MPLS,
                                      sizeof *mpls);
        mpls->mpls_ethertype = flow->dl_type;
        mpls->mpls_lse = flow->mpls_lse[flow_n - base_n - 1];
        flow_push_mpls(base, base_n, mpls->mpls_ethertype, NULL);
        flow_set_mpls_lse(base, 0, mpls->mpls_lse);
        base_n++;
    }
}

static void
get_ipv4_key(const struct flow *flow, struct ovs_key_ipv4 *ipv4, bool is_mask)
{
    ipv4->ipv4_src = flow->nw_src;
    ipv4->ipv4_dst = flow->nw_dst;
    ipv4->ipv4_proto = flow->nw_proto;
    ipv4->ipv4_tos = flow->nw_tos;
    ipv4->ipv4_ttl = flow->nw_ttl;
    ipv4->ipv4_frag = ovs_to_odp_frag(flow->nw_frag, is_mask);
}

static void
put_ipv4_key(const struct ovs_key_ipv4 *ipv4, struct flow *flow, bool is_mask)
{
    flow->nw_src = ipv4->ipv4_src;
    flow->nw_dst = ipv4->ipv4_dst;
    flow->nw_proto = ipv4->ipv4_proto;
    flow->nw_tos = ipv4->ipv4_tos;
    flow->nw_ttl = ipv4->ipv4_ttl;
    flow->nw_frag = odp_to_ovs_frag(ipv4->ipv4_frag, is_mask);
}

static void
commit_set_ipv4_action(const struct flow *flow, struct flow *base_flow,
                       struct ofpbuf *odp_actions, struct flow_wildcards *wc,
                       bool use_masked)
{
    struct ovs_key_ipv4 key, mask, base;

    /* Check that nw_proto and nw_frag remain unchanged. */
    ovs_assert(flow->nw_proto == base_flow->nw_proto &&
               flow->nw_frag == base_flow->nw_frag);

    get_ipv4_key(flow, &key, false);
    get_ipv4_key(base_flow, &base, false);
    get_ipv4_key(&wc->masks, &mask, true);
    mask.ipv4_proto = 0;        /* Not writeable. */
    mask.ipv4_frag = 0;         /* Not writable. */

    if (commit(OVS_KEY_ATTR_IPV4, use_masked, &key, &base, &mask, sizeof key,
               odp_actions)) {
        put_ipv4_key(&base, base_flow, false);
        if (mask.ipv4_proto != 0) { /* Mask was changed by commit(). */
            put_ipv4_key(&mask, &wc->masks, true);
        }
   }
}

static void
get_ipv6_key(const struct flow *flow, struct ovs_key_ipv6 *ipv6, bool is_mask)
{
    memcpy(ipv6->ipv6_src, &flow->ipv6_src, sizeof ipv6->ipv6_src);
    memcpy(ipv6->ipv6_dst, &flow->ipv6_dst, sizeof ipv6->ipv6_dst);
    ipv6->ipv6_label = flow->ipv6_label;
    ipv6->ipv6_proto = flow->nw_proto;
    ipv6->ipv6_tclass = flow->nw_tos;
    ipv6->ipv6_hlimit = flow->nw_ttl;
    ipv6->ipv6_frag = ovs_to_odp_frag(flow->nw_frag, is_mask);
}

static void
put_ipv6_key(const struct ovs_key_ipv6 *ipv6, struct flow *flow, bool is_mask)
{
    memcpy(&flow->ipv6_src, ipv6->ipv6_src, sizeof flow->ipv6_src);
    memcpy(&flow->ipv6_dst, ipv6->ipv6_dst, sizeof flow->ipv6_dst);
    flow->ipv6_label = ipv6->ipv6_label;
    flow->nw_proto = ipv6->ipv6_proto;
    flow->nw_tos = ipv6->ipv6_tclass;
    flow->nw_ttl = ipv6->ipv6_hlimit;
    flow->nw_frag = odp_to_ovs_frag(ipv6->ipv6_frag, is_mask);
}

static void
commit_set_ipv6_action(const struct flow *flow, struct flow *base_flow,
                       struct ofpbuf *odp_actions, struct flow_wildcards *wc,
                       bool use_masked)
{
    struct ovs_key_ipv6 key, mask, base;

    /* Check that nw_proto and nw_frag remain unchanged. */
    ovs_assert(flow->nw_proto == base_flow->nw_proto &&
               flow->nw_frag == base_flow->nw_frag);

    get_ipv6_key(flow, &key, false);
    get_ipv6_key(base_flow, &base, false);
    get_ipv6_key(&wc->masks, &mask, true);
    mask.ipv6_proto = 0;        /* Not writeable. */
    mask.ipv6_frag = 0;         /* Not writable. */

    if (commit(OVS_KEY_ATTR_IPV6, use_masked, &key, &base, &mask, sizeof key,
               odp_actions)) {
        put_ipv6_key(&base, base_flow, false);
        if (mask.ipv6_proto != 0) { /* Mask was changed by commit(). */
            put_ipv6_key(&mask, &wc->masks, true);
        }
    }
}

static void
get_arp_key(const struct flow *flow, struct ovs_key_arp *arp)
{
    /* ARP key has padding, clear it. */
    memset(arp, 0, sizeof *arp);

    arp->arp_sip = flow->nw_src;
    arp->arp_tip = flow->nw_dst;
    arp->arp_op = htons(flow->nw_proto);
    memcpy(arp->arp_sha, flow->arp_sha, ETH_ADDR_LEN);
    memcpy(arp->arp_tha, flow->arp_tha, ETH_ADDR_LEN);
}

static void
put_arp_key(const struct ovs_key_arp *arp, struct flow *flow)
{
    flow->nw_src = arp->arp_sip;
    flow->nw_dst = arp->arp_tip;
    flow->nw_proto = ntohs(arp->arp_op);
    memcpy(flow->arp_sha, arp->arp_sha, ETH_ADDR_LEN);
    memcpy(flow->arp_tha, arp->arp_tha, ETH_ADDR_LEN);
}

static enum slow_path_reason
commit_set_arp_action(const struct flow *flow, struct flow *base_flow,
                      struct ofpbuf *odp_actions, struct flow_wildcards *wc)
{
    struct ovs_key_arp key, mask, base;

    get_arp_key(flow, &key);
    get_arp_key(base_flow, &base);
    get_arp_key(&wc->masks, &mask);

    if (commit(OVS_KEY_ATTR_ARP, true, &key, &base, &mask, sizeof key,
               odp_actions)) {
        put_arp_key(&base, base_flow);
        put_arp_key(&mask, &wc->masks);
        return SLOW_ACTION;
    }
    return 0;
}

static void
get_nd_key(const struct flow *flow, struct ovs_key_nd *nd)
{
    memcpy(nd->nd_target, &flow->nd_target, sizeof flow->nd_target);
    /* nd_sll and nd_tll are stored in arp_sha and arp_tha, respectively */
    memcpy(nd->nd_sll, flow->arp_sha, ETH_ADDR_LEN);
    memcpy(nd->nd_tll, flow->arp_tha, ETH_ADDR_LEN);
}

static void
put_nd_key(const struct ovs_key_nd *nd, struct flow *flow)
{
    memcpy(&flow->nd_target, &flow->nd_target, sizeof flow->nd_target);
    /* nd_sll and nd_tll are stored in arp_sha and arp_tha, respectively */
    memcpy(flow->arp_sha, nd->nd_sll, ETH_ADDR_LEN);
    memcpy(flow->arp_tha, nd->nd_tll, ETH_ADDR_LEN);
}

static enum slow_path_reason
commit_set_nd_action(const struct flow *flow, struct flow *base_flow,
                     struct ofpbuf *odp_actions,
                     struct flow_wildcards *wc, bool use_masked)
{
    struct ovs_key_nd key, mask, base;

    get_nd_key(flow, &key);
    get_nd_key(base_flow, &base);
    get_nd_key(&wc->masks, &mask);

    if (commit(OVS_KEY_ATTR_ND, use_masked, &key, &base, &mask, sizeof key,
               odp_actions)) {
        put_nd_key(&base, base_flow);
        put_nd_key(&mask, &wc->masks);
        return SLOW_ACTION;
    }

    return 0;
}

static enum slow_path_reason
commit_set_nw_action(const struct flow *flow, struct flow *base,
                     struct ofpbuf *odp_actions, struct flow_wildcards *wc,
                     bool use_masked)
{
    /* Check if 'flow' really has an L3 header. */
    if (!flow->nw_proto) {
        return 0;
    }

    switch (ntohs(base->dl_type)) {
    case ETH_TYPE_IP:
        commit_set_ipv4_action(flow, base, odp_actions, wc, use_masked);
        break;

    case ETH_TYPE_IPV6:
        commit_set_ipv6_action(flow, base, odp_actions, wc, use_masked);
        return commit_set_nd_action(flow, base, odp_actions, wc, use_masked);

    case ETH_TYPE_ARP:
        return commit_set_arp_action(flow, base, odp_actions, wc);
    }

    return 0;
}

/* TCP, UDP, and SCTP keys have the same layout. */
BUILD_ASSERT_DECL(sizeof(struct ovs_key_tcp) == sizeof(struct ovs_key_udp) &&
                  sizeof(struct ovs_key_tcp) == sizeof(struct ovs_key_sctp));

static void
get_tp_key(const struct flow *flow, union ovs_key_tp *tp)
{
    tp->tcp.tcp_src = flow->tp_src;
    tp->tcp.tcp_dst = flow->tp_dst;
}

static void
put_tp_key(const union ovs_key_tp *tp, struct flow *flow)
{
    flow->tp_src = tp->tcp.tcp_src;
    flow->tp_dst = tp->tcp.tcp_dst;
}

static void
commit_set_port_action(const struct flow *flow, struct flow *base_flow,
                       struct ofpbuf *odp_actions, struct flow_wildcards *wc,
                       bool use_masked)
{
    enum ovs_key_attr key_type;
    union ovs_key_tp key, mask, base;

    /* Check if 'flow' really has an L3 header. */
    if (!flow->nw_proto) {
        return;
    }

    if (!is_ip_any(base_flow)) {
        return;
    }

    if (flow->nw_proto == IPPROTO_TCP) {
        key_type = OVS_KEY_ATTR_TCP;
    } else if (flow->nw_proto == IPPROTO_UDP) {
        key_type = OVS_KEY_ATTR_UDP;
    } else if (flow->nw_proto == IPPROTO_SCTP) {
        key_type = OVS_KEY_ATTR_SCTP;
    } else {
        return;
    }

    get_tp_key(flow, &key);
    get_tp_key(base_flow, &base);
    get_tp_key(&wc->masks, &mask);

    if (commit(key_type, use_masked, &key, &base, &mask, sizeof key,
               odp_actions)) {
        put_tp_key(&base, base_flow);
        put_tp_key(&mask, &wc->masks);
    }
}

static void
commit_set_priority_action(const struct flow *flow, struct flow *base_flow,
                           struct ofpbuf *odp_actions,
                           struct flow_wildcards *wc,
                           bool use_masked)
{
    uint32_t key, mask, base;

    key = flow->skb_priority;
    base = base_flow->skb_priority;
    mask = wc->masks.skb_priority;

    if (commit(OVS_KEY_ATTR_PRIORITY, use_masked, &key, &base, &mask,
               sizeof key, odp_actions)) {
        base_flow->skb_priority = base;
        wc->masks.skb_priority = mask;
    }
}

static void
commit_set_pkt_mark_action(const struct flow *flow, struct flow *base_flow,
                           struct ofpbuf *odp_actions,
                           struct flow_wildcards *wc,
                           bool use_masked)
{
    uint32_t key, mask, base;

    key = flow->pkt_mark;
    base = base_flow->pkt_mark;
    mask = wc->masks.pkt_mark;

    if (commit(OVS_KEY_ATTR_SKB_MARK, use_masked, &key, &base, &mask,
               sizeof key, odp_actions)) {
        base_flow->pkt_mark = base;
        wc->masks.pkt_mark = mask;
    }
}

static void
commit_set_conn_mark_action(const struct flow *flow, struct flow *base_flow,
                            struct ofpbuf *odp_actions,
                            struct flow_wildcards *wc,
                            bool use_masked)
{
    uint32_t key, mask, base;

    key = flow->conn_mark;
    base = base_flow->conn_mark;
    mask = wc->masks.conn_mark;

    if (commit(OVS_KEY_ATTR_CONN_MARK, use_masked, &key, &base, &mask,
               sizeof key, odp_actions)) {
        base_flow->conn_mark = base;
        wc->masks.conn_mark = mask;
    }
}

static void
commit_set_conn_label_action(const struct flow *flow, struct flow *base_flow,
                             struct ofpbuf *odp_actions,
                             struct flow_wildcards *wc,
                             bool use_masked)
{
    ovs_u128 key, mask, base;

    key = flow->conn_label;
    base = base_flow->conn_label;
    mask = wc->masks.conn_label;

    if (commit(OVS_KEY_ATTR_CONN_LABEL, use_masked, &key, &base, &mask,
               sizeof key, odp_actions)) {
        base_flow->conn_label = base;
        wc->masks.conn_label = mask;
    }
}

/* If any of the flow key data that ODP actions can modify are different in
 * 'base' and 'flow', appends ODP actions to 'odp_actions' that change the flow
 * key from 'base' into 'flow', and then changes 'base' the same way.  Does not
 * commit set_tunnel actions.  Users should call commit_odp_tunnel_action()
 * in addition to this function if needed.  Sets fields in 'wc' that are
 * used as part of the action.
 *
 * Returns a reason to force processing the flow's packets into the userspace
 * slow path, if there is one, otherwise 0. */
enum slow_path_reason
commit_odp_actions(const struct flow *flow, struct flow *base,
                   struct ofpbuf *odp_actions, struct flow_wildcards *wc,
                   bool use_masked)
{
    enum slow_path_reason slow;

    commit_set_ether_addr_action(flow, base, odp_actions, wc, use_masked);
    slow = commit_set_nw_action(flow, base, odp_actions, wc, use_masked);
    commit_set_port_action(flow, base, odp_actions, wc, use_masked);
    commit_mpls_action(flow, base, odp_actions);
    commit_vlan_action(flow->vlan_tci, base, odp_actions, wc);
    commit_set_priority_action(flow, base, odp_actions, wc, use_masked);
    commit_set_pkt_mark_action(flow, base, odp_actions, wc, use_masked);
    commit_set_conn_mark_action(flow, base, odp_actions, wc, use_masked);
    commit_set_conn_label_action(flow, base, odp_actions, wc, use_masked);

    return slow;
}<|MERGE_RESOLUTION|>--- conflicted
+++ resolved
@@ -68,8 +68,6 @@
                                 const struct nlattr *ma,
                                 const struct hmap *portno_names, struct ds *ds,
                                 bool verbose);
-static void odp_format_u128(struct ds *ds, const ovs_u128 *value,
-                            const ovs_u128 *mask, bool verbose);
 
 static struct nlattr *generate_all_wildcard_mask(const struct attr_len_tbl tbl[],
                                                  int max, struct ofpbuf *,
@@ -101,17 +99,10 @@
     case OVS_ACTION_ATTR_POP_MPLS: return sizeof(ovs_be16);
     case OVS_ACTION_ATTR_RECIRC: return sizeof(uint32_t);
     case OVS_ACTION_ATTR_HASH: return sizeof(struct ovs_action_hash);
-<<<<<<< HEAD
-    case OVS_ACTION_ATTR_SET: return -2;
-    case OVS_ACTION_ATTR_SET_MASKED: return -2;
-    case OVS_ACTION_ATTR_SAMPLE: return -2;
-    case OVS_ACTION_ATTR_CT: return -2;
-=======
     case OVS_ACTION_ATTR_SET: return ATTR_LEN_VARIABLE;
     case OVS_ACTION_ATTR_SET_MASKED: return ATTR_LEN_VARIABLE;
     case OVS_ACTION_ATTR_SAMPLE: return ATTR_LEN_VARIABLE;
     case OVS_ACTION_ATTR_CT: return ATTR_LEN_VARIABLE;
->>>>>>> a1e0155a
 
     case OVS_ACTION_ATTR_UNSPEC:
     case __OVS_ACTION_ATTR_MAX:
@@ -649,28 +640,13 @@
     struct nlattr *a[ARRAY_SIZE(ovs_conntrack_policy)];
     const char *helper;
     uint32_t flags;
-<<<<<<< HEAD
-=======
     uint16_t zone;
->>>>>>> a1e0155a
 
     if (!nl_parse_nested(attr, ovs_conntrack_policy, a, ARRAY_SIZE(a))) {
         ds_put_cstr(ds, "ct(error)");
         return;
     }
 
-<<<<<<< HEAD
-    flags = nl_attr_get_u32(a[OVS_CT_ATTR_FLAGS]);
-    helper = a[OVS_CT_ATTR_HELPER] ? nl_attr_get(a[OVS_CT_ATTR_HELPER]) : NULL;
-
-    ds_put_format(ds, "ct(%szone=%"PRIu16,
-                  flags & OVS_CT_F_COMMIT ? "commit," : "",
-                  nl_attr_get_u16(a[OVS_CT_ATTR_ZONE]));
-    if (helper) {
-        ds_put_format(ds, ",helper=%s", helper);
-    }
-    ds_put_cstr(ds, ")");
-=======
     flags = a[OVS_CT_ATTR_FLAGS] ? nl_attr_get_u32(a[OVS_CT_ATTR_FLAGS]) : 0;
     zone = a[OVS_CT_ATTR_ZONE] ? nl_attr_get_u16(a[OVS_CT_ATTR_ZONE]) : 0;
     helper = a[OVS_CT_ATTR_HELPER] ? nl_attr_get(a[OVS_CT_ATTR_HELPER]) : NULL;
@@ -695,7 +671,6 @@
         }
         ds_put_cstr(ds, ")");
     }
->>>>>>> a1e0155a
 }
 
 static void
@@ -1098,47 +1073,6 @@
 {
     const char *s = s_;
 
-<<<<<<< HEAD
-    if (ovs_scan(s, "ct(")) {
-        const char *helper = NULL;
-        uint32_t flags = 0;
-        uint16_t zone = 0;
-        size_t start;
-        char *end;
-
-        s += 3;
-        end = strchr(s, ')');
-        if (!end) {
-            return -EINVAL;
-        }
-
-        while (s != end) {
-            int n = -1;
-
-            s += strspn(s, delimiters);
-            if (ovs_scan(s, "commit%n", &n)) {
-                flags |= OVS_CT_F_COMMIT;
-                continue;
-            }
-            if (ovs_scan(s, "zone=%"SCNu16"%n", &zone, &n)) {
-                continue;
-            }
-            if (ovs_scan(s, "helper=%n", &n)) {
-                s += n;
-                n = strspn(s, delimiters);
-                if (n > 15) { /* XXX */
-                    return -EINVAL;
-                }
-                helper = s;
-            }
-
-            if (n < 0) {
-                return -EINVAL;
-            }
-            s += n;
-        }
-        s++;
-=======
     if (ovs_scan(s, "ct")) {
         const char *helper = NULL;
         uint32_t flags = 0;
@@ -1184,7 +1118,6 @@
             }
             s++;
         }
->>>>>>> a1e0155a
 
         start = nl_msg_start_nested(actions, OVS_ACTION_ATTR_CT);
         if (flags) {
@@ -1194,23 +1127,13 @@
             nl_msg_put_u16(actions, OVS_CT_ATTR_ZONE, zone);
         }
         if (helper) {
-<<<<<<< HEAD
-            int n = strspn(helper, delimiters);
-
-            nl_msg_put_string__(actions, OVS_CT_ATTR_HELPER, helper, n);
-=======
             nl_msg_put_string__(actions, OVS_CT_ATTR_HELPER, helper,
                                 helper_len);
->>>>>>> a1e0155a
         }
         nl_msg_end_nested(actions, start);
     }
 
-<<<<<<< HEAD
-    return s_ - s;
-=======
     return s - s_;
->>>>>>> a1e0155a
 }
 
 static int
@@ -1489,45 +1412,8 @@
 static int
 odp_key_attr_len(const struct attr_len_tbl tbl[], int max_len, uint16_t type)
 {
-<<<<<<< HEAD
-    if (type > OVS_KEY_ATTR_MAX) {
-        return -1;
-    }
-
-    switch ((enum ovs_key_attr) type) {
-    case OVS_KEY_ATTR_ENCAP: return -2;
-    case OVS_KEY_ATTR_PRIORITY: return 4;
-    case OVS_KEY_ATTR_SKB_MARK: return 4;
-    case OVS_KEY_ATTR_DP_HASH: return 4;
-    case OVS_KEY_ATTR_RECIRC_ID: return 4;
-    case OVS_KEY_ATTR_CONN_STATE: return 1;
-    case OVS_KEY_ATTR_CONN_ZONE: return 2;
-    case OVS_KEY_ATTR_CONN_MARK: return 4;
-    case OVS_KEY_ATTR_CONN_LABEL: return 16;
-    case OVS_KEY_ATTR_TUNNEL: return -2;
-    case OVS_KEY_ATTR_IN_PORT: return 4;
-    case OVS_KEY_ATTR_ETHERNET: return sizeof(struct ovs_key_ethernet);
-    case OVS_KEY_ATTR_VLAN: return sizeof(ovs_be16);
-    case OVS_KEY_ATTR_ETHERTYPE: return 2;
-    case OVS_KEY_ATTR_MPLS: return -2;
-    case OVS_KEY_ATTR_IPV4: return sizeof(struct ovs_key_ipv4);
-    case OVS_KEY_ATTR_IPV6: return sizeof(struct ovs_key_ipv6);
-    case OVS_KEY_ATTR_TCP: return sizeof(struct ovs_key_tcp);
-    case OVS_KEY_ATTR_TCP_FLAGS: return 2;
-    case OVS_KEY_ATTR_UDP: return sizeof(struct ovs_key_udp);
-    case OVS_KEY_ATTR_SCTP: return sizeof(struct ovs_key_sctp);
-    case OVS_KEY_ATTR_ICMP: return sizeof(struct ovs_key_icmp);
-    case OVS_KEY_ATTR_ICMPV6: return sizeof(struct ovs_key_icmpv6);
-    case OVS_KEY_ATTR_ARP: return sizeof(struct ovs_key_arp);
-    case OVS_KEY_ATTR_ND: return sizeof(struct ovs_key_nd);
-
-    case OVS_KEY_ATTR_UNSPEC:
-    case __OVS_KEY_ATTR_MAX:
-        return -1;
-=======
     if (type > max_len) {
         return ATTR_LEN_INVALID;
->>>>>>> a1e0155a
     }
 
     return tbl[type].len;
@@ -2393,40 +2279,12 @@
         break;
 
     case OVS_KEY_ATTR_CONN_STATE:
-<<<<<<< HEAD
-        /* XXX: This format doesn't deserialize. */
-=======
->>>>>>> a1e0155a
         if (!is_exact) {
             format_flags_masked(ds, NULL, packet_conn_state_to_string,
                                 nl_attr_get_u8(a), nl_attr_get_u8(ma));
         } else {
             format_flags(ds, packet_conn_state_to_string,
                          nl_attr_get_u8(a), ',');
-<<<<<<< HEAD
-        }
-        break;
-
-    case OVS_KEY_ATTR_CONN_ZONE:
-        ds_put_format(ds, "%"PRIx16, nl_attr_get_u16(a));
-        break;
-
-    case OVS_KEY_ATTR_CONN_LABEL: {
-        const ovs_u128 *mask = ma ? nl_attr_get(ma) : NULL;
-
-        odp_format_u128(ds, nl_attr_get(a), mask, true);
-        break;
-    }
-
-    case OVS_KEY_ATTR_TUNNEL: {
-        struct flow_tnl key, mask_;
-        struct flow_tnl *mask = ma ? &mask_ : NULL;
-
-        if (mask) {
-            memset(mask, 0, sizeof *mask);
-            odp_tun_key_from_attr(ma, mask);
-=======
->>>>>>> a1e0155a
         }
         break;
 
@@ -2654,27 +2512,6 @@
 }
 
 static int
-<<<<<<< HEAD
-scan_u128(const char *s, ovs_u128 *key, ovs_u128 *mask)
-{
-    int n;
-
-    if (ovs_scan(s, U128_SCAN_FMT"%n", U128_SCAN_ARGS(key), &n)) {
-        int len = n;
-
-        if (mask) {
-            if (ovs_scan(s, "/"U128_SCAN_FMT"%n", U128_SCAN_ARGS(mask), &n)) {
-                len += n;
-            } else {
-                mask->u64.hi = mask->u64.lo = UINT64_MAX;
-            }
-        }
-
-        return len;
-    }
-
-    return 0;
-=======
 scan_u128(const char *s_, ovs_u128 *key, ovs_u128 *mask)
 {
     char *s = CONST_CAST(char *, s_);
@@ -2694,7 +2531,6 @@
     }
 
     return s - s_;
->>>>>>> a1e0155a
 }
 
 int
@@ -2703,57 +2539,23 @@
     const char *s = s_;
 
     if (ovs_scan(s, "ufid:")) {
-<<<<<<< HEAD
-        int n;
-
-        s += 5;
-        if (ovs_scan(s, "0x")) {
-            s += 2;
-        }
-
-        n = scan_u128(s, ufid, NULL);
-        if (!n) {
-            return -EINVAL;
-        }
-
-        s += n;
-        s += strspn(s, delimiters);
-=======
         s += 5;
 
         if (!uuid_from_string_prefix((struct uuid *)ufid, s)) {
             return -EINVAL;
         }
         s += UUID_LEN;
->>>>>>> a1e0155a
 
         return s - s_;
     }
 
     return 0;
-}
-
-static void
-odp_format_u128(struct ds *ds, const ovs_u128 *value, const ovs_u128 *mask,
-                bool verbose)
-{
-    if (verbose || (mask && ovs_u128_nonzero(*mask))) {
-        ds_put_format(ds, U128_FMT, U128_ARGS(value));
-        if (mask && !is_all_ones(mask, sizeof(*mask))) {
-            ds_put_format(ds, "/"U128_FMT, U128_ARGS(mask));
-        }
-    }
 }
 
 void
 odp_format_ufid(const ovs_u128 *ufid, struct ds *ds)
 {
-<<<<<<< HEAD
-    ds_put_format(ds, "ufid:");
-    odp_format_u128(ds, ufid, NULL, true);
-=======
     ds_put_format(ds, "ufid:"UUID_FMT, UUID_ARGS((struct uuid *)ufid));
->>>>>>> a1e0155a
 }
 
 /* Appends to 'ds' a string representation of the 'key_len' bytes of
@@ -3646,20 +3448,6 @@
     SCAN_SINGLE("conn_mark(", uint32_t, u32, OVS_KEY_ATTR_CONN_MARK);
     SCAN_SINGLE("conn_label(", ovs_u128, u128, OVS_KEY_ATTR_CONN_LABEL);
 
-<<<<<<< HEAD
-    SCAN_BEGIN("tunnel(", struct flow_tnl) {
-        SCAN_FIELD("tun_id=", be64, tun_id);
-        SCAN_FIELD("src=", ipv4, ip_src);
-        SCAN_FIELD("dst=", ipv4, ip_dst);
-        SCAN_FIELD("tos=", u8, ip_tos);
-        SCAN_FIELD("ttl=", u8, ip_ttl);
-        SCAN_FIELD("tp_src=", be16, tp_src);
-        SCAN_FIELD("tp_dst=", be16, tp_dst);
-        SCAN_FIELD("gbp_id=", be16, gbp_id);
-        SCAN_FIELD("gbp_flags=", u8, gbp_flags);
-        SCAN_FIELD("flags(", tun_flags, flags);
-    } SCAN_END(OVS_KEY_ATTR_TUNNEL);
-=======
     SCAN_BEGIN_NESTED("tunnel(", OVS_KEY_ATTR_TUNNEL) {
         SCAN_FIELD_NESTED("tun_id=", ovs_be64, be64, OVS_TUNNEL_KEY_ATTR_ID);
         SCAN_FIELD_NESTED("src=", ovs_be32, ipv4, OVS_TUNNEL_KEY_ATTR_IPV4_SRC);
@@ -3673,7 +3461,6 @@
                                geneve_to_attr);
         SCAN_FIELD_NESTED_FUNC("flags(", uint16_t, tun_flags, tun_flags_to_attr);
     } SCAN_END_NESTED();
->>>>>>> a1e0155a
 
     SCAN_SINGLE_PORT("in_port(", uint32_t, OVS_KEY_ATTR_IN_PORT);
 
@@ -3903,11 +3690,7 @@
     if (data->conn_mark) {
         nl_msg_put_u32(buf, OVS_KEY_ATTR_CONN_MARK, data->conn_mark);
     }
-<<<<<<< HEAD
-    if (ovs_u128_nonzero(data->conn_label)) {
-=======
     if (!is_all_zeros(&data->conn_label, sizeof(data->conn_label))) {
->>>>>>> a1e0155a
         nl_msg_put_unspec(buf, OVS_KEY_ATTR_CONN_LABEL, &data->conn_label,
                           sizeof(data->conn_label));
     }
@@ -4117,11 +3900,7 @@
     if (md->conn_mark) {
         nl_msg_put_u32(buf, OVS_KEY_ATTR_CONN_MARK, md->conn_mark);
     }
-<<<<<<< HEAD
-    if (ovs_u128_nonzero(md->conn_label)) {
-=======
     if (!is_all_zeros(&md->conn_label, sizeof(md->conn_label))) {
->>>>>>> a1e0155a
         nl_msg_put_unspec(buf, OVS_KEY_ATTR_CONN_LABEL, &md->conn_label,
                           sizeof(md->conn_label));
     }
