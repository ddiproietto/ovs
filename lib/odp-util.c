--- conflicted
+++ resolved
@@ -115,10 +115,7 @@
     case OVS_KEY_ATTR_CONN_STATE: return "conn_state";
     case OVS_KEY_ATTR_CONN_ZONE: return "conn_zone";
     case OVS_KEY_ATTR_CONN_MARK: return "conn_mark";
-<<<<<<< HEAD
-=======
     case OVS_KEY_ATTR_CONN_LABEL: return "conn_label";
->>>>>>> 21e487e7
     case OVS_KEY_ATTR_TUNNEL: return "tunnel";
     case OVS_KEY_ATTR_IN_PORT: return "in_port";
     case OVS_KEY_ATTR_ETHERNET: return "eth";
@@ -607,19 +604,12 @@
 format_odp_conntrack_action(struct ds *ds, const struct nlattr *attr)
 {
     static const struct nl_policy ovs_conntrack_policy[] = {
-<<<<<<< HEAD
-        [OVS_CT_ATTR_FLAGS] = { .type = NL_A_U32 },
-        [OVS_CT_ATTR_ZONE] = { .type = NL_A_U16 },
-    };
-    struct nlattr *a[ARRAY_SIZE(ovs_conntrack_policy)];
-=======
         [OVS_CT_ATTR_FLAGS] = { .type = NL_A_U32, .optional = true },
         [OVS_CT_ATTR_ZONE] = { .type = NL_A_U16, .optional = true },
         [OVS_CT_ATTR_HELPER] = { .type = NL_A_STRING, .optional = true },
     };
     struct nlattr *a[ARRAY_SIZE(ovs_conntrack_policy)];
     const char *helper;
->>>>>>> 21e487e7
     uint32_t flags;
 
     if (!nl_parse_nested(attr, ovs_conntrack_policy, a, ARRAY_SIZE(a))) {
@@ -628,12 +618,6 @@
     }
 
     flags = nl_attr_get_u32(a[OVS_CT_ATTR_FLAGS]);
-<<<<<<< HEAD
-
-    ds_put_format(ds, "ct(%szone=%"PRIu16")",
-                  flags & OVS_CT_F_COMMIT ? "commit," : "",
-                  nl_attr_get_u16(a[OVS_CT_ATTR_ZONE]));
-=======
     helper = a[OVS_CT_ATTR_HELPER] ? nl_attr_get(a[OVS_CT_ATTR_HELPER]) : NULL;
 
     ds_put_format(ds, "ct(%szone=%"PRIu16,
@@ -643,7 +627,6 @@
         ds_put_format(ds, ",helper=%s", helper);
     }
     ds_put_cstr(ds, ")");
->>>>>>> 21e487e7
 }
 
 static void
@@ -1244,28 +1227,11 @@
     }
 
     {
-<<<<<<< HEAD
-        uint32_t flags = 0;
-        int zone;
-        int n = -1;
-
-        if (ovs_scan(s, "ct(recirc,zone=%i)%n", &zone, &n)) {
-            flags |= OVS_CT_F_COMMIT;
-            nl_msg_put_u32(actions, OVS_ACTION_ATTR_CT, flags);
-            nl_msg_put_u16(actions, OVS_ACTION_ATTR_CT, zone);
-            return n;
-        }
-        if (ovs_scan(s, "ct(zone=%i)%n", &zone, &n)) {
-            nl_msg_put_u32(actions, OVS_ACTION_ATTR_CT, flags);
-            nl_msg_put_u16(actions, OVS_ACTION_ATTR_CT, zone);
-            return n;
-=======
         int retval;
 
         retval = parse_conntrack_action(s, actions);
         if (retval) {
             return retval;
->>>>>>> 21e487e7
         }
     }
 
@@ -1340,10 +1306,7 @@
     case OVS_KEY_ATTR_CONN_STATE: return 1;
     case OVS_KEY_ATTR_CONN_ZONE: return 2;
     case OVS_KEY_ATTR_CONN_MARK: return 4;
-<<<<<<< HEAD
-=======
     case OVS_KEY_ATTR_CONN_LABEL: return 16;
->>>>>>> 21e487e7
     case OVS_KEY_ATTR_TUNNEL: return -2;
     case OVS_KEY_ATTR_IN_PORT: return 4;
     case OVS_KEY_ATTR_ETHERNET: return sizeof(struct ovs_key_ethernet);
@@ -1965,10 +1928,7 @@
         break;
 
     case OVS_KEY_ATTR_CONN_STATE:
-<<<<<<< HEAD
-=======
         /* XXX: This format doesn't deserialize. */
->>>>>>> 21e487e7
         if (!is_exact) {
             format_flags_masked(ds, NULL, packet_conn_state_to_string,
                                 nl_attr_get_u8(a), nl_attr_get_u8(ma));
@@ -1982,8 +1942,6 @@
         ds_put_format(ds, "%"PRIx16, nl_attr_get_u16(a));
         break;
 
-<<<<<<< HEAD
-=======
     case OVS_KEY_ATTR_CONN_LABEL: {
         const ovs_u128 *mask = ma ? nl_attr_get(ma) : NULL;
 
@@ -1991,7 +1949,6 @@
         break;
     }
 
->>>>>>> 21e487e7
     case OVS_KEY_ATTR_TUNNEL: {
         struct flow_tnl key, mask_;
         struct flow_tnl *mask = ma ? &mask_ : NULL;
@@ -2236,28 +2193,6 @@
     return 0;
 }
 
-static int
-scan_u128(const char *s, ovs_u128 *key, ovs_u128 *mask)
-{
-    int n;
-
-    if (ovs_scan(s, U128_SCAN_FMT"%n", U128_SCAN_ARGS(key), &n)) {
-        int len = n;
-
-        if (mask) {
-            if (ovs_scan(s, "/"U128_SCAN_FMT"%n", U128_SCAN_ARGS(mask), &n)) {
-                len += n;
-            } else {
-                mask->u64.hi = mask->u64.lo = UINT64_MAX;
-            }
-        }
-
-        return len;
-    }
-
-    return 0;
-}
-
 int
 odp_ufid_from_string(const char *s_, ovs_u128 *ufid)
 {
@@ -2644,15 +2579,9 @@
     n = parse_flags(s, packet_conn_state_to_string, &flags,
                     UINT8_MAX, mask ? &fmask : NULL);
     if (n >= 0) {
-<<<<<<< HEAD
-        *key = htons(flags);
-        if (mask) {
-            *mask = htons(fmask);
-=======
         *key = htonl(flags);
         if (mask) {
             *mask = htonl(fmask);
->>>>>>> 21e487e7
         }
         return n;
     }
@@ -2966,14 +2895,9 @@
     SCAN_SINGLE("dp_hash(", uint32_t, u32, OVS_KEY_ATTR_DP_HASH);
 
     SCAN_SINGLE("conn_state(", uint8_t, conn_state, OVS_KEY_ATTR_CONN_STATE);
-<<<<<<< HEAD
-    SCAN_SINGLE_NO_MASK("conn_zone(", uint16_t, u16, OVS_KEY_ATTR_CONN_ZONE);
-    SCAN_SINGLE("conn_mark(", uint32_t, u32, OVS_KEY_ATTR_CONN_MARK);
-=======
     SCAN_SINGLE("conn_zone(", uint16_t, u16, OVS_KEY_ATTR_CONN_ZONE);
     SCAN_SINGLE("conn_mark(", uint32_t, u32, OVS_KEY_ATTR_CONN_MARK);
     SCAN_SINGLE("conn_label(", ovs_u128, u128, OVS_KEY_ATTR_CONN_LABEL);
->>>>>>> 21e487e7
 
     SCAN_BEGIN("tunnel(", struct flow_tnl) {
         SCAN_FIELD("tun_id=", be64, tun_id);
@@ -3216,13 +3140,10 @@
     if (data->conn_mark) {
         nl_msg_put_u32(buf, OVS_KEY_ATTR_CONN_MARK, data->conn_mark);
     }
-<<<<<<< HEAD
-=======
     if (ovs_u128_nonzero(data->conn_label)) {
         nl_msg_put_unspec(buf, OVS_KEY_ATTR_CONN_LABEL, &data->conn_label,
                           sizeof(data->conn_label));
     }
->>>>>>> 21e487e7
     if (recirc) {
         nl_msg_put_u32(buf, OVS_KEY_ATTR_RECIRC_ID, data->recirc_id);
         nl_msg_put_u32(buf, OVS_KEY_ATTR_DP_HASH, data->dp_hash);
@@ -3429,13 +3350,10 @@
     if (md->conn_mark) {
         nl_msg_put_u32(buf, OVS_KEY_ATTR_CONN_MARK, md->conn_mark);
     }
-<<<<<<< HEAD
-=======
     if (ovs_u128_nonzero(md->conn_label)) {
         nl_msg_put_unspec(buf, OVS_KEY_ATTR_CONN_LABEL, &md->conn_label,
                           sizeof(md->conn_label));
     }
->>>>>>> 21e487e7
 
     /* Add an ingress port attribute if 'odp_in_port' is not the magical
      * value "ODPP_NONE". */
@@ -3495,8 +3413,6 @@
             md->conn_mark = nl_attr_get_u32(nla);
             wanted_attrs &= ~(1u << OVS_KEY_ATTR_CONN_MARK);
             break;
-<<<<<<< HEAD
-=======
         case OVS_KEY_ATTR_CONN_LABEL: {
             const ovs_u128 *cl = nl_attr_get(nla);
 
@@ -3504,7 +3420,6 @@
             wanted_attrs &= ~(1u << OVS_KEY_ATTR_CONN_LABEL);
             break;
         }
->>>>>>> 21e487e7
         case OVS_KEY_ATTR_TUNNEL: {
             enum odp_key_fitness res;
 
@@ -4068,15 +3983,12 @@
         flow->conn_mark = nl_attr_get_u32(attrs[OVS_KEY_ATTR_CONN_MARK]);
         expected_attrs |= UINT64_C(1) << OVS_KEY_ATTR_CONN_MARK;
     }
-<<<<<<< HEAD
-=======
     if (present_attrs & (UINT64_C(1) << OVS_KEY_ATTR_CONN_LABEL)) {
         const ovs_u128 *cl = nl_attr_get(attrs[OVS_KEY_ATTR_CONN_LABEL]);
 
         flow->conn_label = *cl;
         expected_attrs |= UINT64_C(1) << OVS_KEY_ATTR_CONN_LABEL;
     }
->>>>>>> 21e487e7
 
     if (present_attrs & (UINT64_C(1) << OVS_KEY_ATTR_TUNNEL)) {
         enum odp_key_fitness res;
@@ -4778,8 +4690,6 @@
     }
 }
 
-<<<<<<< HEAD
-=======
 static void
 commit_set_conn_label_action(const struct flow *flow, struct flow *base_flow,
                              struct ofpbuf *odp_actions,
@@ -4799,7 +4709,6 @@
     }
 }
 
->>>>>>> 21e487e7
 /* If any of the flow key data that ODP actions can modify are different in
  * 'base' and 'flow', appends ODP actions to 'odp_actions' that change the flow
  * key from 'base' into 'flow', and then changes 'base' the same way.  Does not
@@ -4824,10 +4733,7 @@
     commit_set_priority_action(flow, base, odp_actions, wc, use_masked);
     commit_set_pkt_mark_action(flow, base, odp_actions, wc, use_masked);
     commit_set_conn_mark_action(flow, base, odp_actions, wc, use_masked);
-<<<<<<< HEAD
-=======
     commit_set_conn_label_action(flow, base, odp_actions, wc, use_masked);
->>>>>>> 21e487e7
 
     return slow;
 }