/*
 * Copyright (c) 2009, 2010, 2011, 2012, 2013, 2014 Nicira, Inc.
 *
 * Licensed under the Apache License, Version 2.0 (the "License");
 * you may not use this file except in compliance with the License.
 * You may obtain a copy of the License at:
 *
 *     http://www.apache.org/licenses/LICENSE-2.0
 *
 * Unless required by applicable law or agreed to in writing, software
 * distributed under the License is distributed on an "AS IS" BASIS,
 * WITHOUT WARRANTIES OR CONDITIONS OF ANY KIND, either express or implied.
 * See the License for the specific language governing permissions and
 * limitations under the License.
 */

#include <config.h>
#include <arpa/inet.h>
#include "odp-util.h"
#include <errno.h>
#include <inttypes.h>
#include <math.h>
#include <netinet/in.h>
#include <netinet/icmp6.h>
#include <stdlib.h>
#include <string.h>

#include "byte-order.h"
#include "coverage.h"
#include "dpif.h"
#include "dynamic-string.h"
#include "flow.h"
#include "netlink.h"
#include "ofpbuf.h"
#include "packets.h"
#include "simap.h"
#include "timeval.h"
#include "tun-metadata.h"
#include "unaligned.h"
#include "util.h"
#include "uuid.h"
#include "openvswitch/vlog.h"

VLOG_DEFINE_THIS_MODULE(odp_util);

/* The interface between userspace and kernel uses an "OVS_*" prefix.
 * Since this is fairly non-specific for the OVS userspace components,
 * "ODP_*" (Open vSwitch Datapath) is used as the prefix for
 * interactions with the datapath.
 */

/* The set of characters that may separate one action or one key attribute
 * from another. */
static const char *delimiters = ", \t\r\n";
static const char *delimiters_end = ", \t\r\n)";

struct attr_len_tbl {
    int len;
    const struct attr_len_tbl *next;
    int next_max;
};
#define ATTR_LEN_INVALID  -1
#define ATTR_LEN_VARIABLE -2
#define ATTR_LEN_NESTED   -3

static int parse_odp_key_mask_attr(const char *, const struct simap *port_names,
                              struct ofpbuf *, struct ofpbuf *);
static void format_odp_key_attr(const struct nlattr *a,
                                const struct nlattr *ma,
                                const struct hmap *portno_names, struct ds *ds,
                                bool verbose);

struct geneve_scan {
    struct geneve_opt d[63];
    int len;
};

static int scan_geneve(const char *s, struct geneve_scan *key,
                       struct geneve_scan *mask);
static void format_geneve_opts(const struct geneve_opt *opt,
                               const struct geneve_opt *mask, int opts_len,
                               struct ds *, bool verbose);

static struct nlattr *generate_all_wildcard_mask(const struct attr_len_tbl tbl[],
                                                 int max, struct ofpbuf *,
                                                 const struct nlattr *key);
/* Returns one the following for the action with the given OVS_ACTION_ATTR_*
 * 'type':
 *
 *   - For an action whose argument has a fixed length, returned that
 *     nonnegative length in bytes.
 *
 *   - For an action with a variable-length argument, returns ATTR_LEN_VARIABLE.
 *
 *   - For an invalid 'type', returns ATTR_LEN_INVALID. */
static int
odp_action_len(uint16_t type)
{
    if (type > OVS_ACTION_ATTR_MAX) {
        return -1;
    }

    switch ((enum ovs_action_attr) type) {
    case OVS_ACTION_ATTR_OUTPUT: return sizeof(uint32_t);
    case OVS_ACTION_ATTR_TUNNEL_PUSH: return ATTR_LEN_VARIABLE;
    case OVS_ACTION_ATTR_TUNNEL_POP: return sizeof(uint32_t);
    case OVS_ACTION_ATTR_USERSPACE: return ATTR_LEN_VARIABLE;
    case OVS_ACTION_ATTR_PUSH_VLAN: return sizeof(struct ovs_action_push_vlan);
    case OVS_ACTION_ATTR_POP_VLAN: return 0;
    case OVS_ACTION_ATTR_PUSH_MPLS: return sizeof(struct ovs_action_push_mpls);
    case OVS_ACTION_ATTR_POP_MPLS: return sizeof(ovs_be16);
    case OVS_ACTION_ATTR_RECIRC: return sizeof(uint32_t);
    case OVS_ACTION_ATTR_HASH: return sizeof(struct ovs_action_hash);
    case OVS_ACTION_ATTR_SET: return ATTR_LEN_VARIABLE;
    case OVS_ACTION_ATTR_SET_MASKED: return ATTR_LEN_VARIABLE;
    case OVS_ACTION_ATTR_SAMPLE: return ATTR_LEN_VARIABLE;
    case OVS_ACTION_ATTR_CT: return ATTR_LEN_VARIABLE;

    case OVS_ACTION_ATTR_UNSPEC:
    case __OVS_ACTION_ATTR_MAX:
        return ATTR_LEN_INVALID;
    }

    return ATTR_LEN_INVALID;
}

/* Returns a string form of 'attr'.  The return value is either a statically
 * allocated constant string or the 'bufsize'-byte buffer 'namebuf'.  'bufsize'
 * should be at least OVS_KEY_ATTR_BUFSIZE. */
enum { OVS_KEY_ATTR_BUFSIZE = 3 + INT_STRLEN(unsigned int) + 1 };
static const char *
ovs_key_attr_to_string(enum ovs_key_attr attr, char *namebuf, size_t bufsize)
{
    switch (attr) {
    case OVS_KEY_ATTR_UNSPEC: return "unspec";
    case OVS_KEY_ATTR_ENCAP: return "encap";
    case OVS_KEY_ATTR_PRIORITY: return "skb_priority";
    case OVS_KEY_ATTR_SKB_MARK: return "skb_mark";
<<<<<<< HEAD
    case OVS_KEY_ATTR_CONN_STATE: return "conn_state";
    case OVS_KEY_ATTR_CONN_ZONE: return "conn_zone";
    case OVS_KEY_ATTR_CONN_MARK: return "conn_mark";
    case OVS_KEY_ATTR_CONN_LABEL: return "conn_label";
=======
    case OVS_KEY_ATTR_CT_STATE: return "ct_state";
    case OVS_KEY_ATTR_CT_ZONE: return "ct_zone";
    case OVS_KEY_ATTR_CT_MARK: return "ct_mark";
    case OVS_KEY_ATTR_CT_LABEL: return "ct_label";
>>>>>>> d5a61290
    case OVS_KEY_ATTR_TUNNEL: return "tunnel";
    case OVS_KEY_ATTR_IN_PORT: return "in_port";
    case OVS_KEY_ATTR_ETHERNET: return "eth";
    case OVS_KEY_ATTR_VLAN: return "vlan";
    case OVS_KEY_ATTR_ETHERTYPE: return "eth_type";
    case OVS_KEY_ATTR_IPV4: return "ipv4";
    case OVS_KEY_ATTR_IPV6: return "ipv6";
    case OVS_KEY_ATTR_TCP: return "tcp";
    case OVS_KEY_ATTR_TCP_FLAGS: return "tcp_flags";
    case OVS_KEY_ATTR_UDP: return "udp";
    case OVS_KEY_ATTR_SCTP: return "sctp";
    case OVS_KEY_ATTR_ICMP: return "icmp";
    case OVS_KEY_ATTR_ICMPV6: return "icmpv6";
    case OVS_KEY_ATTR_ARP: return "arp";
    case OVS_KEY_ATTR_ND: return "nd";
    case OVS_KEY_ATTR_MPLS: return "mpls";
    case OVS_KEY_ATTR_DP_HASH: return "dp_hash";
    case OVS_KEY_ATTR_RECIRC_ID: return "recirc_id";

    case __OVS_KEY_ATTR_MAX:
    default:
        snprintf(namebuf, bufsize, "key%u", (unsigned int) attr);
        return namebuf;
    }
}

static void
format_generic_odp_action(struct ds *ds, const struct nlattr *a)
{
    size_t len = nl_attr_get_size(a);

    ds_put_format(ds, "action%"PRId16, nl_attr_type(a));
    if (len) {
        const uint8_t *unspec;
        unsigned int i;

        unspec = nl_attr_get(a);
        for (i = 0; i < len; i++) {
            ds_put_char(ds, i ? ' ': '(');
            ds_put_format(ds, "%02x", unspec[i]);
        }
        ds_put_char(ds, ')');
    }
}

static void
format_odp_sample_action(struct ds *ds, const struct nlattr *attr)
{
    static const struct nl_policy ovs_sample_policy[] = {
        [OVS_SAMPLE_ATTR_PROBABILITY] = { .type = NL_A_U32 },
        [OVS_SAMPLE_ATTR_ACTIONS] = { .type = NL_A_NESTED }
    };
    struct nlattr *a[ARRAY_SIZE(ovs_sample_policy)];
    double percentage;
    const struct nlattr *nla_acts;
    int len;

    ds_put_cstr(ds, "sample");

    if (!nl_parse_nested(attr, ovs_sample_policy, a, ARRAY_SIZE(a))) {
        ds_put_cstr(ds, "(error)");
        return;
    }

    percentage = (100.0 * nl_attr_get_u32(a[OVS_SAMPLE_ATTR_PROBABILITY])) /
                        UINT32_MAX;

    ds_put_format(ds, "(sample=%.1f%%,", percentage);

    ds_put_cstr(ds, "actions(");
    nla_acts = nl_attr_get(a[OVS_SAMPLE_ATTR_ACTIONS]);
    len = nl_attr_get_size(a[OVS_SAMPLE_ATTR_ACTIONS]);
    format_odp_actions(ds, nla_acts, len);
    ds_put_format(ds, "))");
}

static const char *
slow_path_reason_to_string(uint32_t reason)
{
    switch ((enum slow_path_reason) reason) {
#define SPR(ENUM, STRING, EXPLANATION) case ENUM: return STRING;
        SLOW_PATH_REASONS
#undef SPR
    }

    return NULL;
}

const char *
slow_path_reason_to_explanation(enum slow_path_reason reason)
{
    switch (reason) {
#define SPR(ENUM, STRING, EXPLANATION) case ENUM: return EXPLANATION;
        SLOW_PATH_REASONS
#undef SPR
    }

    return "<unknown>";
}

static int
parse_flags(const char *s, const char *(*bit_to_string)(uint32_t),
            uint32_t *res_flags, uint32_t allowed, uint32_t *res_mask)
{
    uint32_t result = 0;
    int n;

    /* Parse masked flags in numeric format? */
    if (res_mask && ovs_scan(s, "%"SCNi32"/%"SCNi32"%n",
                             res_flags, res_mask, &n) && n > 0) {
        if (*res_flags & ~allowed || *res_mask & ~allowed) {
            return -EINVAL;
        }
        return n;
    }

    n = 0;

    if (res_mask && (*s == '+' || *s == '-')) {
        uint32_t flags = 0, mask = 0;

        /* Parse masked flags. */
        while (s[0] != ')') {
            bool set;
            uint32_t bit;
            int name_len;

            if (s[0] == '+') {
                set = true;
            } else if (s[0] == '-') {
                set = false;
            } else {
                return -EINVAL;
            }
            s++;
            n++;

            name_len = strcspn(s, "+-)");

            for (bit = 1; bit; bit <<= 1) {
                const char *fname = bit_to_string(bit);
                size_t len;

                if (!fname) {
                    continue;
                }

                len = strlen(fname);
                if (len != name_len) {
                    continue;
                }
                if (!strncmp(s, fname, len)) {
                    if (mask & bit) {
                        /* bit already set. */
                        return -EINVAL;
                    }
                    if (!(bit & allowed)) {
                        return -EINVAL;
                    }
                    if (set) {
                        flags |= bit;
                    }
                    mask |= bit;
                    break;
                }
            }

            if (!bit) {
                return -EINVAL; /* Unknown flag name */
            }
            s += name_len;
            n += name_len;
        }

        *res_flags = flags;
        *res_mask = mask;
        return n;
    }

    /* Parse unmasked flags.  If a flag is present, it is set, otherwise
     * it is not set. */
    while (s[n] != ')') {
        unsigned long long int flags;
        uint32_t bit;
        int n0;

        if (ovs_scan(&s[n], "%lli%n", &flags, &n0)) {
            if (flags & ~allowed) {
                return -EINVAL;
            }
            n += n0 + (s[n + n0] == ',');
            result |= flags;
            continue;
        }

        for (bit = 1; bit; bit <<= 1) {
            const char *name = bit_to_string(bit);
            size_t len;

            if (!name) {
                continue;
            }

            len = strlen(name);
            if (!strncmp(s + n, name, len) &&
                (s[n + len] == ',' || s[n + len] == ')')) {
                if (!(bit & allowed)) {
                    return -EINVAL;
                }
                result |= bit;
                n += len + (s[n + len] == ',');
                break;
            }
        }

        if (!bit) {
            return -EINVAL;
        }
    }

    *res_flags = result;
    if (res_mask) {
        *res_mask = UINT32_MAX;
    }
    return n;
}

static void
format_odp_userspace_action(struct ds *ds, const struct nlattr *attr)
{
    static const struct nl_policy ovs_userspace_policy[] = {
        [OVS_USERSPACE_ATTR_PID] = { .type = NL_A_U32 },
        [OVS_USERSPACE_ATTR_USERDATA] = { .type = NL_A_UNSPEC,
                                          .optional = true },
        [OVS_USERSPACE_ATTR_EGRESS_TUN_PORT] = { .type = NL_A_U32,
                                                 .optional = true },
    };
    struct nlattr *a[ARRAY_SIZE(ovs_userspace_policy)];
    const struct nlattr *userdata_attr;
    const struct nlattr *tunnel_out_port_attr;

    if (!nl_parse_nested(attr, ovs_userspace_policy, a, ARRAY_SIZE(a))) {
        ds_put_cstr(ds, "userspace(error)");
        return;
    }

    ds_put_format(ds, "userspace(pid=%"PRIu32,
                  nl_attr_get_u32(a[OVS_USERSPACE_ATTR_PID]));

    userdata_attr = a[OVS_USERSPACE_ATTR_USERDATA];

    if (userdata_attr) {
        const uint8_t *userdata = nl_attr_get(userdata_attr);
        size_t userdata_len = nl_attr_get_size(userdata_attr);
        bool userdata_unspec = true;
        union user_action_cookie cookie;

        if (userdata_len >= sizeof cookie.type
            && userdata_len <= sizeof cookie) {

            memset(&cookie, 0, sizeof cookie);
            memcpy(&cookie, userdata, userdata_len);

            userdata_unspec = false;

            if (userdata_len == sizeof cookie.sflow
                && cookie.type == USER_ACTION_COOKIE_SFLOW) {
                ds_put_format(ds, ",sFlow("
                              "vid=%"PRIu16",pcp=%"PRIu8",output=%"PRIu32")",
                              vlan_tci_to_vid(cookie.sflow.vlan_tci),
                              vlan_tci_to_pcp(cookie.sflow.vlan_tci),
                              cookie.sflow.output);
            } else if (userdata_len == sizeof cookie.slow_path
                       && cookie.type == USER_ACTION_COOKIE_SLOW_PATH) {
                ds_put_cstr(ds, ",slow_path(");
                format_flags(ds, slow_path_reason_to_string,
                             cookie.slow_path.reason, ',');
                ds_put_format(ds, ")");
            } else if (userdata_len == sizeof cookie.flow_sample
                       && cookie.type == USER_ACTION_COOKIE_FLOW_SAMPLE) {
                ds_put_format(ds, ",flow_sample(probability=%"PRIu16
                              ",collector_set_id=%"PRIu32
                              ",obs_domain_id=%"PRIu32
                              ",obs_point_id=%"PRIu32")",
                              cookie.flow_sample.probability,
                              cookie.flow_sample.collector_set_id,
                              cookie.flow_sample.obs_domain_id,
                              cookie.flow_sample.obs_point_id);
            } else if (userdata_len >= sizeof cookie.ipfix
                       && cookie.type == USER_ACTION_COOKIE_IPFIX) {
                ds_put_format(ds, ",ipfix(output_port=%"PRIu32")",
                              cookie.ipfix.output_odp_port);
            } else {
                userdata_unspec = true;
            }
        }

        if (userdata_unspec) {
            size_t i;
            ds_put_format(ds, ",userdata(");
            for (i = 0; i < userdata_len; i++) {
                ds_put_format(ds, "%02x", userdata[i]);
            }
            ds_put_char(ds, ')');
        }
    }

    tunnel_out_port_attr = a[OVS_USERSPACE_ATTR_EGRESS_TUN_PORT];
    if (tunnel_out_port_attr) {
        ds_put_format(ds, ",tunnel_out_port=%"PRIu32,
                      nl_attr_get_u32(tunnel_out_port_attr));
    }

    ds_put_char(ds, ')');
}

static void
format_vlan_tci(struct ds *ds, ovs_be16 tci, ovs_be16 mask, bool verbose)
{
    if (verbose || vlan_tci_to_vid(tci) || vlan_tci_to_vid(mask)) {
        ds_put_format(ds, "vid=%"PRIu16, vlan_tci_to_vid(tci));
        if (vlan_tci_to_vid(mask) != VLAN_VID_MASK) { /* Partially masked. */
            ds_put_format(ds, "/0x%"PRIx16, vlan_tci_to_vid(mask));
        };
        ds_put_char(ds, ',');
    }
    if (verbose || vlan_tci_to_pcp(tci) || vlan_tci_to_pcp(mask)) {
        ds_put_format(ds, "pcp=%d", vlan_tci_to_pcp(tci));
        if (vlan_tci_to_pcp(mask) != (VLAN_PCP_MASK >> VLAN_PCP_SHIFT)) {
            ds_put_format(ds, "/0x%x", vlan_tci_to_pcp(mask));
        }
        ds_put_char(ds, ',');
    }
    if (!(tci & htons(VLAN_CFI))) {
        ds_put_cstr(ds, "cfi=0");
        ds_put_char(ds, ',');
    }
    ds_chomp(ds, ',');
}

static void
format_mpls_lse(struct ds *ds, ovs_be32 mpls_lse)
{
    ds_put_format(ds, "label=%"PRIu32",tc=%d,ttl=%d,bos=%d",
                  mpls_lse_to_label(mpls_lse),
                  mpls_lse_to_tc(mpls_lse),
                  mpls_lse_to_ttl(mpls_lse),
                  mpls_lse_to_bos(mpls_lse));
}

static void
format_mpls(struct ds *ds, const struct ovs_key_mpls *mpls_key,
            const struct ovs_key_mpls *mpls_mask, int n)
{
    if (n == 1) {
        ovs_be32 key = mpls_key->mpls_lse;

        if (mpls_mask == NULL) {
            format_mpls_lse(ds, key);
        } else {
            ovs_be32 mask = mpls_mask->mpls_lse;

            ds_put_format(ds, "label=%"PRIu32"/0x%x,tc=%d/%x,ttl=%d/0x%x,bos=%d/%x",
                          mpls_lse_to_label(key), mpls_lse_to_label(mask),
                          mpls_lse_to_tc(key), mpls_lse_to_tc(mask),
                          mpls_lse_to_ttl(key), mpls_lse_to_ttl(mask),
                          mpls_lse_to_bos(key), mpls_lse_to_bos(mask));
        }
    } else {
        int i;

        for (i = 0; i < n; i++) {
            ds_put_format(ds, "lse%d=%#"PRIx32,
                          i, ntohl(mpls_key[i].mpls_lse));
            if (mpls_mask) {
                ds_put_format(ds, "/%#"PRIx32, ntohl(mpls_mask[i].mpls_lse));
            }
            ds_put_char(ds, ',');
        }
        ds_chomp(ds, ',');
    }
}

static void
format_odp_recirc_action(struct ds *ds, uint32_t recirc_id)
{
    ds_put_format(ds, "recirc(%#"PRIx32")", recirc_id);
}

static void
format_odp_hash_action(struct ds *ds, const struct ovs_action_hash *hash_act)
{
    ds_put_format(ds, "hash(");

    if (hash_act->hash_alg == OVS_HASH_ALG_L4) {
        ds_put_format(ds, "hash_l4(%"PRIu32")", hash_act->hash_basis);
    } else {
        ds_put_format(ds, "Unknown hash algorithm(%"PRIu32")",
                      hash_act->hash_alg);
    }
    ds_put_format(ds, ")");
}

static const void *
format_udp_tnl_push_header(struct ds *ds, const struct ip_header *ip)
{
    const struct udp_header *udp;

    udp = (const struct udp_header *) (ip + 1);
    ds_put_format(ds, "udp(src=%"PRIu16",dst=%"PRIu16",csum=0x%"PRIx16"),",
                  ntohs(udp->udp_src), ntohs(udp->udp_dst),
                  ntohs(udp->udp_csum));

    return udp + 1;
}

static void
format_odp_tnl_push_header(struct ds *ds, struct ovs_action_push_tnl *data)
{
    const struct eth_header *eth;
    const struct ip_header *ip;
    const void *l3;

    eth = (const struct eth_header *)data->header;

    l3 = eth + 1;
    ip = (const struct ip_header *)l3;

    /* Ethernet */
    ds_put_format(ds, "header(size=%"PRIu8",type=%"PRIu8",eth(dst=",
                  data->header_len, data->tnl_type);
    ds_put_format(ds, ETH_ADDR_FMT, ETH_ADDR_ARGS(eth->eth_dst));
    ds_put_format(ds, ",src=");
    ds_put_format(ds, ETH_ADDR_FMT, ETH_ADDR_ARGS(eth->eth_src));
    ds_put_format(ds, ",dl_type=0x%04"PRIx16"),", ntohs(eth->eth_type));

    /* IPv4 */
    ds_put_format(ds, "ipv4(src="IP_FMT",dst="IP_FMT",proto=%"PRIu8
                  ",tos=%#"PRIx8",ttl=%"PRIu8",frag=0x%"PRIx16"),",
                  IP_ARGS(get_16aligned_be32(&ip->ip_src)),
                  IP_ARGS(get_16aligned_be32(&ip->ip_dst)),
                  ip->ip_proto, ip->ip_tos,
                  ip->ip_ttl,
                  ip->ip_frag_off);

    if (data->tnl_type == OVS_VPORT_TYPE_VXLAN) {
        const struct vxlanhdr *vxh;

        vxh = format_udp_tnl_push_header(ds, ip);

        ds_put_format(ds, "vxlan(flags=0x%"PRIx32",vni=0x%"PRIx32")",
                      ntohl(get_16aligned_be32(&vxh->vx_flags)),
                      ntohl(get_16aligned_be32(&vxh->vx_vni)) >> 8);
    } else if (data->tnl_type == OVS_VPORT_TYPE_GENEVE) {
        const struct genevehdr *gnh;

        gnh = format_udp_tnl_push_header(ds, ip);

        ds_put_format(ds, "geneve(%s%svni=0x%"PRIx32,
                      gnh->oam ? "oam," : "",
                      gnh->critical ? "crit," : "",
                      ntohl(get_16aligned_be32(&gnh->vni)) >> 8);
 
        if (gnh->opt_len) {
            ds_put_cstr(ds, ",options(");
            format_geneve_opts(gnh->options, NULL, gnh->opt_len * 4,
                               ds, false);
            ds_put_char(ds, ')');
        }

        ds_put_char(ds, ')');
    } else if (data->tnl_type == OVS_VPORT_TYPE_GRE) {
        const struct gre_base_hdr *greh;
        ovs_16aligned_be32 *options;
        void *l4;

        l4 = ((uint8_t *)l3  + sizeof(struct ip_header));
        greh = (const struct gre_base_hdr *) l4;

        ds_put_format(ds, "gre((flags=0x%"PRIx16",proto=0x%"PRIx16")",
                           ntohs(greh->flags), ntohs(greh->protocol));
        options = (ovs_16aligned_be32 *)(greh + 1);
        if (greh->flags & htons(GRE_CSUM)) {
            ds_put_format(ds, ",csum=0x%"PRIx16, ntohs(*((ovs_be16 *)options)));
            options++;
        }
        if (greh->flags & htons(GRE_KEY)) {
            ds_put_format(ds, ",key=0x%"PRIx32, ntohl(get_16aligned_be32(options)));
            options++;
        }
        if (greh->flags & htons(GRE_SEQ)) {
            ds_put_format(ds, ",seq=0x%"PRIx32, ntohl(get_16aligned_be32(options)));
            options++;
        }
        ds_put_format(ds, ")");
    }
    ds_put_format(ds, ")");
}

static void
format_odp_tnl_push_action(struct ds *ds, const struct nlattr *attr)
{
    struct ovs_action_push_tnl *data;

    data = (struct ovs_action_push_tnl *) nl_attr_get(attr);

    ds_put_format(ds, "tnl_push(tnl_port(%"PRIu32"),", data->tnl_port);
    format_odp_tnl_push_header(ds, data);
    ds_put_format(ds, ",out_port(%"PRIu32"))", data->out_port);
}

static void
format_odp_conntrack_action(struct ds *ds, const struct nlattr *attr)
{
    static const struct nl_policy ovs_conntrack_policy[] = {
        [OVS_CT_ATTR_FLAGS] = { .type = NL_A_U32, .optional = true },
        [OVS_CT_ATTR_ZONE] = { .type = NL_A_U16, .optional = true },
        [OVS_CT_ATTR_HELPER] = { .type = NL_A_STRING, .optional = true },
    };
    struct nlattr *a[ARRAY_SIZE(ovs_conntrack_policy)];
    const char *helper;
    uint32_t flags;
    uint16_t zone;

    if (!nl_parse_nested(attr, ovs_conntrack_policy, a, ARRAY_SIZE(a))) {
        ds_put_cstr(ds, "ct(error)");
        return;
    }

    flags = a[OVS_CT_ATTR_FLAGS] ? nl_attr_get_u32(a[OVS_CT_ATTR_FLAGS]) : 0;
    zone = a[OVS_CT_ATTR_ZONE] ? nl_attr_get_u16(a[OVS_CT_ATTR_ZONE]) : 0;
    helper = a[OVS_CT_ATTR_HELPER] ? nl_attr_get(a[OVS_CT_ATTR_HELPER]) : NULL;

    ds_put_format(ds, "ct");
    if (flags || zone || helper) {
        ds_put_cstr(ds, "(");
        if (flags & OVS_CT_F_COMMIT) {
            ds_put_format(ds, "commit");
        }
        if (zone) {
            if (ds_last(ds) != '(') {
                ds_put_char(ds, ',');
            }
            ds_put_format(ds, "zone=%"PRIu16, zone);
        }
        if (helper) {
            if (ds_last(ds) != '(') {
                ds_put_char(ds, ',');
            }
            ds_put_format(ds, "helper=%s", helper);
        }
        ds_put_cstr(ds, ")");
    }
}

static void
format_odp_action(struct ds *ds, const struct nlattr *a)
{
    int expected_len;
    enum ovs_action_attr type = nl_attr_type(a);
    const struct ovs_action_push_vlan *vlan;
    size_t size;

    expected_len = odp_action_len(nl_attr_type(a));
    if (expected_len != ATTR_LEN_VARIABLE &&
        nl_attr_get_size(a) != expected_len) {
        ds_put_format(ds, "bad length %"PRIuSIZE", expected %d for: ",
                      nl_attr_get_size(a), expected_len);
        format_generic_odp_action(ds, a);
        return;
    }

    switch (type) {
    case OVS_ACTION_ATTR_OUTPUT:
        ds_put_format(ds, "%"PRIu32, nl_attr_get_u32(a));
        break;
    case OVS_ACTION_ATTR_TUNNEL_POP:
        ds_put_format(ds, "tnl_pop(%"PRIu32")", nl_attr_get_u32(a));
        break;
    case OVS_ACTION_ATTR_TUNNEL_PUSH:
        format_odp_tnl_push_action(ds, a);
        break;
    case OVS_ACTION_ATTR_USERSPACE:
        format_odp_userspace_action(ds, a);
        break;
    case OVS_ACTION_ATTR_RECIRC:
        format_odp_recirc_action(ds, nl_attr_get_u32(a));
        break;
    case OVS_ACTION_ATTR_HASH:
        format_odp_hash_action(ds, nl_attr_get(a));
        break;
    case OVS_ACTION_ATTR_SET_MASKED:
        a = nl_attr_get(a);
        size = nl_attr_get_size(a) / 2;
        ds_put_cstr(ds, "set(");

        /* Masked set action not supported for tunnel key, which is bigger. */
        if (size <= sizeof(struct ovs_key_ipv6)) {
            struct nlattr attr[1 + DIV_ROUND_UP(sizeof(struct ovs_key_ipv6),
                                                sizeof(struct nlattr))];
            struct nlattr mask[1 + DIV_ROUND_UP(sizeof(struct ovs_key_ipv6),
                                                sizeof(struct nlattr))];

            mask->nla_type = attr->nla_type = nl_attr_type(a);
            mask->nla_len = attr->nla_len = NLA_HDRLEN + size;
            memcpy(attr + 1, (char *)(a + 1), size);
            memcpy(mask + 1, (char *)(a + 1) + size, size);
            format_odp_key_attr(attr, mask, NULL, ds, false);
        } else {
            format_odp_key_attr(a, NULL, NULL, ds, false);
        }
        ds_put_cstr(ds, ")");
        break;
    case OVS_ACTION_ATTR_SET:
        ds_put_cstr(ds, "set(");
        format_odp_key_attr(nl_attr_get(a), NULL, NULL, ds, true);
        ds_put_cstr(ds, ")");
        break;
    case OVS_ACTION_ATTR_PUSH_VLAN:
        vlan = nl_attr_get(a);
        ds_put_cstr(ds, "push_vlan(");
        if (vlan->vlan_tpid != htons(ETH_TYPE_VLAN)) {
            ds_put_format(ds, "tpid=0x%04"PRIx16",", ntohs(vlan->vlan_tpid));
        }
        format_vlan_tci(ds, vlan->vlan_tci, OVS_BE16_MAX, false);
        ds_put_char(ds, ')');
        break;
    case OVS_ACTION_ATTR_POP_VLAN:
        ds_put_cstr(ds, "pop_vlan");
        break;
    case OVS_ACTION_ATTR_PUSH_MPLS: {
        const struct ovs_action_push_mpls *mpls = nl_attr_get(a);
        ds_put_cstr(ds, "push_mpls(");
        format_mpls_lse(ds, mpls->mpls_lse);
        ds_put_format(ds, ",eth_type=0x%"PRIx16")", ntohs(mpls->mpls_ethertype));
        break;
    }
    case OVS_ACTION_ATTR_POP_MPLS: {
        ovs_be16 ethertype = nl_attr_get_be16(a);
        ds_put_format(ds, "pop_mpls(eth_type=0x%"PRIx16")", ntohs(ethertype));
        break;
    }
    case OVS_ACTION_ATTR_SAMPLE:
        format_odp_sample_action(ds, a);
        break;
    case OVS_ACTION_ATTR_CT:
        format_odp_conntrack_action(ds, a);
        break;
    case OVS_ACTION_ATTR_UNSPEC:
    case __OVS_ACTION_ATTR_MAX:
    default:
        format_generic_odp_action(ds, a);
        break;
    }
}

void
format_odp_actions(struct ds *ds, const struct nlattr *actions,
                   size_t actions_len)
{
    if (actions_len) {
        const struct nlattr *a;
        unsigned int left;

        NL_ATTR_FOR_EACH (a, left, actions, actions_len) {
            if (a != actions) {
                ds_put_char(ds, ',');
            }
            format_odp_action(ds, a);
        }
        if (left) {
            int i;

            if (left == actions_len) {
                ds_put_cstr(ds, "<empty>");
            }
            ds_put_format(ds, ",***%u leftover bytes*** (", left);
            for (i = 0; i < left; i++) {
                ds_put_format(ds, "%02x", ((const uint8_t *) a)[i]);
            }
            ds_put_char(ds, ')');
        }
    } else {
        ds_put_cstr(ds, "drop");
    }
}

/* Separate out parse_odp_userspace_action() function. */
static int
parse_odp_userspace_action(const char *s, struct ofpbuf *actions)
{
    uint32_t pid;
    union user_action_cookie cookie;
    struct ofpbuf buf;
    odp_port_t tunnel_out_port;
    int n = -1;
    void *user_data = NULL;
    size_t user_data_size = 0;

    if (!ovs_scan(s, "userspace(pid=%"SCNi32"%n", &pid, &n)) {
        return -EINVAL;
    }

    {
        uint32_t output;
        uint32_t probability;
        uint32_t collector_set_id;
        uint32_t obs_domain_id;
        uint32_t obs_point_id;
        int vid, pcp;
        int n1 = -1;
        if (ovs_scan(&s[n], ",sFlow(vid=%i,"
                     "pcp=%i,output=%"SCNi32")%n",
                     &vid, &pcp, &output, &n1)) {
            uint16_t tci;

            n += n1;
            tci = vid | (pcp << VLAN_PCP_SHIFT);
            if (tci) {
                tci |= VLAN_CFI;
            }

            cookie.type = USER_ACTION_COOKIE_SFLOW;
            cookie.sflow.vlan_tci = htons(tci);
            cookie.sflow.output = output;
            user_data = &cookie;
            user_data_size = sizeof cookie.sflow;
        } else if (ovs_scan(&s[n], ",slow_path(%n",
                            &n1)) {
            int res;

            n += n1;
            cookie.type = USER_ACTION_COOKIE_SLOW_PATH;
            cookie.slow_path.unused = 0;
            cookie.slow_path.reason = 0;

            res = parse_flags(&s[n], slow_path_reason_to_string,
                              &cookie.slow_path.reason,
                              SLOW_PATH_REASON_MASK, NULL);
            if (res < 0 || s[n + res] != ')') {
                return res;
            }
            n += res + 1;

            user_data = &cookie;
            user_data_size = sizeof cookie.slow_path;
        } else if (ovs_scan(&s[n], ",flow_sample(probability=%"SCNi32","
                            "collector_set_id=%"SCNi32","
                            "obs_domain_id=%"SCNi32","
                            "obs_point_id=%"SCNi32")%n",
                            &probability, &collector_set_id,
                            &obs_domain_id, &obs_point_id, &n1)) {
            n += n1;

            cookie.type = USER_ACTION_COOKIE_FLOW_SAMPLE;
            cookie.flow_sample.probability = probability;
            cookie.flow_sample.collector_set_id = collector_set_id;
            cookie.flow_sample.obs_domain_id = obs_domain_id;
            cookie.flow_sample.obs_point_id = obs_point_id;
            user_data = &cookie;
            user_data_size = sizeof cookie.flow_sample;
        } else if (ovs_scan(&s[n], ",ipfix(output_port=%"SCNi32")%n",
                            &output, &n1) ) {
            n += n1;
            cookie.type = USER_ACTION_COOKIE_IPFIX;
            cookie.ipfix.output_odp_port = u32_to_odp(output);
            user_data = &cookie;
            user_data_size = sizeof cookie.ipfix;
        } else if (ovs_scan(&s[n], ",userdata(%n",
                            &n1)) {
            char *end;

            n += n1;
            ofpbuf_init(&buf, 16);
            end = ofpbuf_put_hex(&buf, &s[n], NULL);
            if (end[0] != ')') {
                return -EINVAL;
            }
            user_data = buf.data;
            user_data_size = buf.size;
            n = (end + 1) - s;
        }
    }

    {
        int n1 = -1;
        if (ovs_scan(&s[n], ",tunnel_out_port=%"SCNi32")%n",
                     &tunnel_out_port, &n1)) {
            odp_put_userspace_action(pid, user_data, user_data_size, tunnel_out_port, actions);
            return n + n1;
        } else if (s[n] == ')') {
            odp_put_userspace_action(pid, user_data, user_data_size, ODPP_NONE, actions);
            return n + 1;
        }
    }

    return -EINVAL;
}

static int
ovs_parse_tnl_push(const char *s, struct ovs_action_push_tnl *data)
{
    struct eth_header *eth;
    struct ip_header *ip;
    struct udp_header *udp;
    struct gre_base_hdr *greh;
    uint16_t gre_proto, gre_flags, dl_type, udp_src, udp_dst, csum;
    ovs_be32 sip, dip;
    uint32_t tnl_type = 0, header_len = 0;
    void *l3, *l4;
    int n = 0;

    if (!ovs_scan_len(s, &n, "tnl_push(tnl_port(%"SCNi32"),", &data->tnl_port)) {
        return -EINVAL;
    }
    eth = (struct eth_header *) data->header;
    l3 = (data->header + sizeof *eth);
    l4 = ((uint8_t *) l3 + sizeof (struct ip_header));
    ip = (struct ip_header *) l3;
    if (!ovs_scan_len(s, &n, "header(size=%"SCNi32",type=%"SCNi32","
                         "eth(dst="ETH_ADDR_SCAN_FMT",",
                         &data->header_len,
                         &data->tnl_type,
                         ETH_ADDR_SCAN_ARGS(eth->eth_dst))) {
        return -EINVAL;
    }

    if (!ovs_scan_len(s, &n, "src="ETH_ADDR_SCAN_FMT",",
                  ETH_ADDR_SCAN_ARGS(eth->eth_src))) {
        return -EINVAL;
    }
    if (!ovs_scan_len(s, &n, "dl_type=0x%"SCNx16"),", &dl_type)) {
        return -EINVAL;
    }
    eth->eth_type = htons(dl_type);

    /* IPv4 */
    if (!ovs_scan_len(s, &n, "ipv4(src="IP_SCAN_FMT",dst="IP_SCAN_FMT",proto=%"SCNi8
                         ",tos=%"SCNi8",ttl=%"SCNi8",frag=0x%"SCNx16"),",
                         IP_SCAN_ARGS(&sip),
                         IP_SCAN_ARGS(&dip),
                         &ip->ip_proto, &ip->ip_tos,
                         &ip->ip_ttl, &ip->ip_frag_off)) {
        return -EINVAL;
    }
    put_16aligned_be32(&ip->ip_src, sip);
    put_16aligned_be32(&ip->ip_dst, dip);

    /* Tunnel header */
    udp = (struct udp_header *) l4;
    greh = (struct gre_base_hdr *) l4;
    if (ovs_scan_len(s, &n, "udp(src=%"SCNi16",dst=%"SCNi16",csum=0x%"SCNx16"),",
                         &udp_src, &udp_dst, &csum)) {
        uint32_t vx_flags, vni;

        udp->udp_src = htons(udp_src);
        udp->udp_dst = htons(udp_dst);
        udp->udp_len = 0;
        udp->udp_csum = htons(csum);

        if (ovs_scan_len(s, &n, "vxlan(flags=0x%"SCNx32",vni=0x%"SCNx32"))",
                            &vx_flags, &vni)) {
            struct vxlanhdr *vxh = (struct vxlanhdr *) (udp + 1);

            put_16aligned_be32(&vxh->vx_flags, htonl(vx_flags));
            put_16aligned_be32(&vxh->vx_vni, htonl(vni << 8));
            tnl_type = OVS_VPORT_TYPE_VXLAN;
            header_len = sizeof *eth + sizeof *ip +
                         sizeof *udp + sizeof *vxh;
        } else if (ovs_scan_len(s, &n, "geneve(")) {
            struct genevehdr *gnh = (struct genevehdr *) (udp + 1);

            memset(gnh, 0, sizeof *gnh);
            header_len = sizeof *eth + sizeof *ip +
                         sizeof *udp + sizeof *gnh;

            if (ovs_scan_len(s, &n, "oam,")) {
                gnh->oam = 1;
            }
            if (ovs_scan_len(s, &n, "crit,")) {
                gnh->critical = 1;
            }
            if (!ovs_scan_len(s, &n, "vni=%"SCNi32, &vni)) {
                return -EINVAL;
            }
            if (ovs_scan_len(s, &n, ",options(")) {
                struct geneve_scan options;
                int len;

                memset(&options, 0, sizeof options);
                len = scan_geneve(s + n, &options, NULL);
                if (!len) {
                    return -EINVAL;
                }

                memcpy(gnh->options, options.d, options.len);
                gnh->opt_len = options.len / 4;
                header_len += options.len;

                n += len;
            }
            if (!ovs_scan_len(s, &n, "))")) {
                return -EINVAL;
            }

            gnh->proto_type = htons(ETH_TYPE_TEB);
            put_16aligned_be32(&gnh->vni, htonl(vni << 8));
            tnl_type = OVS_VPORT_TYPE_GENEVE;
        } else {
            return -EINVAL;
        }
    } else if (ovs_scan_len(s, &n, "gre((flags=0x%"SCNx16",proto=0x%"SCNx16")",
                         &gre_flags, &gre_proto)){

        tnl_type = OVS_VPORT_TYPE_GRE;
        greh->flags = htons(gre_flags);
        greh->protocol = htons(gre_proto);
        ovs_16aligned_be32 *options = (ovs_16aligned_be32 *) (greh + 1);

        if (greh->flags & htons(GRE_CSUM)) {
            if (!ovs_scan_len(s, &n, ",csum=0x%"SCNx16, &csum)) {
                return -EINVAL;
            }

            memset(options, 0, sizeof *options);
            *((ovs_be16 *)options) = htons(csum);
            options++;
        }
        if (greh->flags & htons(GRE_KEY)) {
            uint32_t key;

            if (!ovs_scan_len(s, &n, ",key=0x%"SCNx32, &key)) {
                return -EINVAL;
            }

            put_16aligned_be32(options, htonl(key));
            options++;
        }
        if (greh->flags & htons(GRE_SEQ)) {
            uint32_t seq;

            if (!ovs_scan_len(s, &n, ",seq=0x%"SCNx32, &seq)) {
                return -EINVAL;
            }
            put_16aligned_be32(options, htonl(seq));
            options++;
        }

        if (!ovs_scan_len(s, &n, "))")) {
            return -EINVAL;
        }

        header_len = sizeof *eth + sizeof *ip +
                     ((uint8_t *) options - (uint8_t *) greh);
    } else {
        return -EINVAL;
    }

    /* check tunnel meta data. */
    if (data->tnl_type != tnl_type) {
        return -EINVAL;
    }
    if (data->header_len != header_len) {
        return -EINVAL;
    }

    /* Out port */
    if (!ovs_scan_len(s, &n, ",out_port(%"SCNi32"))", &data->out_port)) {
        return -EINVAL;
    }

    return n;
}

static int
parse_conntrack_action(const char *s_, struct ofpbuf *actions)
{
    const char *s = s_;

    if (ovs_scan(s, "ct")) {
        const char *helper = NULL;
        uint32_t flags = 0;
        uint16_t zone = 0;
        size_t helper_len;
        size_t start;
        char *end;

        s += 2;
        if (ovs_scan(s, "(")) {
            s++;
            end = strchr(s, ')');
            if (!end) {
                return -EINVAL;
            }

            while (s != end) {
                int n = -1;

                s += strspn(s, delimiters);
                if (ovs_scan(s, "commit%n", &n)) {
                    flags |= OVS_CT_F_COMMIT;
                    s += n;
                    continue;
                }
                if (ovs_scan(s, "zone=%"SCNu16"%n", &zone, &n)) {
                    s += n;
                    continue;
                }
                if (ovs_scan(s, "helper=%n", &n)) {
                    s += n;
                    helper_len = strcspn(s, delimiters_end);
                    if (helper_len > 15) {
                        return -EINVAL;
                    }
                    helper = s;
                    s += helper_len;
                }

                if (n < 0) {
                    return -EINVAL;
                }
            }
            s++;
        }

        start = nl_msg_start_nested(actions, OVS_ACTION_ATTR_CT);
        if (flags) {
            nl_msg_put_u32(actions, OVS_CT_ATTR_FLAGS, flags);
        }
        if (zone) {
            nl_msg_put_u16(actions, OVS_CT_ATTR_ZONE, zone);
        }
        if (helper) {
            nl_msg_put_string__(actions, OVS_CT_ATTR_HELPER, helper,
                                helper_len);
        }
        nl_msg_end_nested(actions, start);
    }

    return s - s_;
}

static int
parse_odp_action(const char *s, const struct simap *port_names,
                 struct ofpbuf *actions)
{
    {
        uint32_t port;
        int n;

        if (ovs_scan(s, "%"SCNi32"%n", &port, &n)) {
            nl_msg_put_u32(actions, OVS_ACTION_ATTR_OUTPUT, port);
            return n;
        }
    }

    if (port_names) {
        int len = strcspn(s, delimiters);
        struct simap_node *node;

        node = simap_find_len(port_names, s, len);
        if (node) {
            nl_msg_put_u32(actions, OVS_ACTION_ATTR_OUTPUT, node->data);
            return len;
        }
    }

    {
        uint32_t recirc_id;
        int n = -1;

        if (ovs_scan(s, "recirc(%"PRIu32")%n", &recirc_id, &n)) {
            nl_msg_put_u32(actions, OVS_ACTION_ATTR_RECIRC, recirc_id);
            return n;
        }
    }

    if (!strncmp(s, "userspace(", 10)) {
        return parse_odp_userspace_action(s, actions);
    }

    if (!strncmp(s, "set(", 4)) {
        size_t start_ofs;
        int retval;
        struct nlattr mask[128 / sizeof(struct nlattr)];
        struct ofpbuf maskbuf;
        struct nlattr *nested, *key;
        size_t size;

        /* 'mask' is big enough to hold any key. */
        ofpbuf_use_stack(&maskbuf, mask, sizeof mask);

        start_ofs = nl_msg_start_nested(actions, OVS_ACTION_ATTR_SET);
        retval = parse_odp_key_mask_attr(s + 4, port_names, actions, &maskbuf);
        if (retval < 0) {
            return retval;
        }
        if (s[retval + 4] != ')') {
            return -EINVAL;
        }

        nested = ofpbuf_at_assert(actions, start_ofs, sizeof *nested);
        key = nested + 1;

        size = nl_attr_get_size(mask);
        if (size == nl_attr_get_size(key)) {
            /* Change to masked set action if not fully masked. */
            if (!is_all_ones(mask + 1, size)) {
                key->nla_len += size;
                ofpbuf_put(actions, mask + 1, size);
                /* 'actions' may have been reallocated by ofpbuf_put(). */
                nested = ofpbuf_at_assert(actions, start_ofs, sizeof *nested);
                nested->nla_type = OVS_ACTION_ATTR_SET_MASKED;
            }
        }

        nl_msg_end_nested(actions, start_ofs);
        return retval + 5;
    }

    {
        struct ovs_action_push_vlan push;
        int tpid = ETH_TYPE_VLAN;
        int vid, pcp;
        int cfi = 1;
        int n = -1;

        if (ovs_scan(s, "push_vlan(vid=%i,pcp=%i)%n", &vid, &pcp, &n)
            || ovs_scan(s, "push_vlan(vid=%i,pcp=%i,cfi=%i)%n",
                        &vid, &pcp, &cfi, &n)
            || ovs_scan(s, "push_vlan(tpid=%i,vid=%i,pcp=%i)%n",
                        &tpid, &vid, &pcp, &n)
            || ovs_scan(s, "push_vlan(tpid=%i,vid=%i,pcp=%i,cfi=%i)%n",
                        &tpid, &vid, &pcp, &cfi, &n)) {
            push.vlan_tpid = htons(tpid);
            push.vlan_tci = htons((vid << VLAN_VID_SHIFT)
                                  | (pcp << VLAN_PCP_SHIFT)
                                  | (cfi ? VLAN_CFI : 0));
            nl_msg_put_unspec(actions, OVS_ACTION_ATTR_PUSH_VLAN,
                              &push, sizeof push);

            return n;
        }
    }

    if (!strncmp(s, "pop_vlan", 8)) {
        nl_msg_put_flag(actions, OVS_ACTION_ATTR_POP_VLAN);
        return 8;
    }

    {
        double percentage;
        int n = -1;

        if (ovs_scan(s, "sample(sample=%lf%%,actions(%n", &percentage, &n)
            && percentage >= 0. && percentage <= 100.0) {
            size_t sample_ofs, actions_ofs;
            double probability;

            probability = floor(UINT32_MAX * (percentage / 100.0) + .5);
            sample_ofs = nl_msg_start_nested(actions, OVS_ACTION_ATTR_SAMPLE);
            nl_msg_put_u32(actions, OVS_SAMPLE_ATTR_PROBABILITY,
                           (probability <= 0 ? 0
                            : probability >= UINT32_MAX ? UINT32_MAX
                            : probability));

            actions_ofs = nl_msg_start_nested(actions,
                                              OVS_SAMPLE_ATTR_ACTIONS);
            for (;;) {
                int retval;

                n += strspn(s + n, delimiters);
                if (s[n] == ')') {
                    break;
                }

                retval = parse_odp_action(s + n, port_names, actions);
                if (retval < 0) {
                    return retval;
                }
                n += retval;
            }
            nl_msg_end_nested(actions, actions_ofs);
            nl_msg_end_nested(actions, sample_ofs);

            return s[n + 1] == ')' ? n + 2 : -EINVAL;
        }
    }

    {
        uint32_t port;
        int n;

        if (ovs_scan(s, "tnl_pop(%"SCNi32")%n", &port, &n)) {
            nl_msg_put_u32(actions, OVS_ACTION_ATTR_TUNNEL_POP, port);
            return n;
        }
    }

    {
        int retval;

        retval = parse_conntrack_action(s, actions);
        if (retval) {
            return retval;
        }
    }

    {
        struct ovs_action_push_tnl data;
        int n;

        n = ovs_parse_tnl_push(s, &data);
        if (n > 0) {
            odp_put_tnl_push_action(actions, &data);
            return n;
        } else if (n < 0) {
            return n;
        }
    }

    return -EINVAL;
}

/* Parses the string representation of datapath actions, in the format output
 * by format_odp_action().  Returns 0 if successful, otherwise a positive errno
 * value.  On success, the ODP actions are appended to 'actions' as a series of
 * Netlink attributes.  On failure, no data is appended to 'actions'.  Either
 * way, 'actions''s data might be reallocated. */
int
odp_actions_from_string(const char *s, const struct simap *port_names,
                        struct ofpbuf *actions)
{
    size_t old_size;

    if (!strcasecmp(s, "drop")) {
        return 0;
    }

    old_size = actions->size;
    for (;;) {
        int retval;

        s += strspn(s, delimiters);
        if (!*s) {
            return 0;
        }

        retval = parse_odp_action(s, port_names, actions);
        if (retval < 0 || !strchr(delimiters, s[retval])) {
            actions->size = old_size;
            return -retval;
        }
        s += retval;
    }

    return 0;
}

static const struct attr_len_tbl ovs_vxlan_ext_attr_lens[OVS_VXLAN_EXT_MAX + 1] = {
    [OVS_VXLAN_EXT_GBP]                 = { .len = 4 },
};

static const struct attr_len_tbl ovs_tun_key_attr_lens[OVS_TUNNEL_KEY_ATTR_MAX + 1] = {
    [OVS_TUNNEL_KEY_ATTR_ID]            = { .len = 8 },
    [OVS_TUNNEL_KEY_ATTR_IPV4_SRC]      = { .len = 4 },
    [OVS_TUNNEL_KEY_ATTR_IPV4_DST]      = { .len = 4 },
    [OVS_TUNNEL_KEY_ATTR_TOS]           = { .len = 1 },
    [OVS_TUNNEL_KEY_ATTR_TTL]           = { .len = 1 },
    [OVS_TUNNEL_KEY_ATTR_DONT_FRAGMENT] = { .len = 0 },
    [OVS_TUNNEL_KEY_ATTR_CSUM]          = { .len = 0 },
    [OVS_TUNNEL_KEY_ATTR_TP_SRC]        = { .len = 2 },
    [OVS_TUNNEL_KEY_ATTR_TP_DST]        = { .len = 2 },
    [OVS_TUNNEL_KEY_ATTR_OAM]           = { .len = 0 },
    [OVS_TUNNEL_KEY_ATTR_GENEVE_OPTS]   = { .len = ATTR_LEN_VARIABLE },
    [OVS_TUNNEL_KEY_ATTR_VXLAN_OPTS]    = { .len = ATTR_LEN_NESTED,
                                            .next = ovs_vxlan_ext_attr_lens ,
                                            .next_max = OVS_VXLAN_EXT_MAX},
};

static const struct attr_len_tbl ovs_flow_key_attr_lens[OVS_KEY_ATTR_MAX + 1] = {
    [OVS_KEY_ATTR_ENCAP]     = { .len = ATTR_LEN_NESTED },
    [OVS_KEY_ATTR_PRIORITY]  = { .len = 4 },
    [OVS_KEY_ATTR_SKB_MARK]  = { .len = 4 },
    [OVS_KEY_ATTR_DP_HASH]   = { .len = 4 },
    [OVS_KEY_ATTR_RECIRC_ID] = { .len = 4 },
    [OVS_KEY_ATTR_TUNNEL]    = { .len = ATTR_LEN_NESTED,
                                 .next = ovs_tun_key_attr_lens,
                                 .next_max = OVS_TUNNEL_KEY_ATTR_MAX },
    [OVS_KEY_ATTR_IN_PORT]   = { .len = 4  },
    [OVS_KEY_ATTR_ETHERNET]  = { .len = sizeof(struct ovs_key_ethernet) },
    [OVS_KEY_ATTR_VLAN]      = { .len = 2 },
    [OVS_KEY_ATTR_ETHERTYPE] = { .len = 2 },
    [OVS_KEY_ATTR_MPLS]      = { .len = ATTR_LEN_VARIABLE },
    [OVS_KEY_ATTR_IPV4]      = { .len = sizeof(struct ovs_key_ipv4) },
    [OVS_KEY_ATTR_IPV6]      = { .len = sizeof(struct ovs_key_ipv6) },
    [OVS_KEY_ATTR_TCP]       = { .len = sizeof(struct ovs_key_tcp) },
    [OVS_KEY_ATTR_TCP_FLAGS] = { .len = 2 },
    [OVS_KEY_ATTR_UDP]       = { .len = sizeof(struct ovs_key_udp) },
    [OVS_KEY_ATTR_SCTP]      = { .len = sizeof(struct ovs_key_sctp) },
    [OVS_KEY_ATTR_ICMP]      = { .len = sizeof(struct ovs_key_icmp) },
    [OVS_KEY_ATTR_ICMPV6]    = { .len = sizeof(struct ovs_key_icmpv6) },
    [OVS_KEY_ATTR_ARP]       = { .len = sizeof(struct ovs_key_arp) },
    [OVS_KEY_ATTR_ND]        = { .len = sizeof(struct ovs_key_nd) },
<<<<<<< HEAD
    [OVS_KEY_ATTR_CONN_STATE] = { .len = 1 },
    [OVS_KEY_ATTR_CONN_ZONE] = { .len = 2 },
    [OVS_KEY_ATTR_CONN_MARK] = { .len = 4 },
    [OVS_KEY_ATTR_CONN_LABEL] = { .len = sizeof(struct ovs_key_conn_label) },
=======
    [OVS_KEY_ATTR_CT_STATE]  = { .len = 1 },
    [OVS_KEY_ATTR_CT_ZONE]   = { .len = 2 },
    [OVS_KEY_ATTR_CT_MARK]   = { .len = 4 },
    [OVS_KEY_ATTR_CT_LABEL]  = { .len = sizeof(struct ovs_key_ct_label) },
>>>>>>> d5a61290
};

/* Returns the correct length of the payload for a flow key attribute of the
 * specified 'type', ATTR_LEN_INVALID if 'type' is unknown, ATTR_LEN_VARIABLE
 * if the attribute's payload is variable length, or ATTR_LEN_NESTED if the
 * payload is a nested type. */
static int
odp_key_attr_len(const struct attr_len_tbl tbl[], int max_len, uint16_t type)
{
    if (type > max_len) {
        return ATTR_LEN_INVALID;
    }

    return tbl[type].len;
}

static void
format_generic_odp_key(const struct nlattr *a, struct ds *ds)
{
    size_t len = nl_attr_get_size(a);
    if (len) {
        const uint8_t *unspec;
        unsigned int i;

        unspec = nl_attr_get(a);
        for (i = 0; i < len; i++) {
            if (i) {
                ds_put_char(ds, ' ');
            }
            ds_put_format(ds, "%02x", unspec[i]);
        }
    }
}

static const char *
ovs_frag_type_to_string(enum ovs_frag_type type)
{
    switch (type) {
    case OVS_FRAG_TYPE_NONE:
        return "no";
    case OVS_FRAG_TYPE_FIRST:
        return "first";
    case OVS_FRAG_TYPE_LATER:
        return "later";
    case __OVS_FRAG_TYPE_MAX:
    default:
        return "<error>";
    }
}

static enum odp_key_fitness
odp_tun_key_from_attr__(const struct nlattr *attr,
                        const struct nlattr *flow_attrs, size_t flow_attr_len,
                        const struct flow_tnl *src_tun, struct flow_tnl *tun)
{
    unsigned int left;
    const struct nlattr *a;
    bool ttl = false;
    bool unknown = false;

    NL_NESTED_FOR_EACH(a, left, attr) {
        uint16_t type = nl_attr_type(a);
        size_t len = nl_attr_get_size(a);
        int expected_len = odp_key_attr_len(ovs_tun_key_attr_lens,
                                            OVS_TUNNEL_ATTR_MAX, type);

        if (len != expected_len && expected_len >= 0) {
            return ODP_FIT_ERROR;
        }

        switch (type) {
        case OVS_TUNNEL_KEY_ATTR_ID:
            tun->tun_id = nl_attr_get_be64(a);
            tun->flags |= FLOW_TNL_F_KEY;
            break;
        case OVS_TUNNEL_KEY_ATTR_IPV4_SRC:
            tun->ip_src = nl_attr_get_be32(a);
            break;
        case OVS_TUNNEL_KEY_ATTR_IPV4_DST:
            tun->ip_dst = nl_attr_get_be32(a);
            break;
        case OVS_TUNNEL_KEY_ATTR_TOS:
            tun->ip_tos = nl_attr_get_u8(a);
            break;
        case OVS_TUNNEL_KEY_ATTR_TTL:
            tun->ip_ttl = nl_attr_get_u8(a);
            ttl = true;
            break;
        case OVS_TUNNEL_KEY_ATTR_DONT_FRAGMENT:
            tun->flags |= FLOW_TNL_F_DONT_FRAGMENT;
            break;
        case OVS_TUNNEL_KEY_ATTR_CSUM:
            tun->flags |= FLOW_TNL_F_CSUM;
            break;
        case OVS_TUNNEL_KEY_ATTR_TP_SRC:
            tun->tp_src = nl_attr_get_be16(a);
            break;
        case OVS_TUNNEL_KEY_ATTR_TP_DST:
            tun->tp_dst = nl_attr_get_be16(a);
            break;
        case OVS_TUNNEL_KEY_ATTR_OAM:
            tun->flags |= FLOW_TNL_F_OAM;
            break;
        case OVS_TUNNEL_KEY_ATTR_VXLAN_OPTS: {
            static const struct nl_policy vxlan_opts_policy[] = {
                [OVS_VXLAN_EXT_GBP] = { .type = NL_A_U32 },
            };
            struct nlattr *ext[ARRAY_SIZE(vxlan_opts_policy)];

            if (!nl_parse_nested(a, vxlan_opts_policy, ext, ARRAY_SIZE(ext))) {
                return ODP_FIT_ERROR;
            }

            if (ext[OVS_VXLAN_EXT_GBP]) {
                uint32_t gbp = nl_attr_get_u32(ext[OVS_VXLAN_EXT_GBP]);

                tun->gbp_id = htons(gbp & 0xFFFF);
                tun->gbp_flags = (gbp >> 16) & 0xFF;
            }

            break;
        }
        case OVS_TUNNEL_KEY_ATTR_GENEVE_OPTS:
            if (tun_metadata_from_geneve_nlattr(a, flow_attrs, flow_attr_len,
                                                &src_tun->metadata,
                                                &tun->metadata)) {
                return ODP_FIT_ERROR;
            }
            break;

        default:
            /* Allow this to show up as unexpected, if there are unknown
             * tunnel attribute, eventually resulting in ODP_FIT_TOO_MUCH. */
            unknown = true;
            break;
        }
    }

    if (!ttl) {
        return ODP_FIT_ERROR;
    }
    if (unknown) {
        return ODP_FIT_TOO_MUCH;
    }
    return ODP_FIT_PERFECT;
}

enum odp_key_fitness
odp_tun_key_from_attr(const struct nlattr *attr, struct flow_tnl *tun)
{
    memset(tun, 0, sizeof *tun);
    return odp_tun_key_from_attr__(attr, NULL, 0, NULL, tun);
}

static void
tun_key_to_attr(struct ofpbuf *a, const struct flow_tnl *tun_key,
                const struct flow_tnl *tun_flow_key,
                const struct ofpbuf *key_buf)
{
    size_t tun_key_ofs;

    tun_key_ofs = nl_msg_start_nested(a, OVS_KEY_ATTR_TUNNEL);

    /* tun_id != 0 without FLOW_TNL_F_KEY is valid if tun_key is a mask. */
    if (tun_key->tun_id || tun_key->flags & FLOW_TNL_F_KEY) {
        nl_msg_put_be64(a, OVS_TUNNEL_KEY_ATTR_ID, tun_key->tun_id);
    }
    if (tun_key->ip_src) {
        nl_msg_put_be32(a, OVS_TUNNEL_KEY_ATTR_IPV4_SRC, tun_key->ip_src);
    }
    if (tun_key->ip_dst) {
        nl_msg_put_be32(a, OVS_TUNNEL_KEY_ATTR_IPV4_DST, tun_key->ip_dst);
    }
    if (tun_key->ip_tos) {
        nl_msg_put_u8(a, OVS_TUNNEL_KEY_ATTR_TOS, tun_key->ip_tos);
    }
    nl_msg_put_u8(a, OVS_TUNNEL_KEY_ATTR_TTL, tun_key->ip_ttl);
    if (tun_key->flags & FLOW_TNL_F_DONT_FRAGMENT) {
        nl_msg_put_flag(a, OVS_TUNNEL_KEY_ATTR_DONT_FRAGMENT);
    }
    if (tun_key->flags & FLOW_TNL_F_CSUM) {
        nl_msg_put_flag(a, OVS_TUNNEL_KEY_ATTR_CSUM);
    }
    if (tun_key->tp_src) {
        nl_msg_put_be16(a, OVS_TUNNEL_KEY_ATTR_TP_SRC, tun_key->tp_src);
    }
    if (tun_key->tp_dst) {
        nl_msg_put_be16(a, OVS_TUNNEL_KEY_ATTR_TP_DST, tun_key->tp_dst);
    }
    if (tun_key->flags & FLOW_TNL_F_OAM) {
        nl_msg_put_flag(a, OVS_TUNNEL_KEY_ATTR_OAM);
    }
    if (tun_key->gbp_flags || tun_key->gbp_id) {
        size_t vxlan_opts_ofs;

        vxlan_opts_ofs = nl_msg_start_nested(a, OVS_TUNNEL_KEY_ATTR_VXLAN_OPTS);
        nl_msg_put_u32(a, OVS_VXLAN_EXT_GBP,
                       (tun_key->gbp_flags << 16) | ntohs(tun_key->gbp_id));
        nl_msg_end_nested(a, vxlan_opts_ofs);
    }

    if (tun_key == tun_flow_key) {
        tun_metadata_to_geneve_nlattr_flow(&tun_key->metadata, a);
    } else {
        tun_metadata_to_geneve_nlattr_mask(key_buf, &tun_key->metadata,
                                           &tun_flow_key->metadata, a);
    }

    nl_msg_end_nested(a, tun_key_ofs);
}

static bool
odp_mask_attr_is_wildcard(const struct nlattr *ma)
{
    return is_all_zeros(nl_attr_get(ma), nl_attr_get_size(ma));
}

static bool
odp_mask_is_exact(enum ovs_key_attr attr, const void *mask, size_t size)
{
    if (attr == OVS_KEY_ATTR_TCP_FLAGS) {
        return TCP_FLAGS(*(ovs_be16 *)mask) == TCP_FLAGS(OVS_BE16_MAX);
    }
    if (attr == OVS_KEY_ATTR_IPV6) {
        const struct ovs_key_ipv6 *ipv6_mask = mask;

        return
            ((ipv6_mask->ipv6_label & htonl(IPV6_LABEL_MASK))
             == htonl(IPV6_LABEL_MASK))
            && ipv6_mask->ipv6_proto == UINT8_MAX
            && ipv6_mask->ipv6_tclass == UINT8_MAX
            && ipv6_mask->ipv6_hlimit == UINT8_MAX
            && ipv6_mask->ipv6_frag == UINT8_MAX
            && ipv6_mask_is_exact((const struct in6_addr *)ipv6_mask->ipv6_src)
            && ipv6_mask_is_exact((const struct in6_addr *)ipv6_mask->ipv6_dst);
    }
    if (attr == OVS_KEY_ATTR_TUNNEL) {
        return false;
    }

    if (attr == OVS_KEY_ATTR_ARP) {
        /* ARP key has padding, ignore it. */
        BUILD_ASSERT_DECL(sizeof(struct ovs_key_arp) == 24);
        BUILD_ASSERT_DECL(offsetof(struct ovs_key_arp, arp_tha) == 10 + 6);
        size = offsetof(struct ovs_key_arp, arp_tha) + ETH_ADDR_LEN;
        ovs_assert(((uint16_t *)mask)[size/2] == 0);
    }

    return is_all_ones(mask, size);
}

static bool
odp_mask_attr_is_exact(const struct nlattr *ma)
{
    enum ovs_key_attr attr = nl_attr_type(ma);
    const void *mask;
    size_t size;

    if (attr == OVS_KEY_ATTR_TUNNEL) {
        return false;
    } else {
        mask = nl_attr_get(ma);
        size = nl_attr_get_size(ma);
    }

    return odp_mask_is_exact(attr, mask, size);
}

void
odp_portno_names_set(struct hmap *portno_names, odp_port_t port_no,
                     char *port_name)
{
    struct odp_portno_names *odp_portno_names;

    odp_portno_names = xmalloc(sizeof *odp_portno_names);
    odp_portno_names->port_no = port_no;
    odp_portno_names->name = xstrdup(port_name);
    hmap_insert(portno_names, &odp_portno_names->hmap_node,
                hash_odp_port(port_no));
}

static char *
odp_portno_names_get(const struct hmap *portno_names, odp_port_t port_no)
{
    struct odp_portno_names *odp_portno_names;

    HMAP_FOR_EACH_IN_BUCKET (odp_portno_names, hmap_node,
                             hash_odp_port(port_no), portno_names) {
        if (odp_portno_names->port_no == port_no) {
            return odp_portno_names->name;
        }
    }
    return NULL;
}

void
odp_portno_names_destroy(struct hmap *portno_names)
{
    struct odp_portno_names *odp_portno_names, *odp_portno_names_next;
    HMAP_FOR_EACH_SAFE (odp_portno_names, odp_portno_names_next,
                        hmap_node, portno_names) {
        hmap_remove(portno_names, &odp_portno_names->hmap_node);
        free(odp_portno_names->name);
        free(odp_portno_names);
    }
}

/* Format helpers. */

static void
format_eth(struct ds *ds, const char *name, const uint8_t key[ETH_ADDR_LEN],
           const uint8_t (*mask)[ETH_ADDR_LEN], bool verbose)
{
    bool mask_empty = mask && eth_addr_is_zero(*mask);

    if (verbose || !mask_empty) {
        bool mask_full = !mask || eth_mask_is_exact(*mask);

        if (mask_full) {
            ds_put_format(ds, "%s="ETH_ADDR_FMT",", name, ETH_ADDR_ARGS(key));
        } else {
            ds_put_format(ds, "%s=", name);
            eth_format_masked(key, *mask, ds);
            ds_put_char(ds, ',');
        }
    }
}

static void
format_be64(struct ds *ds, const char *name, ovs_be64 key,
            const ovs_be64 *mask, bool verbose)
{
    bool mask_empty = mask && !*mask;

    if (verbose || !mask_empty) {
        bool mask_full = !mask || *mask == OVS_BE64_MAX;

        ds_put_format(ds, "%s=0x%"PRIx64, name, ntohll(key));
        if (!mask_full) { /* Partially masked. */
            ds_put_format(ds, "/%#"PRIx64, ntohll(*mask));
        }
        ds_put_char(ds, ',');
    }
}

static void
format_ipv4(struct ds *ds, const char *name, ovs_be32 key,
            const ovs_be32 *mask, bool verbose)
{
    bool mask_empty = mask && !*mask;

    if (verbose || !mask_empty) {
        bool mask_full = !mask || *mask == OVS_BE32_MAX;

        ds_put_format(ds, "%s="IP_FMT, name, IP_ARGS(key));
        if (!mask_full) { /* Partially masked. */
            ds_put_format(ds, "/"IP_FMT, IP_ARGS(*mask));
        }
        ds_put_char(ds, ',');
    }
}

static void
format_ipv6(struct ds *ds, const char *name, const ovs_be32 key_[4],
            const ovs_be32 (*mask_)[4], bool verbose)
{
    char buf[INET6_ADDRSTRLEN];
    const struct in6_addr *key = (const struct in6_addr *)key_;
    const struct in6_addr *mask = mask_ ? (const struct in6_addr *)*mask_
        : NULL;
    bool mask_empty = mask && ipv6_mask_is_any(mask);

    if (verbose || !mask_empty) {
        bool mask_full = !mask || ipv6_mask_is_exact(mask);

        inet_ntop(AF_INET6, key, buf, sizeof buf);
        ds_put_format(ds, "%s=%s", name, buf);
        if (!mask_full) { /* Partially masked. */
            inet_ntop(AF_INET6, mask, buf, sizeof buf);
            ds_put_format(ds, "/%s", buf);
        }
        ds_put_char(ds, ',');
    }
}

static void
format_ipv6_label(struct ds *ds, const char *name, ovs_be32 key,
                  const ovs_be32 *mask, bool verbose)
{
    bool mask_empty = mask && !*mask;

    if (verbose || !mask_empty) {
        bool mask_full = !mask
            || (*mask & htonl(IPV6_LABEL_MASK)) == htonl(IPV6_LABEL_MASK);

        ds_put_format(ds, "%s=%#"PRIx32, name, ntohl(key));
        if (!mask_full) { /* Partially masked. */
            ds_put_format(ds, "/%#"PRIx32, ntohl(*mask));
        }
        ds_put_char(ds, ',');
    }
}

static void
format_u8x(struct ds *ds, const char *name, uint8_t key,
           const uint8_t *mask, bool verbose)
{
    bool mask_empty = mask && !*mask;

    if (verbose || !mask_empty) {
        bool mask_full = !mask || *mask == UINT8_MAX;

        ds_put_format(ds, "%s=%#"PRIx8, name, key);
        if (!mask_full) { /* Partially masked. */
            ds_put_format(ds, "/%#"PRIx8, *mask);
        }
        ds_put_char(ds, ',');
    }
}

static void
format_u8u(struct ds *ds, const char *name, uint8_t key,
           const uint8_t *mask, bool verbose)
{
    bool mask_empty = mask && !*mask;

    if (verbose || !mask_empty) {
        bool mask_full = !mask || *mask == UINT8_MAX;

        ds_put_format(ds, "%s=%"PRIu8, name, key);
        if (!mask_full) { /* Partially masked. */
            ds_put_format(ds, "/%#"PRIx8, *mask);
        }
        ds_put_char(ds, ',');
    }
}

static void
format_be16(struct ds *ds, const char *name, ovs_be16 key,
            const ovs_be16 *mask, bool verbose)
{
    bool mask_empty = mask && !*mask;

    if (verbose || !mask_empty) {
        bool mask_full = !mask || *mask == OVS_BE16_MAX;

        ds_put_format(ds, "%s=%"PRIu16, name, ntohs(key));
        if (!mask_full) { /* Partially masked. */
            ds_put_format(ds, "/%#"PRIx16, ntohs(*mask));
        }
        ds_put_char(ds, ',');
    }
}

static void
format_be16x(struct ds *ds, const char *name, ovs_be16 key,
             const ovs_be16 *mask, bool verbose)
{
    bool mask_empty = mask && !*mask;

    if (verbose || !mask_empty) {
        bool mask_full = !mask || *mask == OVS_BE16_MAX;

        ds_put_format(ds, "%s=%#"PRIx16, name, ntohs(key));
        if (!mask_full) { /* Partially masked. */
            ds_put_format(ds, "/%#"PRIx16, ntohs(*mask));
        }
        ds_put_char(ds, ',');
    }
}

static void
format_tun_flags(struct ds *ds, const char *name, uint16_t key,
                 const uint16_t *mask, bool verbose)
{
    bool mask_empty = mask && !*mask;

    if (verbose || !mask_empty) {
        bool mask_full = !mask || (*mask & FLOW_TNL_F_MASK) == FLOW_TNL_F_MASK;

        ds_put_cstr(ds, name);
        ds_put_char(ds, '(');
        if (!mask_full) { /* Partially masked. */
            format_flags_masked(ds, NULL, flow_tun_flag_to_string, key, *mask);
        } else { /* Fully masked. */
            format_flags(ds, flow_tun_flag_to_string, key, ',');
        }
        ds_put_cstr(ds, "),");
    }
}

static bool
check_attr_len(struct ds *ds, const struct nlattr *a, const struct nlattr *ma,
               const struct attr_len_tbl tbl[], int max_len, bool need_key)
{
    int expected_len;

    expected_len = odp_key_attr_len(tbl, max_len, nl_attr_type(a));
    if (expected_len != ATTR_LEN_VARIABLE &&
        expected_len != ATTR_LEN_NESTED) {

        bool bad_key_len = nl_attr_get_size(a) != expected_len;
        bool bad_mask_len = ma && nl_attr_get_size(ma) != expected_len;

        if (bad_key_len || bad_mask_len) {
            if (need_key) {
                ds_put_format(ds, "key%u", nl_attr_type(a));
            }
            if (bad_key_len) {
                ds_put_format(ds, "(bad key length %"PRIuSIZE", expected %d)(",
                              nl_attr_get_size(a), expected_len);
            }
            format_generic_odp_key(a, ds);
            if (ma) {
                ds_put_char(ds, '/');
                if (bad_mask_len) {
                    ds_put_format(ds, "(bad mask length %"PRIuSIZE", expected %d)(",
                                  nl_attr_get_size(ma), expected_len);
                }
                format_generic_odp_key(ma, ds);
            }
            ds_put_char(ds, ')');
            return false;
        }
    }

    return true;
}

static void
format_unknown_key(struct ds *ds, const struct nlattr *a,
                   const struct nlattr *ma)
{
    ds_put_format(ds, "key%u(", nl_attr_type(a));
    format_generic_odp_key(a, ds);
    if (ma && !odp_mask_attr_is_exact(ma)) {
        ds_put_char(ds, '/');
        format_generic_odp_key(ma, ds);
    }
    ds_put_cstr(ds, "),");
}

static void
format_odp_tun_vxlan_opt(const struct nlattr *attr,
                         const struct nlattr *mask_attr, struct ds *ds,
                         bool verbose)
{
    unsigned int left;
    const struct nlattr *a;
    struct ofpbuf ofp;

    ofpbuf_init(&ofp, 100);
    NL_NESTED_FOR_EACH(a, left, attr) {
        uint16_t type = nl_attr_type(a);
        const struct nlattr *ma = NULL;

        if (mask_attr) {
            ma = nl_attr_find__(nl_attr_get(mask_attr),
                                nl_attr_get_size(mask_attr), type);
            if (!ma) {
                ma = generate_all_wildcard_mask(ovs_vxlan_ext_attr_lens,
                                                OVS_VXLAN_EXT_MAX,
                                                &ofp, a);
            }
        }

        if (!check_attr_len(ds, a, ma, ovs_vxlan_ext_attr_lens,
                            OVS_VXLAN_EXT_MAX, true)) {
            continue;
        }

        switch (type) {
        case OVS_VXLAN_EXT_GBP: {
            uint32_t key = nl_attr_get_u32(a);
            ovs_be16 id, id_mask;
            uint8_t flags, flags_mask;

            id = htons(key & 0xFFFF);
            flags = (key >> 16) & 0xFF;
            if (ma) {
                uint32_t mask = nl_attr_get_u32(ma);
                id_mask = htons(mask & 0xFFFF);
                flags_mask = (mask >> 16) & 0xFF;
            }

            ds_put_cstr(ds, "gbp(");
            format_be16(ds, "id", id, ma ? &id_mask : NULL, verbose);
            format_u8x(ds, "flags", flags, ma ? &flags_mask : NULL, verbose);
            ds_chomp(ds, ',');
            ds_put_cstr(ds, "),");
            break;
        }

        default:
            format_unknown_key(ds, a, ma);
        }
        ofpbuf_clear(&ofp);
    }

    ds_chomp(ds, ',');
    ofpbuf_uninit(&ofp);
}

#define MASK(PTR, FIELD) PTR ? &PTR->FIELD : NULL

static void
format_geneve_opts(const struct geneve_opt *opt,
                   const struct geneve_opt *mask, int opts_len,
                   struct ds *ds, bool verbose)
{
    while (opts_len > 0) {
        unsigned int len;
        uint8_t data_len, data_len_mask;

        if (opts_len < sizeof *opt) {
            ds_put_format(ds, "opt len %u less than minimum %"PRIuSIZE,
                          opts_len, sizeof *opt);
            return;
        }

        data_len = opt->length * 4;
        if (mask) {
            if (mask->length == 0x1f) {
                data_len_mask = UINT8_MAX;
            } else {
                data_len_mask = mask->length;
            }
        }
        len = sizeof *opt + data_len;
        if (len > opts_len) {
            ds_put_format(ds, "opt len %u greater than remaining %u",
                          len, opts_len);
            return;
        }

        ds_put_char(ds, '{');
        format_be16x(ds, "class", opt->opt_class, MASK(mask, opt_class),
                    verbose);
        format_u8x(ds, "type", opt->type, MASK(mask, type), verbose);
        format_u8u(ds, "len", data_len, mask ? &data_len_mask : NULL, verbose);
        if (verbose || !mask || !is_all_zeros(mask + 1, data_len)) {
            ds_put_hex(ds, opt + 1, data_len);
            if (mask && !is_all_ones(mask + 1, data_len)) {
                ds_put_char(ds, '/');
                ds_put_hex(ds, mask + 1, data_len);
            }
        } else {
            ds_chomp(ds, ',');
        }
        ds_put_char(ds, '}');

        opt += len / sizeof(*opt);
        if (mask) {
            mask += len / sizeof(*opt);
        }
        opts_len -= len;
    };
}

static void
format_odp_tun_geneve(const struct nlattr *attr,
                      const struct nlattr *mask_attr, struct ds *ds,
                      bool verbose)
{
    int opts_len = nl_attr_get_size(attr);
    const struct geneve_opt *opt = nl_attr_get(attr);
    const struct geneve_opt *mask = mask_attr ?
                                    nl_attr_get(mask_attr) : NULL;

    if (mask && nl_attr_get_size(attr) != nl_attr_get_size(mask_attr)) {
        ds_put_format(ds, "value len %"PRIuSIZE" different from mask len %"PRIuSIZE,
                      nl_attr_get_size(attr), nl_attr_get_size(mask_attr));
        return;
    }

    format_geneve_opts(opt, mask, opts_len, ds, verbose);
}

static void
format_odp_tun_attr(const struct nlattr *attr, const struct nlattr *mask_attr,
                    struct ds *ds, bool verbose)
{
    unsigned int left;
    const struct nlattr *a;
    uint16_t flags = 0;
    uint16_t mask_flags = 0;
    struct ofpbuf ofp;

    ofpbuf_init(&ofp, 100);
    NL_NESTED_FOR_EACH(a, left, attr) {
        enum ovs_tunnel_key_attr type = nl_attr_type(a);
        const struct nlattr *ma = NULL;

        if (mask_attr) {
            ma = nl_attr_find__(nl_attr_get(mask_attr),
                                nl_attr_get_size(mask_attr), type);
            if (!ma) {
                ma = generate_all_wildcard_mask(ovs_tun_key_attr_lens,
                                                OVS_TUNNEL_KEY_ATTR_MAX,
                                                &ofp, a);
            }
        }

        if (!check_attr_len(ds, a, ma, ovs_tun_key_attr_lens,
                            OVS_TUNNEL_KEY_ATTR_MAX, true)) {
            continue;
        }

        switch (type) {
        case OVS_TUNNEL_KEY_ATTR_ID:
            format_be64(ds, "tun_id", nl_attr_get_be64(a),
                        ma ? nl_attr_get(ma) : NULL, verbose);
	    flags |= FLOW_TNL_F_KEY;
            if (ma) {
                mask_flags |= FLOW_TNL_F_KEY;
            }
            break;
        case OVS_TUNNEL_KEY_ATTR_IPV4_SRC:
            format_ipv4(ds, "src", nl_attr_get_be32(a),
                        ma ? nl_attr_get(ma) : NULL, verbose);
            break;
        case OVS_TUNNEL_KEY_ATTR_IPV4_DST:
            format_ipv4(ds, "dst", nl_attr_get_be32(a),
                        ma ? nl_attr_get(ma) : NULL, verbose);
            break;
        case OVS_TUNNEL_KEY_ATTR_TOS:
            format_u8x(ds, "tos", nl_attr_get_u8(a),
                       ma ? nl_attr_get(ma) : NULL, verbose);
            break;
        case OVS_TUNNEL_KEY_ATTR_TTL:
            format_u8u(ds, "ttl", nl_attr_get_u8(a),
                       ma ? nl_attr_get(ma) : NULL, verbose);
            break;
        case OVS_TUNNEL_KEY_ATTR_DONT_FRAGMENT:
	    flags |= FLOW_TNL_F_DONT_FRAGMENT;
            break;
        case OVS_TUNNEL_KEY_ATTR_CSUM:
	    flags |= FLOW_TNL_F_CSUM;
            break;
        case OVS_TUNNEL_KEY_ATTR_TP_SRC:
            format_be16(ds, "tp_src", nl_attr_get_be16(a),
                        ma ? nl_attr_get(ma) : NULL, verbose);
            break;
        case OVS_TUNNEL_KEY_ATTR_TP_DST:
            format_be16(ds, "tp_dst", nl_attr_get_be16(a),
                        ma ? nl_attr_get(ma) : NULL, verbose);
            break;
        case OVS_TUNNEL_KEY_ATTR_OAM:
	    flags |= FLOW_TNL_F_OAM;
            break;
        case OVS_TUNNEL_KEY_ATTR_VXLAN_OPTS:
            ds_put_cstr(ds, "vxlan(");
            format_odp_tun_vxlan_opt(a, ma, ds, verbose);
            ds_put_cstr(ds, "),");
            break;
        case OVS_TUNNEL_KEY_ATTR_GENEVE_OPTS:
            ds_put_cstr(ds, "geneve(");
            format_odp_tun_geneve(a, ma, ds, verbose);
            ds_put_cstr(ds, "),");
            break;
        case __OVS_TUNNEL_KEY_ATTR_MAX:
        default:
            format_unknown_key(ds, a, ma);
        }
        ofpbuf_clear(&ofp);
    }

    /* Flags can have a valid mask even if the attribute is not set, so
     * we need to collect these separately. */
    if (mask_attr) {
        NL_NESTED_FOR_EACH(a, left, mask_attr) {
            switch (nl_attr_type(a)) {
            case OVS_TUNNEL_KEY_ATTR_DONT_FRAGMENT:
                mask_flags |= FLOW_TNL_F_DONT_FRAGMENT;
                break;
            case OVS_TUNNEL_KEY_ATTR_CSUM:
                mask_flags |= FLOW_TNL_F_CSUM;
                break;
            case OVS_TUNNEL_KEY_ATTR_OAM:
                mask_flags |= FLOW_TNL_F_OAM;
                break;
            }
        }
    }

    format_tun_flags(ds, "flags", flags, mask_attr ? &mask_flags : NULL,
                     verbose);
    ds_chomp(ds, ',');
    ofpbuf_uninit(&ofp);
}

static void
format_frag(struct ds *ds, const char *name, uint8_t key,
            const uint8_t *mask, bool verbose)
{
    bool mask_empty = mask && !*mask;

    /* ODP frag is an enumeration field; partial masks are not meaningful. */
    if (verbose || !mask_empty) {
        bool mask_full = !mask || *mask == UINT8_MAX;

        if (!mask_full) { /* Partially masked. */
            ds_put_format(ds, "error: partial mask not supported for frag (%#"
                          PRIx8"),", *mask);
        } else {
            ds_put_format(ds, "%s=%s,", name, ovs_frag_type_to_string(key));
        }
    }
}

static bool
mask_empty(const struct nlattr *ma)
{
    const void *mask;
    size_t n;

    if (!ma) {
        return true;
    }
    mask = nl_attr_get(ma);
    n = nl_attr_get_size(ma);

    return is_all_zeros(mask, n);
}

static void
format_odp_key_attr(const struct nlattr *a, const struct nlattr *ma,
                    const struct hmap *portno_names, struct ds *ds,
                    bool verbose)
{
    enum ovs_key_attr attr = nl_attr_type(a);
    char namebuf[OVS_KEY_ATTR_BUFSIZE];
    bool is_exact;

    is_exact = ma ? odp_mask_attr_is_exact(ma) : true;

    ds_put_cstr(ds, ovs_key_attr_to_string(attr, namebuf, sizeof namebuf));

    if (!check_attr_len(ds, a, ma, ovs_flow_key_attr_lens,
                        OVS_KEY_ATTR_MAX, false)) {
        return;
    }

    ds_put_char(ds, '(');
    switch (attr) {
    case OVS_KEY_ATTR_ENCAP:
        if (ma && nl_attr_get_size(ma) && nl_attr_get_size(a)) {
            odp_flow_format(nl_attr_get(a), nl_attr_get_size(a),
                            nl_attr_get(ma), nl_attr_get_size(ma), NULL, ds,
                            verbose);
        } else if (nl_attr_get_size(a)) {
            odp_flow_format(nl_attr_get(a), nl_attr_get_size(a), NULL, 0, NULL,
                            ds, verbose);
        }
        break;

    case OVS_KEY_ATTR_PRIORITY:
    case OVS_KEY_ATTR_SKB_MARK:
    case OVS_KEY_ATTR_DP_HASH:
    case OVS_KEY_ATTR_RECIRC_ID:
        ds_put_format(ds, "%#"PRIx32, nl_attr_get_u32(a));
        if (!is_exact) {
            ds_put_format(ds, "/%#"PRIx32, nl_attr_get_u32(ma));
        }
        break;

<<<<<<< HEAD
    case OVS_KEY_ATTR_CONN_MARK:
=======
    case OVS_KEY_ATTR_CT_MARK:
>>>>>>> d5a61290
        if (verbose || !mask_empty(ma)) {
            ds_put_format(ds, "%#"PRIx32, nl_attr_get_u32(a));
            if (!is_exact) {
                ds_put_format(ds, "/%#"PRIx32, nl_attr_get_u32(ma));
            }
        }
        break;

<<<<<<< HEAD
    case OVS_KEY_ATTR_CONN_STATE:
        if (!is_exact) {
            format_flags_masked(ds, NULL, packet_conn_state_to_string,
                                nl_attr_get_u8(a), nl_attr_get_u8(ma));
        } else {
            format_flags(ds, packet_conn_state_to_string,
=======
    case OVS_KEY_ATTR_CT_STATE:
        if (!is_exact) {
            format_flags_masked(ds, NULL, packet_ct_state_to_string,
                                nl_attr_get_u8(a), nl_attr_get_u8(ma));
        } else {
            format_flags(ds, packet_ct_state_to_string,
>>>>>>> d5a61290
                         nl_attr_get_u8(a), ',');
        }
        break;

<<<<<<< HEAD
    case OVS_KEY_ATTR_CONN_ZONE:
=======
    case OVS_KEY_ATTR_CT_ZONE:
>>>>>>> d5a61290
        if (verbose || !mask_empty(ma)) {
            ds_put_format(ds, "%"PRIx16, nl_attr_get_u16(a));
        }
        break;

<<<<<<< HEAD
    case OVS_KEY_ATTR_CONN_LABEL: {
        const struct ovs_key_conn_label *mask = ma ? nl_attr_get(ma) : NULL;
=======
    case OVS_KEY_ATTR_CT_LABEL: {
        const struct ovs_key_ct_label *mask = ma ? nl_attr_get(ma) : NULL;
>>>>>>> d5a61290

        if (verbose || (mask && !is_all_zeros(mask, sizeof(*mask)))) {
            ds_put_hex(ds, nl_attr_get(a), nl_attr_get_size(a));
            if (mask && !is_exact) {
                ds_put_char(ds, '/');
<<<<<<< HEAD
                ds_put_hex(ds, MASK(mask, conn_label), sizeof(*mask));
=======
                ds_put_hex(ds, MASK(mask, ct_label), sizeof(*mask));
>>>>>>> d5a61290
            }
        }
        break;
    }

    case OVS_KEY_ATTR_TUNNEL:
        format_odp_tun_attr(a, ma, ds, verbose);
        break;

    case OVS_KEY_ATTR_IN_PORT:
        if (portno_names && verbose && is_exact) {
            char *name = odp_portno_names_get(portno_names,
                            u32_to_odp(nl_attr_get_u32(a)));
            if (name) {
                ds_put_format(ds, "%s", name);
            } else {
                ds_put_format(ds, "%"PRIu32, nl_attr_get_u32(a));
            }
        } else {
            ds_put_format(ds, "%"PRIu32, nl_attr_get_u32(a));
            if (!is_exact) {
                ds_put_format(ds, "/%#"PRIx32, nl_attr_get_u32(ma));
            }
        }
        break;

    case OVS_KEY_ATTR_ETHERNET: {
        const struct ovs_key_ethernet *mask = ma ? nl_attr_get(ma) : NULL;
        const struct ovs_key_ethernet *key = nl_attr_get(a);

        format_eth(ds, "src", key->eth_src, MASK(mask, eth_src), verbose);
        format_eth(ds, "dst", key->eth_dst, MASK(mask, eth_dst), verbose);
        ds_chomp(ds, ',');
        break;
    }
    case OVS_KEY_ATTR_VLAN:
        format_vlan_tci(ds, nl_attr_get_be16(a),
                        ma ? nl_attr_get_be16(ma) : OVS_BE16_MAX, verbose);
        break;

    case OVS_KEY_ATTR_MPLS: {
        const struct ovs_key_mpls *mpls_key = nl_attr_get(a);
        const struct ovs_key_mpls *mpls_mask = NULL;
        size_t size = nl_attr_get_size(a);

        if (!size || size % sizeof *mpls_key) {
            ds_put_format(ds, "(bad key length %"PRIuSIZE")", size);
            return;
        }
        if (!is_exact) {
            mpls_mask = nl_attr_get(ma);
            if (size != nl_attr_get_size(ma)) {
                ds_put_format(ds, "(key length %"PRIuSIZE" != "
                              "mask length %"PRIuSIZE")",
                              size, nl_attr_get_size(ma));
                return;
            }
        }
        format_mpls(ds, mpls_key, mpls_mask, size / sizeof *mpls_key);
        break;
    }
    case OVS_KEY_ATTR_ETHERTYPE:
        ds_put_format(ds, "0x%04"PRIx16, ntohs(nl_attr_get_be16(a)));
        if (!is_exact) {
            ds_put_format(ds, "/0x%04"PRIx16, ntohs(nl_attr_get_be16(ma)));
        }
        break;

    case OVS_KEY_ATTR_IPV4: {
        const struct ovs_key_ipv4 *key = nl_attr_get(a);
        const struct ovs_key_ipv4 *mask = ma ? nl_attr_get(ma) : NULL;

        format_ipv4(ds, "src", key->ipv4_src, MASK(mask, ipv4_src), verbose);
        format_ipv4(ds, "dst", key->ipv4_dst, MASK(mask, ipv4_dst), verbose);
        format_u8u(ds, "proto", key->ipv4_proto, MASK(mask, ipv4_proto),
                      verbose);
        format_u8x(ds, "tos", key->ipv4_tos, MASK(mask, ipv4_tos), verbose);
        format_u8u(ds, "ttl", key->ipv4_ttl, MASK(mask, ipv4_ttl), verbose);
        format_frag(ds, "frag", key->ipv4_frag, MASK(mask, ipv4_frag),
                    verbose);
        ds_chomp(ds, ',');
        break;
    }
    case OVS_KEY_ATTR_IPV6: {
        const struct ovs_key_ipv6 *key = nl_attr_get(a);
        const struct ovs_key_ipv6 *mask = ma ? nl_attr_get(ma) : NULL;

        format_ipv6(ds, "src", key->ipv6_src, MASK(mask, ipv6_src), verbose);
        format_ipv6(ds, "dst", key->ipv6_dst, MASK(mask, ipv6_dst), verbose);
        format_ipv6_label(ds, "label", key->ipv6_label, MASK(mask, ipv6_label),
                          verbose);
        format_u8u(ds, "proto", key->ipv6_proto, MASK(mask, ipv6_proto),
                      verbose);
        format_u8x(ds, "tclass", key->ipv6_tclass, MASK(mask, ipv6_tclass),
                      verbose);
        format_u8u(ds, "hlimit", key->ipv6_hlimit, MASK(mask, ipv6_hlimit),
                      verbose);
        format_frag(ds, "frag", key->ipv6_frag, MASK(mask, ipv6_frag),
                    verbose);
        ds_chomp(ds, ',');
        break;
    }
        /* These have the same structure and format. */
    case OVS_KEY_ATTR_TCP:
    case OVS_KEY_ATTR_UDP:
    case OVS_KEY_ATTR_SCTP: {
        const struct ovs_key_tcp *key = nl_attr_get(a);
        const struct ovs_key_tcp *mask = ma ? nl_attr_get(ma) : NULL;

        format_be16(ds, "src", key->tcp_src, MASK(mask, tcp_src), verbose);
        format_be16(ds, "dst", key->tcp_dst, MASK(mask, tcp_dst), verbose);
        ds_chomp(ds, ',');
        break;
    }
    case OVS_KEY_ATTR_TCP_FLAGS:
        if (!is_exact) {
            format_flags_masked(ds, NULL, packet_tcp_flag_to_string,
                                ntohs(nl_attr_get_be16(a)),
                                ntohs(nl_attr_get_be16(ma)));
        } else {
            format_flags(ds, packet_tcp_flag_to_string,
                         ntohs(nl_attr_get_be16(a)), ',');
        }
        break;

    case OVS_KEY_ATTR_ICMP: {
        const struct ovs_key_icmp *key = nl_attr_get(a);
        const struct ovs_key_icmp *mask = ma ? nl_attr_get(ma) : NULL;

        format_u8u(ds, "type", key->icmp_type, MASK(mask, icmp_type), verbose);
        format_u8u(ds, "code", key->icmp_code, MASK(mask, icmp_code), verbose);
        ds_chomp(ds, ',');
        break;
    }
    case OVS_KEY_ATTR_ICMPV6: {
        const struct ovs_key_icmpv6 *key = nl_attr_get(a);
        const struct ovs_key_icmpv6 *mask = ma ? nl_attr_get(ma) : NULL;

        format_u8u(ds, "type", key->icmpv6_type, MASK(mask, icmpv6_type),
                   verbose);
        format_u8u(ds, "code", key->icmpv6_code, MASK(mask, icmpv6_code),
                   verbose);
        ds_chomp(ds, ',');
        break;
    }
    case OVS_KEY_ATTR_ARP: {
        const struct ovs_key_arp *mask = ma ? nl_attr_get(ma) : NULL;
        const struct ovs_key_arp *key = nl_attr_get(a);

        format_ipv4(ds, "sip", key->arp_sip, MASK(mask, arp_sip), verbose);
        format_ipv4(ds, "tip", key->arp_tip, MASK(mask, arp_tip), verbose);
        format_be16(ds, "op", key->arp_op, MASK(mask, arp_op), verbose);
        format_eth(ds, "sha", key->arp_sha, MASK(mask, arp_sha), verbose);
        format_eth(ds, "tha", key->arp_tha, MASK(mask, arp_tha), verbose);
        ds_chomp(ds, ',');
        break;
    }
    case OVS_KEY_ATTR_ND: {
        const struct ovs_key_nd *mask = ma ? nl_attr_get(ma) : NULL;
        const struct ovs_key_nd *key = nl_attr_get(a);

        format_ipv6(ds, "target", key->nd_target, MASK(mask, nd_target),
                    verbose);
        format_eth(ds, "sll", key->nd_sll, MASK(mask, nd_sll), verbose);
        format_eth(ds, "tll", key->nd_tll, MASK(mask, nd_tll), verbose);

        ds_chomp(ds, ',');
        break;
    }
    case OVS_KEY_ATTR_UNSPEC:
    case __OVS_KEY_ATTR_MAX:
    default:
        format_generic_odp_key(a, ds);
        if (!is_exact) {
            ds_put_char(ds, '/');
            format_generic_odp_key(ma, ds);
        }
        break;
    }
    ds_put_char(ds, ')');
}

static struct nlattr *
generate_all_wildcard_mask(const struct attr_len_tbl tbl[], int max,
                           struct ofpbuf *ofp, const struct nlattr *key)
{
    const struct nlattr *a;
    unsigned int left;
    int type = nl_attr_type(key);
    int size = nl_attr_get_size(key);

    if (odp_key_attr_len(tbl, max, type) != ATTR_LEN_NESTED) {
        nl_msg_put_unspec_zero(ofp, type, size);
    } else {
        size_t nested_mask;

        if (tbl[type].next) {
            tbl = tbl[type].next;
            max = tbl[type].next_max;
        }

        nested_mask = nl_msg_start_nested(ofp, type);
        NL_ATTR_FOR_EACH(a, left, key, nl_attr_get_size(key)) {
            generate_all_wildcard_mask(tbl, max, ofp, nl_attr_get(a));
        }
        nl_msg_end_nested(ofp, nested_mask);
    }

    return ofp->base;
}

static int
scan_u128(const char *s_, ovs_u128 *key, ovs_u128 *mask)
{
    char *s = CONST_CAST(char *, s_);
    int n;

    if (parse_int_string(s, (uint8_t *)key, sizeof(*key), &s)) {
        return 0;
    }

    if (ovs_scan(s, "/%n", &n)) {
        s += n;
        if (parse_int_string(s, (uint8_t *)mask, sizeof(*mask), &s)) {
            return 0;
        }
    } else {
        mask->u64.hi = mask->u64.lo = UINT64_MAX;
    }

    return s - s_;
}

int
odp_ufid_from_string(const char *s_, ovs_u128 *ufid)
{
    const char *s = s_;

    if (ovs_scan(s, "ufid:")) {
        s += 5;

        if (!uuid_from_string_prefix((struct uuid *)ufid, s)) {
            return -EINVAL;
        }
        s += UUID_LEN;

        return s - s_;
    }

    return 0;
}

void
odp_format_ufid(const ovs_u128 *ufid, struct ds *ds)
{
    ds_put_format(ds, "ufid:"UUID_FMT, UUID_ARGS((struct uuid *)ufid));
}

/* Appends to 'ds' a string representation of the 'key_len' bytes of
 * OVS_KEY_ATTR_* attributes in 'key'. If non-null, additionally formats the
 * 'mask_len' bytes of 'mask' which apply to 'key'. If 'portno_names' is
 * non-null and 'verbose' is true, translates odp port number to its name. */
void
odp_flow_format(const struct nlattr *key, size_t key_len,
                const struct nlattr *mask, size_t mask_len,
                const struct hmap *portno_names, struct ds *ds, bool verbose)
{
    if (key_len) {
        const struct nlattr *a;
        unsigned int left;
        bool has_ethtype_key = false;
        const struct nlattr *ma = NULL;
        struct ofpbuf ofp;
        bool first_field = true;

        ofpbuf_init(&ofp, 100);
        NL_ATTR_FOR_EACH (a, left, key, key_len) {
            bool is_nested_attr;
            bool is_wildcard = false;
            int attr_type = nl_attr_type(a);

            if (attr_type == OVS_KEY_ATTR_ETHERTYPE) {
                has_ethtype_key = true;
            }

            is_nested_attr = odp_key_attr_len(ovs_flow_key_attr_lens,
                                              OVS_KEY_ATTR_MAX, attr_type) ==
                             ATTR_LEN_NESTED;

            if (mask && mask_len) {
                ma = nl_attr_find__(mask, mask_len, nl_attr_type(a));
                is_wildcard = ma ? odp_mask_attr_is_wildcard(ma) : true;
            }

            if (verbose || !is_wildcard  || is_nested_attr) {
                if (is_wildcard && !ma) {
                    ma = generate_all_wildcard_mask(ovs_flow_key_attr_lens,
                                                    OVS_KEY_ATTR_MAX,
                                                    &ofp, a);
                }
                if (!first_field) {
                    ds_put_char(ds, ',');
                }
                format_odp_key_attr(a, ma, portno_names, ds, verbose);
                first_field = false;
            }
            ofpbuf_clear(&ofp);
        }
        ofpbuf_uninit(&ofp);

        if (left) {
            int i;

            if (left == key_len) {
                ds_put_cstr(ds, "<empty>");
            }
            ds_put_format(ds, ",***%u leftover bytes*** (", left);
            for (i = 0; i < left; i++) {
                ds_put_format(ds, "%02x", ((const uint8_t *) a)[i]);
            }
            ds_put_char(ds, ')');
        }
        if (!has_ethtype_key) {
            ma = nl_attr_find__(mask, mask_len, OVS_KEY_ATTR_ETHERTYPE);
            if (ma) {
                ds_put_format(ds, ",eth_type(0/0x%04"PRIx16")",
                              ntohs(nl_attr_get_be16(ma)));
            }
        }
    } else {
        ds_put_cstr(ds, "<empty>");
    }
}

/* Appends to 'ds' a string representation of the 'key_len' bytes of
 * OVS_KEY_ATTR_* attributes in 'key'. */
void
odp_flow_key_format(const struct nlattr *key,
                    size_t key_len, struct ds *ds)
{
    odp_flow_format(key, key_len, NULL, 0, NULL, ds, true);
}

static bool
ovs_frag_type_from_string(const char *s, enum ovs_frag_type *type)
{
    if (!strcasecmp(s, "no")) {
        *type = OVS_FRAG_TYPE_NONE;
    } else if (!strcasecmp(s, "first")) {
        *type = OVS_FRAG_TYPE_FIRST;
    } else if (!strcasecmp(s, "later")) {
        *type = OVS_FRAG_TYPE_LATER;
    } else {
        return false;
    }
    return true;
}

/* Parsing. */

static int
scan_eth(const char *s, uint8_t (*key)[ETH_ADDR_LEN],
         uint8_t (*mask)[ETH_ADDR_LEN])
{
    int n;

    if (ovs_scan(s, ETH_ADDR_SCAN_FMT"%n", ETH_ADDR_SCAN_ARGS(*key), &n)) {
        int len = n;

        if (mask) {
            if (ovs_scan(s + len, "/"ETH_ADDR_SCAN_FMT"%n",
                         ETH_ADDR_SCAN_ARGS(*mask), &n)) {
                len += n;
            } else {
                memset(mask, 0xff, sizeof *mask);
            }
        }
        return len;
    }
    return 0;
}

static int
scan_ipv4(const char *s, ovs_be32 *key, ovs_be32 *mask)
{
    int n;

    if (ovs_scan(s, IP_SCAN_FMT"%n", IP_SCAN_ARGS(key), &n)) {
        int len = n;

        if (mask) {
            if (ovs_scan(s + len, "/"IP_SCAN_FMT"%n",
                         IP_SCAN_ARGS(mask), &n)) {
                len += n;
            } else {
                *mask = OVS_BE32_MAX;
            }
        }
        return len;
    }
    return 0;
}

static int
scan_ipv6(const char *s, ovs_be32 (*key)[4], ovs_be32 (*mask)[4])
{
    int n;
    char ipv6_s[IPV6_SCAN_LEN + 1];

    if (ovs_scan(s, IPV6_SCAN_FMT"%n", ipv6_s, &n)
        && inet_pton(AF_INET6, ipv6_s, key) == 1) {
        int len = n;

        if (mask) {
            if (ovs_scan(s + len, "/"IPV6_SCAN_FMT"%n", ipv6_s, &n)
                && inet_pton(AF_INET6, ipv6_s, mask) == 1) {
                len += n;
            } else {
                memset(mask, 0xff, sizeof *mask);
            }
        }
        return len;
    }
    return 0;
}

static int
scan_ipv6_label(const char *s, ovs_be32 *key, ovs_be32 *mask)
{
    int key_, mask_;
    int n;

    if (ovs_scan(s, "%i%n", &key_, &n)
        && (key_ & ~IPV6_LABEL_MASK) == 0) {
        int len = n;

        *key = htonl(key_);
        if (mask) {
            if (ovs_scan(s + len, "/%i%n", &mask_, &n)
                && (mask_ & ~IPV6_LABEL_MASK) == 0) {
                len += n;
                *mask = htonl(mask_);
            } else {
                *mask = htonl(IPV6_LABEL_MASK);
            }
        }
        return len;
    }
    return 0;
}

static int
scan_u8(const char *s, uint8_t *key, uint8_t *mask)
{
    int n;

    if (ovs_scan(s, "%"SCNi8"%n", key, &n)) {
        int len = n;

        if (mask) {
            if (ovs_scan(s + len, "/%"SCNi8"%n", mask, &n)) {
                len += n;
            } else {
                *mask = UINT8_MAX;
            }
        }
        return len;
    }
    return 0;
}

static int
scan_u16(const char *s, uint16_t *key, uint16_t *mask)
{
    int n;

    if (ovs_scan(s, "%"SCNi16"%n", key, &n)) {
        int len = n;

        if (mask) {
            if (ovs_scan(s + len, "/%"SCNi16"%n", mask, &n)) {
                len += n;
            } else {
                *mask = UINT16_MAX;
            }
        }
        return len;
    }
    return 0;
}

static int
scan_u32(const char *s, uint32_t *key, uint32_t *mask)
{
    int n;

    if (ovs_scan(s, "%"SCNi32"%n", key, &n)) {
        int len = n;

        if (mask) {
            if (ovs_scan(s + len, "/%"SCNi32"%n", mask, &n)) {
                len += n;
            } else {
                *mask = UINT32_MAX;
            }
        }
        return len;
    }
    return 0;
}

static int
scan_be16(const char *s, ovs_be16 *key, ovs_be16 *mask)
{
    uint16_t key_, mask_;
    int n;

    if (ovs_scan(s, "%"SCNi16"%n", &key_, &n)) {
        int len = n;

        *key = htons(key_);
        if (mask) {
            if (ovs_scan(s + len, "/%"SCNi16"%n", &mask_, &n)) {
                len += n;
                *mask = htons(mask_);
            } else {
                *mask = OVS_BE16_MAX;
            }
        }
        return len;
    }
    return 0;
}

static int
scan_be64(const char *s, ovs_be64 *key, ovs_be64 *mask)
{
    uint64_t key_, mask_;
    int n;

    if (ovs_scan(s, "%"SCNi64"%n", &key_, &n)) {
        int len = n;

        *key = htonll(key_);
        if (mask) {
            if (ovs_scan(s + len, "/%"SCNi64"%n", &mask_, &n)) {
                len += n;
                *mask = htonll(mask_);
            } else {
                *mask = OVS_BE64_MAX;
            }
        }
        return len;
    }
    return 0;
}

static int
scan_tun_flags(const char *s, uint16_t *key, uint16_t *mask)
{
    uint32_t flags, fmask;
    int n;

    n = parse_flags(s, flow_tun_flag_to_string, &flags,
                    FLOW_TNL_F_MASK, mask ? &fmask : NULL);
    if (n >= 0 && s[n] == ')') {
        *key = flags;
        if (mask) {
            *mask = fmask;
        }
        return n + 1;
    }
    return 0;
}

static int
scan_tcp_flags(const char *s, ovs_be16 *key, ovs_be16 *mask)
{
    uint32_t flags, fmask;
    int n;

    n = parse_flags(s, packet_tcp_flag_to_string, &flags,
                    TCP_FLAGS(OVS_BE16_MAX), mask ? &fmask : NULL);
    if (n >= 0) {
        *key = htons(flags);
        if (mask) {
            *mask = htons(fmask);
        }
        return n;
    }
    return 0;
}

static int
<<<<<<< HEAD
scan_conn_state(const char *s, uint8_t *key, uint8_t *mask)
=======
scan_ct_state(const char *s, uint8_t *key, uint8_t *mask)
>>>>>>> d5a61290
{
    uint32_t flags, fmask;
    int n;

<<<<<<< HEAD
    n = parse_flags(s, packet_conn_state_to_string, &flags,
=======
    n = parse_flags(s, packet_ct_state_to_string, &flags,
>>>>>>> d5a61290
                    UINT8_MAX, mask ? &fmask : NULL);
    if (n >= 0) {
        *key = flags;
        if (mask) {
            *mask = fmask;
        }
        return n;
    }
    return 0;
}

static int
scan_frag(const char *s, uint8_t *key, uint8_t *mask)
{
    int n;
    char frag[8];
    enum ovs_frag_type frag_type;

    if (ovs_scan(s, "%7[a-z]%n", frag, &n)
        && ovs_frag_type_from_string(frag, &frag_type)) {
        int len = n;

        *key = frag_type;
        if (mask) {
            *mask = UINT8_MAX;
        }
        return len;
    }
    return 0;
}

static int
scan_port(const char *s, uint32_t *key, uint32_t *mask,
          const struct simap *port_names)
{
    int n;

    if (ovs_scan(s, "%"SCNi32"%n", key, &n)) {
        int len = n;

        if (mask) {
            if (ovs_scan(s + len, "/%"SCNi32"%n", mask, &n)) {
                len += n;
            } else {
                *mask = UINT32_MAX;
            }
        }
        return len;
    } else if (port_names) {
        const struct simap_node *node;
        int len;

        len = strcspn(s, ")");
        node = simap_find_len(port_names, s, len);
        if (node) {
            *key = node->data;

            if (mask) {
                *mask = UINT32_MAX;
            }
            return len;
        }
    }
    return 0;
}

/* Helper for vlan parsing. */
struct ovs_key_vlan__ {
    ovs_be16 tci;
};

static bool
set_be16_bf(ovs_be16 *bf, uint8_t bits, uint8_t offset, uint16_t value)
{
    const uint16_t mask = ((1U << bits) - 1) << offset;

    if (value >> bits) {
        return false;
    }

    *bf = htons((ntohs(*bf) & ~mask) | (value << offset));
    return true;
}

static int
scan_be16_bf(const char *s, ovs_be16 *key, ovs_be16 *mask, uint8_t bits,
             uint8_t offset)
{
    uint16_t key_, mask_;
    int n;

    if (ovs_scan(s, "%"SCNi16"%n", &key_, &n)) {
        int len = n;

        if (set_be16_bf(key, bits, offset, key_)) {
            if (mask) {
                if (ovs_scan(s + len, "/%"SCNi16"%n", &mask_, &n)) {
                    len += n;

                    if (!set_be16_bf(mask, bits, offset, mask_)) {
                        return 0;
                    }
                } else {
                    *mask |= htons(((1U << bits) - 1) << offset);
                }
            }
            return len;
        }
    }
    return 0;
}

static int
scan_vid(const char *s, ovs_be16 *key, ovs_be16 *mask)
{
    return scan_be16_bf(s, key, mask, 12, VLAN_VID_SHIFT);
}

static int
scan_pcp(const char *s, ovs_be16 *key, ovs_be16 *mask)
{
    return scan_be16_bf(s, key, mask, 3, VLAN_PCP_SHIFT);
}

static int
scan_cfi(const char *s, ovs_be16 *key, ovs_be16 *mask)
{
    return scan_be16_bf(s, key, mask, 1, VLAN_CFI_SHIFT);
}

/* For MPLS. */
static bool
set_be32_bf(ovs_be32 *bf, uint8_t bits, uint8_t offset, uint32_t value)
{
    const uint32_t mask = ((1U << bits) - 1) << offset;

    if (value >> bits) {
        return false;
    }

    *bf = htonl((ntohl(*bf) & ~mask) | (value << offset));
    return true;
}

static int
scan_be32_bf(const char *s, ovs_be32 *key, ovs_be32 *mask, uint8_t bits,
             uint8_t offset)
{
    uint32_t key_, mask_;
    int n;

    if (ovs_scan(s, "%"SCNi32"%n", &key_, &n)) {
        int len = n;

        if (set_be32_bf(key, bits, offset, key_)) {
            if (mask) {
                if (ovs_scan(s + len, "/%"SCNi32"%n", &mask_, &n)) {
                    len += n;

                    if (!set_be32_bf(mask, bits, offset, mask_)) {
                        return 0;
                    }
                } else {
                    *mask |= htonl(((1U << bits) - 1) << offset);
                }
            }
            return len;
        }
    }
    return 0;
}

static int
scan_mpls_label(const char *s, ovs_be32 *key, ovs_be32 *mask)
{
    return scan_be32_bf(s, key, mask, 20, MPLS_LABEL_SHIFT);
}

static int
scan_mpls_tc(const char *s, ovs_be32 *key, ovs_be32 *mask)
{
    return scan_be32_bf(s, key, mask, 3, MPLS_TC_SHIFT);
}

static int
scan_mpls_ttl(const char *s, ovs_be32 *key, ovs_be32 *mask)
{
    return scan_be32_bf(s, key, mask, 8, MPLS_TTL_SHIFT);
}

static int
scan_mpls_bos(const char *s, ovs_be32 *key, ovs_be32 *mask)
{
    return scan_be32_bf(s, key, mask, 1, MPLS_BOS_SHIFT);
}

static int
scan_vxlan_gbp(const char *s, uint32_t *key, uint32_t *mask)
{
    const char *s_base = s;
    ovs_be16 id = 0, id_mask = 0;
    uint8_t flags = 0, flags_mask = 0;

    if (!strncmp(s, "id=", 3)) {
        s += 3;
        s += scan_be16(s, &id, mask ? &id_mask : NULL);
    }

    if (s[0] == ',') {
        s++;
    }
    if (!strncmp(s, "flags=", 6)) {
        s += 6;
        s += scan_u8(s, &flags, mask ? &flags_mask : NULL);
    }

    if (!strncmp(s, "))", 2)) {
        s += 2;

        *key = (flags << 16) | ntohs(id);
        if (mask) {
            *mask = (flags_mask << 16) | ntohs(id_mask);
        }

        return s - s_base;
    }

    return 0;
}

static int
scan_geneve(const char *s, struct geneve_scan *key, struct geneve_scan *mask)
{
    const char *s_base = s;
    struct geneve_opt *opt = key->d;
    struct geneve_opt *opt_mask = mask ? mask->d : NULL;
    int len_remain = sizeof key->d;

    while (s[0] == '{' && len_remain >= sizeof *opt) {
        int data_len = 0;

        s++;
        len_remain -= sizeof *opt;

        if (!strncmp(s, "class=", 6)) {
            s += 6;
            s += scan_be16(s, &opt->opt_class,
                           mask ? &opt_mask->opt_class : NULL);
        } else if (mask) {
            memset(&opt_mask->opt_class, 0, sizeof opt_mask->opt_class);
        }

        if (s[0] == ',') {
            s++;
        }
        if (!strncmp(s, "type=", 5)) {
            s += 5;
            s += scan_u8(s, &opt->type, mask ? &opt_mask->type : NULL);
        } else if (mask) {
            memset(&opt_mask->type, 0, sizeof opt_mask->type);
        }

        if (s[0] == ',') {
            s++;
        }
        if (!strncmp(s, "len=", 4)) {
            uint8_t opt_len, opt_len_mask;
            s += 4;
            s += scan_u8(s, &opt_len, mask ? &opt_len_mask : NULL);

            if (opt_len > 124 || opt_len % 4 || opt_len > len_remain) {
                return 0;
            }
            opt->length = opt_len / 4;
            if (mask) {
                opt_mask->length = opt_len_mask;
            }
            data_len = opt_len;
        } else if (mask) {
            memset(&opt_mask->type, 0, sizeof opt_mask->type);
        }

        if (s[0] == ',') {
            s++;
        }
        if (parse_int_string(s, (uint8_t *)(opt + 1), data_len, (char **)&s)) {
            return 0;
        }

        if (mask) {
            if (s[0] == '/') {
                s++;
                if (parse_int_string(s, (uint8_t *)(opt_mask + 1),
                                     data_len, (char **)&s)) {
                    return 0;
                }
            }
            opt_mask->r1 = 0;
            opt_mask->r2 = 0;
            opt_mask->r3 = 0;
        }

        if (s[0] == '}') {
            s++;
            opt += 1 + data_len / 4;
            if (mask) {
                opt_mask += 1 + data_len / 4;
            }
            len_remain -= data_len;
        }
    }

    if (s[0] == ')') {
        int len = sizeof key->d - len_remain;

        s++;
        key->len = len;
        if (mask) {
            mask->len = len;
        }
        return s - s_base;
    }

    return 0;
}

static void
tun_flags_to_attr(struct ofpbuf *a, const void *data_)
{
    const uint16_t *flags = data_;

    if (*flags & FLOW_TNL_F_DONT_FRAGMENT) {
        nl_msg_put_flag(a, OVS_TUNNEL_KEY_ATTR_DONT_FRAGMENT);
    }
    if (*flags & FLOW_TNL_F_CSUM) {
        nl_msg_put_flag(a, OVS_TUNNEL_KEY_ATTR_CSUM);
    }
    if (*flags & FLOW_TNL_F_OAM) {
        nl_msg_put_flag(a, OVS_TUNNEL_KEY_ATTR_OAM);
    }
}

static void
vxlan_gbp_to_attr(struct ofpbuf *a, const void *data_)
{
    const uint32_t *gbp = data_;

    if (*gbp) {
        size_t vxlan_opts_ofs;

        vxlan_opts_ofs = nl_msg_start_nested(a, OVS_TUNNEL_KEY_ATTR_VXLAN_OPTS);
        nl_msg_put_u32(a, OVS_VXLAN_EXT_GBP, *gbp);
        nl_msg_end_nested(a, vxlan_opts_ofs);
    }
}

static void
geneve_to_attr(struct ofpbuf *a, const void *data_)
{
    const struct geneve_scan *geneve = data_;

    nl_msg_put_unspec(a, OVS_TUNNEL_KEY_ATTR_GENEVE_OPTS, geneve->d,
                      geneve->len);
}

#define SCAN_PUT_ATTR(BUF, ATTR, DATA, FUNC)                      \
    {                                                             \
        unsigned long call_fn = (unsigned long)FUNC;              \
        if (call_fn) {                                            \
            typedef void (*fn)(struct ofpbuf *, const void *);    \
            fn func = FUNC;                                       \
            func(BUF, &(DATA));                                   \
        } else {                                                  \
            nl_msg_put_unspec(BUF, ATTR, &(DATA), sizeof (DATA)); \
        }                                                         \
    }

#define SCAN_IF(NAME)                           \
    if (strncmp(s, NAME, strlen(NAME)) == 0) {  \
        const char *start = s;                  \
        int len;                                \
                                                \
        s += strlen(NAME)

/* Usually no special initialization is needed. */
#define SCAN_BEGIN(NAME, TYPE)                  \
    SCAN_IF(NAME);                              \
        TYPE skey, smask;                       \
        memset(&skey, 0, sizeof skey);          \
        memset(&smask, 0, sizeof smask);        \
        do {                                    \
            len = 0;

/* Init as fully-masked as mask will not be scanned. */
#define SCAN_BEGIN_FULLY_MASKED(NAME, TYPE)     \
    SCAN_IF(NAME);                              \
        TYPE skey, smask;                       \
        memset(&skey, 0, sizeof skey);          \
        memset(&smask, 0xff, sizeof smask);     \
        do {                                    \
            len = 0;

/* VLAN needs special initialization. */
#define SCAN_BEGIN_INIT(NAME, TYPE, KEY_INIT, MASK_INIT)  \
    SCAN_IF(NAME);                                        \
        TYPE skey = KEY_INIT;                       \
        TYPE smask = MASK_INIT;                     \
        do {                                        \
            len = 0;

/* Scan unnamed entry as 'TYPE' */
#define SCAN_TYPE(TYPE, KEY, MASK)              \
    len = scan_##TYPE(s, KEY, MASK);            \
    if (len == 0) {                             \
        return -EINVAL;                         \
    }                                           \
    s += len

/* Scan named ('NAME') entry 'FIELD' as 'TYPE'. */
#define SCAN_FIELD(NAME, TYPE, FIELD)                                   \
    if (strncmp(s, NAME, strlen(NAME)) == 0) {                          \
        s += strlen(NAME);                                              \
        SCAN_TYPE(TYPE, &skey.FIELD, mask ? &smask.FIELD : NULL);       \
        continue;                                                       \
    }

#define SCAN_FINISH()                           \
        } while (*s++ == ',' && len != 0);      \
        if (s[-1] != ')') {                     \
            return -EINVAL;                     \
        }

#define SCAN_FINISH_SINGLE()                    \
        } while (false);                        \
        if (*s++ != ')') {                      \
            return -EINVAL;                     \
        }

/* Beginning of nested attribute. */
#define SCAN_BEGIN_NESTED(NAME, ATTR)                      \
    SCAN_IF(NAME);                                         \
        size_t key_offset, mask_offset;                    \
        key_offset = nl_msg_start_nested(key, ATTR);       \
        if (mask) {                                        \
            mask_offset = nl_msg_start_nested(mask, ATTR); \
        }                                                  \
        do {                                               \
            len = 0;

#define SCAN_END_NESTED()                               \
        SCAN_FINISH();                                  \
        nl_msg_end_nested(key, key_offset);             \
        if (mask) {                                     \
            nl_msg_end_nested(mask, mask_offset);       \
        }                                               \
        return s - start;                               \
    }

#define SCAN_FIELD_NESTED__(NAME, TYPE, SCAN_AS, ATTR, FUNC)  \
    if (strncmp(s, NAME, strlen(NAME)) == 0) {                \
        TYPE skey, smask;                                     \
        memset(&skey, 0, sizeof skey);                        \
        memset(&smask, 0xff, sizeof smask);                   \
        s += strlen(NAME);                                    \
        SCAN_TYPE(SCAN_AS, &skey, &smask);                    \
        SCAN_PUT(ATTR, FUNC);                                 \
        continue;                                             \
    }

#define SCAN_FIELD_NESTED(NAME, TYPE, SCAN_AS, ATTR)  \
        SCAN_FIELD_NESTED__(NAME, TYPE, SCAN_AS, ATTR, NULL)

#define SCAN_FIELD_NESTED_FUNC(NAME, TYPE, SCAN_AS, FUNC)  \
        SCAN_FIELD_NESTED__(NAME, TYPE, SCAN_AS, 0, FUNC)

#define SCAN_PUT(ATTR, FUNC)                            \
        if (!mask || !is_all_zeros(&smask, sizeof smask)) { \
            SCAN_PUT_ATTR(key, ATTR, skey, FUNC);       \
            if (mask) {                                 \
                SCAN_PUT_ATTR(mask, ATTR, smask, FUNC); \
            }                                           \
        }

#define SCAN_END(ATTR)                                  \
        SCAN_FINISH();                                  \
        SCAN_PUT(ATTR, NULL);                           \
        return s - start;                               \
    }

#define SCAN_END_SINGLE(ATTR)                           \
        SCAN_FINISH_SINGLE();                           \
        SCAN_PUT(ATTR, NULL);                           \
        return s - start;                               \
    }

#define SCAN_SINGLE(NAME, TYPE, SCAN_AS, ATTR)       \
    SCAN_BEGIN(NAME, TYPE) {                         \
        SCAN_TYPE(SCAN_AS, &skey, &smask);           \
    } SCAN_END_SINGLE(ATTR)

#define SCAN_SINGLE_FULLY_MASKED(NAME, TYPE, SCAN_AS, ATTR) \
    SCAN_BEGIN_FULLY_MASKED(NAME, TYPE) {                   \
        SCAN_TYPE(SCAN_AS, &skey, NULL);                    \
    } SCAN_END_SINGLE(ATTR)

/* scan_port needs one extra argument. */
#define SCAN_SINGLE_PORT(NAME, TYPE, ATTR)  \
    SCAN_BEGIN(NAME, TYPE) {                            \
        len = scan_port(s, &skey, &smask, port_names);  \
        if (len == 0) {                                 \
            return -EINVAL;                             \
        }                                               \
        s += len;                                       \
    } SCAN_END_SINGLE(ATTR)

static int
parse_odp_key_mask_attr(const char *s, const struct simap *port_names,
                        struct ofpbuf *key, struct ofpbuf *mask)
{
    ovs_u128 ufid;
    int len;

    /* Skip UFID. */
    len = odp_ufid_from_string(s, &ufid);
    if (len) {
        return len;
    }

    SCAN_SINGLE("skb_priority(", uint32_t, u32, OVS_KEY_ATTR_PRIORITY);
    SCAN_SINGLE("skb_mark(", uint32_t, u32, OVS_KEY_ATTR_SKB_MARK);
    SCAN_SINGLE_FULLY_MASKED("recirc_id(", uint32_t, u32,
                             OVS_KEY_ATTR_RECIRC_ID);
    SCAN_SINGLE("dp_hash(", uint32_t, u32, OVS_KEY_ATTR_DP_HASH);

<<<<<<< HEAD
    SCAN_SINGLE("conn_state(", uint8_t, conn_state, OVS_KEY_ATTR_CONN_STATE);
    SCAN_SINGLE("conn_zone(", uint16_t, u16, OVS_KEY_ATTR_CONN_ZONE);
    SCAN_SINGLE("conn_mark(", uint32_t, u32, OVS_KEY_ATTR_CONN_MARK);
    SCAN_SINGLE("conn_label(", ovs_u128, u128, OVS_KEY_ATTR_CONN_LABEL);
=======
    SCAN_SINGLE("ct_state(", uint8_t, ct_state, OVS_KEY_ATTR_CT_STATE);
    SCAN_SINGLE("ct_zone(", uint16_t, u16, OVS_KEY_ATTR_CT_ZONE);
    SCAN_SINGLE("ct_mark(", uint32_t, u32, OVS_KEY_ATTR_CT_MARK);
    SCAN_SINGLE("ct_label(", ovs_u128, u128, OVS_KEY_ATTR_CT_LABEL);
>>>>>>> d5a61290

    SCAN_BEGIN_NESTED("tunnel(", OVS_KEY_ATTR_TUNNEL) {
        SCAN_FIELD_NESTED("tun_id=", ovs_be64, be64, OVS_TUNNEL_KEY_ATTR_ID);
        SCAN_FIELD_NESTED("src=", ovs_be32, ipv4, OVS_TUNNEL_KEY_ATTR_IPV4_SRC);
        SCAN_FIELD_NESTED("dst=", ovs_be32, ipv4, OVS_TUNNEL_KEY_ATTR_IPV4_DST);
        SCAN_FIELD_NESTED("tos=", uint8_t, u8, OVS_TUNNEL_KEY_ATTR_TOS);
        SCAN_FIELD_NESTED("ttl=", uint8_t, u8, OVS_TUNNEL_KEY_ATTR_TTL);
        SCAN_FIELD_NESTED("tp_src=", ovs_be16, be16, OVS_TUNNEL_KEY_ATTR_TP_SRC);
        SCAN_FIELD_NESTED("tp_dst=", ovs_be16, be16, OVS_TUNNEL_KEY_ATTR_TP_DST);
        SCAN_FIELD_NESTED_FUNC("vxlan(gbp(", uint32_t, vxlan_gbp, vxlan_gbp_to_attr);
        SCAN_FIELD_NESTED_FUNC("geneve(", struct geneve_scan, geneve,
                               geneve_to_attr);
        SCAN_FIELD_NESTED_FUNC("flags(", uint16_t, tun_flags, tun_flags_to_attr);
    } SCAN_END_NESTED();

    SCAN_SINGLE_PORT("in_port(", uint32_t, OVS_KEY_ATTR_IN_PORT);

    SCAN_BEGIN("eth(", struct ovs_key_ethernet) {
        SCAN_FIELD("src=", eth, eth_src);
        SCAN_FIELD("dst=", eth, eth_dst);
    } SCAN_END(OVS_KEY_ATTR_ETHERNET);

    SCAN_BEGIN_INIT("vlan(", struct ovs_key_vlan__,
                    { htons(VLAN_CFI) }, { htons(VLAN_CFI) }) {
        SCAN_FIELD("vid=", vid, tci);
        SCAN_FIELD("pcp=", pcp, tci);
        SCAN_FIELD("cfi=", cfi, tci);
    } SCAN_END(OVS_KEY_ATTR_VLAN);

    SCAN_SINGLE("eth_type(", ovs_be16, be16, OVS_KEY_ATTR_ETHERTYPE);

    SCAN_BEGIN("mpls(", struct ovs_key_mpls) {
        SCAN_FIELD("label=", mpls_label, mpls_lse);
        SCAN_FIELD("tc=", mpls_tc, mpls_lse);
        SCAN_FIELD("ttl=", mpls_ttl, mpls_lse);
        SCAN_FIELD("bos=", mpls_bos, mpls_lse);
    } SCAN_END(OVS_KEY_ATTR_MPLS);

    SCAN_BEGIN("ipv4(", struct ovs_key_ipv4) {
        SCAN_FIELD("src=", ipv4, ipv4_src);
        SCAN_FIELD("dst=", ipv4, ipv4_dst);
        SCAN_FIELD("proto=", u8, ipv4_proto);
        SCAN_FIELD("tos=", u8, ipv4_tos);
        SCAN_FIELD("ttl=", u8, ipv4_ttl);
        SCAN_FIELD("frag=", frag, ipv4_frag);
    } SCAN_END(OVS_KEY_ATTR_IPV4);

    SCAN_BEGIN("ipv6(", struct ovs_key_ipv6) {
        SCAN_FIELD("src=", ipv6, ipv6_src);
        SCAN_FIELD("dst=", ipv6, ipv6_dst);
        SCAN_FIELD("label=", ipv6_label, ipv6_label);
        SCAN_FIELD("proto=", u8, ipv6_proto);
        SCAN_FIELD("tclass=", u8, ipv6_tclass);
        SCAN_FIELD("hlimit=", u8, ipv6_hlimit);
        SCAN_FIELD("frag=", frag, ipv6_frag);
    } SCAN_END(OVS_KEY_ATTR_IPV6);

    SCAN_BEGIN("tcp(", struct ovs_key_tcp) {
        SCAN_FIELD("src=", be16, tcp_src);
        SCAN_FIELD("dst=", be16, tcp_dst);
    } SCAN_END(OVS_KEY_ATTR_TCP);

    SCAN_SINGLE("tcp_flags(", ovs_be16, tcp_flags, OVS_KEY_ATTR_TCP_FLAGS);

    SCAN_BEGIN("udp(", struct ovs_key_udp) {
        SCAN_FIELD("src=", be16, udp_src);
        SCAN_FIELD("dst=", be16, udp_dst);
    } SCAN_END(OVS_KEY_ATTR_UDP);

    SCAN_BEGIN("sctp(", struct ovs_key_sctp) {
        SCAN_FIELD("src=", be16, sctp_src);
        SCAN_FIELD("dst=", be16, sctp_dst);
    } SCAN_END(OVS_KEY_ATTR_SCTP);

    SCAN_BEGIN("icmp(", struct ovs_key_icmp) {
        SCAN_FIELD("type=", u8, icmp_type);
        SCAN_FIELD("code=", u8, icmp_code);
    } SCAN_END(OVS_KEY_ATTR_ICMP);

    SCAN_BEGIN("icmpv6(", struct ovs_key_icmpv6) {
        SCAN_FIELD("type=", u8, icmpv6_type);
        SCAN_FIELD("code=", u8, icmpv6_code);
    } SCAN_END(OVS_KEY_ATTR_ICMPV6);

    SCAN_BEGIN("arp(", struct ovs_key_arp) {
        SCAN_FIELD("sip=", ipv4, arp_sip);
        SCAN_FIELD("tip=", ipv4, arp_tip);
        SCAN_FIELD("op=", be16, arp_op);
        SCAN_FIELD("sha=", eth, arp_sha);
        SCAN_FIELD("tha=", eth, arp_tha);
    } SCAN_END(OVS_KEY_ATTR_ARP);

    SCAN_BEGIN("nd(", struct ovs_key_nd) {
        SCAN_FIELD("target=", ipv6, nd_target);
        SCAN_FIELD("sll=", eth, nd_sll);
        SCAN_FIELD("tll=", eth, nd_tll);
    } SCAN_END(OVS_KEY_ATTR_ND);

    /* Encap open-coded. */
    if (!strncmp(s, "encap(", 6)) {
        const char *start = s;
        size_t encap, encap_mask = 0;

        encap = nl_msg_start_nested(key, OVS_KEY_ATTR_ENCAP);
        if (mask) {
            encap_mask = nl_msg_start_nested(mask, OVS_KEY_ATTR_ENCAP);
        }

        s += 6;
        for (;;) {
            int retval;

            s += strspn(s, delimiters);
            if (!*s) {
                return -EINVAL;
            } else if (*s == ')') {
                break;
            }

            retval = parse_odp_key_mask_attr(s, port_names, key, mask);
            if (retval < 0) {
                return retval;
            }
            s += retval;
        }
        s++;

        nl_msg_end_nested(key, encap);
        if (mask) {
            nl_msg_end_nested(mask, encap_mask);
        }

        return s - start;
    }

    return -EINVAL;
}

/* Parses the string representation of a datapath flow key, in the
 * format output by odp_flow_key_format().  Returns 0 if successful,
 * otherwise a positive errno value.  On success, the flow key is
 * appended to 'key' as a series of Netlink attributes.  On failure, no
 * data is appended to 'key'.  Either way, 'key''s data might be
 * reallocated.
 *
 * If 'port_names' is nonnull, it points to an simap that maps from a port name
 * to a port number.  (Port names may be used instead of port numbers in
 * in_port.)
 *
 * On success, the attributes appended to 'key' are individually syntactically
 * valid, but they may not be valid as a sequence.  'key' might, for example,
 * have duplicated keys.  odp_flow_key_to_flow() will detect those errors. */
int
odp_flow_from_string(const char *s, const struct simap *port_names,
                     struct ofpbuf *key, struct ofpbuf *mask)
{
    const size_t old_size = key->size;
    for (;;) {
        int retval;

        s += strspn(s, delimiters);
        if (!*s) {
            return 0;
        }

        retval = parse_odp_key_mask_attr(s, port_names, key, mask);
        if (retval < 0) {
            key->size = old_size;
            return -retval;
        }
        s += retval;
    }

    return 0;
}

static uint8_t
ovs_to_odp_frag(uint8_t nw_frag, bool is_mask)
{
    if (is_mask) {
        /* Netlink interface 'enum ovs_frag_type' is an 8-bit enumeration type,
         * not a set of flags or bitfields. Hence, if the struct flow nw_frag
         * mask, which is a set of bits, has the FLOW_NW_FRAG_ANY as zero, we
         * must use a zero mask for the netlink frag field, and all ones mask
         * otherwise. */
        return (nw_frag & FLOW_NW_FRAG_ANY) ? UINT8_MAX : 0;
    }
    return !(nw_frag & FLOW_NW_FRAG_ANY) ? OVS_FRAG_TYPE_NONE
        : nw_frag & FLOW_NW_FRAG_LATER ? OVS_FRAG_TYPE_LATER
        : OVS_FRAG_TYPE_FIRST;
}

static void get_ethernet_key(const struct flow *, struct ovs_key_ethernet *);
static void put_ethernet_key(const struct ovs_key_ethernet *, struct flow *);
static void get_ipv4_key(const struct flow *, struct ovs_key_ipv4 *,
                         bool is_mask);
static void put_ipv4_key(const struct ovs_key_ipv4 *, struct flow *,
                         bool is_mask);
static void get_ipv6_key(const struct flow *, struct ovs_key_ipv6 *,
                         bool is_mask);
static void put_ipv6_key(const struct ovs_key_ipv6 *, struct flow *,
                         bool is_mask);
static void get_arp_key(const struct flow *, struct ovs_key_arp *);
static void put_arp_key(const struct ovs_key_arp *, struct flow *);
static void get_nd_key(const struct flow *, struct ovs_key_nd *);
static void put_nd_key(const struct ovs_key_nd *, struct flow *);

/* These share the same layout. */
union ovs_key_tp {
    struct ovs_key_tcp tcp;
    struct ovs_key_udp udp;
    struct ovs_key_sctp sctp;
};

static void get_tp_key(const struct flow *, union ovs_key_tp *);
static void put_tp_key(const union ovs_key_tp *, struct flow *);

static void
odp_flow_key_from_flow__(const struct odp_flow_key_parms *parms,
                         bool export_mask, struct ofpbuf *buf)
{
    struct ovs_key_ethernet *eth_key;
    size_t encap;
    const struct flow *flow = parms->flow;
    const struct flow *data = export_mask ? parms->mask : parms->flow;

    nl_msg_put_u32(buf, OVS_KEY_ATTR_PRIORITY, data->skb_priority);

    if (flow->tunnel.ip_dst || export_mask) {
        tun_key_to_attr(buf, &data->tunnel, &parms->flow->tunnel,
                        parms->key_buf);
    }

    nl_msg_put_u32(buf, OVS_KEY_ATTR_SKB_MARK, data->pkt_mark);

<<<<<<< HEAD
    if (parms->support.conn_state) {
        nl_msg_put_u8(buf, OVS_KEY_ATTR_CONN_STATE, data->conn_state);
    }
    if (parms->support.conn_zone) {
        nl_msg_put_u16(buf, OVS_KEY_ATTR_CONN_ZONE, data->conn_zone);
    }
    if (parms->support.conn_mark) {
        nl_msg_put_u32(buf, OVS_KEY_ATTR_CONN_MARK, data->conn_mark);
    }
    if (parms->support.conn_label) {
        nl_msg_put_unspec(buf, OVS_KEY_ATTR_CONN_LABEL, &data->conn_label,
                          sizeof(data->conn_label));
=======
    if (parms->support.ct_state) {
        nl_msg_put_u8(buf, OVS_KEY_ATTR_CT_STATE, data->ct_state);
    }
    if (parms->support.ct_zone) {
        nl_msg_put_u16(buf, OVS_KEY_ATTR_CT_ZONE, data->ct_zone);
    }
    if (parms->support.ct_mark) {
        nl_msg_put_u32(buf, OVS_KEY_ATTR_CT_MARK, data->ct_mark);
    }
    if (parms->support.ct_label) {
        nl_msg_put_unspec(buf, OVS_KEY_ATTR_CT_LABEL, &data->ct_label,
                          sizeof(data->ct_label));
>>>>>>> d5a61290
    }
    if (parms->support.recirc) {
        nl_msg_put_u32(buf, OVS_KEY_ATTR_RECIRC_ID, data->recirc_id);
        nl_msg_put_u32(buf, OVS_KEY_ATTR_DP_HASH, data->dp_hash);
    }

    /* Add an ingress port attribute if this is a mask or 'odp_in_port'
     * is not the magical value "ODPP_NONE". */
    if (export_mask || parms->odp_in_port != ODPP_NONE) {
        nl_msg_put_odp_port(buf, OVS_KEY_ATTR_IN_PORT, parms->odp_in_port);
    }

    eth_key = nl_msg_put_unspec_uninit(buf, OVS_KEY_ATTR_ETHERNET,
                                       sizeof *eth_key);
    get_ethernet_key(data, eth_key);

    if (flow->vlan_tci != htons(0) || flow->dl_type == htons(ETH_TYPE_VLAN)) {
        if (export_mask) {
            nl_msg_put_be16(buf, OVS_KEY_ATTR_ETHERTYPE, OVS_BE16_MAX);
        } else {
            nl_msg_put_be16(buf, OVS_KEY_ATTR_ETHERTYPE, htons(ETH_TYPE_VLAN));
        }
        nl_msg_put_be16(buf, OVS_KEY_ATTR_VLAN, data->vlan_tci);
        encap = nl_msg_start_nested(buf, OVS_KEY_ATTR_ENCAP);
        if (flow->vlan_tci == htons(0)) {
            goto unencap;
        }
    } else {
        encap = 0;
    }

    if (ntohs(flow->dl_type) < ETH_TYPE_MIN) {
        /* For backwards compatibility with kernels that don't support
         * wildcarding, the following convention is used to encode the
         * OVS_KEY_ATTR_ETHERTYPE for key and mask:
         *
         *   key      mask    matches
         * -------- --------  -------
         *  >0x5ff   0xffff   Specified Ethernet II Ethertype.
         *  >0x5ff      0     Any Ethernet II or non-Ethernet II frame.
         *  <none>   0xffff   Any non-Ethernet II frame (except valid
         *                    802.3 SNAP packet with valid eth_type).
         */
        if (export_mask) {
            nl_msg_put_be16(buf, OVS_KEY_ATTR_ETHERTYPE, OVS_BE16_MAX);
        }
        goto unencap;
    }

    nl_msg_put_be16(buf, OVS_KEY_ATTR_ETHERTYPE, data->dl_type);

    if (flow->dl_type == htons(ETH_TYPE_IP)) {
        struct ovs_key_ipv4 *ipv4_key;

        ipv4_key = nl_msg_put_unspec_uninit(buf, OVS_KEY_ATTR_IPV4,
                                            sizeof *ipv4_key);
        get_ipv4_key(data, ipv4_key, export_mask);
    } else if (flow->dl_type == htons(ETH_TYPE_IPV6)) {
        struct ovs_key_ipv6 *ipv6_key;

        ipv6_key = nl_msg_put_unspec_uninit(buf, OVS_KEY_ATTR_IPV6,
                                            sizeof *ipv6_key);
        get_ipv6_key(data, ipv6_key, export_mask);
    } else if (flow->dl_type == htons(ETH_TYPE_ARP) ||
               flow->dl_type == htons(ETH_TYPE_RARP)) {
        struct ovs_key_arp *arp_key;

        arp_key = nl_msg_put_unspec_uninit(buf, OVS_KEY_ATTR_ARP,
                                           sizeof *arp_key);
        get_arp_key(data, arp_key);
    } else if (eth_type_mpls(flow->dl_type)) {
        struct ovs_key_mpls *mpls_key;
        int i, n;

        n = flow_count_mpls_labels(flow, NULL);
        if (export_mask) {
            n = MIN(n, parms->support.max_mpls_depth);
        }
        mpls_key = nl_msg_put_unspec_uninit(buf, OVS_KEY_ATTR_MPLS,
                                            n * sizeof *mpls_key);
        for (i = 0; i < n; i++) {
            mpls_key[i].mpls_lse = data->mpls_lse[i];
        }
    }

    if (is_ip_any(flow) && !(flow->nw_frag & FLOW_NW_FRAG_LATER)) {
        if (flow->nw_proto == IPPROTO_TCP) {
            union ovs_key_tp *tcp_key;

            tcp_key = nl_msg_put_unspec_uninit(buf, OVS_KEY_ATTR_TCP,
                                               sizeof *tcp_key);
            get_tp_key(data, tcp_key);
            if (data->tcp_flags) {
                nl_msg_put_be16(buf, OVS_KEY_ATTR_TCP_FLAGS, data->tcp_flags);
            }
        } else if (flow->nw_proto == IPPROTO_UDP) {
            union ovs_key_tp *udp_key;

            udp_key = nl_msg_put_unspec_uninit(buf, OVS_KEY_ATTR_UDP,
                                               sizeof *udp_key);
            get_tp_key(data, udp_key);
        } else if (flow->nw_proto == IPPROTO_SCTP) {
            union ovs_key_tp *sctp_key;

            sctp_key = nl_msg_put_unspec_uninit(buf, OVS_KEY_ATTR_SCTP,
                                               sizeof *sctp_key);
            get_tp_key(data, sctp_key);
        } else if (flow->dl_type == htons(ETH_TYPE_IP)
                && flow->nw_proto == IPPROTO_ICMP) {
            struct ovs_key_icmp *icmp_key;

            icmp_key = nl_msg_put_unspec_uninit(buf, OVS_KEY_ATTR_ICMP,
                                                sizeof *icmp_key);
            icmp_key->icmp_type = ntohs(data->tp_src);
            icmp_key->icmp_code = ntohs(data->tp_dst);
        } else if (flow->dl_type == htons(ETH_TYPE_IPV6)
                && flow->nw_proto == IPPROTO_ICMPV6) {
            struct ovs_key_icmpv6 *icmpv6_key;

            icmpv6_key = nl_msg_put_unspec_uninit(buf, OVS_KEY_ATTR_ICMPV6,
                                                  sizeof *icmpv6_key);
            icmpv6_key->icmpv6_type = ntohs(data->tp_src);
            icmpv6_key->icmpv6_code = ntohs(data->tp_dst);

            if (flow->tp_dst == htons(0)
                && (flow->tp_src == htons(ND_NEIGHBOR_SOLICIT)
                    || flow->tp_src == htons(ND_NEIGHBOR_ADVERT))
                && (!export_mask || (data->tp_src == htons(0xffff)
                                     && data->tp_dst == htons(0xffff)))) {

                struct ovs_key_nd *nd_key;

                nd_key = nl_msg_put_unspec_uninit(buf, OVS_KEY_ATTR_ND,
                                                    sizeof *nd_key);
                memcpy(nd_key->nd_target, &data->nd_target,
                        sizeof nd_key->nd_target);
                memcpy(nd_key->nd_sll, data->arp_sha, ETH_ADDR_LEN);
                memcpy(nd_key->nd_tll, data->arp_tha, ETH_ADDR_LEN);
            }
        }
    }

unencap:
    if (encap) {
        nl_msg_end_nested(buf, encap);
    }
}

/* Appends a representation of 'flow' as OVS_KEY_ATTR_* attributes to 'buf'.
 *
 * 'buf' must have at least ODPUTIL_FLOW_KEY_BYTES bytes of space, or be
 * capable of being expanded to allow for that much space. */
void
odp_flow_key_from_flow(const struct odp_flow_key_parms *parms,
                       struct ofpbuf *buf)
{
    odp_flow_key_from_flow__(parms, false, buf);
}

/* Appends a representation of 'mask' as OVS_KEY_ATTR_* attributes to
 * 'buf'.
 *
 * 'buf' must have at least ODPUTIL_FLOW_KEY_BYTES bytes of space, or be
 * capable of being expanded to allow for that much space. */
void
odp_flow_key_from_mask(const struct odp_flow_key_parms *parms,
                       struct ofpbuf *buf)
{
    odp_flow_key_from_flow__(parms, true, buf);
}

/* Generate ODP flow key from the given packet metadata */
void
odp_key_from_pkt_metadata(struct ofpbuf *buf, const struct pkt_metadata *md)
{
    nl_msg_put_u32(buf, OVS_KEY_ATTR_PRIORITY, md->skb_priority);

    if (md->tunnel.ip_dst) {
        tun_key_to_attr(buf, &md->tunnel, &md->tunnel, NULL);
    }

    nl_msg_put_u32(buf, OVS_KEY_ATTR_SKB_MARK, md->pkt_mark);

<<<<<<< HEAD
    if (md->conn_state) {
        nl_msg_put_u8(buf, OVS_KEY_ATTR_CONN_STATE, md->conn_state);
    }
    if (md->conn_zone) {
        nl_msg_put_u16(buf, OVS_KEY_ATTR_CONN_ZONE, md->conn_zone);
    }
    if (md->conn_mark) {
        nl_msg_put_u32(buf, OVS_KEY_ATTR_CONN_MARK, md->conn_mark);
    }
    if (!is_all_zeros(&md->conn_label, sizeof(md->conn_label))) {
        nl_msg_put_unspec(buf, OVS_KEY_ATTR_CONN_LABEL, &md->conn_label,
                          sizeof(md->conn_label));
=======
    if (md->ct_state) {
        nl_msg_put_u8(buf, OVS_KEY_ATTR_CT_STATE, md->ct_state);
    }
    if (md->ct_zone) {
        nl_msg_put_u16(buf, OVS_KEY_ATTR_CT_ZONE, md->ct_zone);
    }
    if (md->ct_mark) {
        nl_msg_put_u32(buf, OVS_KEY_ATTR_CT_MARK, md->ct_mark);
    }
    if (!is_all_zeros(&md->ct_label, sizeof(md->ct_label))) {
        nl_msg_put_unspec(buf, OVS_KEY_ATTR_CT_LABEL, &md->ct_label,
                          sizeof(md->ct_label));
>>>>>>> d5a61290
    }

    /* Add an ingress port attribute if 'odp_in_port' is not the magical
     * value "ODPP_NONE". */
    if (md->in_port.odp_port != ODPP_NONE) {
        nl_msg_put_odp_port(buf, OVS_KEY_ATTR_IN_PORT, md->in_port.odp_port);
    }
}

/* Generate packet metadata from the given ODP flow key. */
void
odp_key_to_pkt_metadata(const struct nlattr *key, size_t key_len,
                        struct pkt_metadata *md)
{
    const struct nlattr *nla;
    size_t left;
    uint32_t wanted_attrs = 1u << OVS_KEY_ATTR_PRIORITY |
        1u << OVS_KEY_ATTR_SKB_MARK | 1u << OVS_KEY_ATTR_TUNNEL |
        1u << OVS_KEY_ATTR_IN_PORT;

    pkt_metadata_init(md, ODPP_NONE);

    NL_ATTR_FOR_EACH (nla, left, key, key_len) {
        uint16_t type = nl_attr_type(nla);
        size_t len = nl_attr_get_size(nla);
        int expected_len = odp_key_attr_len(ovs_flow_key_attr_lens,
                                            OVS_KEY_ATTR_MAX, type);

        if (len != expected_len && expected_len >= 0) {
            continue;
        }

        switch (type) {
        case OVS_KEY_ATTR_RECIRC_ID:
            md->recirc_id = nl_attr_get_u32(nla);
            wanted_attrs &= ~(1u << OVS_KEY_ATTR_RECIRC_ID);
            break;
        case OVS_KEY_ATTR_DP_HASH:
            md->dp_hash = nl_attr_get_u32(nla);
            wanted_attrs &= ~(1u << OVS_KEY_ATTR_DP_HASH);
            break;
        case OVS_KEY_ATTR_PRIORITY:
            md->skb_priority = nl_attr_get_u32(nla);
            wanted_attrs &= ~(1u << OVS_KEY_ATTR_PRIORITY);
            break;
        case OVS_KEY_ATTR_SKB_MARK:
            md->pkt_mark = nl_attr_get_u32(nla);
            wanted_attrs &= ~(1u << OVS_KEY_ATTR_SKB_MARK);
            break;
<<<<<<< HEAD
        case OVS_KEY_ATTR_CONN_STATE:
            md->conn_state = nl_attr_get_u8(nla);
            wanted_attrs &= ~(1u << OVS_KEY_ATTR_CONN_STATE);
            break;
        case OVS_KEY_ATTR_CONN_ZONE:
            md->conn_zone = nl_attr_get_u16(nla);
            wanted_attrs &= ~(1u << OVS_KEY_ATTR_CONN_ZONE);
            break;
        case OVS_KEY_ATTR_CONN_MARK:
            md->conn_mark = nl_attr_get_u32(nla);
            wanted_attrs &= ~(1u << OVS_KEY_ATTR_CONN_MARK);
            break;
        case OVS_KEY_ATTR_CONN_LABEL: {
            const ovs_u128 *cl = nl_attr_get(nla);

            md->conn_label = *cl;
            wanted_attrs &= ~(1u << OVS_KEY_ATTR_CONN_LABEL);
=======
        case OVS_KEY_ATTR_CT_STATE:
            md->ct_state = nl_attr_get_u8(nla);
            wanted_attrs &= ~(1u << OVS_KEY_ATTR_CT_STATE);
            break;
        case OVS_KEY_ATTR_CT_ZONE:
            md->ct_zone = nl_attr_get_u16(nla);
            wanted_attrs &= ~(1u << OVS_KEY_ATTR_CT_ZONE);
            break;
        case OVS_KEY_ATTR_CT_MARK:
            md->ct_mark = nl_attr_get_u32(nla);
            wanted_attrs &= ~(1u << OVS_KEY_ATTR_CT_MARK);
            break;
        case OVS_KEY_ATTR_CT_LABEL: {
            const ovs_u128 *cl = nl_attr_get(nla);

            md->ct_label = *cl;
            wanted_attrs &= ~(1u << OVS_KEY_ATTR_CT_LABEL);
>>>>>>> d5a61290
            break;
        }
        case OVS_KEY_ATTR_TUNNEL: {
            enum odp_key_fitness res;

            res = odp_tun_key_from_attr(nla, &md->tunnel);
            if (res == ODP_FIT_ERROR) {
                memset(&md->tunnel, 0, sizeof md->tunnel);
            } else if (res == ODP_FIT_PERFECT) {
                wanted_attrs &= ~(1u << OVS_KEY_ATTR_TUNNEL);
            }
            break;
        }
        case OVS_KEY_ATTR_IN_PORT:
            md->in_port.odp_port = nl_attr_get_odp_port(nla);
            wanted_attrs &= ~(1u << OVS_KEY_ATTR_IN_PORT);
            break;
        default:
            break;
        }

        if (!wanted_attrs) {
            return; /* Have everything. */
        }
    }
}

uint32_t
odp_flow_key_hash(const struct nlattr *key, size_t key_len)
{
    BUILD_ASSERT_DECL(!(NLA_ALIGNTO % sizeof(uint32_t)));
    return hash_words(ALIGNED_CAST(const uint32_t *, key),
                      key_len / sizeof(uint32_t), 0);
}

static void
log_odp_key_attributes(struct vlog_rate_limit *rl, const char *title,
                       uint64_t attrs, int out_of_range_attr,
                       const struct nlattr *key, size_t key_len)
{
    struct ds s;
    int i;

    if (VLOG_DROP_DBG(rl)) {
        return;
    }

    ds_init(&s);
    for (i = 0; i < 64; i++) {
        if (attrs & (UINT64_C(1) << i)) {
            char namebuf[OVS_KEY_ATTR_BUFSIZE];

            ds_put_format(&s, " %s",
                          ovs_key_attr_to_string(i, namebuf, sizeof namebuf));
        }
    }
    if (out_of_range_attr) {
        ds_put_format(&s, " %d (and possibly others)", out_of_range_attr);
    }

    ds_put_cstr(&s, ": ");
    odp_flow_key_format(key, key_len, &s);

    VLOG_DBG("%s:%s", title, ds_cstr(&s));
    ds_destroy(&s);
}

static uint8_t
odp_to_ovs_frag(uint8_t odp_frag, bool is_mask)
{
    static struct vlog_rate_limit rl = VLOG_RATE_LIMIT_INIT(1, 5);

    if (is_mask) {
        return odp_frag ? FLOW_NW_FRAG_MASK : 0;
    }

    if (odp_frag > OVS_FRAG_TYPE_LATER) {
        VLOG_ERR_RL(&rl, "invalid frag %"PRIu8" in flow key", odp_frag);
        return 0xff; /* Error. */
    }

    return (odp_frag == OVS_FRAG_TYPE_NONE) ? 0
        : (odp_frag == OVS_FRAG_TYPE_FIRST) ? FLOW_NW_FRAG_ANY
        :  FLOW_NW_FRAG_ANY | FLOW_NW_FRAG_LATER;
}

static bool
parse_flow_nlattrs(const struct nlattr *key, size_t key_len,
                   const struct nlattr *attrs[], uint64_t *present_attrsp,
                   int *out_of_range_attrp)
{
    static struct vlog_rate_limit rl = VLOG_RATE_LIMIT_INIT(10, 10);
    const struct nlattr *nla;
    uint64_t present_attrs;
    size_t left;

    BUILD_ASSERT(OVS_KEY_ATTR_MAX < CHAR_BIT * sizeof present_attrs);
    present_attrs = 0;
    *out_of_range_attrp = 0;
    NL_ATTR_FOR_EACH (nla, left, key, key_len) {
        uint16_t type = nl_attr_type(nla);
        size_t len = nl_attr_get_size(nla);
        int expected_len = odp_key_attr_len(ovs_flow_key_attr_lens,
                                            OVS_KEY_ATTR_MAX, type);

        if (len != expected_len && expected_len >= 0) {
            char namebuf[OVS_KEY_ATTR_BUFSIZE];

            VLOG_ERR_RL(&rl, "attribute %s has length %"PRIuSIZE" but should have "
                        "length %d", ovs_key_attr_to_string(type, namebuf,
                                                            sizeof namebuf),
                        len, expected_len);
            return false;
        }

        if (type > OVS_KEY_ATTR_MAX) {
            *out_of_range_attrp = type;
        } else {
            if (present_attrs & (UINT64_C(1) << type)) {
                char namebuf[OVS_KEY_ATTR_BUFSIZE];

                VLOG_ERR_RL(&rl, "duplicate %s attribute in flow key",
                            ovs_key_attr_to_string(type,
                                                   namebuf, sizeof namebuf));
                return false;
            }

            present_attrs |= UINT64_C(1) << type;
            attrs[type] = nla;
        }
    }
    if (left) {
        VLOG_ERR_RL(&rl, "trailing garbage in flow key");
        return false;
    }

    *present_attrsp = present_attrs;
    return true;
}

static enum odp_key_fitness
check_expectations(uint64_t present_attrs, int out_of_range_attr,
                   uint64_t expected_attrs,
                   const struct nlattr *key, size_t key_len)
{
    uint64_t missing_attrs;
    uint64_t extra_attrs;

    missing_attrs = expected_attrs & ~present_attrs;
    if (missing_attrs) {
        static struct vlog_rate_limit rl = VLOG_RATE_LIMIT_INIT(10, 10);
        log_odp_key_attributes(&rl, "expected but not present",
                               missing_attrs, 0, key, key_len);
        return ODP_FIT_TOO_LITTLE;
    }

    extra_attrs = present_attrs & ~expected_attrs;
    if (extra_attrs || out_of_range_attr) {
        static struct vlog_rate_limit rl = VLOG_RATE_LIMIT_INIT(10, 10);
        log_odp_key_attributes(&rl, "present but not expected",
                               extra_attrs, out_of_range_attr, key, key_len);
        return ODP_FIT_TOO_MUCH;
    }

    return ODP_FIT_PERFECT;
}

static bool
parse_ethertype(const struct nlattr *attrs[OVS_KEY_ATTR_MAX + 1],
                uint64_t present_attrs, uint64_t *expected_attrs,
                struct flow *flow, const struct flow *src_flow)
{
    static struct vlog_rate_limit rl = VLOG_RATE_LIMIT_INIT(1, 5);
    bool is_mask = flow != src_flow;

    if (present_attrs & (UINT64_C(1) << OVS_KEY_ATTR_ETHERTYPE)) {
        flow->dl_type = nl_attr_get_be16(attrs[OVS_KEY_ATTR_ETHERTYPE]);
        if (!is_mask && ntohs(flow->dl_type) < ETH_TYPE_MIN) {
            VLOG_ERR_RL(&rl, "invalid Ethertype %"PRIu16" in flow key",
                        ntohs(flow->dl_type));
            return false;
        }
        if (is_mask && ntohs(src_flow->dl_type) < ETH_TYPE_MIN &&
            flow->dl_type != htons(0xffff)) {
            return false;
        }
        *expected_attrs |= UINT64_C(1) << OVS_KEY_ATTR_ETHERTYPE;
    } else {
        if (!is_mask) {
            flow->dl_type = htons(FLOW_DL_TYPE_NONE);
        } else if (ntohs(src_flow->dl_type) < ETH_TYPE_MIN) {
            /* See comments in odp_flow_key_from_flow__(). */
            VLOG_ERR_RL(&rl, "mask expected for non-Ethernet II frame");
            return false;
        }
    }
    return true;
}

static enum odp_key_fitness
parse_l2_5_onward(const struct nlattr *attrs[OVS_KEY_ATTR_MAX + 1],
                  uint64_t present_attrs, int out_of_range_attr,
                  uint64_t expected_attrs, struct flow *flow,
                  const struct nlattr *key, size_t key_len,
                  const struct flow *src_flow)
{
    static struct vlog_rate_limit rl = VLOG_RATE_LIMIT_INIT(1, 5);
    bool is_mask = src_flow != flow;
    const void *check_start = NULL;
    size_t check_len = 0;
    enum ovs_key_attr expected_bit = 0xff;

    if (eth_type_mpls(src_flow->dl_type)) {
        if (!is_mask || present_attrs & (UINT64_C(1) << OVS_KEY_ATTR_MPLS)) {
            expected_attrs |= (UINT64_C(1) << OVS_KEY_ATTR_MPLS);
        }
        if (present_attrs & (UINT64_C(1) << OVS_KEY_ATTR_MPLS)) {
            size_t size = nl_attr_get_size(attrs[OVS_KEY_ATTR_MPLS]);
            const ovs_be32 *mpls_lse = nl_attr_get(attrs[OVS_KEY_ATTR_MPLS]);
            int n = size / sizeof(ovs_be32);
            int i;

            if (!size || size % sizeof(ovs_be32)) {
                return ODP_FIT_ERROR;
            }
            if (flow->mpls_lse[0] && flow->dl_type != htons(0xffff)) {
                return ODP_FIT_ERROR;
            }

            for (i = 0; i < n && i < FLOW_MAX_MPLS_LABELS; i++) {
                flow->mpls_lse[i] = mpls_lse[i];
            }
            if (n > FLOW_MAX_MPLS_LABELS) {
                return ODP_FIT_TOO_MUCH;
            }

            if (!is_mask) {
                /* BOS may be set only in the innermost label. */
                for (i = 0; i < n - 1; i++) {
                    if (flow->mpls_lse[i] & htonl(MPLS_BOS_MASK)) {
                        return ODP_FIT_ERROR;
                    }
                }

                /* BOS must be set in the innermost label. */
                if (n < FLOW_MAX_MPLS_LABELS
                    && !(flow->mpls_lse[n - 1] & htonl(MPLS_BOS_MASK))) {
                    return ODP_FIT_TOO_LITTLE;
                }
            }
        }

        goto done;
    } else if (src_flow->dl_type == htons(ETH_TYPE_IP)) {
        if (!is_mask) {
            expected_attrs |= UINT64_C(1) << OVS_KEY_ATTR_IPV4;
        }
        if (present_attrs & (UINT64_C(1) << OVS_KEY_ATTR_IPV4)) {
            const struct ovs_key_ipv4 *ipv4_key;

            ipv4_key = nl_attr_get(attrs[OVS_KEY_ATTR_IPV4]);
            put_ipv4_key(ipv4_key, flow, is_mask);
            if (flow->nw_frag > FLOW_NW_FRAG_MASK) {
                return ODP_FIT_ERROR;
            }
            if (is_mask) {
                check_start = ipv4_key;
                check_len = sizeof *ipv4_key;
                expected_bit = OVS_KEY_ATTR_IPV4;
            }
        }
    } else if (src_flow->dl_type == htons(ETH_TYPE_IPV6)) {
        if (!is_mask) {
            expected_attrs |= UINT64_C(1) << OVS_KEY_ATTR_IPV6;
        }
        if (present_attrs & (UINT64_C(1) << OVS_KEY_ATTR_IPV6)) {
            const struct ovs_key_ipv6 *ipv6_key;

            ipv6_key = nl_attr_get(attrs[OVS_KEY_ATTR_IPV6]);
            put_ipv6_key(ipv6_key, flow, is_mask);
            if (flow->nw_frag > FLOW_NW_FRAG_MASK) {
                return ODP_FIT_ERROR;
            }
            if (is_mask) {
                check_start = ipv6_key;
                check_len = sizeof *ipv6_key;
                expected_bit = OVS_KEY_ATTR_IPV6;
            }
        }
    } else if (src_flow->dl_type == htons(ETH_TYPE_ARP) ||
               src_flow->dl_type == htons(ETH_TYPE_RARP)) {
        if (!is_mask) {
            expected_attrs |= UINT64_C(1) << OVS_KEY_ATTR_ARP;
        }
        if (present_attrs & (UINT64_C(1) << OVS_KEY_ATTR_ARP)) {
            const struct ovs_key_arp *arp_key;

            arp_key = nl_attr_get(attrs[OVS_KEY_ATTR_ARP]);
            if (!is_mask && (arp_key->arp_op & htons(0xff00))) {
                VLOG_ERR_RL(&rl, "unsupported ARP opcode %"PRIu16" in flow "
                            "key", ntohs(arp_key->arp_op));
                return ODP_FIT_ERROR;
            }
            put_arp_key(arp_key, flow);
            if (is_mask) {
                check_start = arp_key;
                check_len = sizeof *arp_key;
                expected_bit = OVS_KEY_ATTR_ARP;
            }
        }
    } else {
        goto done;
    }
    if (check_len > 0) { /* Happens only when 'is_mask'. */
        if (!is_all_zeros(check_start, check_len) &&
            flow->dl_type != htons(0xffff)) {
            return ODP_FIT_ERROR;
        } else {
            expected_attrs |= UINT64_C(1) << expected_bit;
        }
    }

    expected_bit = OVS_KEY_ATTR_UNSPEC;
    if (src_flow->nw_proto == IPPROTO_TCP
        && (src_flow->dl_type == htons(ETH_TYPE_IP) ||
            src_flow->dl_type == htons(ETH_TYPE_IPV6))
        && !(src_flow->nw_frag & FLOW_NW_FRAG_LATER)) {
        if (!is_mask) {
            expected_attrs |= UINT64_C(1) << OVS_KEY_ATTR_TCP;
        }
        if (present_attrs & (UINT64_C(1) << OVS_KEY_ATTR_TCP)) {
            const union ovs_key_tp *tcp_key;

            tcp_key = nl_attr_get(attrs[OVS_KEY_ATTR_TCP]);
            put_tp_key(tcp_key, flow);
            expected_bit = OVS_KEY_ATTR_TCP;
        }
        if (present_attrs & (UINT64_C(1) << OVS_KEY_ATTR_TCP_FLAGS)) {
            expected_attrs |= UINT64_C(1) << OVS_KEY_ATTR_TCP_FLAGS;
            flow->tcp_flags = nl_attr_get_be16(attrs[OVS_KEY_ATTR_TCP_FLAGS]);
        }
    } else if (src_flow->nw_proto == IPPROTO_UDP
               && (src_flow->dl_type == htons(ETH_TYPE_IP) ||
                   src_flow->dl_type == htons(ETH_TYPE_IPV6))
               && !(src_flow->nw_frag & FLOW_NW_FRAG_LATER)) {
        if (!is_mask) {
            expected_attrs |= UINT64_C(1) << OVS_KEY_ATTR_UDP;
        }
        if (present_attrs & (UINT64_C(1) << OVS_KEY_ATTR_UDP)) {
            const union ovs_key_tp *udp_key;

            udp_key = nl_attr_get(attrs[OVS_KEY_ATTR_UDP]);
            put_tp_key(udp_key, flow);
            expected_bit = OVS_KEY_ATTR_UDP;
        }
    } else if (src_flow->nw_proto == IPPROTO_SCTP
               && (src_flow->dl_type == htons(ETH_TYPE_IP) ||
                   src_flow->dl_type == htons(ETH_TYPE_IPV6))
               && !(src_flow->nw_frag & FLOW_NW_FRAG_LATER)) {
        if (!is_mask) {
            expected_attrs |= UINT64_C(1) << OVS_KEY_ATTR_SCTP;
        }
        if (present_attrs & (UINT64_C(1) << OVS_KEY_ATTR_SCTP)) {
            const union ovs_key_tp *sctp_key;

            sctp_key = nl_attr_get(attrs[OVS_KEY_ATTR_SCTP]);
            put_tp_key(sctp_key, flow);
            expected_bit = OVS_KEY_ATTR_SCTP;
        }
    } else if (src_flow->nw_proto == IPPROTO_ICMP
               && src_flow->dl_type == htons(ETH_TYPE_IP)
               && !(src_flow->nw_frag & FLOW_NW_FRAG_LATER)) {
        if (!is_mask) {
            expected_attrs |= UINT64_C(1) << OVS_KEY_ATTR_ICMP;
        }
        if (present_attrs & (UINT64_C(1) << OVS_KEY_ATTR_ICMP)) {
            const struct ovs_key_icmp *icmp_key;

            icmp_key = nl_attr_get(attrs[OVS_KEY_ATTR_ICMP]);
            flow->tp_src = htons(icmp_key->icmp_type);
            flow->tp_dst = htons(icmp_key->icmp_code);
            expected_bit = OVS_KEY_ATTR_ICMP;
        }
    } else if (src_flow->nw_proto == IPPROTO_ICMPV6
               && src_flow->dl_type == htons(ETH_TYPE_IPV6)
               && !(src_flow->nw_frag & FLOW_NW_FRAG_LATER)) {
        if (!is_mask) {
            expected_attrs |= UINT64_C(1) << OVS_KEY_ATTR_ICMPV6;
        }
        if (present_attrs & (UINT64_C(1) << OVS_KEY_ATTR_ICMPV6)) {
            const struct ovs_key_icmpv6 *icmpv6_key;

            icmpv6_key = nl_attr_get(attrs[OVS_KEY_ATTR_ICMPV6]);
            flow->tp_src = htons(icmpv6_key->icmpv6_type);
            flow->tp_dst = htons(icmpv6_key->icmpv6_code);
            expected_bit = OVS_KEY_ATTR_ICMPV6;
            if (src_flow->tp_dst == htons(0) &&
                (src_flow->tp_src == htons(ND_NEIGHBOR_SOLICIT) ||
                 src_flow->tp_src == htons(ND_NEIGHBOR_ADVERT))) {
                if (!is_mask) {
                    expected_attrs |= UINT64_C(1) << OVS_KEY_ATTR_ND;
                }
                if (present_attrs & (UINT64_C(1) << OVS_KEY_ATTR_ND)) {
                    const struct ovs_key_nd *nd_key;

                    nd_key = nl_attr_get(attrs[OVS_KEY_ATTR_ND]);
                    memcpy(&flow->nd_target, nd_key->nd_target,
                           sizeof flow->nd_target);
                    memcpy(flow->arp_sha, nd_key->nd_sll, ETH_ADDR_LEN);
                    memcpy(flow->arp_tha, nd_key->nd_tll, ETH_ADDR_LEN);
                    if (is_mask) {
                        if (!is_all_zeros(nd_key, sizeof *nd_key) &&
                            (flow->tp_src != htons(0xffff) ||
                             flow->tp_dst != htons(0xffff))) {
                            return ODP_FIT_ERROR;
                        } else {
                            expected_attrs |= UINT64_C(1) << OVS_KEY_ATTR_ND;
                        }
                    }
                }
            }
        }
    }
    if (is_mask && expected_bit != OVS_KEY_ATTR_UNSPEC) {
        if ((flow->tp_src || flow->tp_dst) && flow->nw_proto != 0xff) {
            return ODP_FIT_ERROR;
        } else {
            expected_attrs |= UINT64_C(1) << expected_bit;
        }
    }

done:
    return check_expectations(present_attrs, out_of_range_attr, expected_attrs,
                              key, key_len);
}

/* Parse 802.1Q header then encapsulated L3 attributes. */
static enum odp_key_fitness
parse_8021q_onward(const struct nlattr *attrs[OVS_KEY_ATTR_MAX + 1],
                   uint64_t present_attrs, int out_of_range_attr,
                   uint64_t expected_attrs, struct flow *flow,
                   const struct nlattr *key, size_t key_len,
                   const struct flow *src_flow)
{
    static struct vlog_rate_limit rl = VLOG_RATE_LIMIT_INIT(1, 5);
    bool is_mask = src_flow != flow;

    const struct nlattr *encap
        = (present_attrs & (UINT64_C(1) << OVS_KEY_ATTR_ENCAP)
           ? attrs[OVS_KEY_ATTR_ENCAP] : NULL);
    enum odp_key_fitness encap_fitness;
    enum odp_key_fitness fitness;

    /* Calculate fitness of outer attributes. */
    if (!is_mask) {
        expected_attrs |= ((UINT64_C(1) << OVS_KEY_ATTR_VLAN) |
                          (UINT64_C(1) << OVS_KEY_ATTR_ENCAP));
    } else {
        if (present_attrs & (UINT64_C(1) << OVS_KEY_ATTR_VLAN)) {
            expected_attrs |= (UINT64_C(1) << OVS_KEY_ATTR_VLAN);
        }
        if (present_attrs & (UINT64_C(1) << OVS_KEY_ATTR_ENCAP)) {
            expected_attrs |= (UINT64_C(1) << OVS_KEY_ATTR_ENCAP);
        }
    }
    fitness = check_expectations(present_attrs, out_of_range_attr,
                                 expected_attrs, key, key_len);

    /* Set vlan_tci.
     * Remove the TPID from dl_type since it's not the real Ethertype.  */
    flow->dl_type = htons(0);
    flow->vlan_tci = (present_attrs & (UINT64_C(1) << OVS_KEY_ATTR_VLAN)
                      ? nl_attr_get_be16(attrs[OVS_KEY_ATTR_VLAN])
                      : htons(0));
    if (!is_mask) {
        if (!(present_attrs & (UINT64_C(1) << OVS_KEY_ATTR_VLAN))) {
            return ODP_FIT_TOO_LITTLE;
        } else if (flow->vlan_tci == htons(0)) {
            /* Corner case for a truncated 802.1Q header. */
            if (fitness == ODP_FIT_PERFECT && nl_attr_get_size(encap)) {
                return ODP_FIT_TOO_MUCH;
            }
            return fitness;
        } else if (!(flow->vlan_tci & htons(VLAN_CFI))) {
            VLOG_ERR_RL(&rl, "OVS_KEY_ATTR_VLAN 0x%04"PRIx16" is nonzero "
                        "but CFI bit is not set", ntohs(flow->vlan_tci));
            return ODP_FIT_ERROR;
        }
    } else {
        if (!(present_attrs & (UINT64_C(1) << OVS_KEY_ATTR_ENCAP))) {
            return fitness;
        }
    }

    /* Now parse the encapsulated attributes. */
    if (!parse_flow_nlattrs(nl_attr_get(encap), nl_attr_get_size(encap),
                            attrs, &present_attrs, &out_of_range_attr)) {
        return ODP_FIT_ERROR;
    }
    expected_attrs = 0;

    if (!parse_ethertype(attrs, present_attrs, &expected_attrs, flow, src_flow)) {
        return ODP_FIT_ERROR;
    }
    encap_fitness = parse_l2_5_onward(attrs, present_attrs, out_of_range_attr,
                                      expected_attrs, flow, key, key_len,
                                      src_flow);

    /* The overall fitness is the worse of the outer and inner attributes. */
    return MAX(fitness, encap_fitness);
}

static enum odp_key_fitness
odp_flow_key_to_flow__(const struct nlattr *key, size_t key_len,
                       const struct nlattr *src_key, size_t src_key_len,
                       struct flow *flow, const struct flow *src_flow)
{
    const struct nlattr *attrs[OVS_KEY_ATTR_MAX + 1];
    uint64_t expected_attrs;
    uint64_t present_attrs;
    int out_of_range_attr;
    bool is_mask = src_flow != flow;

    memset(flow, 0, sizeof *flow);

    /* Parse attributes. */
    if (!parse_flow_nlattrs(key, key_len, attrs, &present_attrs,
                            &out_of_range_attr)) {
        return ODP_FIT_ERROR;
    }
    expected_attrs = 0;

    /* Metadata. */
    if (present_attrs & (UINT64_C(1) << OVS_KEY_ATTR_RECIRC_ID)) {
        flow->recirc_id = nl_attr_get_u32(attrs[OVS_KEY_ATTR_RECIRC_ID]);
        expected_attrs |= UINT64_C(1) << OVS_KEY_ATTR_RECIRC_ID;
    } else if (is_mask) {
        /* Always exact match recirc_id if it is not specified. */
        flow->recirc_id = UINT32_MAX;
    }

    if (present_attrs & (UINT64_C(1) << OVS_KEY_ATTR_DP_HASH)) {
        flow->dp_hash = nl_attr_get_u32(attrs[OVS_KEY_ATTR_DP_HASH]);
        expected_attrs |= UINT64_C(1) << OVS_KEY_ATTR_DP_HASH;
    }
    if (present_attrs & (UINT64_C(1) << OVS_KEY_ATTR_PRIORITY)) {
        flow->skb_priority = nl_attr_get_u32(attrs[OVS_KEY_ATTR_PRIORITY]);
        expected_attrs |= UINT64_C(1) << OVS_KEY_ATTR_PRIORITY;
    }

    if (present_attrs & (UINT64_C(1) << OVS_KEY_ATTR_SKB_MARK)) {
        flow->pkt_mark = nl_attr_get_u32(attrs[OVS_KEY_ATTR_SKB_MARK]);
        expected_attrs |= UINT64_C(1) << OVS_KEY_ATTR_SKB_MARK;
    }

<<<<<<< HEAD
    if (present_attrs & (UINT64_C(1) << OVS_KEY_ATTR_CONN_STATE)) {
        flow->conn_state = nl_attr_get_u8(attrs[OVS_KEY_ATTR_CONN_STATE]);
        expected_attrs |= UINT64_C(1) << OVS_KEY_ATTR_CONN_STATE;
    }
    if (present_attrs & (UINT64_C(1) << OVS_KEY_ATTR_CONN_ZONE)) {
        flow->conn_zone = nl_attr_get_u16(attrs[OVS_KEY_ATTR_CONN_ZONE]);
        expected_attrs |= UINT64_C(1) << OVS_KEY_ATTR_CONN_ZONE;
    }
    if (present_attrs & (UINT64_C(1) << OVS_KEY_ATTR_CONN_MARK)) {
        flow->conn_mark = nl_attr_get_u32(attrs[OVS_KEY_ATTR_CONN_MARK]);
        expected_attrs |= UINT64_C(1) << OVS_KEY_ATTR_CONN_MARK;
    }
    if (present_attrs & (UINT64_C(1) << OVS_KEY_ATTR_CONN_LABEL)) {
        const ovs_u128 *cl = nl_attr_get(attrs[OVS_KEY_ATTR_CONN_LABEL]);

        flow->conn_label = *cl;
        expected_attrs |= UINT64_C(1) << OVS_KEY_ATTR_CONN_LABEL;
=======
    if (present_attrs & (UINT64_C(1) << OVS_KEY_ATTR_CT_STATE)) {
        flow->ct_state = nl_attr_get_u8(attrs[OVS_KEY_ATTR_CT_STATE]);
        expected_attrs |= UINT64_C(1) << OVS_KEY_ATTR_CT_STATE;
    }
    if (present_attrs & (UINT64_C(1) << OVS_KEY_ATTR_CT_ZONE)) {
        flow->ct_zone = nl_attr_get_u16(attrs[OVS_KEY_ATTR_CT_ZONE]);
        expected_attrs |= UINT64_C(1) << OVS_KEY_ATTR_CT_ZONE;
    }
    if (present_attrs & (UINT64_C(1) << OVS_KEY_ATTR_CT_MARK)) {
        flow->ct_mark = nl_attr_get_u32(attrs[OVS_KEY_ATTR_CT_MARK]);
        expected_attrs |= UINT64_C(1) << OVS_KEY_ATTR_CT_MARK;
    }
    if (present_attrs & (UINT64_C(1) << OVS_KEY_ATTR_CT_LABEL)) {
        const ovs_u128 *cl = nl_attr_get(attrs[OVS_KEY_ATTR_CT_LABEL]);

        flow->ct_label = *cl;
        expected_attrs |= UINT64_C(1) << OVS_KEY_ATTR_CT_LABEL;
>>>>>>> d5a61290
    }

    if (present_attrs & (UINT64_C(1) << OVS_KEY_ATTR_TUNNEL)) {
        enum odp_key_fitness res;

        res = odp_tun_key_from_attr__(attrs[OVS_KEY_ATTR_TUNNEL], src_key,
                                      src_key_len, &src_flow->tunnel,
                                      &flow->tunnel);
        if (res == ODP_FIT_ERROR) {
            return ODP_FIT_ERROR;
        } else if (res == ODP_FIT_PERFECT) {
            expected_attrs |= UINT64_C(1) << OVS_KEY_ATTR_TUNNEL;
        }
    }

    if (present_attrs & (UINT64_C(1) << OVS_KEY_ATTR_IN_PORT)) {
        flow->in_port.odp_port
            = nl_attr_get_odp_port(attrs[OVS_KEY_ATTR_IN_PORT]);
        expected_attrs |= UINT64_C(1) << OVS_KEY_ATTR_IN_PORT;
    } else if (!is_mask) {
        flow->in_port.odp_port = ODPP_NONE;
    }

    /* Ethernet header. */
    if (present_attrs & (UINT64_C(1) << OVS_KEY_ATTR_ETHERNET)) {
        const struct ovs_key_ethernet *eth_key;

        eth_key = nl_attr_get(attrs[OVS_KEY_ATTR_ETHERNET]);
        put_ethernet_key(eth_key, flow);
        if (is_mask) {
            expected_attrs |= UINT64_C(1) << OVS_KEY_ATTR_ETHERNET;
        }
    }
    if (!is_mask) {
        expected_attrs |= UINT64_C(1) << OVS_KEY_ATTR_ETHERNET;
    }

    /* Get Ethertype or 802.1Q TPID or FLOW_DL_TYPE_NONE. */
    if (!parse_ethertype(attrs, present_attrs, &expected_attrs, flow,
        src_flow)) {
        return ODP_FIT_ERROR;
    }

    if (is_mask
        ? (src_flow->vlan_tci & htons(VLAN_CFI)) != 0
        : src_flow->dl_type == htons(ETH_TYPE_VLAN)) {
        return parse_8021q_onward(attrs, present_attrs, out_of_range_attr,
                                  expected_attrs, flow, key, key_len, src_flow);
    }
    if (is_mask) {
        flow->vlan_tci = htons(0xffff);
        if (present_attrs & (UINT64_C(1) << OVS_KEY_ATTR_VLAN)) {
            flow->vlan_tci = nl_attr_get_be16(attrs[OVS_KEY_ATTR_VLAN]);
            expected_attrs |= (UINT64_C(1) << OVS_KEY_ATTR_VLAN);
        }
    }
    return parse_l2_5_onward(attrs, present_attrs, out_of_range_attr,
                             expected_attrs, flow, key, key_len, src_flow);
}

/* Converts the 'key_len' bytes of OVS_KEY_ATTR_* attributes in 'key' to a flow
 * structure in 'flow'.  Returns an ODP_FIT_* value that indicates how well
 * 'key' fits our expectations for what a flow key should contain.
 *
 * The 'in_port' will be the datapath's understanding of the port.  The
 * caller will need to translate with odp_port_to_ofp_port() if the
 * OpenFlow port is needed.
 *
 * This function doesn't take the packet itself as an argument because none of
 * the currently understood OVS_KEY_ATTR_* attributes require it.  Currently,
 * it is always possible to infer which additional attribute(s) should appear
 * by looking at the attributes for lower-level protocols, e.g. if the network
 * protocol in OVS_KEY_ATTR_IPV4 or OVS_KEY_ATTR_IPV6 is IPPROTO_TCP then we
 * know that a OVS_KEY_ATTR_TCP attribute must appear and that otherwise it
 * must be absent. */
enum odp_key_fitness
odp_flow_key_to_flow(const struct nlattr *key, size_t key_len,
                     struct flow *flow)
{
   return odp_flow_key_to_flow__(key, key_len, NULL, 0, flow, flow);
}

/* Converts the 'mask_key_len' bytes of OVS_KEY_ATTR_* attributes in 'mask_key'
 * to a mask structure in 'mask'.  'flow' must be a previously translated flow
 * corresponding to 'mask' and similarly flow_key/flow_key_len must be the
 * attributes from that flow.  Returns an ODP_FIT_* value that indicates how
 * well 'key' fits our expectations for what a flow key should contain. */
enum odp_key_fitness
odp_flow_key_to_mask(const struct nlattr *mask_key, size_t mask_key_len,
                     const struct nlattr *flow_key, size_t flow_key_len,
                     struct flow *mask, const struct flow *flow)
{
   return odp_flow_key_to_flow__(mask_key, mask_key_len, flow_key, flow_key_len,
                                 mask, flow);
}

/* Returns 'fitness' as a string, for use in debug messages. */
const char *
odp_key_fitness_to_string(enum odp_key_fitness fitness)
{
    switch (fitness) {
    case ODP_FIT_PERFECT:
        return "OK";
    case ODP_FIT_TOO_MUCH:
        return "too_much";
    case ODP_FIT_TOO_LITTLE:
        return "too_little";
    case ODP_FIT_ERROR:
        return "error";
    default:
        return "<unknown>";
    }
}

/* Appends an OVS_ACTION_ATTR_USERSPACE action to 'odp_actions' that specifies
 * Netlink PID 'pid'.  If 'userdata' is nonnull, adds a userdata attribute
 * whose contents are the 'userdata_size' bytes at 'userdata' and returns the
 * offset within 'odp_actions' of the start of the cookie.  (If 'userdata' is
 * null, then the return value is not meaningful.) */
size_t
odp_put_userspace_action(uint32_t pid,
                         const void *userdata, size_t userdata_size,
                         odp_port_t tunnel_out_port,
                         struct ofpbuf *odp_actions)
{
    size_t userdata_ofs;
    size_t offset;

    offset = nl_msg_start_nested(odp_actions, OVS_ACTION_ATTR_USERSPACE);
    nl_msg_put_u32(odp_actions, OVS_USERSPACE_ATTR_PID, pid);
    if (userdata) {
        userdata_ofs = odp_actions->size + NLA_HDRLEN;

        /* The OVS kernel module before OVS 1.11 and the upstream Linux kernel
         * module before Linux 3.10 required the userdata to be exactly 8 bytes
         * long:
         *
         *   - The kernel rejected shorter userdata with -ERANGE.
         *
         *   - The kernel silently dropped userdata beyond the first 8 bytes.
         *
         * Thus, for maximum compatibility, always put at least 8 bytes.  (We
         * separately disable features that required more than 8 bytes.) */
        memcpy(nl_msg_put_unspec_zero(odp_actions, OVS_USERSPACE_ATTR_USERDATA,
                                      MAX(8, userdata_size)),
               userdata, userdata_size);
    } else {
        userdata_ofs = 0;
    }
    if (tunnel_out_port != ODPP_NONE) {
        nl_msg_put_odp_port(odp_actions, OVS_USERSPACE_ATTR_EGRESS_TUN_PORT,
                            tunnel_out_port);
    }
    nl_msg_end_nested(odp_actions, offset);

    return userdata_ofs;
}

void
odp_put_tunnel_action(const struct flow_tnl *tunnel,
                      struct ofpbuf *odp_actions)
{
    size_t offset = nl_msg_start_nested(odp_actions, OVS_ACTION_ATTR_SET);
    tun_key_to_attr(odp_actions, tunnel, tunnel, NULL);
    nl_msg_end_nested(odp_actions, offset);
}

void
odp_put_tnl_push_action(struct ofpbuf *odp_actions,
                        struct ovs_action_push_tnl *data)
{
    int size = offsetof(struct ovs_action_push_tnl, header);

    size += data->header_len;
    nl_msg_put_unspec(odp_actions, OVS_ACTION_ATTR_TUNNEL_PUSH, data, size);
}


/* The commit_odp_actions() function and its helpers. */

static void
commit_set_action(struct ofpbuf *odp_actions, enum ovs_key_attr key_type,
                  const void *key, size_t key_size)
{
    size_t offset = nl_msg_start_nested(odp_actions, OVS_ACTION_ATTR_SET);
    nl_msg_put_unspec(odp_actions, key_type, key, key_size);
    nl_msg_end_nested(odp_actions, offset);
}

/* Masked set actions have a mask following the data within the netlink
 * attribute.  The unmasked bits in the data will be cleared as the data
 * is copied to the action. */
void
commit_masked_set_action(struct ofpbuf *odp_actions,
                         enum ovs_key_attr key_type,
                         const void *key_, const void *mask_, size_t key_size)
{
    size_t offset = nl_msg_start_nested(odp_actions,
                                        OVS_ACTION_ATTR_SET_MASKED);
    char *data = nl_msg_put_unspec_uninit(odp_actions, key_type, key_size * 2);
    const char *key = key_, *mask = mask_;

    memcpy(data + key_size, mask, key_size);
    /* Clear unmasked bits while copying. */
    while (key_size--) {
        *data++ = *key++ & *mask++;
    }
    nl_msg_end_nested(odp_actions, offset);
}

/* If any of the flow key data that ODP actions can modify are different in
 * 'base->tunnel' and 'flow->tunnel', appends a set_tunnel ODP action to
 * 'odp_actions' that change the flow tunneling information in key from
 * 'base->tunnel' into 'flow->tunnel', and then changes 'base->tunnel' in the
 * same way.  In other words, operates the same as commit_odp_actions(), but
 * only on tunneling information. */
void
commit_odp_tunnel_action(const struct flow *flow, struct flow *base,
                         struct ofpbuf *odp_actions)
{
    /* A valid IPV4_TUNNEL must have non-zero ip_dst. */
    if (flow->tunnel.ip_dst) {
        if (!memcmp(&base->tunnel, &flow->tunnel, sizeof base->tunnel)) {
            return;
        }
        memcpy(&base->tunnel, &flow->tunnel, sizeof base->tunnel);
        odp_put_tunnel_action(&base->tunnel, odp_actions);
    }
}

static bool
commit(enum ovs_key_attr attr, bool use_masked_set,
       const void *key, void *base, void *mask, size_t size,
       struct ofpbuf *odp_actions)
{
    if (memcmp(key, base, size)) {
        bool fully_masked = odp_mask_is_exact(attr, mask, size);

        if (use_masked_set && !fully_masked) {
            commit_masked_set_action(odp_actions, attr, key, mask, size);
        } else {
            if (!fully_masked) {
                memset(mask, 0xff, size);
            }
            commit_set_action(odp_actions, attr, key, size);
        }
        memcpy(base, key, size);
        return true;
    } else {
        /* Mask bits are set when we have either read or set the corresponding
         * values.  Masked bits will be exact-matched, no need to set them
         * if the value did not actually change. */
        return false;
    }
}

static void
get_ethernet_key(const struct flow *flow, struct ovs_key_ethernet *eth)
{
    memcpy(eth->eth_src, flow->dl_src, ETH_ADDR_LEN);
    memcpy(eth->eth_dst, flow->dl_dst, ETH_ADDR_LEN);
}

static void
put_ethernet_key(const struct ovs_key_ethernet *eth, struct flow *flow)
{
    memcpy(flow->dl_src, eth->eth_src, ETH_ADDR_LEN);
    memcpy(flow->dl_dst, eth->eth_dst, ETH_ADDR_LEN);
}

static void
commit_set_ether_addr_action(const struct flow *flow, struct flow *base_flow,
                             struct ofpbuf *odp_actions,
                             struct flow_wildcards *wc,
                             bool use_masked)
{
    struct ovs_key_ethernet key, base, mask;

    get_ethernet_key(flow, &key);
    get_ethernet_key(base_flow, &base);
    get_ethernet_key(&wc->masks, &mask);

    if (commit(OVS_KEY_ATTR_ETHERNET, use_masked,
               &key, &base, &mask, sizeof key, odp_actions)) {
        put_ethernet_key(&base, base_flow);
        put_ethernet_key(&mask, &wc->masks);
    }
}

static void
pop_vlan(struct flow *base,
         struct ofpbuf *odp_actions, struct flow_wildcards *wc)
{
    memset(&wc->masks.vlan_tci, 0xff, sizeof wc->masks.vlan_tci);

    if (base->vlan_tci & htons(VLAN_CFI)) {
        nl_msg_put_flag(odp_actions, OVS_ACTION_ATTR_POP_VLAN);
        base->vlan_tci = 0;
    }
}

static void
commit_vlan_action(ovs_be16 vlan_tci, struct flow *base,
                   struct ofpbuf *odp_actions, struct flow_wildcards *wc)
{
    if (base->vlan_tci == vlan_tci) {
        return;
    }

    pop_vlan(base, odp_actions, wc);
    if (vlan_tci & htons(VLAN_CFI)) {
        struct ovs_action_push_vlan vlan;

        vlan.vlan_tpid = htons(ETH_TYPE_VLAN);
        vlan.vlan_tci = vlan_tci;
        nl_msg_put_unspec(odp_actions, OVS_ACTION_ATTR_PUSH_VLAN,
                          &vlan, sizeof vlan);
    }
    base->vlan_tci = vlan_tci;
}

/* Wildcarding already done at action translation time. */
static void
commit_mpls_action(const struct flow *flow, struct flow *base,
                   struct ofpbuf *odp_actions)
{
    int base_n = flow_count_mpls_labels(base, NULL);
    int flow_n = flow_count_mpls_labels(flow, NULL);
    int common_n = flow_count_common_mpls_labels(flow, flow_n, base, base_n,
                                                 NULL);

    while (base_n > common_n) {
        if (base_n - 1 == common_n && flow_n > common_n) {
            /* If there is only one more LSE in base than there are common
             * between base and flow; and flow has at least one more LSE than
             * is common then the topmost LSE of base may be updated using
             * set */
            struct ovs_key_mpls mpls_key;

            mpls_key.mpls_lse = flow->mpls_lse[flow_n - base_n];
            commit_set_action(odp_actions, OVS_KEY_ATTR_MPLS,
                              &mpls_key, sizeof mpls_key);
            flow_set_mpls_lse(base, 0, mpls_key.mpls_lse);
            common_n++;
        } else {
            /* Otherwise, if there more LSEs in base than are common between
             * base and flow then pop the topmost one. */
            ovs_be16 dl_type;
            bool popped;

            /* If all the LSEs are to be popped and this is not the outermost
             * LSE then use ETH_TYPE_MPLS as the ethertype parameter of the
             * POP_MPLS action instead of flow->dl_type.
             *
             * This is because the POP_MPLS action requires its ethertype
             * argument to be an MPLS ethernet type but in this case
             * flow->dl_type will be a non-MPLS ethernet type.
             *
             * When the final POP_MPLS action occurs it use flow->dl_type and
             * the and the resulting packet will have the desired dl_type. */
            if ((!eth_type_mpls(flow->dl_type)) && base_n > 1) {
                dl_type = htons(ETH_TYPE_MPLS);
            } else {
                dl_type = flow->dl_type;
            }
            nl_msg_put_be16(odp_actions, OVS_ACTION_ATTR_POP_MPLS, dl_type);
            popped = flow_pop_mpls(base, base_n, flow->dl_type, NULL);
            ovs_assert(popped);
            base_n--;
        }
    }

    /* If, after the above popping and setting, there are more LSEs in flow
     * than base then some LSEs need to be pushed. */
    while (base_n < flow_n) {
        struct ovs_action_push_mpls *mpls;

        mpls = nl_msg_put_unspec_zero(odp_actions,
                                      OVS_ACTION_ATTR_PUSH_MPLS,
                                      sizeof *mpls);
        mpls->mpls_ethertype = flow->dl_type;
        mpls->mpls_lse = flow->mpls_lse[flow_n - base_n - 1];
        flow_push_mpls(base, base_n, mpls->mpls_ethertype, NULL);
        flow_set_mpls_lse(base, 0, mpls->mpls_lse);
        base_n++;
    }
}

static void
get_ipv4_key(const struct flow *flow, struct ovs_key_ipv4 *ipv4, bool is_mask)
{
    ipv4->ipv4_src = flow->nw_src;
    ipv4->ipv4_dst = flow->nw_dst;
    ipv4->ipv4_proto = flow->nw_proto;
    ipv4->ipv4_tos = flow->nw_tos;
    ipv4->ipv4_ttl = flow->nw_ttl;
    ipv4->ipv4_frag = ovs_to_odp_frag(flow->nw_frag, is_mask);
}

static void
put_ipv4_key(const struct ovs_key_ipv4 *ipv4, struct flow *flow, bool is_mask)
{
    flow->nw_src = ipv4->ipv4_src;
    flow->nw_dst = ipv4->ipv4_dst;
    flow->nw_proto = ipv4->ipv4_proto;
    flow->nw_tos = ipv4->ipv4_tos;
    flow->nw_ttl = ipv4->ipv4_ttl;
    flow->nw_frag = odp_to_ovs_frag(ipv4->ipv4_frag, is_mask);
}

static void
commit_set_ipv4_action(const struct flow *flow, struct flow *base_flow,
                       struct ofpbuf *odp_actions, struct flow_wildcards *wc,
                       bool use_masked)
{
    struct ovs_key_ipv4 key, mask, base;

    /* Check that nw_proto and nw_frag remain unchanged. */
    ovs_assert(flow->nw_proto == base_flow->nw_proto &&
               flow->nw_frag == base_flow->nw_frag);

    get_ipv4_key(flow, &key, false);
    get_ipv4_key(base_flow, &base, false);
    get_ipv4_key(&wc->masks, &mask, true);
    mask.ipv4_proto = 0;        /* Not writeable. */
    mask.ipv4_frag = 0;         /* Not writable. */

    if (commit(OVS_KEY_ATTR_IPV4, use_masked, &key, &base, &mask, sizeof key,
               odp_actions)) {
        put_ipv4_key(&base, base_flow, false);
        if (mask.ipv4_proto != 0) { /* Mask was changed by commit(). */
            put_ipv4_key(&mask, &wc->masks, true);
        }
   }
}

static void
get_ipv6_key(const struct flow *flow, struct ovs_key_ipv6 *ipv6, bool is_mask)
{
    memcpy(ipv6->ipv6_src, &flow->ipv6_src, sizeof ipv6->ipv6_src);
    memcpy(ipv6->ipv6_dst, &flow->ipv6_dst, sizeof ipv6->ipv6_dst);
    ipv6->ipv6_label = flow->ipv6_label;
    ipv6->ipv6_proto = flow->nw_proto;
    ipv6->ipv6_tclass = flow->nw_tos;
    ipv6->ipv6_hlimit = flow->nw_ttl;
    ipv6->ipv6_frag = ovs_to_odp_frag(flow->nw_frag, is_mask);
}

static void
put_ipv6_key(const struct ovs_key_ipv6 *ipv6, struct flow *flow, bool is_mask)
{
    memcpy(&flow->ipv6_src, ipv6->ipv6_src, sizeof flow->ipv6_src);
    memcpy(&flow->ipv6_dst, ipv6->ipv6_dst, sizeof flow->ipv6_dst);
    flow->ipv6_label = ipv6->ipv6_label;
    flow->nw_proto = ipv6->ipv6_proto;
    flow->nw_tos = ipv6->ipv6_tclass;
    flow->nw_ttl = ipv6->ipv6_hlimit;
    flow->nw_frag = odp_to_ovs_frag(ipv6->ipv6_frag, is_mask);
}

static void
commit_set_ipv6_action(const struct flow *flow, struct flow *base_flow,
                       struct ofpbuf *odp_actions, struct flow_wildcards *wc,
                       bool use_masked)
{
    struct ovs_key_ipv6 key, mask, base;

    /* Check that nw_proto and nw_frag remain unchanged. */
    ovs_assert(flow->nw_proto == base_flow->nw_proto &&
               flow->nw_frag == base_flow->nw_frag);

    get_ipv6_key(flow, &key, false);
    get_ipv6_key(base_flow, &base, false);
    get_ipv6_key(&wc->masks, &mask, true);
    mask.ipv6_proto = 0;        /* Not writeable. */
    mask.ipv6_frag = 0;         /* Not writable. */

    if (commit(OVS_KEY_ATTR_IPV6, use_masked, &key, &base, &mask, sizeof key,
               odp_actions)) {
        put_ipv6_key(&base, base_flow, false);
        if (mask.ipv6_proto != 0) { /* Mask was changed by commit(). */
            put_ipv6_key(&mask, &wc->masks, true);
        }
    }
}

static void
get_arp_key(const struct flow *flow, struct ovs_key_arp *arp)
{
    /* ARP key has padding, clear it. */
    memset(arp, 0, sizeof *arp);

    arp->arp_sip = flow->nw_src;
    arp->arp_tip = flow->nw_dst;
    arp->arp_op = htons(flow->nw_proto);
    memcpy(arp->arp_sha, flow->arp_sha, ETH_ADDR_LEN);
    memcpy(arp->arp_tha, flow->arp_tha, ETH_ADDR_LEN);
}

static void
put_arp_key(const struct ovs_key_arp *arp, struct flow *flow)
{
    flow->nw_src = arp->arp_sip;
    flow->nw_dst = arp->arp_tip;
    flow->nw_proto = ntohs(arp->arp_op);
    memcpy(flow->arp_sha, arp->arp_sha, ETH_ADDR_LEN);
    memcpy(flow->arp_tha, arp->arp_tha, ETH_ADDR_LEN);
}

static enum slow_path_reason
commit_set_arp_action(const struct flow *flow, struct flow *base_flow,
                      struct ofpbuf *odp_actions, struct flow_wildcards *wc)
{
    struct ovs_key_arp key, mask, base;

    get_arp_key(flow, &key);
    get_arp_key(base_flow, &base);
    get_arp_key(&wc->masks, &mask);

    if (commit(OVS_KEY_ATTR_ARP, true, &key, &base, &mask, sizeof key,
               odp_actions)) {
        put_arp_key(&base, base_flow);
        put_arp_key(&mask, &wc->masks);
        return SLOW_ACTION;
    }
    return 0;
}

static void
get_nd_key(const struct flow *flow, struct ovs_key_nd *nd)
{
    memcpy(nd->nd_target, &flow->nd_target, sizeof flow->nd_target);
    /* nd_sll and nd_tll are stored in arp_sha and arp_tha, respectively */
    memcpy(nd->nd_sll, flow->arp_sha, ETH_ADDR_LEN);
    memcpy(nd->nd_tll, flow->arp_tha, ETH_ADDR_LEN);
}

static void
put_nd_key(const struct ovs_key_nd *nd, struct flow *flow)
{
    memcpy(&flow->nd_target, &flow->nd_target, sizeof flow->nd_target);
    /* nd_sll and nd_tll are stored in arp_sha and arp_tha, respectively */
    memcpy(flow->arp_sha, nd->nd_sll, ETH_ADDR_LEN);
    memcpy(flow->arp_tha, nd->nd_tll, ETH_ADDR_LEN);
}

static enum slow_path_reason
commit_set_nd_action(const struct flow *flow, struct flow *base_flow,
                     struct ofpbuf *odp_actions,
                     struct flow_wildcards *wc, bool use_masked)
{
    struct ovs_key_nd key, mask, base;

    get_nd_key(flow, &key);
    get_nd_key(base_flow, &base);
    get_nd_key(&wc->masks, &mask);

    if (commit(OVS_KEY_ATTR_ND, use_masked, &key, &base, &mask, sizeof key,
               odp_actions)) {
        put_nd_key(&base, base_flow);
        put_nd_key(&mask, &wc->masks);
        return SLOW_ACTION;
    }

    return 0;
}

static enum slow_path_reason
commit_set_nw_action(const struct flow *flow, struct flow *base,
                     struct ofpbuf *odp_actions, struct flow_wildcards *wc,
                     bool use_masked)
{
    /* Check if 'flow' really has an L3 header. */
    if (!flow->nw_proto) {
        return 0;
    }

    switch (ntohs(base->dl_type)) {
    case ETH_TYPE_IP:
        commit_set_ipv4_action(flow, base, odp_actions, wc, use_masked);
        break;

    case ETH_TYPE_IPV6:
        commit_set_ipv6_action(flow, base, odp_actions, wc, use_masked);
        return commit_set_nd_action(flow, base, odp_actions, wc, use_masked);

    case ETH_TYPE_ARP:
        return commit_set_arp_action(flow, base, odp_actions, wc);
    }

    return 0;
}

/* TCP, UDP, and SCTP keys have the same layout. */
BUILD_ASSERT_DECL(sizeof(struct ovs_key_tcp) == sizeof(struct ovs_key_udp) &&
                  sizeof(struct ovs_key_tcp) == sizeof(struct ovs_key_sctp));

static void
get_tp_key(const struct flow *flow, union ovs_key_tp *tp)
{
    tp->tcp.tcp_src = flow->tp_src;
    tp->tcp.tcp_dst = flow->tp_dst;
}

static void
put_tp_key(const union ovs_key_tp *tp, struct flow *flow)
{
    flow->tp_src = tp->tcp.tcp_src;
    flow->tp_dst = tp->tcp.tcp_dst;
}

static void
commit_set_port_action(const struct flow *flow, struct flow *base_flow,
                       struct ofpbuf *odp_actions, struct flow_wildcards *wc,
                       bool use_masked)
{
    enum ovs_key_attr key_type;
    union ovs_key_tp key, mask, base;

    /* Check if 'flow' really has an L3 header. */
    if (!flow->nw_proto) {
        return;
    }

    if (!is_ip_any(base_flow)) {
        return;
    }

    if (flow->nw_proto == IPPROTO_TCP) {
        key_type = OVS_KEY_ATTR_TCP;
    } else if (flow->nw_proto == IPPROTO_UDP) {
        key_type = OVS_KEY_ATTR_UDP;
    } else if (flow->nw_proto == IPPROTO_SCTP) {
        key_type = OVS_KEY_ATTR_SCTP;
    } else {
        return;
    }

    get_tp_key(flow, &key);
    get_tp_key(base_flow, &base);
    get_tp_key(&wc->masks, &mask);

    if (commit(key_type, use_masked, &key, &base, &mask, sizeof key,
               odp_actions)) {
        put_tp_key(&base, base_flow);
        put_tp_key(&mask, &wc->masks);
    }
}

static void
commit_set_priority_action(const struct flow *flow, struct flow *base_flow,
                           struct ofpbuf *odp_actions,
                           struct flow_wildcards *wc,
                           bool use_masked)
{
    uint32_t key, mask, base;

    key = flow->skb_priority;
    base = base_flow->skb_priority;
    mask = wc->masks.skb_priority;

    if (commit(OVS_KEY_ATTR_PRIORITY, use_masked, &key, &base, &mask,
               sizeof key, odp_actions)) {
        base_flow->skb_priority = base;
        wc->masks.skb_priority = mask;
    }
}

static void
commit_set_pkt_mark_action(const struct flow *flow, struct flow *base_flow,
                           struct ofpbuf *odp_actions,
                           struct flow_wildcards *wc,
                           bool use_masked)
{
    uint32_t key, mask, base;

    key = flow->pkt_mark;
    base = base_flow->pkt_mark;
    mask = wc->masks.pkt_mark;

    if (commit(OVS_KEY_ATTR_SKB_MARK, use_masked, &key, &base, &mask,
               sizeof key, odp_actions)) {
        base_flow->pkt_mark = base;
        wc->masks.pkt_mark = mask;
    }
}

static void
<<<<<<< HEAD
commit_set_conn_mark_action(const struct flow *flow, struct flow *base_flow,
=======
commit_set_ct_mark_action(const struct flow *flow, struct flow *base_flow,
>>>>>>> d5a61290
                            struct ofpbuf *odp_actions,
                            struct flow_wildcards *wc,
                            bool use_masked)
{
    uint32_t key, mask, base;

<<<<<<< HEAD
    key = flow->conn_mark;
    base = base_flow->conn_mark;
    mask = wc->masks.conn_mark;

    if (commit(OVS_KEY_ATTR_CONN_MARK, use_masked, &key, &base, &mask,
               sizeof key, odp_actions)) {
        base_flow->conn_mark = base;
        wc->masks.conn_mark = mask;
=======
    key = flow->ct_mark;
    base = base_flow->ct_mark;
    mask = wc->masks.ct_mark;

    if (commit(OVS_KEY_ATTR_CT_MARK, use_masked, &key, &base, &mask,
               sizeof key, odp_actions)) {
        base_flow->ct_mark = base;
        wc->masks.ct_mark = mask;
>>>>>>> d5a61290
    }
}

static void
<<<<<<< HEAD
commit_set_conn_label_action(const struct flow *flow, struct flow *base_flow,
=======
commit_set_ct_label_action(const struct flow *flow, struct flow *base_flow,
>>>>>>> d5a61290
                             struct ofpbuf *odp_actions,
                             struct flow_wildcards *wc,
                             bool use_masked)
{
    ovs_u128 key, mask, base;

<<<<<<< HEAD
    key = flow->conn_label;
    base = base_flow->conn_label;
    mask = wc->masks.conn_label;

    if (commit(OVS_KEY_ATTR_CONN_LABEL, use_masked, &key, &base, &mask,
               sizeof key, odp_actions)) {
        base_flow->conn_label = base;
        wc->masks.conn_label = mask;
=======
    key = flow->ct_label;
    base = base_flow->ct_label;
    mask = wc->masks.ct_label;

    if (commit(OVS_KEY_ATTR_CT_LABEL, use_masked, &key, &base, &mask,
               sizeof key, odp_actions)) {
        base_flow->ct_label = base;
        wc->masks.ct_label = mask;
>>>>>>> d5a61290
    }
}

/* If any of the flow key data that ODP actions can modify are different in
 * 'base' and 'flow', appends ODP actions to 'odp_actions' that change the flow
 * key from 'base' into 'flow', and then changes 'base' the same way.  Does not
 * commit set_tunnel actions.  Users should call commit_odp_tunnel_action()
 * in addition to this function if needed.  Sets fields in 'wc' that are
 * used as part of the action.
 *
 * Returns a reason to force processing the flow's packets into the userspace
 * slow path, if there is one, otherwise 0. */
enum slow_path_reason
commit_odp_actions(const struct flow *flow, struct flow *base,
                   struct ofpbuf *odp_actions, struct flow_wildcards *wc,
                   bool use_masked)
{
    enum slow_path_reason slow;

    commit_set_ether_addr_action(flow, base, odp_actions, wc, use_masked);
    slow = commit_set_nw_action(flow, base, odp_actions, wc, use_masked);
    commit_set_port_action(flow, base, odp_actions, wc, use_masked);
    commit_mpls_action(flow, base, odp_actions);
    commit_vlan_action(flow->vlan_tci, base, odp_actions, wc);
    commit_set_priority_action(flow, base, odp_actions, wc, use_masked);
    commit_set_pkt_mark_action(flow, base, odp_actions, wc, use_masked);
<<<<<<< HEAD
    commit_set_conn_mark_action(flow, base, odp_actions, wc, use_masked);
    commit_set_conn_label_action(flow, base, odp_actions, wc, use_masked);
=======
    commit_set_ct_mark_action(flow, base, odp_actions, wc, use_masked);
    commit_set_ct_label_action(flow, base, odp_actions, wc, use_masked);
>>>>>>> d5a61290

    return slow;
}<|MERGE_RESOLUTION|>--- conflicted
+++ resolved
@@ -136,17 +136,10 @@
     case OVS_KEY_ATTR_ENCAP: return "encap";
     case OVS_KEY_ATTR_PRIORITY: return "skb_priority";
     case OVS_KEY_ATTR_SKB_MARK: return "skb_mark";
-<<<<<<< HEAD
-    case OVS_KEY_ATTR_CONN_STATE: return "conn_state";
-    case OVS_KEY_ATTR_CONN_ZONE: return "conn_zone";
-    case OVS_KEY_ATTR_CONN_MARK: return "conn_mark";
-    case OVS_KEY_ATTR_CONN_LABEL: return "conn_label";
-=======
     case OVS_KEY_ATTR_CT_STATE: return "ct_state";
     case OVS_KEY_ATTR_CT_ZONE: return "ct_zone";
     case OVS_KEY_ATTR_CT_MARK: return "ct_mark";
     case OVS_KEY_ATTR_CT_LABEL: return "ct_label";
->>>>>>> d5a61290
     case OVS_KEY_ATTR_TUNNEL: return "tunnel";
     case OVS_KEY_ATTR_IN_PORT: return "in_port";
     case OVS_KEY_ATTR_ETHERNET: return "eth";
@@ -1452,17 +1445,10 @@
     [OVS_KEY_ATTR_ICMPV6]    = { .len = sizeof(struct ovs_key_icmpv6) },
     [OVS_KEY_ATTR_ARP]       = { .len = sizeof(struct ovs_key_arp) },
     [OVS_KEY_ATTR_ND]        = { .len = sizeof(struct ovs_key_nd) },
-<<<<<<< HEAD
-    [OVS_KEY_ATTR_CONN_STATE] = { .len = 1 },
-    [OVS_KEY_ATTR_CONN_ZONE] = { .len = 2 },
-    [OVS_KEY_ATTR_CONN_MARK] = { .len = 4 },
-    [OVS_KEY_ATTR_CONN_LABEL] = { .len = sizeof(struct ovs_key_conn_label) },
-=======
     [OVS_KEY_ATTR_CT_STATE]  = { .len = 1 },
     [OVS_KEY_ATTR_CT_ZONE]   = { .len = 2 },
     [OVS_KEY_ATTR_CT_MARK]   = { .len = 4 },
     [OVS_KEY_ATTR_CT_LABEL]  = { .len = sizeof(struct ovs_key_ct_label) },
->>>>>>> d5a61290
 };
 
 /* Returns the correct length of the payload for a flow key attribute of the
@@ -2329,11 +2315,7 @@
         }
         break;
 
-<<<<<<< HEAD
-    case OVS_KEY_ATTR_CONN_MARK:
-=======
     case OVS_KEY_ATTR_CT_MARK:
->>>>>>> d5a61290
         if (verbose || !mask_empty(ma)) {
             ds_put_format(ds, "%#"PRIx32, nl_attr_get_u32(a));
             if (!is_exact) {
@@ -2342,52 +2324,30 @@
         }
         break;
 
-<<<<<<< HEAD
-    case OVS_KEY_ATTR_CONN_STATE:
-        if (!is_exact) {
-            format_flags_masked(ds, NULL, packet_conn_state_to_string,
-                                nl_attr_get_u8(a), nl_attr_get_u8(ma));
-        } else {
-            format_flags(ds, packet_conn_state_to_string,
-=======
     case OVS_KEY_ATTR_CT_STATE:
         if (!is_exact) {
             format_flags_masked(ds, NULL, packet_ct_state_to_string,
                                 nl_attr_get_u8(a), nl_attr_get_u8(ma));
         } else {
             format_flags(ds, packet_ct_state_to_string,
->>>>>>> d5a61290
                          nl_attr_get_u8(a), ',');
         }
         break;
 
-<<<<<<< HEAD
-    case OVS_KEY_ATTR_CONN_ZONE:
-=======
     case OVS_KEY_ATTR_CT_ZONE:
->>>>>>> d5a61290
         if (verbose || !mask_empty(ma)) {
             ds_put_format(ds, "%"PRIx16, nl_attr_get_u16(a));
         }
         break;
 
-<<<<<<< HEAD
-    case OVS_KEY_ATTR_CONN_LABEL: {
-        const struct ovs_key_conn_label *mask = ma ? nl_attr_get(ma) : NULL;
-=======
     case OVS_KEY_ATTR_CT_LABEL: {
         const struct ovs_key_ct_label *mask = ma ? nl_attr_get(ma) : NULL;
->>>>>>> d5a61290
 
         if (verbose || (mask && !is_all_zeros(mask, sizeof(*mask)))) {
             ds_put_hex(ds, nl_attr_get(a), nl_attr_get_size(a));
             if (mask && !is_exact) {
                 ds_put_char(ds, '/');
-<<<<<<< HEAD
-                ds_put_hex(ds, MASK(mask, conn_label), sizeof(*mask));
-=======
                 ds_put_hex(ds, MASK(mask, ct_label), sizeof(*mask));
->>>>>>> d5a61290
             }
         }
         break;
@@ -2982,20 +2942,12 @@
 }
 
 static int
-<<<<<<< HEAD
-scan_conn_state(const char *s, uint8_t *key, uint8_t *mask)
-=======
 scan_ct_state(const char *s, uint8_t *key, uint8_t *mask)
->>>>>>> d5a61290
 {
     uint32_t flags, fmask;
     int n;
 
-<<<<<<< HEAD
-    n = parse_flags(s, packet_conn_state_to_string, &flags,
-=======
     n = parse_flags(s, packet_ct_state_to_string, &flags,
->>>>>>> d5a61290
                     UINT8_MAX, mask ? &fmask : NULL);
     if (n >= 0) {
         *key = flags;
@@ -3530,17 +3482,10 @@
                              OVS_KEY_ATTR_RECIRC_ID);
     SCAN_SINGLE("dp_hash(", uint32_t, u32, OVS_KEY_ATTR_DP_HASH);
 
-<<<<<<< HEAD
-    SCAN_SINGLE("conn_state(", uint8_t, conn_state, OVS_KEY_ATTR_CONN_STATE);
-    SCAN_SINGLE("conn_zone(", uint16_t, u16, OVS_KEY_ATTR_CONN_ZONE);
-    SCAN_SINGLE("conn_mark(", uint32_t, u32, OVS_KEY_ATTR_CONN_MARK);
-    SCAN_SINGLE("conn_label(", ovs_u128, u128, OVS_KEY_ATTR_CONN_LABEL);
-=======
     SCAN_SINGLE("ct_state(", uint8_t, ct_state, OVS_KEY_ATTR_CT_STATE);
     SCAN_SINGLE("ct_zone(", uint16_t, u16, OVS_KEY_ATTR_CT_ZONE);
     SCAN_SINGLE("ct_mark(", uint32_t, u32, OVS_KEY_ATTR_CT_MARK);
     SCAN_SINGLE("ct_label(", ovs_u128, u128, OVS_KEY_ATTR_CT_LABEL);
->>>>>>> d5a61290
 
     SCAN_BEGIN_NESTED("tunnel(", OVS_KEY_ATTR_TUNNEL) {
         SCAN_FIELD_NESTED("tun_id=", ovs_be64, be64, OVS_TUNNEL_KEY_ATTR_ID);
@@ -3776,20 +3721,6 @@
 
     nl_msg_put_u32(buf, OVS_KEY_ATTR_SKB_MARK, data->pkt_mark);
 
-<<<<<<< HEAD
-    if (parms->support.conn_state) {
-        nl_msg_put_u8(buf, OVS_KEY_ATTR_CONN_STATE, data->conn_state);
-    }
-    if (parms->support.conn_zone) {
-        nl_msg_put_u16(buf, OVS_KEY_ATTR_CONN_ZONE, data->conn_zone);
-    }
-    if (parms->support.conn_mark) {
-        nl_msg_put_u32(buf, OVS_KEY_ATTR_CONN_MARK, data->conn_mark);
-    }
-    if (parms->support.conn_label) {
-        nl_msg_put_unspec(buf, OVS_KEY_ATTR_CONN_LABEL, &data->conn_label,
-                          sizeof(data->conn_label));
-=======
     if (parms->support.ct_state) {
         nl_msg_put_u8(buf, OVS_KEY_ATTR_CT_STATE, data->ct_state);
     }
@@ -3802,7 +3733,6 @@
     if (parms->support.ct_label) {
         nl_msg_put_unspec(buf, OVS_KEY_ATTR_CT_LABEL, &data->ct_label,
                           sizeof(data->ct_label));
->>>>>>> d5a61290
     }
     if (parms->support.recirc) {
         nl_msg_put_u32(buf, OVS_KEY_ATTR_RECIRC_ID, data->recirc_id);
@@ -3986,20 +3916,6 @@
 
     nl_msg_put_u32(buf, OVS_KEY_ATTR_SKB_MARK, md->pkt_mark);
 
-<<<<<<< HEAD
-    if (md->conn_state) {
-        nl_msg_put_u8(buf, OVS_KEY_ATTR_CONN_STATE, md->conn_state);
-    }
-    if (md->conn_zone) {
-        nl_msg_put_u16(buf, OVS_KEY_ATTR_CONN_ZONE, md->conn_zone);
-    }
-    if (md->conn_mark) {
-        nl_msg_put_u32(buf, OVS_KEY_ATTR_CONN_MARK, md->conn_mark);
-    }
-    if (!is_all_zeros(&md->conn_label, sizeof(md->conn_label))) {
-        nl_msg_put_unspec(buf, OVS_KEY_ATTR_CONN_LABEL, &md->conn_label,
-                          sizeof(md->conn_label));
-=======
     if (md->ct_state) {
         nl_msg_put_u8(buf, OVS_KEY_ATTR_CT_STATE, md->ct_state);
     }
@@ -4012,7 +3928,6 @@
     if (!is_all_zeros(&md->ct_label, sizeof(md->ct_label))) {
         nl_msg_put_unspec(buf, OVS_KEY_ATTR_CT_LABEL, &md->ct_label,
                           sizeof(md->ct_label));
->>>>>>> d5a61290
     }
 
     /* Add an ingress port attribute if 'odp_in_port' is not the magical
@@ -4062,25 +3977,6 @@
             md->pkt_mark = nl_attr_get_u32(nla);
             wanted_attrs &= ~(1u << OVS_KEY_ATTR_SKB_MARK);
             break;
-<<<<<<< HEAD
-        case OVS_KEY_ATTR_CONN_STATE:
-            md->conn_state = nl_attr_get_u8(nla);
-            wanted_attrs &= ~(1u << OVS_KEY_ATTR_CONN_STATE);
-            break;
-        case OVS_KEY_ATTR_CONN_ZONE:
-            md->conn_zone = nl_attr_get_u16(nla);
-            wanted_attrs &= ~(1u << OVS_KEY_ATTR_CONN_ZONE);
-            break;
-        case OVS_KEY_ATTR_CONN_MARK:
-            md->conn_mark = nl_attr_get_u32(nla);
-            wanted_attrs &= ~(1u << OVS_KEY_ATTR_CONN_MARK);
-            break;
-        case OVS_KEY_ATTR_CONN_LABEL: {
-            const ovs_u128 *cl = nl_attr_get(nla);
-
-            md->conn_label = *cl;
-            wanted_attrs &= ~(1u << OVS_KEY_ATTR_CONN_LABEL);
-=======
         case OVS_KEY_ATTR_CT_STATE:
             md->ct_state = nl_attr_get_u8(nla);
             wanted_attrs &= ~(1u << OVS_KEY_ATTR_CT_STATE);
@@ -4098,7 +3994,6 @@
 
             md->ct_label = *cl;
             wanted_attrs &= ~(1u << OVS_KEY_ATTR_CT_LABEL);
->>>>>>> d5a61290
             break;
         }
         case OVS_KEY_ATTR_TUNNEL: {
@@ -4654,25 +4549,6 @@
         expected_attrs |= UINT64_C(1) << OVS_KEY_ATTR_SKB_MARK;
     }
 
-<<<<<<< HEAD
-    if (present_attrs & (UINT64_C(1) << OVS_KEY_ATTR_CONN_STATE)) {
-        flow->conn_state = nl_attr_get_u8(attrs[OVS_KEY_ATTR_CONN_STATE]);
-        expected_attrs |= UINT64_C(1) << OVS_KEY_ATTR_CONN_STATE;
-    }
-    if (present_attrs & (UINT64_C(1) << OVS_KEY_ATTR_CONN_ZONE)) {
-        flow->conn_zone = nl_attr_get_u16(attrs[OVS_KEY_ATTR_CONN_ZONE]);
-        expected_attrs |= UINT64_C(1) << OVS_KEY_ATTR_CONN_ZONE;
-    }
-    if (present_attrs & (UINT64_C(1) << OVS_KEY_ATTR_CONN_MARK)) {
-        flow->conn_mark = nl_attr_get_u32(attrs[OVS_KEY_ATTR_CONN_MARK]);
-        expected_attrs |= UINT64_C(1) << OVS_KEY_ATTR_CONN_MARK;
-    }
-    if (present_attrs & (UINT64_C(1) << OVS_KEY_ATTR_CONN_LABEL)) {
-        const ovs_u128 *cl = nl_attr_get(attrs[OVS_KEY_ATTR_CONN_LABEL]);
-
-        flow->conn_label = *cl;
-        expected_attrs |= UINT64_C(1) << OVS_KEY_ATTR_CONN_LABEL;
-=======
     if (present_attrs & (UINT64_C(1) << OVS_KEY_ATTR_CT_STATE)) {
         flow->ct_state = nl_attr_get_u8(attrs[OVS_KEY_ATTR_CT_STATE]);
         expected_attrs |= UINT64_C(1) << OVS_KEY_ATTR_CT_STATE;
@@ -4690,7 +4566,6 @@
 
         flow->ct_label = *cl;
         expected_attrs |= UINT64_C(1) << OVS_KEY_ATTR_CT_LABEL;
->>>>>>> d5a61290
     }
 
     if (present_attrs & (UINT64_C(1) << OVS_KEY_ATTR_TUNNEL)) {
@@ -5380,27 +5255,13 @@
 }
 
 static void
-<<<<<<< HEAD
-commit_set_conn_mark_action(const struct flow *flow, struct flow *base_flow,
-=======
 commit_set_ct_mark_action(const struct flow *flow, struct flow *base_flow,
->>>>>>> d5a61290
                             struct ofpbuf *odp_actions,
                             struct flow_wildcards *wc,
                             bool use_masked)
 {
     uint32_t key, mask, base;
 
-<<<<<<< HEAD
-    key = flow->conn_mark;
-    base = base_flow->conn_mark;
-    mask = wc->masks.conn_mark;
-
-    if (commit(OVS_KEY_ATTR_CONN_MARK, use_masked, &key, &base, &mask,
-               sizeof key, odp_actions)) {
-        base_flow->conn_mark = base;
-        wc->masks.conn_mark = mask;
-=======
     key = flow->ct_mark;
     base = base_flow->ct_mark;
     mask = wc->masks.ct_mark;
@@ -5409,32 +5270,17 @@
                sizeof key, odp_actions)) {
         base_flow->ct_mark = base;
         wc->masks.ct_mark = mask;
->>>>>>> d5a61290
-    }
-}
-
-static void
-<<<<<<< HEAD
-commit_set_conn_label_action(const struct flow *flow, struct flow *base_flow,
-=======
+    }
+}
+
+static void
 commit_set_ct_label_action(const struct flow *flow, struct flow *base_flow,
->>>>>>> d5a61290
                              struct ofpbuf *odp_actions,
                              struct flow_wildcards *wc,
                              bool use_masked)
 {
     ovs_u128 key, mask, base;
 
-<<<<<<< HEAD
-    key = flow->conn_label;
-    base = base_flow->conn_label;
-    mask = wc->masks.conn_label;
-
-    if (commit(OVS_KEY_ATTR_CONN_LABEL, use_masked, &key, &base, &mask,
-               sizeof key, odp_actions)) {
-        base_flow->conn_label = base;
-        wc->masks.conn_label = mask;
-=======
     key = flow->ct_label;
     base = base_flow->ct_label;
     mask = wc->masks.ct_label;
@@ -5443,7 +5289,6 @@
                sizeof key, odp_actions)) {
         base_flow->ct_label = base;
         wc->masks.ct_label = mask;
->>>>>>> d5a61290
     }
 }
 
@@ -5470,13 +5315,8 @@
     commit_vlan_action(flow->vlan_tci, base, odp_actions, wc);
     commit_set_priority_action(flow, base, odp_actions, wc, use_masked);
     commit_set_pkt_mark_action(flow, base, odp_actions, wc, use_masked);
-<<<<<<< HEAD
-    commit_set_conn_mark_action(flow, base, odp_actions, wc, use_masked);
-    commit_set_conn_label_action(flow, base, odp_actions, wc, use_masked);
-=======
     commit_set_ct_mark_action(flow, base, odp_actions, wc, use_masked);
     commit_set_ct_label_action(flow, base, odp_actions, wc, use_masked);
->>>>>>> d5a61290
 
     return slow;
 }