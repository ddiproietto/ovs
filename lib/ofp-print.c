--- conflicted
+++ resolved
@@ -168,14 +168,9 @@
     if (pin.fmd.conn_mark != 0) {
         ds_put_format(string, " conn_mark=0x%"PRIx32, pin.fmd.conn_mark);
     }
-<<<<<<< HEAD
-    if (ovs_u128_nonzero(pin.fmd.conn_label)) {
-        ds_put_format(string, " conn_label="U128_FMT, U128_ARGS(&pin.fmd.conn_label));
-=======
     if (!is_all_zeros(&pin.fmd.conn_label, sizeof(pin.fmd.conn_label))) {
         ds_put_format(string, " conn_label=");
         ds_put_hex(string, &pin.fmd.conn_label, sizeof pin.fmd.conn_label);
->>>>>>> a1e0155a
     }
 
     ds_put_format(string, " (via %s)",
