--- conflicted
+++ resolved
@@ -168,12 +168,9 @@
     if (pin.fmd.conn_mark != 0) {
         ds_put_format(string, " conn_mark=0x%"PRIx32, pin.fmd.conn_mark);
     }
-<<<<<<< HEAD
-=======
     if (ovs_u128_nonzero(pin.fmd.conn_label)) {
         ds_put_format(string, " conn_label="U128_FMT, U128_ARGS(&pin.fmd.conn_label));
     }
->>>>>>> 21e487e7
 
     ds_put_format(string, " (via %s)",
                   ofputil_packet_in_reason_to_string(pin.reason, reasonbuf,
