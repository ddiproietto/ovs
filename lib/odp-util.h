/*
 * Copyright (c) 2009, 2010, 2011, 2012, 2013, 2014, 2015 Nicira, Inc.
 *
 * Licensed under the Apache License, Version 2.0 (the "License");
 * you may not use this file except in compliance with the License.
 * You may obtain a copy of the License at:
 *
 *     http://www.apache.org/licenses/LICENSE-2.0
 *
 * Unless required by applicable law or agreed to in writing, software
 * distributed under the License is distributed on an "AS IS" BASIS,
 * WITHOUT WARRANTIES OR CONDITIONS OF ANY KIND, either express or implied.
 * See the License for the specific language governing permissions and
 * limitations under the License.
 */

#ifndef ODP_UTIL_H
#define ODP_UTIL_H 1

#include <stdbool.h>
#include <stddef.h>
#include <stdint.h>
#include <string.h>
#include "flow.h"
#include "hash.h"
#include "hmap.h"
#include "odp-netlink.h"
#include "openflow/openflow.h"
#include "util.h"

struct ds;
struct nlattr;
struct ofpbuf;
struct simap;
struct pkt_metadata;

#define SLOW_PATH_REASONS                                               \
    /* These reasons are mutually exclusive. */                         \
    SPR(SLOW_CFM,        "cfm",        "Consists of CFM packets")       \
    SPR(SLOW_BFD,        "bfd",        "Consists of BFD packets")       \
    SPR(SLOW_LACP,       "lacp",       "Consists of LACP packets")      \
    SPR(SLOW_STP,        "stp",        "Consists of STP packets")       \
    SPR(SLOW_LLDP,       "lldp",       "Consists of LLDP packets")    \
    SPR(SLOW_CONTROLLER, "controller",                                  \
        "Sends \"packet-in\" messages to the OpenFlow controller")      \
    SPR(SLOW_ACTION,     "action",                                      \
        "Uses action(s) not supported by datapath")

/* Indexes for slow-path reasons.  Client code uses "enum slow_path_reason"
 * values instead of these, these are just a way to construct those. */
enum {
#define SPR(ENUM, STRING, EXPLANATION) ENUM##_INDEX,
    SLOW_PATH_REASONS
#undef SPR
};

/* Reasons why a subfacet might not be fast-pathable.
 *
 * Each reason is a separate bit to allow reasons to be combined. */
enum slow_path_reason {
#define SPR(ENUM, STRING, EXPLANATION) ENUM = 1 << ENUM##_INDEX,
    SLOW_PATH_REASONS
#undef SPR
};

/* Mask of all slow_path_reasons. */
enum {
    SLOW_PATH_REASON_MASK = 0
#define SPR(ENUM, STRING, EXPLANATION) | 1 << ENUM##_INDEX 
    SLOW_PATH_REASONS
#undef SPR
};

const char *slow_path_reason_to_explanation(enum slow_path_reason);

#define ODPP_LOCAL ODP_PORT_C(OVSP_LOCAL)
#define ODPP_NONE  ODP_PORT_C(UINT32_MAX)

void format_odp_actions(struct ds *, const struct nlattr *odp_actions,
                        size_t actions_len);
int odp_actions_from_string(const char *, const struct simap *port_names,
                            struct ofpbuf *odp_actions);

/* A map from odp port number to its name. */
struct odp_portno_names {
    struct hmap_node hmap_node; /* A node in a port number to name hmap. */
    odp_port_t port_no;         /* Port number in the datapath. */
    char *name;                 /* Name associated with the above 'port_no'. */
};

void odp_portno_names_set(struct hmap *portno_names, odp_port_t port_no,
                          char *port_name);
void odp_portno_names_destroy(struct hmap *portno_names);
/* The maximum number of bytes that odp_flow_key_from_flow() appends to a
 * buffer.  This is the upper bound on the length of a nlattr-formatted flow
 * key that ovs-vswitchd fully understands.
 *
 * OVS doesn't insist that ovs-vswitchd and the datapath have exactly the same
 * idea of a flow, so therefore this value isn't necessarily an upper bound on
 * the length of a flow key that the datapath can pass to ovs-vswitchd.
 *
 * The longest nlattr-formatted flow key appended by odp_flow_key_from_flow()
 * would be:
 *
 *                                     struct  pad  nl hdr  total
 *                                     ------  ---  ------  -----
 *  OVS_KEY_ATTR_PRIORITY                4    --     4      8
 *  OVS_KEY_ATTR_TUNNEL                  0    --     4      4
 *  - OVS_TUNNEL_KEY_ATTR_ID             8    --     4     12
 *  - OVS_TUNNEL_KEY_ATTR_IPV4_SRC       4    --     4      8
 *  - OVS_TUNNEL_KEY_ATTR_IPV4_DST       4    --     4      8
 *  - OVS_TUNNEL_KEY_ATTR_TOS            1    3      4      8
 *  - OVS_TUNNEL_KEY_ATTR_TTL            1    3      4      8
 *  - OVS_TUNNEL_KEY_ATTR_DONT_FRAGMENT  0    --     4      4
 *  - OVS_TUNNEL_KEY_ATTR_CSUM           0    --     4      4
 *  - OVS_TUNNEL_KEY_ATTR_OAM            0    --     4      4
 *  - OVS_TUNNEL_KEY_ATTR_GENEVE_OPTS    256  --     4      260
 *  - OVS_TUNNEL_KEY_ATTR_VXLAN_OPTS     -    --     -      - (shared with _GENEVE_OPTS)
 *  OVS_KEY_ATTR_IN_PORT                 4    --     4      8
 *  OVS_KEY_ATTR_SKB_MARK                4    --     4      8
 *  OVS_KEY_ATTR_DP_HASH                 4    --     4      8
 *  OVS_KEY_ATTR_RECIRC_ID               4    --     4      8
 *  OVS_KEY_ATTR_CONN_STATE              1     3     4      8
 *  OVS_KEY_ATTR_CONN_ZONE               2     2     4      8
 *  OVS_KEY_ATTR_CONN_MARK               4    --     4      8
 *  OVS_KEY_ATTR_CONN_LABEL             16    --     4     20
 *  OVS_KEY_ATTR_ETHERNET               12    --     4     16
 *  OVS_KEY_ATTR_ETHERTYPE               2     2     4      8  (outer VLAN ethertype)
 *  OVS_KEY_ATTR_VLAN                    2     2     4      8
 *  OVS_KEY_ATTR_ENCAP                   0    --     4      4  (VLAN encapsulation)
 *  OVS_KEY_ATTR_ETHERTYPE               2     2     4      8  (inner VLAN ethertype)
 *  OVS_KEY_ATTR_IPV6                   40    --     4     44
 *  OVS_KEY_ATTR_ICMPV6                  2     2     4      8
 *  OVS_KEY_ATTR_ND                     28    --     4     32
 *  ----------------------------------------------------------
 *  total                                                 532
 *
 * We include some slack space in case the calculation isn't quite right or we
 * add another field and forget to adjust this value.
 */
#define ODPUTIL_FLOW_KEY_BYTES 576
BUILD_ASSERT_DECL(FLOW_WC_SEQ == 32);

/* A buffer with sufficient size and alignment to hold an nlattr-formatted flow
 * key.  An array of "struct nlattr" might not, in theory, be sufficiently
 * aligned because it only contains 16-bit types. */
struct odputil_keybuf {
    uint32_t keybuf[DIV_ROUND_UP(ODPUTIL_FLOW_KEY_BYTES, 4)];
};

enum odp_key_fitness odp_tun_key_from_attr(const struct nlattr *,
                                           struct flow_tnl *);

int odp_ufid_from_string(const char *s_, ovs_u128 *ufid);
void odp_format_ufid(const ovs_u128 *ufid, struct ds *);
void odp_flow_format(const struct nlattr *key, size_t key_len,
                     const struct nlattr *mask, size_t mask_len,
                     const struct hmap *portno_names, struct ds *,
                     bool verbose);
void odp_flow_key_format(const struct nlattr *, size_t, struct ds *);
int odp_flow_from_string(const char *s,
                         const struct simap *port_names,
                         struct ofpbuf *, struct ofpbuf *);

/* Indicates support for various fields. This defines how flows will be
 * serialised. */
struct odp_support {
    /* Maximum number of MPLS label stack entries to serialise in a mask. */
    size_t max_mpls_depth;

    /* If this is true, then recirculation fields will always be serialised. */
    bool recirc;

    /* If true, serialise the corresponding OVS_KEY_ATTR_CONN_* field. */
<<<<<<< HEAD
    bool conn_state;
    bool conn_zone;
    bool conn_mark;
    bool conn_label;
=======
    bool ct_state;
    bool ct_zone;
    bool ct_mark;
    bool ct_label;
>>>>>>> d5a61290
};

struct odp_flow_key_parms {
    /* The flow and mask to be serialized. In the case of masks, 'flow'
     * is used as a template to determine how to interpret 'mask'.  For
     * example, the 'dl_type' of 'mask' describes the mask, but it doesn't
     * indicate whether the other fields should be interpreted as ARP, IPv4,
     * IPv6, etc. */
    const struct flow *flow;
    const struct flow *mask;

   /* 'flow->in_port' is ignored (since it is likely to be an OpenFlow port
    * number rather than a datapath port number).  Instead, if 'odp_in_port'
    * is anything other than ODPP_NONE, it is included in 'buf' as the input
    * port. */
    odp_port_t odp_in_port;

    /* Indicates support for various fields. If the datapath supports a field,
     * then it will always be serialised. */
    struct odp_support support;

    /* The netlink formatted version of the flow. It is used in cases where
     * the mask cannot be constructed from the OVS internal representation
     * and needs to see the original form. */
    const struct ofpbuf *key_buf;
};

void odp_flow_key_from_flow(const struct odp_flow_key_parms *, struct ofpbuf *);
void odp_flow_key_from_mask(const struct odp_flow_key_parms *, struct ofpbuf *);

uint32_t odp_flow_key_hash(const struct nlattr *, size_t);

/* Estimated space needed for metadata. */
enum { ODP_KEY_METADATA_SIZE = 9 * 8 };
void odp_key_from_pkt_metadata(struct ofpbuf *, const struct pkt_metadata *);
void odp_key_to_pkt_metadata(const struct nlattr *key, size_t key_len,
                              struct pkt_metadata *md);

/* How well a kernel-provided flow key (a sequence of OVS_KEY_ATTR_*
 * attributes) matches OVS userspace expectations.
 *
 * These values are arranged so that greater values are "more important" than
 * lesser ones.  In particular, a single flow key can fit the descriptions for
 * both ODP_FIT_TOO_LITTLE and ODP_FIT_TOO_MUCH.  Such a key is treated as
 * ODP_FIT_TOO_LITTLE. */
enum odp_key_fitness {
    ODP_FIT_PERFECT,            /* The key had exactly the fields we expect. */
    ODP_FIT_TOO_MUCH,           /* The key had fields we don't understand. */
    ODP_FIT_TOO_LITTLE,         /* The key lacked fields we expected to see. */
    ODP_FIT_ERROR,              /* The key was invalid. */
};
enum odp_key_fitness odp_flow_key_to_flow(const struct nlattr *, size_t,
                                          struct flow *);
enum odp_key_fitness odp_flow_key_to_mask(const struct nlattr *mask_key,
                                          size_t mask_key_len,
                                          const struct nlattr *flow_key,
                                          size_t flow_key_len,
                                          struct flow *mask,
                                          const struct flow *flow);
const char *odp_key_fitness_to_string(enum odp_key_fitness);

void commit_odp_tunnel_action(const struct flow *, struct flow *base,
                              struct ofpbuf *odp_actions);
void commit_masked_set_action(struct ofpbuf *odp_actions,
                              enum ovs_key_attr key_type, const void *key,
                              const void *mask, size_t key_size);
enum slow_path_reason commit_odp_actions(const struct flow *,
                                         struct flow *base,
                                         struct ofpbuf *odp_actions,
                                         struct flow_wildcards *wc,
                                         bool use_masked);

/* ofproto-dpif interface.
 *
 * The following types and functions are logically part of ofproto-dpif.
 * ofproto-dpif puts values of these types into the flows that it installs in
 * the kernel datapath, though, so ovs-dpctl needs to interpret them so that
 * it can print flows in a more human-readable manner. */

enum user_action_cookie_type {
    USER_ACTION_COOKIE_UNSPEC,
    USER_ACTION_COOKIE_SFLOW,        /* Packet for per-bridge sFlow sampling. */
    USER_ACTION_COOKIE_SLOW_PATH,    /* Userspace must process this flow. */
    USER_ACTION_COOKIE_FLOW_SAMPLE,  /* Packet for per-flow sampling. */
    USER_ACTION_COOKIE_IPFIX,        /* Packet for per-bridge IPFIX sampling. */
};

/* user_action_cookie is passed as argument to OVS_ACTION_ATTR_USERSPACE.
 * Since it is passed to kernel as u64, its size has to be 8 bytes. */
union user_action_cookie {
    uint16_t type;              /* enum user_action_cookie_type. */

    struct {
        uint16_t type;          /* USER_ACTION_COOKIE_SFLOW. */
        ovs_be16 vlan_tci;      /* Destination VLAN TCI. */
        uint32_t output;        /* SFL_FLOW_SAMPLE_TYPE 'output' value. */
    } sflow;

    struct {
        uint16_t type;          /* USER_ACTION_COOKIE_SLOW_PATH. */
        uint16_t unused;
        uint32_t reason;        /* enum slow_path_reason. */
    } slow_path;

    struct {
        uint16_t type;          /* USER_ACTION_COOKIE_FLOW_SAMPLE. */
        uint16_t probability;   /* Sampling probability. */
        uint32_t collector_set_id; /* ID of IPFIX collector set. */
        uint32_t obs_domain_id; /* Observation Domain ID. */
        uint32_t obs_point_id;  /* Observation Point ID. */
    } flow_sample;

    struct {
        uint16_t   type;            /* USER_ACTION_COOKIE_IPFIX. */
        odp_port_t output_odp_port; /* The output odp port. */
    } ipfix;
};
BUILD_ASSERT_DECL(sizeof(union user_action_cookie) == 16);

size_t odp_put_userspace_action(uint32_t pid,
                                const void *userdata, size_t userdata_size,
                                odp_port_t tunnel_out_port,
                                struct ofpbuf *odp_actions);
void odp_put_tunnel_action(const struct flow_tnl *tunnel,
                           struct ofpbuf *odp_actions);

void odp_put_tnl_push_action(struct ofpbuf *odp_actions,
                             struct ovs_action_push_tnl *data);
#endif /* odp-util.h */<|MERGE_RESOLUTION|>--- conflicted
+++ resolved
@@ -172,17 +172,10 @@
     bool recirc;
 
     /* If true, serialise the corresponding OVS_KEY_ATTR_CONN_* field. */
-<<<<<<< HEAD
-    bool conn_state;
-    bool conn_zone;
-    bool conn_mark;
-    bool conn_label;
-=======
     bool ct_state;
     bool ct_zone;
     bool ct_mark;
     bool ct_label;
->>>>>>> d5a61290
 };
 
 struct odp_flow_key_parms {
