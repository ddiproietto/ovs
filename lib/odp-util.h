--- conflicted
+++ resolved
@@ -123,10 +123,7 @@
  *  OVS_KEY_ATTR_CONN_STATE              1     3     4      8
  *  OVS_KEY_ATTR_CONN_ZONE               2     2     4      8
  *  OVS_KEY_ATTR_CONN_MARK               4    --     4      8
-<<<<<<< HEAD
-=======
  *  OVS_KEY_ATTR_CONN_LABEL             16    --     4     20
->>>>>>> 21e487e7
  *  OVS_KEY_ATTR_ETHERNET               12    --     4     16
  *  OVS_KEY_ATTR_ETHERTYPE               2     2     4      8  (outer VLAN ethertype)
  *  OVS_KEY_ATTR_VLAN                    2     2     4      8
@@ -136,11 +133,7 @@
  *  OVS_KEY_ATTR_ICMPV6                  2     2     4      8
  *  OVS_KEY_ATTR_ND                     28    --     4     32
  *  ----------------------------------------------------------
-<<<<<<< HEAD
- *  total                                                 512
-=======
  *  total                                                 532
->>>>>>> 21e487e7
  *
  * We include some slack space in case the calculation isn't quite right or we
  * add another field and forget to adjust this value.
