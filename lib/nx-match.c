/*
 * Copyright (c) 2010, 2011, 2012, 2013, 2014, 2015 Nicira, Inc.
 *
 * Licensed under the Apache License, Version 2.0 (the "License");
 * you may not use this file except in compliance with the License.
 * You may obtain a copy of the License at:
 *
 *     http://www.apache.org/licenses/LICENSE-2.0
 *
 * Unless required by applicable law or agreed to in writing, software
 * distributed under the License is distributed on an "AS IS" BASIS,
 * WITHOUT WARRANTIES OR CONDITIONS OF ANY KIND, either express or implied.
 * See the License for the specific language governing permissions and
 * limitations under the License.
 */

#include <config.h>

#include "nx-match.h"

#include <netinet/icmp6.h>

#include "classifier.h"
#include "dynamic-string.h"
#include "hmap.h"
#include "meta-flow.h"
#include "ofp-actions.h"
#include "ofp-errors.h"
#include "ofp-util.h"
#include "ofpbuf.h"
#include "openflow/nicira-ext.h"
#include "packets.h"
#include "shash.h"
#include "unaligned.h"
#include "util.h"
#include "openvswitch/vlog.h"

VLOG_DEFINE_THIS_MODULE(nx_match);

/* OXM headers.
 *
 *
 * Standard OXM/NXM
 * ================
 *
 * The header is 32 bits long.  It looks like this:
 *
 * |31                              16 15            9| 8 7                0
 * +----------------------------------+---------------+--+------------------+
 * |            oxm_class             |   oxm_field   |hm|    oxm_length    |
 * +----------------------------------+---------------+--+------------------+
 *
 * where hm stands for oxm_hasmask.  It is followed by oxm_length bytes of
 * payload.  When oxm_hasmask is 0, the payload is the value of the field
 * identified by the header; when oxm_hasmask is 1, the payload is a value for
 * the field followed by a mask of equal length.
 *
 * Internally, we represent a standard OXM header as a 64-bit integer with the
 * above information in the most-significant bits.
 *
 *
 * Experimenter OXM
 * ================
 *
 * The header is 64 bits long.  It looks like the diagram above except that a
 * 32-bit experimenter ID, which we call oxm_vendor and which identifies a
 * vendor, is inserted just before the payload.  Experimenter OXMs are
 * identified by an all-1-bits oxm_class (OFPXMC12_EXPERIMENTER).  The
 * oxm_length value *includes* the experimenter ID, so that the real payload is
 * only oxm_length - 4 bytes long.
 *
 * Internally, we represent an experimenter OXM header as a 64-bit integer with
 * the standard header in the upper 32 bits and the experimenter ID in the
 * lower 32 bits.  (It would be more convenient to swap the positions of the
 * two 32-bit words, but this would be more error-prone because experimenter
 * OXMs are very rarely used, so accidentally passing one through a 32-bit type
 * somewhere in the OVS code would be hard to find.)
 */

/*
 * OXM Class IDs.
 * The high order bit differentiate reserved classes from member classes.
 * Classes 0x0000 to 0x7FFF are member classes, allocated by ONF.
 * Classes 0x8000 to 0xFFFE are reserved classes, reserved for standardisation.
 */
enum ofp12_oxm_class {
    OFPXMC12_NXM_0          = 0x0000, /* Backward compatibility with NXM */
    OFPXMC12_NXM_1          = 0x0001, /* Backward compatibility with NXM */
    OFPXMC12_OPENFLOW_BASIC = 0x8000, /* Basic class for OpenFlow */
    OFPXMC15_PACKET_REGS    = 0x8001, /* Packet registers (pipeline fields). */
    OFPXMC12_EXPERIMENTER   = 0xffff, /* Experimenter class */
};

/* Functions for extracting raw field values from OXM/NXM headers. */
static uint32_t nxm_vendor(uint64_t header) { return header; }
static int nxm_class(uint64_t header) { return header >> 48; }
static int nxm_field(uint64_t header) { return (header >> 41) & 0x7f; }
static bool nxm_hasmask(uint64_t header) { return (header >> 40) & 1; }
static int nxm_length(uint64_t header) { return (header >> 32) & 0xff; }

static bool
is_experimenter_oxm(uint64_t header)
{
    return nxm_class(header) == OFPXMC12_EXPERIMENTER;
}

/* The OXM header "length" field is somewhat tricky:
 *
 *     - For a standard OXM header, the length is the number of bytes of the
 *       payload, and the payload consists of just the value (and mask, if
 *       present).
 *
 *     - For an experimenter OXM header, the length is the number of bytes in
 *       the payload plus 4 (the length of the experimenter ID).  That is, the
 *       experimenter ID is included in oxm_length.
 *
 * This function returns the length of the experimenter ID field in 'header'.
 * That is, for an experimenter OXM (when an experimenter ID is present), it
 * returns 4, and for a standard OXM (when no experimenter ID is present), it
 * returns 0. */
static int
nxm_experimenter_len(uint64_t header)
{
    return is_experimenter_oxm(header) ? 4 : 0;
}

/* Returns the number of bytes that follow the header for an NXM/OXM entry
 * with the given 'header'. */
static int
nxm_payload_len(uint64_t header)
{
    return nxm_length(header) - nxm_experimenter_len(header);
}

/* Returns the number of bytes in the header for an NXM/OXM entry with the
 * given 'header'. */
static int
nxm_header_len(uint64_t header)
{
    return 4 + nxm_experimenter_len(header);
}

#define NXM_HEADER(VENDOR, CLASS, FIELD, HASMASK, LENGTH)       \
    (((uint64_t) (CLASS) << 48) |                               \
     ((uint64_t) (FIELD) << 41) |                               \
     ((uint64_t) (HASMASK) << 40) |                             \
     ((uint64_t) (LENGTH) << 32) |                              \
     (VENDOR))

#define NXM_HEADER_FMT "%#"PRIx32":%d:%d:%d:%d"
#define NXM_HEADER_ARGS(HEADER)                                 \
    nxm_vendor(HEADER), nxm_class(HEADER), nxm_field(HEADER),   \
    nxm_hasmask(HEADER), nxm_length(HEADER)

/* Functions for turning the "hasmask" bit on or off.  (This also requires
 * adjusting the length.) */
static uint64_t
nxm_make_exact_header(uint64_t header)
{
    int new_len = nxm_payload_len(header) / 2 + nxm_experimenter_len(header);
    return NXM_HEADER(nxm_vendor(header), nxm_class(header),
                      nxm_field(header), 0, new_len);
}
static uint64_t
nxm_make_wild_header(uint64_t header)
{
    int new_len = nxm_payload_len(header) * 2 + nxm_experimenter_len(header);
    return NXM_HEADER(nxm_vendor(header), nxm_class(header),
                      nxm_field(header), 1, new_len);
}

/* Flow cookie.
 *
 * This may be used to gain the OpenFlow 1.1-like ability to restrict
 * certain NXM-based Flow Mod and Flow Stats Request messages to flows
 * with specific cookies.  See the "nx_flow_mod" and "nx_flow_stats_request"
 * structure definitions for more details.  This match is otherwise not
 * allowed. */
#define NXM_NX_COOKIE     NXM_HEADER  (0, 0x0001, 30, 0, 8)
#define NXM_NX_COOKIE_W   nxm_make_wild_header(NXM_NX_COOKIE)

struct nxm_field {
    uint64_t header;
    enum ofp_version version;
    const char *name;           /* e.g. "NXM_OF_IN_PORT". */

    enum mf_field_id id;
};

static const struct nxm_field *nxm_field_by_header(uint64_t header);
static const struct nxm_field *nxm_field_by_name(const char *name, size_t len);
static const struct nxm_field *nxm_field_by_mf_id(enum mf_field_id,
                                                  enum ofp_version);

static void nx_put_header__(struct ofpbuf *, uint64_t header, bool masked);

/* Rate limit for nx_match parse errors.  These always indicate a bug in the
 * peer and so there's not much point in showing a lot of them. */
static struct vlog_rate_limit rl = VLOG_RATE_LIMIT_INIT(1, 5);

static const struct nxm_field *
mf_parse_subfield_name(const char *name, int name_len, bool *wild);

/* Returns the preferred OXM header to use for field 'id' in OpenFlow version
 * 'version'.  Specify 0 for 'version' if an NXM legacy header should be
 * preferred over any standardized OXM header.  Returns 0 if field 'id' cannot
 * be expressed in NXM or OXM. */
static uint64_t
mf_oxm_header(enum mf_field_id id, enum ofp_version version)
{
    const struct nxm_field *f = nxm_field_by_mf_id(id, version);
    return f ? f->header : 0;
}

/* Returns the 32-bit OXM or NXM header to use for field 'id', preferring an
 * NXM legacy header over any standardized OXM header.  Returns 0 if field 'id'
 * cannot be expressed with a 32-bit NXM or OXM header.
 *
 * Whenever possible, use nx_pull_header() instead of this function, because
 * this function cannot support 64-bit experimenter OXM headers. */
uint32_t
mf_nxm_header(enum mf_field_id id)
{
    uint64_t oxm = mf_oxm_header(id, 0);
    return is_experimenter_oxm(oxm) ? 0 : oxm >> 32;
}

static const struct mf_field *
mf_from_oxm_header(uint64_t header)
{
    const struct nxm_field *f = nxm_field_by_header(header);
    return f ? mf_from_id(f->id) : NULL;
}

/* Returns the "struct mf_field" that corresponds to NXM or OXM header
 * 'header', or NULL if 'header' doesn't correspond to any known field.  */
const struct mf_field *
mf_from_nxm_header(uint32_t header)
{
    return mf_from_oxm_header((uint64_t) header << 32);
}

/* Returns the width of the data for a field with the given 'header', in
 * bytes. */
static int
nxm_field_bytes(uint64_t header)
{
    unsigned int length = nxm_payload_len(header);
    return nxm_hasmask(header) ? length / 2 : length;
}

/* nx_pull_match() and helpers. */

/* Given NXM/OXM value 'value' and mask 'mask' associated with 'header', checks
 * for any 1-bit in the value where there is a 0-bit in the mask.  Returns 0 if
 * none, otherwise an error code. */
static bool
is_mask_consistent(uint64_t header, const uint8_t *value, const uint8_t *mask)
{
    unsigned int width = nxm_field_bytes(header);
    unsigned int i;

    for (i = 0; i < width; i++) {
        if (value[i] & ~mask[i]) {
            if (!VLOG_DROP_WARN(&rl)) {
                VLOG_WARN_RL(&rl, "Rejecting NXM/OXM entry "NXM_HEADER_FMT " "
                             "with 1-bits in value for bits wildcarded by the "
                             "mask.", NXM_HEADER_ARGS(header));
            }
            return false;
        }
    }
    return true;
}

static bool
is_cookie_pseudoheader(uint64_t header)
{
    return header == NXM_NX_COOKIE || header == NXM_NX_COOKIE_W;
}

static enum ofperr
nx_pull_header__(struct ofpbuf *b, bool allow_cookie, uint64_t *header,
                 const struct mf_field **field)
{
    if (b->size < 4) {
        goto bad_len;
    }

    *header = ((uint64_t) ntohl(get_unaligned_be32(b->data))) << 32;
    if (is_experimenter_oxm(*header)) {
        if (b->size < 8) {
            goto bad_len;
        }
        *header = ntohll(get_unaligned_be64(b->data));
    }
    if (nxm_length(*header) <= nxm_experimenter_len(*header)) {
        VLOG_WARN_RL(&rl, "OXM header "NXM_HEADER_FMT" has invalid length %d "
                     "(minimum is %d)",
                     NXM_HEADER_ARGS(*header), nxm_length(*header),
                     nxm_header_len(*header) + 1);
        goto error;
    }
    ofpbuf_pull(b, nxm_header_len(*header));

    if (field) {
        *field = mf_from_oxm_header(*header);
        if (!*field && !(allow_cookie && is_cookie_pseudoheader(*header))) {
            VLOG_DBG_RL(&rl, "OXM header "NXM_HEADER_FMT" is unknown",
                        NXM_HEADER_ARGS(*header));
            return OFPERR_OFPBMC_BAD_FIELD;
        }
    }

    return 0;

bad_len:
    VLOG_DBG_RL(&rl, "encountered partial (%"PRIu32"-byte) OXM entry",
                b->size);
error:
    *header = 0;
    *field = NULL;
    return OFPERR_OFPBMC_BAD_LEN;
}

static enum ofperr
nx_pull_entry__(struct ofpbuf *b, bool allow_cookie, uint64_t *header,
                const struct mf_field **field,
                union mf_value *value, union mf_value *mask)
{
    enum ofperr header_error;
    unsigned int payload_len;
    const uint8_t *payload;
    int width;

    header_error = nx_pull_header__(b, allow_cookie, header, field);
    if (header_error && header_error != OFPERR_OFPBMC_BAD_FIELD) {
        return header_error;
    }

    payload_len = nxm_payload_len(*header);
    payload = ofpbuf_try_pull(b, payload_len);
    if (!payload) {
        VLOG_DBG_RL(&rl, "OXM header "NXM_HEADER_FMT" calls for %u-byte "
                    "payload but only %"PRIu32" bytes follow OXM header",
                    NXM_HEADER_ARGS(*header), payload_len, b->size);
        return OFPERR_OFPBMC_BAD_LEN;
    }

    width = nxm_field_bytes(*header);
    if (nxm_hasmask(*header)
        && !is_mask_consistent(*header, payload, payload + width)) {
        return OFPERR_OFPBMC_BAD_WILDCARDS;
    }

    memcpy(value, payload, MIN(width, sizeof *value));
    if (mask) {
        if (nxm_hasmask(*header)) {
            memcpy(mask, payload + width, MIN(width, sizeof *mask));
        } else {
            memset(mask, 0xff, MIN(width, sizeof *mask));
        }
    } else if (nxm_hasmask(*header)) {
        VLOG_DBG_RL(&rl, "OXM header "NXM_HEADER_FMT" includes mask but "
                    "masked OXMs are not allowed here",
                    NXM_HEADER_ARGS(*header));
        return OFPERR_OFPBMC_BAD_MASK;
    }

    return header_error;
}

/* Attempts to pull an NXM or OXM header, value, and mask (if present) from the
 * beginning of 'b'.  If successful, stores a pointer to the "struct mf_field"
 * corresponding to the pulled header in '*field', the value into '*value',
 * and the mask into '*mask', and returns 0.  On error, returns an OpenFlow
 * error; in this case, some bytes might have been pulled off 'b' anyhow, and
 * the output parameters might have been modified.
 *
 * If a NULL 'mask' is supplied, masked OXM or NXM entries are treated as
 * errors (with OFPERR_OFPBMC_BAD_MASK).
 */
enum ofperr
nx_pull_entry(struct ofpbuf *b, const struct mf_field **field,
              union mf_value *value, union mf_value *mask)
{
    uint64_t header;

    return nx_pull_entry__(b, false, &header, field, value, mask);
}

/* Attempts to pull an NXM or OXM header from the beginning of 'b'.  If
 * successful, stores a pointer to the "struct mf_field" corresponding to the
 * pulled header in '*field', stores the header's hasmask bit in '*masked'
 * (true if hasmask=1, false if hasmask=0), and returns 0.  On error, returns
 * an OpenFlow error; in this case, some bytes might have been pulled off 'b'
 * anyhow, and the output parameters might have been modified.
 *
 * If NULL 'masked' is supplied, masked OXM or NXM headers are treated as
 * errors (with OFPERR_OFPBMC_BAD_MASK).
 */
enum ofperr
nx_pull_header(struct ofpbuf *b, const struct mf_field **field, bool *masked)
{
    enum ofperr error;
    uint64_t header;

    error = nx_pull_header__(b, false, &header, field);
    if (masked) {
        *masked = !error && nxm_hasmask(header);
    } else if (!error && nxm_hasmask(header)) {
        error = OFPERR_OFPBMC_BAD_MASK;
    }
    return error;
}

static enum ofperr
nx_pull_match_entry(struct ofpbuf *b, bool allow_cookie,
                    const struct mf_field **field,
                    union mf_value *value, union mf_value *mask)
{
    enum ofperr error;
    uint64_t header;

    error = nx_pull_entry__(b, allow_cookie, &header, field, value, mask);
    if (error) {
        return error;
    }
    if (field && *field) {
        if (!mf_is_mask_valid(*field, mask)) {
            VLOG_DBG_RL(&rl, "bad mask for field %s", (*field)->name);
            return OFPERR_OFPBMC_BAD_MASK;
        }
        if (!mf_is_value_valid(*field, value)) {
            VLOG_DBG_RL(&rl, "bad value for field %s", (*field)->name);
            return OFPERR_OFPBMC_BAD_VALUE;
        }
    }
    return 0;
}

static enum ofperr
nx_pull_raw(const uint8_t *p, unsigned int match_len, bool strict,
            struct match *match, ovs_be64 *cookie, ovs_be64 *cookie_mask)
{
    struct ofpbuf b;

    ovs_assert((cookie != NULL) == (cookie_mask != NULL));

    match_init_catchall(match);
    if (cookie) {
        *cookie = *cookie_mask = htonll(0);
    }

    ofpbuf_use_const(&b, p, match_len);
    while (b.size) {
        const uint8_t *pos = b.data;
        const struct mf_field *field;
        union mf_value value;
        union mf_value mask;
        enum ofperr error;

        error = nx_pull_match_entry(&b, cookie != NULL, &field, &value, &mask);
        if (error) {
            if (error == OFPERR_OFPBMC_BAD_FIELD && !strict) {
                continue;
            }
        } else if (!field) {
            if (!cookie) {
                error = OFPERR_OFPBMC_BAD_FIELD;
            } else if (*cookie_mask) {
                error = OFPERR_OFPBMC_DUP_FIELD;
            } else {
                *cookie = value.be64;
                *cookie_mask = mask.be64;
            }
        } else if (!mf_are_prereqs_ok(field, &match->flow)) {
            error = OFPERR_OFPBMC_BAD_PREREQ;
        } else if (!mf_is_all_wild(field, &match->wc)) {
            error = OFPERR_OFPBMC_DUP_FIELD;
        } else {
            mf_set(field, &value, &mask, match);
        }

        if (error) {
            VLOG_DBG_RL(&rl, "error parsing OXM at offset %"PRIdPTR" "
                        "within match (%s)", pos -
                        p, ofperr_to_string(error));
            return error;
        }
    }

    return 0;
}

static enum ofperr
nx_pull_match__(struct ofpbuf *b, unsigned int match_len, bool strict,
                struct match *match,
                ovs_be64 *cookie, ovs_be64 *cookie_mask)
{
    uint8_t *p = NULL;

    if (match_len) {
        p = ofpbuf_try_pull(b, ROUND_UP(match_len, 8));
        if (!p) {
            VLOG_DBG_RL(&rl, "nx_match length %u, rounded up to a "
                        "multiple of 8, is longer than space in message (max "
                        "length %"PRIu32")", match_len, b->size);
            return OFPERR_OFPBMC_BAD_LEN;
        }
    }

    return nx_pull_raw(p, match_len, strict, match, cookie, cookie_mask);
}

/* Parses the nx_match formatted match description in 'b' with length
 * 'match_len'.  Stores the results in 'match'.  If 'cookie' and 'cookie_mask'
 * are valid pointers, then stores the cookie and mask in them if 'b' contains
 * a "NXM_NX_COOKIE*" match.  Otherwise, stores 0 in both.
 *
 * Fails with an error upon encountering an unknown NXM header.
 *
 * Returns 0 if successful, otherwise an OpenFlow error code. */
enum ofperr
nx_pull_match(struct ofpbuf *b, unsigned int match_len, struct match *match,
              ovs_be64 *cookie, ovs_be64 *cookie_mask)
{
    return nx_pull_match__(b, match_len, true, match, cookie, cookie_mask);
}

/* Behaves the same as nx_pull_match(), but skips over unknown NXM headers,
 * instead of failing with an error. */
enum ofperr
nx_pull_match_loose(struct ofpbuf *b, unsigned int match_len,
                    struct match *match,
                    ovs_be64 *cookie, ovs_be64 *cookie_mask)
{
    return nx_pull_match__(b, match_len, false, match, cookie, cookie_mask);
}

static enum ofperr
oxm_pull_match__(struct ofpbuf *b, bool strict, struct match *match)
{
    struct ofp11_match_header *omh = b->data;
    uint8_t *p;
    uint16_t match_len;

    if (b->size < sizeof *omh) {
        return OFPERR_OFPBMC_BAD_LEN;
    }

    match_len = ntohs(omh->length);
    if (match_len < sizeof *omh) {
        return OFPERR_OFPBMC_BAD_LEN;
    }

    if (omh->type != htons(OFPMT_OXM)) {
        return OFPERR_OFPBMC_BAD_TYPE;
    }

    p = ofpbuf_try_pull(b, ROUND_UP(match_len, 8));
    if (!p) {
        VLOG_DBG_RL(&rl, "oxm length %u, rounded up to a "
                    "multiple of 8, is longer than space in message (max "
                    "length %"PRIu32")", match_len, b->size);
        return OFPERR_OFPBMC_BAD_LEN;
    }

    return nx_pull_raw(p + sizeof *omh, match_len - sizeof *omh,
                       strict, match, NULL, NULL);
}

/* Parses the oxm formatted match description preceded by a struct
 * ofp11_match_header in 'b'.  Stores the result in 'match'.
 *
 * Fails with an error when encountering unknown OXM headers.
 *
 * Returns 0 if successful, otherwise an OpenFlow error code. */
enum ofperr
oxm_pull_match(struct ofpbuf *b, struct match *match)
{
    return oxm_pull_match__(b, true, match);
}

/* Behaves the same as oxm_pull_match() with one exception.  Skips over unknown
 * OXM headers instead of failing with an error when they are encountered. */
enum ofperr
oxm_pull_match_loose(struct ofpbuf *b, struct match *match)
{
    return oxm_pull_match__(b, false, match);
}

/* Verify an array of OXM TLVs treating value of each TLV as a mask,
 * disallowing masks in each TLV and ignoring pre-requisites. */
enum ofperr
oxm_pull_field_array(const void *fields_data, size_t fields_len,
                     struct field_array *fa)
{
    struct ofpbuf b;

    ofpbuf_use_const(&b, fields_data, fields_len);
    while (b.size) {
        const uint8_t *pos = b.data;
        const struct mf_field *field;
        union mf_value value;
        enum ofperr error;
        uint64_t header;

        error = nx_pull_entry__(&b, false, &header, &field, &value, NULL);
        if (error) {
            VLOG_DBG_RL(&rl, "error pulling field array field");
            return error;
        } else if (!field) {
            VLOG_DBG_RL(&rl, "unknown field array field");
            error = OFPERR_OFPBMC_BAD_FIELD;
        } else if (bitmap_is_set(fa->used.bm, field->id)) {
            VLOG_DBG_RL(&rl, "duplicate field array field '%s'", field->name);
            error = OFPERR_OFPBMC_DUP_FIELD;
        } else if (!mf_is_mask_valid(field, &value)) {
            VLOG_DBG_RL(&rl, "bad mask in field array field '%s'", field->name);
            return OFPERR_OFPBMC_BAD_MASK;
        } else {
            field_array_set(field->id, &value, fa);
        }

        if (error) {
            const uint8_t *start = fields_data;

            VLOG_DBG_RL(&rl, "error parsing OXM at offset %"PRIdPTR" "
                        "within field array (%s)", pos - start,
                        ofperr_to_string(error));
            return error;
        }
    }

    return 0;
}

/* nx_put_match() and helpers.
 *
 * 'put' functions whose names end in 'w' add a wildcarded field.
 * 'put' functions whose names end in 'm' add a field that might be wildcarded.
 * Other 'put' functions add exact-match fields.
 */

static void
nxm_put_unmasked(struct ofpbuf *b, enum mf_field_id field,
                 enum ofp_version version, const void *value, size_t n_bytes)
{
    nx_put_header(b, field, version, false);
    ofpbuf_put(b, value, n_bytes);
}

static void
nxm_put(struct ofpbuf *b, enum mf_field_id field, enum ofp_version version,
        const void *value, const void *mask, size_t n_bytes)
{
    if (!is_all_zeros(mask, n_bytes)) {
        bool masked = !is_all_ones(mask, n_bytes);
        nx_put_header(b, field, version, masked);
        ofpbuf_put(b, value, n_bytes);
        if (masked) {
            ofpbuf_put(b, mask, n_bytes);
        }
    }
}

static void
nxm_put_8m(struct ofpbuf *b, enum mf_field_id field, enum ofp_version version,
           uint8_t value, uint8_t mask)
{
    nxm_put(b, field, version, &value, &mask, sizeof value);
}

static void
nxm_put_8(struct ofpbuf *b, enum mf_field_id field, enum ofp_version version,
          uint8_t value)
{
    nxm_put_unmasked(b, field, version, &value, sizeof value);
}

static void
nxm_put_16m(struct ofpbuf *b, enum mf_field_id field, enum ofp_version version,
            ovs_be16 value, ovs_be16 mask)
{
    nxm_put(b, field, version, &value, &mask, sizeof value);
}

static void
nxm_put_16(struct ofpbuf *b, enum mf_field_id field, enum ofp_version version,
           ovs_be16 value)
{
    nxm_put_unmasked(b, field, version, &value, sizeof value);
}

static void
nxm_put_32m(struct ofpbuf *b, enum mf_field_id field, enum ofp_version version,
            ovs_be32 value, ovs_be32 mask)
{
    nxm_put(b, field, version, &value, &mask, sizeof value);
}

static void
nxm_put_32(struct ofpbuf *b, enum mf_field_id field, enum ofp_version version,
           ovs_be32 value)
{
    nxm_put_unmasked(b, field, version, &value, sizeof value);
}

static void
nxm_put_64m(struct ofpbuf *b, enum mf_field_id field, enum ofp_version version,
            ovs_be64 value, ovs_be64 mask)
{
    nxm_put(b, field, version, &value, &mask, sizeof value);
}

static void
nxm_put_eth_masked(struct ofpbuf *b,
                   enum mf_field_id field, enum ofp_version version,
                   const uint8_t value[ETH_ADDR_LEN],
                   const uint8_t mask[ETH_ADDR_LEN])
{
    nxm_put(b, field, version, value, mask, ETH_ADDR_LEN);
}

static void
nxm_put_ipv6(struct ofpbuf *b,
             enum mf_field_id field, enum ofp_version version,
             const struct in6_addr *value, const struct in6_addr *mask)
{
    nxm_put(b, field, version, value->s6_addr, mask->s6_addr,
            sizeof value->s6_addr);
}

static void
nxm_put_frag(struct ofpbuf *b, const struct match *match,
             enum ofp_version version)
{
    uint8_t nw_frag = match->flow.nw_frag & FLOW_NW_FRAG_MASK;
    uint8_t nw_frag_mask = match->wc.masks.nw_frag & FLOW_NW_FRAG_MASK;

    nxm_put_8m(b, MFF_IP_FRAG, version, nw_frag,
               nw_frag_mask == FLOW_NW_FRAG_MASK ? UINT8_MAX : nw_frag_mask);
}

static void
nxm_put_conn_label(struct ofpbuf *b,
                   enum mf_field_id field, enum ofp_version version,
                   const ovs_u128 value, const ovs_u128 mask)
{
    nxm_put(b, field, version, &value, &mask, sizeof(value));
}

/* Appends to 'b' a set of OXM or NXM matches for the IPv4 or IPv6 fields in
 * 'match'.  */
static void
nxm_put_ip(struct ofpbuf *b, const struct match *match, enum ofp_version oxm)
{
    const struct flow *flow = &match->flow;

    if (flow->dl_type == htons(ETH_TYPE_IP)) {
        nxm_put_32m(b, MFF_IPV4_SRC, oxm,
                    flow->nw_src, match->wc.masks.nw_src);
        nxm_put_32m(b, MFF_IPV4_DST, oxm,
                    flow->nw_dst, match->wc.masks.nw_dst);
    } else {
        nxm_put_ipv6(b, MFF_IPV6_SRC, oxm,
                     &flow->ipv6_src, &match->wc.masks.ipv6_src);
        nxm_put_ipv6(b, MFF_IPV6_DST, oxm,
                     &flow->ipv6_dst, &match->wc.masks.ipv6_dst);
    }

    nxm_put_frag(b, match, oxm);

    if (match->wc.masks.nw_tos & IP_DSCP_MASK) {
        if (oxm) {
            nxm_put_8(b, MFF_IP_DSCP_SHIFTED, oxm,
                      flow->nw_tos >> 2);
        } else {
            nxm_put_8(b, MFF_IP_DSCP, oxm,
                      flow->nw_tos & IP_DSCP_MASK);
        }
    }

    if (match->wc.masks.nw_tos & IP_ECN_MASK) {
        nxm_put_8(b, MFF_IP_ECN, oxm,
                  flow->nw_tos & IP_ECN_MASK);
    }

    if (!oxm && match->wc.masks.nw_ttl) {
        nxm_put_8(b, MFF_IP_TTL, oxm, flow->nw_ttl);
    }

    nxm_put_32m(b, MFF_IPV6_LABEL, oxm,
                flow->ipv6_label, match->wc.masks.ipv6_label);

    if (match->wc.masks.nw_proto) {
        nxm_put_8(b, MFF_IP_PROTO, oxm, flow->nw_proto);

        if (flow->nw_proto == IPPROTO_TCP) {
            nxm_put_16m(b, MFF_TCP_SRC, oxm,
                        flow->tp_src, match->wc.masks.tp_src);
            nxm_put_16m(b, MFF_TCP_DST, oxm,
                        flow->tp_dst, match->wc.masks.tp_dst);
            nxm_put_16m(b, MFF_TCP_FLAGS, oxm,
                        flow->tcp_flags, match->wc.masks.tcp_flags);
        } else if (flow->nw_proto == IPPROTO_UDP) {
            nxm_put_16m(b, MFF_UDP_SRC, oxm,
                        flow->tp_src, match->wc.masks.tp_src);
            nxm_put_16m(b, MFF_UDP_DST, oxm,
                        flow->tp_dst, match->wc.masks.tp_dst);
        } else if (flow->nw_proto == IPPROTO_SCTP) {
            nxm_put_16m(b, MFF_SCTP_SRC, oxm, flow->tp_src,
                        match->wc.masks.tp_src);
            nxm_put_16m(b, MFF_SCTP_DST, oxm, flow->tp_dst,
                        match->wc.masks.tp_dst);
        } else if (is_icmpv4(flow)) {
            if (match->wc.masks.tp_src) {
                nxm_put_8(b, MFF_ICMPV4_TYPE, oxm,
                          ntohs(flow->tp_src));
            }
            if (match->wc.masks.tp_dst) {
                nxm_put_8(b, MFF_ICMPV4_CODE, oxm,
                          ntohs(flow->tp_dst));
            }
        } else if (is_icmpv6(flow)) {
            if (match->wc.masks.tp_src) {
                nxm_put_8(b, MFF_ICMPV6_TYPE, oxm,
                          ntohs(flow->tp_src));
            }
            if (match->wc.masks.tp_dst) {
                nxm_put_8(b, MFF_ICMPV6_CODE, oxm,
                          ntohs(flow->tp_dst));
            }
            if (flow->tp_src == htons(ND_NEIGHBOR_SOLICIT) ||
                flow->tp_src == htons(ND_NEIGHBOR_ADVERT)) {
                nxm_put_ipv6(b, MFF_ND_TARGET, oxm,
                             &flow->nd_target, &match->wc.masks.nd_target);
                if (flow->tp_src == htons(ND_NEIGHBOR_SOLICIT)) {
                    nxm_put_eth_masked(b, MFF_ND_SLL, oxm,
                                       flow->arp_sha, match->wc.masks.arp_sha);
                }
                if (flow->tp_src == htons(ND_NEIGHBOR_ADVERT)) {
                    nxm_put_eth_masked(b, MFF_ND_TLL, oxm,
                                       flow->arp_tha, match->wc.masks.arp_tha);
                }
            }
        }
    }
}

/* Appends to 'b' the nx_match format that expresses 'match'.  For Flow Mod and
 * Flow Stats Requests messages, a 'cookie' and 'cookie_mask' may be supplied.
 * Otherwise, 'cookie_mask' should be zero.
 *
 * Specify 'oxm' as 0 to express the match in NXM format; otherwise, specify
 * 'oxm' as the OpenFlow version number for the OXM format to use.
 *
 * This function can cause 'b''s data to be reallocated.
 *
 * Returns the number of bytes appended to 'b', excluding padding.
 *
 * If 'match' is a catch-all rule that matches every packet, then this function
 * appends nothing to 'b' and returns 0. */
static int
nx_put_raw(struct ofpbuf *b, enum ofp_version oxm, const struct match *match,
           ovs_be64 cookie, ovs_be64 cookie_mask)
{
    const struct flow *flow = &match->flow;
    const size_t start_len = b->size;
    int match_len;
    int i;

    BUILD_ASSERT_DECL(FLOW_WC_SEQ == 32);

    /* Metadata. */
    if (match->wc.masks.dp_hash) {
        nxm_put_32m(b, MFF_DP_HASH, oxm,
                    htonl(flow->dp_hash), htonl(match->wc.masks.dp_hash));
    }

    if (match->wc.masks.recirc_id) {
        nxm_put_32(b, MFF_RECIRC_ID, oxm, htonl(flow->recirc_id));
    }

    if (match->wc.masks.conj_id) {
        nxm_put_32(b, MFF_CONJ_ID, oxm, htonl(flow->conj_id));
    }

    if (match->wc.masks.in_port.ofp_port) {
        ofp_port_t in_port = flow->in_port.ofp_port;
        if (oxm) {
            nxm_put_32(b, MFF_IN_PORT_OXM, oxm,
                       ofputil_port_to_ofp11(in_port));
        } else {
            nxm_put_16(b, MFF_IN_PORT, oxm,
                       htons(ofp_to_u16(in_port)));
        }
    }
    if (match->wc.masks.actset_output) {
        nxm_put_32(b, MFF_ACTSET_OUTPUT, oxm,
                   ofputil_port_to_ofp11(flow->actset_output));
    }

    /* Ethernet. */
    nxm_put_eth_masked(b, MFF_ETH_SRC, oxm,
                       flow->dl_src, match->wc.masks.dl_src);
    nxm_put_eth_masked(b, MFF_ETH_DST, oxm,
                       flow->dl_dst, match->wc.masks.dl_dst);
    nxm_put_16m(b, MFF_ETH_TYPE, oxm,
                ofputil_dl_type_to_openflow(flow->dl_type),
                match->wc.masks.dl_type);

    /* 802.1Q. */
    if (oxm) {
        ovs_be16 VID_CFI_MASK = htons(VLAN_VID_MASK | VLAN_CFI);
        ovs_be16 vid = flow->vlan_tci & VID_CFI_MASK;
        ovs_be16 mask = match->wc.masks.vlan_tci & VID_CFI_MASK;

        if (mask == htons(VLAN_VID_MASK | VLAN_CFI)) {
            nxm_put_16(b, MFF_VLAN_VID, oxm, vid);
        } else if (mask) {
            nxm_put_16m(b, MFF_VLAN_VID, oxm, vid, mask);
        }

        if (vid && vlan_tci_to_pcp(match->wc.masks.vlan_tci)) {
            nxm_put_8(b, MFF_VLAN_PCP, oxm,
                      vlan_tci_to_pcp(flow->vlan_tci));
        }

    } else {
        nxm_put_16m(b, MFF_VLAN_TCI, oxm, flow->vlan_tci,
                    match->wc.masks.vlan_tci);
    }

    /* MPLS. */
    if (eth_type_mpls(flow->dl_type)) {
        if (match->wc.masks.mpls_lse[0] & htonl(MPLS_TC_MASK)) {
            nxm_put_8(b, MFF_MPLS_TC, oxm,
                      mpls_lse_to_tc(flow->mpls_lse[0]));
        }

        if (match->wc.masks.mpls_lse[0] & htonl(MPLS_BOS_MASK)) {
            nxm_put_8(b, MFF_MPLS_BOS, oxm,
                      mpls_lse_to_bos(flow->mpls_lse[0]));
        }

        if (match->wc.masks.mpls_lse[0] & htonl(MPLS_LABEL_MASK)) {
            nxm_put_32(b, MFF_MPLS_LABEL, oxm,
                       htonl(mpls_lse_to_label(flow->mpls_lse[0])));
        }
    }

    /* L3. */
    if (is_ip_any(flow)) {
        nxm_put_ip(b, match, oxm);
    } else if (flow->dl_type == htons(ETH_TYPE_ARP) ||
               flow->dl_type == htons(ETH_TYPE_RARP)) {
        /* ARP. */
        if (match->wc.masks.nw_proto) {
            nxm_put_16(b, MFF_ARP_OP, oxm,
                       htons(flow->nw_proto));
        }
        nxm_put_32m(b, MFF_ARP_SPA, oxm,
                    flow->nw_src, match->wc.masks.nw_src);
        nxm_put_32m(b, MFF_ARP_TPA, oxm,
                    flow->nw_dst, match->wc.masks.nw_dst);
        nxm_put_eth_masked(b, MFF_ARP_SHA, oxm,
                           flow->arp_sha, match->wc.masks.arp_sha);
        nxm_put_eth_masked(b, MFF_ARP_THA, oxm,
                           flow->arp_tha, match->wc.masks.arp_tha);
    }

    /* Tunnel ID. */
    nxm_put_64m(b, MFF_TUN_ID, oxm,
                flow->tunnel.tun_id, match->wc.masks.tunnel.tun_id);

    /* Other tunnel metadata. */
    nxm_put_32m(b, MFF_TUN_SRC, oxm,
                flow->tunnel.ip_src, match->wc.masks.tunnel.ip_src);
    nxm_put_32m(b, MFF_TUN_DST, oxm,
                flow->tunnel.ip_dst, match->wc.masks.tunnel.ip_dst);
    nxm_put_16m(b, MFF_TUN_GBP_ID, oxm,
                flow->tunnel.gbp_id, match->wc.masks.tunnel.gbp_id);
    nxm_put_8m(b, MFF_TUN_GBP_FLAGS, oxm,
               flow->tunnel.gbp_flags, match->wc.masks.tunnel.gbp_flags);

    /* Registers. */
    if (oxm < OFP15_VERSION) {
        for (i = 0; i < FLOW_N_REGS; i++) {
            nxm_put_32m(b, MFF_REG0 + i, oxm,
                        htonl(flow->regs[i]), htonl(match->wc.masks.regs[i]));
        }
    } else {
        for (i = 0; i < FLOW_N_XREGS; i++) {
            nxm_put_64m(b, MFF_XREG0 + i, oxm,
                        htonll(flow_get_xreg(flow, i)),
                        htonll(flow_get_xreg(&match->wc.masks, i)));
        }
    }

    /* Packet mark. */
    nxm_put_32m(b, MFF_PKT_MARK, oxm, htonl(flow->pkt_mark),
                htonl(match->wc.masks.pkt_mark));

    /* Connection tracking. */
    if (match->wc.masks.conn_state) {
        nxm_put_8m(b, MFF_CONN_STATE, oxm, flow->conn_state,
                   match->wc.masks.conn_state);
    }
    if (match->wc.masks.conn_zone) {
        nxm_put_16m(b, MFF_CONN_ZONE, oxm, htons(flow->conn_zone),
                    htons(match->wc.masks.conn_zone));
    }
    if (match->wc.masks.conn_mark) {
        nxm_put_32m(b, MFF_CONN_MARK, oxm, htonl(flow->conn_mark),
                    htonl(match->wc.masks.conn_mark));
    }
<<<<<<< HEAD
=======
    if (ovs_u128_nonzero(match->wc.masks.conn_label)) {
        nxm_put_conn_label(b, MFF_CONN_LABEL, oxm, flow->conn_label,
                           match->wc.masks.conn_label);
    }
>>>>>>> 21e487e7

    /* OpenFlow 1.1+ Metadata. */
    nxm_put_64m(b, MFF_METADATA, oxm,
                flow->metadata, match->wc.masks.metadata);

    /* Cookie. */
    if (cookie_mask) {
        bool masked = cookie_mask != OVS_BE64_MAX;

        cookie &= cookie_mask;
        nx_put_header__(b, NXM_NX_COOKIE, masked);
        ofpbuf_put(b, &cookie, sizeof cookie);
        if (masked) {
            ofpbuf_put(b, &cookie_mask, sizeof cookie_mask);
        }
    }

    match_len = b->size - start_len;
    return match_len;
}

/* Appends to 'b' the nx_match format that expresses 'match', plus enough zero
 * bytes to pad the nx_match out to a multiple of 8.  For Flow Mod and Flow
 * Stats Requests messages, a 'cookie' and 'cookie_mask' may be supplied.
 * Otherwise, 'cookie_mask' should be zero.
 *
 * This function can cause 'b''s data to be reallocated.
 *
 * Returns the number of bytes appended to 'b', excluding padding.  The return
 * value can be zero if it appended nothing at all to 'b' (which happens if
 * 'cr' is a catch-all rule that matches every packet). */
int
nx_put_match(struct ofpbuf *b, const struct match *match,
             ovs_be64 cookie, ovs_be64 cookie_mask)
{
    int match_len = nx_put_raw(b, 0, match, cookie, cookie_mask);

    ofpbuf_put_zeros(b, PAD_SIZE(match_len, 8));
    return match_len;
}

/* Appends to 'b' an struct ofp11_match_header followed by the OXM format that
 * expresses 'cr', plus enough zero bytes to pad the data appended out to a
 * multiple of 8.
 *
 * OXM differs slightly among versions of OpenFlow.  Specify the OpenFlow
 * version in use as 'version'.
 *
 * This function can cause 'b''s data to be reallocated.
 *
 * Returns the number of bytes appended to 'b', excluding the padding.  Never
 * returns zero. */
int
oxm_put_match(struct ofpbuf *b, const struct match *match,
              enum ofp_version version)
{
    int match_len;
    struct ofp11_match_header *omh;
    size_t start_len = b->size;
    ovs_be64 cookie = htonll(0), cookie_mask = htonll(0);

    ofpbuf_put_uninit(b, sizeof *omh);
    match_len = (nx_put_raw(b, version, match, cookie, cookie_mask)
                 + sizeof *omh);
    ofpbuf_put_zeros(b, PAD_SIZE(match_len, 8));

    omh = ofpbuf_at(b, start_len, sizeof *omh);
    omh->type = htons(OFPMT_OXM);
    omh->length = htons(match_len);

    return match_len;
}

/* Appends to 'b' the nx_match format that expresses the tlv corresponding
 * to 'id'. If mask is not all-ones then it is also formated as the value
 * of the tlv. */
static void
nx_format_mask_tlv(struct ds *ds, enum mf_field_id id,
                   const union mf_value *mask)
{
    const struct mf_field *mf = mf_from_id(id);

    ds_put_format(ds, "%s", mf->name);

    if (!is_all_ones(mask, mf->n_bytes)) {
        ds_put_char(ds, '=');
        mf_format(mf, mask, NULL, ds);
    }

    ds_put_char(ds, ',');
}

/* Appends a string representation of 'fa_' to 'ds'.
 * The TLVS value of 'fa_' is treated as a mask and
 * only the name of fields is formated if it is all ones. */
void
oxm_format_field_array(struct ds *ds, const struct field_array *fa)
{
    size_t start_len = ds->length;
    int i;

    for (i = 0; i < MFF_N_IDS; i++) {
        if (bitmap_is_set(fa->used.bm, i)) {
            nx_format_mask_tlv(ds, i, &fa->value[i]);
        }
    }

    if (ds->length > start_len) {
        ds_chomp(ds, ',');
    }
}

/* Appends to 'b' a series of OXM TLVs corresponding to the series
 * of enum mf_field_id and value tuples in 'fa_'.
 *
 * OXM differs slightly among versions of OpenFlow.  Specify the OpenFlow
 * version in use as 'version'.
 *
 * This function can cause 'b''s data to be reallocated.
 *
 * Returns the number of bytes appended to 'b'.  May return zero. */
int
oxm_put_field_array(struct ofpbuf *b, const struct field_array *fa,
                    enum ofp_version version)
{
    size_t start_len = b->size;
    int i;

    /* Field arrays are only used with the group selection method
     * property and group properties are only available in OpenFlow * 1.5+.
     * So the following assertion should never fail.
     *
     * If support for older OpenFlow versions is desired then some care
     * will need to be taken of different TLVs that handle the same
     * flow fields. In particular:
     * - VLAN_TCI, VLAN_VID and MFF_VLAN_PCP
     * - IP_DSCP_MASK and DSCP_SHIFTED
     * - REGS and XREGS
     */
    ovs_assert(version >= OFP15_VERSION);

    for (i = 0; i < MFF_N_IDS; i++) {
        if (bitmap_is_set(fa->used.bm, i)) {
            nxm_put_unmasked(b, i, version, &fa->value[i],
                             mf_from_id(i)->n_bytes);
        }
    }

    return b->size - start_len;
}

static void
nx_put_header__(struct ofpbuf *b, uint64_t header, bool masked)
{
    uint64_t masked_header = masked ? nxm_make_wild_header(header) : header;
    ovs_be64 network_header = htonll(masked_header);

    ofpbuf_put(b, &network_header, nxm_header_len(header));
}

void
nx_put_header(struct ofpbuf *b, enum mf_field_id field,
              enum ofp_version version, bool masked)
{
    nx_put_header__(b, mf_oxm_header(field, version), masked);
}

void
nx_put_entry(struct ofpbuf *b,
             enum mf_field_id field, enum ofp_version version,
             const union mf_value *value, const union mf_value *mask)
{
    int n_bytes = mf_from_id(field)->n_bytes;
    bool masked = mask && !is_all_ones(mask, n_bytes);

    nx_put_header(b, field, version, masked);
    ofpbuf_put(b, value, n_bytes);
    if (masked) {
        ofpbuf_put(b, mask, n_bytes);
    }
}

/* nx_match_to_string() and helpers. */

static void format_nxm_field_name(struct ds *, uint64_t header);

char *
nx_match_to_string(const uint8_t *p, unsigned int match_len)
{
    struct ofpbuf b;
    struct ds s;

    if (!match_len) {
        return xstrdup("<any>");
    }

    ofpbuf_use_const(&b, p, match_len);
    ds_init(&s);
    while (b.size) {
        union mf_value value;
        union mf_value mask;
        enum ofperr error;
        uint64_t header;
        int value_len;

        error = nx_pull_entry__(&b, true, &header, NULL, &value, &mask);
        if (error) {
            break;
        }
        value_len = MIN(sizeof value, nxm_field_bytes(header));

        if (s.length) {
            ds_put_cstr(&s, ", ");
        }

        format_nxm_field_name(&s, header);
        ds_put_char(&s, '(');

        for (int i = 0; i < value_len; i++) {
            ds_put_format(&s, "%02x", ((const uint8_t *) &value)[i]);
        }
        if (nxm_hasmask(header)) {
            ds_put_char(&s, '/');
            for (int i = 0; i < value_len; i++) {
                ds_put_format(&s, "%02x", ((const uint8_t *) &mask)[i]);
            }
        }
        ds_put_char(&s, ')');
    }

    if (b.size) {
        if (s.length) {
            ds_put_cstr(&s, ", ");
        }

        ds_put_format(&s, "<%u invalid bytes>", b.size);
    }

    return ds_steal_cstr(&s);
}

char *
oxm_match_to_string(const struct ofpbuf *p, unsigned int match_len)
{
    const struct ofp11_match_header *omh = p->data;
    uint16_t match_len_;
    struct ds s;

    ds_init(&s);

    if (match_len < sizeof *omh) {
        ds_put_format(&s, "<match too short: %u>", match_len);
        goto err;
    }

    if (omh->type != htons(OFPMT_OXM)) {
        ds_put_format(&s, "<bad match type field: %u>", ntohs(omh->type));
        goto err;
    }

    match_len_ = ntohs(omh->length);
    if (match_len_ < sizeof *omh) {
        ds_put_format(&s, "<match length field too short: %u>", match_len_);
        goto err;
    }

    if (match_len_ != match_len) {
        ds_put_format(&s, "<match length field incorrect: %u != %u>",
                      match_len_, match_len);
        goto err;
    }

    return nx_match_to_string(ofpbuf_at(p, sizeof *omh, 0),
                              match_len - sizeof *omh);

err:
    return ds_steal_cstr(&s);
}

void
nx_format_field_name(enum mf_field_id id, enum ofp_version version,
                     struct ds *s)
{
    format_nxm_field_name(s, mf_oxm_header(id, version));
}

static void
format_nxm_field_name(struct ds *s, uint64_t header)
{
    const struct nxm_field *f = nxm_field_by_header(header);
    if (f) {
        ds_put_cstr(s, f->name);
        if (nxm_hasmask(header)) {
            ds_put_cstr(s, "_W");
        }
    } else if (header == NXM_NX_COOKIE) {
        ds_put_cstr(s, "NXM_NX_COOKIE");
    } else if (header == NXM_NX_COOKIE_W) {
        ds_put_cstr(s, "NXM_NX_COOKIE_W");
    } else {
        ds_put_format(s, "%d:%d", nxm_class(header), nxm_field(header));
    }
}

static bool
streq_len(const char *a, size_t a_len, const char *b)
{
    return strlen(b) == a_len && !memcmp(a, b, a_len);
}

static uint64_t
parse_nxm_field_name(const char *name, int name_len)
{
    const struct nxm_field *f;
    bool wild;

    f = mf_parse_subfield_name(name, name_len, &wild);
    if (f) {
        if (!wild) {
            return f->header;
        } else if (mf_from_id(f->id)->maskable != MFM_NONE) {
            return nxm_make_wild_header(f->header);
        }
    }

    if (streq_len(name, name_len, "NXM_NX_COOKIE")) {
        return NXM_NX_COOKIE;
    } else if (streq_len(name, name_len, "NXM_NX_COOKIE_W")) {
        return NXM_NX_COOKIE_W;
    }

    /* Check whether it's a field header value as hex.
     * (This isn't ordinarily useful except for testing error behavior.) */
    if (name_len == 8) {
        uint64_t header;
        bool ok;

        header = hexits_value(name, name_len, &ok) << 32;
        if (ok) {
            return header;
        }
    } else if (name_len == 16) {
        uint64_t header;
        bool ok;

        header = hexits_value(name, name_len, &ok);
        if (ok && is_experimenter_oxm(header)) {
            return header;
        }
    }

    return 0;
}

/* nx_match_from_string(). */

static int
nx_match_from_string_raw(const char *s, struct ofpbuf *b)
{
    const char *full_s = s;
    const size_t start_len = b->size;

    if (!strcmp(s, "<any>")) {
        /* Ensure that 'b->data' isn't actually null. */
        ofpbuf_prealloc_tailroom(b, 1);
        return 0;
    }

    for (s += strspn(s, ", "); *s; s += strspn(s, ", ")) {
        const char *name;
        uint64_t header;
        int name_len;
        size_t n;

        name = s;
        name_len = strcspn(s, "(");
        if (s[name_len] != '(') {
            ovs_fatal(0, "%s: missing ( at end of nx_match", full_s);
        }

        header = parse_nxm_field_name(name, name_len);
        if (!header) {
            ovs_fatal(0, "%s: unknown field `%.*s'", full_s, name_len, s);
        }

        s += name_len + 1;

        nx_put_header__(b, header, false);
        s = ofpbuf_put_hex(b, s, &n);
        if (n != nxm_field_bytes(header)) {
            ovs_fatal(0, "%.2s: hex digits expected", s);
        }
        if (nxm_hasmask(header)) {
            s += strspn(s, " ");
            if (*s != '/') {
                ovs_fatal(0, "%s: missing / in masked field %.*s",
                          full_s, name_len, name);
            }
            s = ofpbuf_put_hex(b, s + 1, &n);
            if (n != nxm_field_bytes(header)) {
                ovs_fatal(0, "%.2s: hex digits expected", s);
            }
        }

        s += strspn(s, " ");
        if (*s != ')') {
            ovs_fatal(0, "%s: missing ) following field %.*s",
                      full_s, name_len, name);
        }
        s++;
    }

    return b->size - start_len;
}

int
nx_match_from_string(const char *s, struct ofpbuf *b)
{
    int match_len = nx_match_from_string_raw(s, b);
    ofpbuf_put_zeros(b, PAD_SIZE(match_len, 8));
    return match_len;
}

int
oxm_match_from_string(const char *s, struct ofpbuf *b)
{
    int match_len;
    struct ofp11_match_header *omh;
    size_t start_len = b->size;

    ofpbuf_put_uninit(b, sizeof *omh);
    match_len = nx_match_from_string_raw(s, b) + sizeof *omh;
    ofpbuf_put_zeros(b, PAD_SIZE(match_len, 8));

    omh = ofpbuf_at(b, start_len, sizeof *omh);
    omh->type = htons(OFPMT_OXM);
    omh->length = htons(match_len);

    return match_len;
}

/* Parses 's' as a "move" action, in the form described in ovs-ofctl(8), into
 * '*move'.
 *
 * Returns NULL if successful, otherwise a malloc()'d string describing the
 * error.  The caller is responsible for freeing the returned string. */
char * OVS_WARN_UNUSED_RESULT
nxm_parse_reg_move(struct ofpact_reg_move *move, const char *s)
{
    const char *full_s = s;
    char *error;

    error = mf_parse_subfield__(&move->src, &s);
    if (error) {
        return error;
    }
    if (strncmp(s, "->", 2)) {
        return xasprintf("%s: missing `->' following source", full_s);
    }
    s += 2;
    error = mf_parse_subfield(&move->dst, s);
    if (error) {
        return error;
    }

    if (move->src.n_bits != move->dst.n_bits) {
        return xasprintf("%s: source field is %d bits wide but destination is "
                         "%d bits wide", full_s,
                         move->src.n_bits, move->dst.n_bits);
    }
    return NULL;
}

/* nxm_format_reg_move(). */

void
nxm_format_reg_move(const struct ofpact_reg_move *move, struct ds *s)
{
    ds_put_format(s, "move:");
    mf_format_subfield(&move->src, s);
    ds_put_cstr(s, "->");
    mf_format_subfield(&move->dst, s);
}


enum ofperr
nxm_reg_move_check(const struct ofpact_reg_move *move, const struct flow *flow)
{
    enum ofperr error;

    error = mf_check_src(&move->src, flow);
    if (error) {
        return error;
    }

    return mf_check_dst(&move->dst, flow);
}

/* nxm_execute_reg_move(). */

void
nxm_execute_reg_move(const struct ofpact_reg_move *move,
                     struct flow *flow, struct flow_wildcards *wc)
{
    union mf_value src_value;
    union mf_value dst_value;

    mf_mask_field_and_prereqs(move->dst.field, &wc->masks);
    mf_mask_field_and_prereqs(move->src.field, &wc->masks);

    /* A flow may wildcard nw_frag.  Do nothing if setting a transport
     * header field on a packet that does not have them. */
    if (mf_are_prereqs_ok(move->dst.field, flow)
        && mf_are_prereqs_ok(move->src.field, flow)) {

        mf_get_value(move->dst.field, flow, &dst_value);
        mf_get_value(move->src.field, flow, &src_value);
        bitwise_copy(&src_value, move->src.field->n_bytes, move->src.ofs,
                     &dst_value, move->dst.field->n_bytes, move->dst.ofs,
                     move->src.n_bits);
        mf_set_flow_value(move->dst.field, &dst_value, flow);
    }
}

void
nxm_reg_load(const struct mf_subfield *dst, uint64_t src_data,
             struct flow *flow, struct flow_wildcards *wc)
{
    union mf_subvalue src_subvalue;
    union mf_subvalue mask_value;
    ovs_be64 src_data_be = htonll(src_data);

    memset(&mask_value, 0xff, sizeof mask_value);
    mf_write_subfield_flow(dst, &mask_value, &wc->masks);

    bitwise_copy(&src_data_be, sizeof src_data_be, 0,
                 &src_subvalue, sizeof src_subvalue, 0,
                 sizeof src_data_be * 8);
    mf_write_subfield_flow(dst, &src_subvalue, flow);
}

/* nxm_parse_stack_action, works for both push() and pop(). */

/* Parses 's' as a "push" or "pop" action, in the form described in
 * ovs-ofctl(8), into '*stack_action'.
 *
 * Returns NULL if successful, otherwise a malloc()'d string describing the
 * error.  The caller is responsible for freeing the returned string. */
char * OVS_WARN_UNUSED_RESULT
nxm_parse_stack_action(struct ofpact_stack *stack_action, const char *s)
{
    char *error;

    error = mf_parse_subfield__(&stack_action->subfield, &s);
    if (error) {
        return error;
    }

    if (*s != '\0') {
        return xasprintf("%s: trailing garbage following push or pop", s);
    }

    return NULL;
}

void
nxm_format_stack_push(const struct ofpact_stack *push, struct ds *s)
{
    ds_put_cstr(s, "push:");
    mf_format_subfield(&push->subfield, s);
}

void
nxm_format_stack_pop(const struct ofpact_stack *pop, struct ds *s)
{
    ds_put_cstr(s, "pop:");
    mf_format_subfield(&pop->subfield, s);
}

enum ofperr
nxm_stack_push_check(const struct ofpact_stack *push,
                     const struct flow *flow)
{
    return mf_check_src(&push->subfield, flow);
}

enum ofperr
nxm_stack_pop_check(const struct ofpact_stack *pop,
                    const struct flow *flow)
{
    return mf_check_dst(&pop->subfield, flow);
}

/* nxm_execute_stack_push(), nxm_execute_stack_pop(). */
static void
nx_stack_push(struct ofpbuf *stack, union mf_subvalue *v)
{
    ofpbuf_put(stack, v, sizeof *v);
}

static union mf_subvalue *
nx_stack_pop(struct ofpbuf *stack)
{
    union mf_subvalue *v = NULL;

    if (stack->size) {

        stack->size -= sizeof *v;
        v = (union mf_subvalue *) ofpbuf_tail(stack);
    }

    return v;
}

void
nxm_execute_stack_push(const struct ofpact_stack *push,
                       const struct flow *flow, struct flow_wildcards *wc,
                       struct ofpbuf *stack)
{
    union mf_subvalue mask_value;
    union mf_subvalue dst_value;

    memset(&mask_value, 0xff, sizeof mask_value);
    mf_write_subfield_flow(&push->subfield, &mask_value, &wc->masks);

    mf_read_subfield(&push->subfield, flow, &dst_value);
    nx_stack_push(stack, &dst_value);
}

void
nxm_execute_stack_pop(const struct ofpact_stack *pop,
                      struct flow *flow, struct flow_wildcards *wc,
                      struct ofpbuf *stack)
{
    union mf_subvalue *src_value;

    src_value = nx_stack_pop(stack);

    /* Only pop if stack is not empty. Otherwise, give warning. */
    if (src_value) {
        union mf_subvalue mask_value;

        memset(&mask_value, 0xff, sizeof mask_value);
        mf_write_subfield_flow(&pop->subfield, &mask_value, &wc->masks);
        mf_write_subfield_flow(&pop->subfield, src_value, flow);
    } else {
        if (!VLOG_DROP_WARN(&rl)) {
            char *flow_str = flow_to_string(flow);
            VLOG_WARN_RL(&rl, "Failed to pop from an empty stack. On flow\n"
                           " %s", flow_str);
            free(flow_str);
        }
    }
}

/* Formats 'sf' into 's' in a format normally acceptable to
 * mf_parse_subfield().  (It won't be acceptable if sf->field is NULL or if
 * sf->field has no NXM name.) */
void
mf_format_subfield(const struct mf_subfield *sf, struct ds *s)
{
    if (!sf->field) {
        ds_put_cstr(s, "<unknown>");
    } else {
        const struct nxm_field *f = nxm_field_by_mf_id(sf->field->id, 0);
        ds_put_cstr(s, f ? f->name : sf->field->name);
    }

    if (sf->field && sf->ofs == 0 && sf->n_bits == sf->field->n_bits) {
        ds_put_cstr(s, "[]");
    } else if (sf->n_bits == 1) {
        ds_put_format(s, "[%d]", sf->ofs);
    } else {
        ds_put_format(s, "[%d..%d]", sf->ofs, sf->ofs + sf->n_bits - 1);
    }
}

static const struct nxm_field *
mf_parse_subfield_name(const char *name, int name_len, bool *wild)
{
    *wild = name_len > 2 && !memcmp(&name[name_len - 2], "_W", 2);
    if (*wild) {
        name_len -= 2;
    }

    return nxm_field_by_name(name, name_len);
}

/* Parses a subfield from the beginning of '*sp' into 'sf'.  If successful,
 * returns NULL and advances '*sp' to the first byte following the parsed
 * string.  On failure, returns a malloc()'d error message, does not modify
 * '*sp', and does not properly initialize 'sf'.
 *
 * The syntax parsed from '*sp' takes the form "header[start..end]" where
 * 'header' is the name of an NXM field and 'start' and 'end' are (inclusive)
 * bit indexes.  "..end" may be omitted to indicate a single bit.  "start..end"
 * may both be omitted (the [] are still required) to indicate an entire
 * field. */
char * OVS_WARN_UNUSED_RESULT
mf_parse_subfield__(struct mf_subfield *sf, const char **sp)
{
    const struct mf_field *field;
    const struct nxm_field *f;
    const char *name;
    int start, end;
    const char *s;
    int name_len;
    bool wild;

    s = *sp;
    name = s;
    name_len = strcspn(s, "[");
    if (s[name_len] != '[') {
        return xasprintf("%s: missing [ looking for field name", *sp);
    }

    f = mf_parse_subfield_name(name, name_len, &wild);
    if (!f) {
        return xasprintf("%s: unknown field `%.*s'", *sp, name_len, s);
    }
    field = mf_from_id(f->id);

    s += name_len;
    if (ovs_scan(s, "[%d..%d]", &start, &end)) {
        /* Nothing to do. */
    } else if (ovs_scan(s, "[%d]", &start)) {
        end = start;
    } else if (!strncmp(s, "[]", 2)) {
        start = 0;
        end = field->n_bits - 1;
    } else {
        return xasprintf("%s: syntax error expecting [] or [<bit>] or "
                         "[<start>..<end>]", *sp);
    }
    s = strchr(s, ']') + 1;

    if (start > end) {
        return xasprintf("%s: starting bit %d is after ending bit %d",
                         *sp, start, end);
    } else if (start >= field->n_bits) {
        return xasprintf("%s: starting bit %d is not valid because field is "
                         "only %d bits wide", *sp, start, field->n_bits);
    } else if (end >= field->n_bits){
        return xasprintf("%s: ending bit %d is not valid because field is "
                         "only %d bits wide", *sp, end, field->n_bits);
    }

    sf->field = field;
    sf->ofs = start;
    sf->n_bits = end - start + 1;

    *sp = s;
    return NULL;
}

/* Parses a subfield from the entirety of 's' into 'sf'.  Returns NULL if
 * successful, otherwise a malloc()'d string describing the error.  The caller
 * is responsible for freeing the returned string.
 *
 * The syntax parsed from 's' takes the form "header[start..end]" where
 * 'header' is the name of an NXM field and 'start' and 'end' are (inclusive)
 * bit indexes.  "..end" may be omitted to indicate a single bit.  "start..end"
 * may both be omitted (the [] are still required) to indicate an entire
 * field.  */
char * OVS_WARN_UNUSED_RESULT
mf_parse_subfield(struct mf_subfield *sf, const char *s)
{
    char *error = mf_parse_subfield__(sf, &s);
    if (!error && s[0]) {
        error = xstrdup("unexpected input following field syntax");
    }
    return error;
}

/* Returns an bitmap in which each bit corresponds to the like-numbered field
 * in the OFPXMC12_OPENFLOW_BASIC OXM class, in which the bit values are taken
 * from the 'fields' bitmap.  Only fields defined in OpenFlow 'version' are
 * considered.
 *
 * This is useful for encoding OpenFlow 1.2 table stats messages. */
ovs_be64
oxm_bitmap_from_mf_bitmap(const struct mf_bitmap *fields,
                          enum ofp_version version)
{
    uint64_t oxm_bitmap = 0;
    int i;

    BITMAP_FOR_EACH_1 (i, MFF_N_IDS, fields->bm) {
        uint64_t oxm = mf_oxm_header(i, version);
        uint32_t class = nxm_class(oxm);
        int field = nxm_field(oxm);

        if (class == OFPXMC12_OPENFLOW_BASIC && field < 64) {
            oxm_bitmap |= UINT64_C(1) << field;
        }
    }
    return htonll(oxm_bitmap);
}

/* Opposite conversion from oxm_bitmap_from_mf_bitmap().
 *
 * This is useful for decoding OpenFlow 1.2 table stats messages. */
struct mf_bitmap
oxm_bitmap_to_mf_bitmap(ovs_be64 oxm_bitmap, enum ofp_version version)
{
    struct mf_bitmap fields = MF_BITMAP_INITIALIZER;

    for (enum mf_field_id id = 0; id < MFF_N_IDS; id++) {
        uint64_t oxm = mf_oxm_header(id, version);
        if (oxm && version >= nxm_field_by_header(oxm)->version) {
            uint32_t class = nxm_class(oxm);
            int field = nxm_field(oxm);

            if (class == OFPXMC12_OPENFLOW_BASIC
                && field < 64
                && oxm_bitmap & htonll(UINT64_C(1) << field)) {
                bitmap_set1(fields.bm, id);
            }
        }
    }
    return fields;
}

/* Returns a bitmap of fields that can be encoded in OXM and that can be
 * modified with a "set_field" action.  */
struct mf_bitmap
oxm_writable_fields(void)
{
    struct mf_bitmap b = MF_BITMAP_INITIALIZER;
    int i;

    for (i = 0; i < MFF_N_IDS; i++) {
        if (mf_oxm_header(i, 0) && mf_from_id(i)->writable) {
            bitmap_set1(b.bm, i);
        }
    }
    return b;
}

/* Returns a bitmap of fields that can be encoded in OXM and that can be
 * matched in a flow table.  */
struct mf_bitmap
oxm_matchable_fields(void)
{
    struct mf_bitmap b = MF_BITMAP_INITIALIZER;
    int i;

    for (i = 0; i < MFF_N_IDS; i++) {
        if (mf_oxm_header(i, 0)) {
            bitmap_set1(b.bm, i);
        }
    }
    return b;
}

/* Returns a bitmap of fields that can be encoded in OXM and that can be
 * matched in a flow table with an arbitrary bitmask.  */
struct mf_bitmap
oxm_maskable_fields(void)
{
    struct mf_bitmap b = MF_BITMAP_INITIALIZER;
    int i;

    for (i = 0; i < MFF_N_IDS; i++) {
        if (mf_oxm_header(i, 0) && mf_from_id(i)->maskable == MFM_FULLY) {
            bitmap_set1(b.bm, i);
        }
    }
    return b;
}

struct nxm_field_index {
    struct hmap_node header_node; /* In nxm_header_map. */
    struct hmap_node name_node;   /* In nxm_name_map. */
    struct ovs_list mf_node;      /* In mf_mf_map[nf.id]. */
    const struct nxm_field nf;
};

#include "nx-match.inc"

static struct hmap nxm_header_map;
static struct hmap nxm_name_map;
static struct ovs_list nxm_mf_map[MFF_N_IDS];

static void
nxm_init(void)
{
    static struct ovsthread_once once = OVSTHREAD_ONCE_INITIALIZER;
    if (ovsthread_once_start(&once)) {
        hmap_init(&nxm_header_map);
        hmap_init(&nxm_name_map);
        for (int i = 0; i < MFF_N_IDS; i++) {
            list_init(&nxm_mf_map[i]);
        }
        for (struct nxm_field_index *nfi = all_nxm_fields;
             nfi < &all_nxm_fields[ARRAY_SIZE(all_nxm_fields)]; nfi++) {
            hmap_insert(&nxm_header_map, &nfi->header_node,
                        hash_int(nfi->nf.header, 0));
            hmap_insert(&nxm_name_map, &nfi->name_node,
                        hash_string(nfi->nf.name, 0));
            list_push_back(&nxm_mf_map[nfi->nf.id], &nfi->mf_node);
        }
        ovsthread_once_done(&once);
    }
}

static const struct nxm_field *
nxm_field_by_header(uint64_t header)
{
    const struct nxm_field_index *nfi;

    nxm_init();
    if (nxm_hasmask(header)) {
        header = nxm_make_exact_header(header);
    }

    HMAP_FOR_EACH_IN_BUCKET (nfi, header_node, hash_int(header, 0),
                             &nxm_header_map) {
        if (header == nfi->nf.header) {
            return &nfi->nf;
        }
    }
    return NULL;
}

static const struct nxm_field *
nxm_field_by_name(const char *name, size_t len)
{
    const struct nxm_field_index *nfi;

    nxm_init();
    HMAP_FOR_EACH_WITH_HASH (nfi, name_node, hash_bytes(name, len, 0),
                             &nxm_name_map) {
        if (strlen(nfi->nf.name) == len && !memcmp(nfi->nf.name, name, len)) {
            return &nfi->nf;
        }
    }
    return NULL;
}

static const struct nxm_field *
nxm_field_by_mf_id(enum mf_field_id id, enum ofp_version version)
{
    const struct nxm_field_index *nfi;
    const struct nxm_field *f;

    nxm_init();

    f = NULL;
    LIST_FOR_EACH (nfi, mf_node, &nxm_mf_map[id]) {
        if (!f || version >= nfi->nf.version) {
            f = &nfi->nf;
        }
    }
    return f;
}<|MERGE_RESOLUTION|>--- conflicted
+++ resolved
@@ -1018,13 +1018,10 @@
         nxm_put_32m(b, MFF_CONN_MARK, oxm, htonl(flow->conn_mark),
                     htonl(match->wc.masks.conn_mark));
     }
-<<<<<<< HEAD
-=======
     if (ovs_u128_nonzero(match->wc.masks.conn_label)) {
         nxm_put_conn_label(b, MFF_CONN_LABEL, oxm, flow->conn_label,
                            match->wc.masks.conn_label);
     }
->>>>>>> 21e487e7
 
     /* OpenFlow 1.1+ Metadata. */
     nxm_put_64m(b, MFF_METADATA, oxm,
