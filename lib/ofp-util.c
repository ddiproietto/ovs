/*
 * Copyright (c) 2008, 2009, 2010, 2011, 2012, 2013, 2014, 2015 Nicira, Inc.
 *
 * Licensed under the Apache License, Version 2.0 (the "License");
 * you may not use this file except in compliance with the License.
 * You may obtain a copy of the License at:
 *
 *     http://www.apache.org/licenses/LICENSE-2.0
 *
 * Unless required by applicable law or agreed to in writing, software
 * distributed under the License is distributed on an "AS IS" BASIS,
 * WITHOUT WARRANTIES OR CONDITIONS OF ANY KIND, either express or implied.
 * See the License for the specific language governing permissions and
 * limitations under the License.
 */

#include <config.h>
#include "ofp-print.h"
#include <ctype.h>
#include <errno.h>
#include <inttypes.h>
#include <sys/types.h>
#include <netinet/in.h>
#include <netinet/icmp6.h>
#include <stdlib.h>
#include "bundle.h"
#include "byte-order.h"
#include "classifier.h"
#include "dynamic-string.h"
#include "learn.h"
#include "meta-flow.h"
#include "multipath.h"
#include "netdev.h"
#include "nx-match.h"
#include "id-pool.h"
#include "ofp-actions.h"
#include "ofp-errors.h"
#include "ofp-msgs.h"
#include "ofp-util.h"
#include "ofpbuf.h"
#include "openflow/netronome-ext.h"
#include "packets.h"
#include "random.h"
#include "unaligned.h"
#include "type-props.h"
#include "openvswitch/vlog.h"
#include "bitmap.h"

VLOG_DEFINE_THIS_MODULE(ofp_util);

/* Rate limit for OpenFlow message parse errors.  These always indicate a bug
 * in the peer and so there's not much point in showing a lot of them. */
static struct vlog_rate_limit bad_ofmsg_rl = VLOG_RATE_LIMIT_INIT(1, 5);

static enum ofputil_table_miss ofputil_table_miss_from_config(
    ovs_be32 config_, enum ofp_version);

struct ofp_prop_header {
    ovs_be16 type;
    ovs_be16 len;
};

struct ofp_prop_experimenter {
    ovs_be16 type;          /* OFP*_EXPERIMENTER. */
    ovs_be16 length;        /* Length in bytes of this property. */
    ovs_be32 experimenter;  /* Experimenter ID which takes the same form as
                             * in struct ofp_experimenter_header. */
    ovs_be32 exp_type;      /* Experimenter defined. */
};

/* Pulls a property, beginning with struct ofp_prop_header, from the beginning
 * of 'msg'.  Stores the type of the property in '*typep' and, if 'property' is
 * nonnull, the entire property, including the header, in '*property'.  Returns
 * 0 if successful, otherwise an error code.
 *
 * This function pulls the property's stated size padded out to a multiple of
 * 'alignment' bytes.  The common case in OpenFlow is an 'alignment' of 8, so
 * you can use ofputil_pull_property() for that case. */
static enum ofperr
ofputil_pull_property__(struct ofpbuf *msg, struct ofpbuf *property,
                        unsigned int alignment, uint16_t *typep)
{
    struct ofp_prop_header *oph;
    unsigned int padded_len;
    unsigned int len;

    if (msg->size < sizeof *oph) {
        return OFPERR_OFPBPC_BAD_LEN;
    }

    oph = msg->data;
    len = ntohs(oph->len);
    padded_len = ROUND_UP(len, alignment);
    if (len < sizeof *oph || padded_len > msg->size) {
        return OFPERR_OFPBPC_BAD_LEN;
    }

    *typep = ntohs(oph->type);
    if (property) {
        ofpbuf_use_const(property, msg->data, len);
    }
    ofpbuf_pull(msg, padded_len);
    return 0;
}

/* Pulls a property, beginning with struct ofp_prop_header, from the beginning
 * of 'msg'.  Stores the type of the property in '*typep' and, if 'property' is
 * nonnull, the entire property, including the header, in '*property'.  Returns
 * 0 if successful, otherwise an error code.
 *
 * This function pulls the property's stated size padded out to a multiple of
 * 8 bytes, which is the common case for OpenFlow properties. */
static enum ofperr
ofputil_pull_property(struct ofpbuf *msg, struct ofpbuf *property,
                      uint16_t *typep)
{
    return ofputil_pull_property__(msg, property, 8, typep);
}

static void OVS_PRINTF_FORMAT(2, 3)
log_property(bool loose, const char *message, ...)
{
    enum vlog_level level = loose ? VLL_DBG : VLL_WARN;
    if (!vlog_should_drop(THIS_MODULE, level, &bad_ofmsg_rl)) {
        va_list args;

        va_start(args, message);
        vlog_valist(THIS_MODULE, level, message, args);
        va_end(args);
    }
}

static size_t
start_property(struct ofpbuf *msg, uint16_t type)
{
    size_t start_ofs = msg->size;
    struct ofp_prop_header *oph;

    oph = ofpbuf_put_uninit(msg, sizeof *oph);
    oph->type = htons(type);
    oph->len = htons(4);        /* May be updated later by end_property(). */
    return start_ofs;
}

static void
end_property(struct ofpbuf *msg, size_t start_ofs)
{
    struct ofp_prop_header *oph;

    oph = ofpbuf_at_assert(msg, start_ofs, sizeof *oph);
    oph->len = htons(msg->size - start_ofs);
    ofpbuf_padto(msg, ROUND_UP(msg->size, 8));
}

static void
put_bitmap_properties(struct ofpbuf *msg, uint64_t bitmap)
{
    for (; bitmap; bitmap = zero_rightmost_1bit(bitmap)) {
        start_property(msg, rightmost_1bit_idx(bitmap));
    }
}

/* Given the wildcard bit count in the least-significant 6 of 'wcbits', returns
 * an IP netmask with a 1 in each bit that must match and a 0 in each bit that
 * is wildcarded.
 *
 * The bits in 'wcbits' are in the format used in enum ofp_flow_wildcards: 0
 * is exact match, 1 ignores the LSB, 2 ignores the 2 least-significant bits,
 * ..., 32 and higher wildcard the entire field.  This is the *opposite* of the
 * usual convention where e.g. /24 indicates that 8 bits (not 24 bits) are
 * wildcarded. */
ovs_be32
ofputil_wcbits_to_netmask(int wcbits)
{
    wcbits &= 0x3f;
    return wcbits < 32 ? htonl(~((1u << wcbits) - 1)) : 0;
}

/* Given the IP netmask 'netmask', returns the number of bits of the IP address
 * that it wildcards, that is, the number of 0-bits in 'netmask', a number
 * between 0 and 32 inclusive.
 *
 * If 'netmask' is not a CIDR netmask (see ip_is_cidr()), the return value will
 * still be in the valid range but isn't otherwise meaningful. */
int
ofputil_netmask_to_wcbits(ovs_be32 netmask)
{
    return 32 - ip_count_cidr_bits(netmask);
}

/* Converts the OpenFlow 1.0 wildcards in 'ofpfw' (OFPFW10_*) into a
 * flow_wildcards in 'wc' for use in struct match.  It is the caller's
 * responsibility to handle the special case where the flow match's dl_vlan is
 * set to OFP_VLAN_NONE. */
void
ofputil_wildcard_from_ofpfw10(uint32_t ofpfw, struct flow_wildcards *wc)
{
    BUILD_ASSERT_DECL(FLOW_WC_SEQ == 32);

    /* Initialize most of wc. */
    flow_wildcards_init_catchall(wc);

    if (!(ofpfw & OFPFW10_IN_PORT)) {
        wc->masks.in_port.ofp_port = u16_to_ofp(UINT16_MAX);
    }

    if (!(ofpfw & OFPFW10_NW_TOS)) {
        wc->masks.nw_tos |= IP_DSCP_MASK;
    }

    if (!(ofpfw & OFPFW10_NW_PROTO)) {
        wc->masks.nw_proto = UINT8_MAX;
    }
    wc->masks.nw_src = ofputil_wcbits_to_netmask(ofpfw
                                                 >> OFPFW10_NW_SRC_SHIFT);
    wc->masks.nw_dst = ofputil_wcbits_to_netmask(ofpfw
                                                 >> OFPFW10_NW_DST_SHIFT);

    if (!(ofpfw & OFPFW10_TP_SRC)) {
        wc->masks.tp_src = OVS_BE16_MAX;
    }
    if (!(ofpfw & OFPFW10_TP_DST)) {
        wc->masks.tp_dst = OVS_BE16_MAX;
    }

    if (!(ofpfw & OFPFW10_DL_SRC)) {
        memset(wc->masks.dl_src, 0xff, ETH_ADDR_LEN);
    }
    if (!(ofpfw & OFPFW10_DL_DST)) {
        memset(wc->masks.dl_dst, 0xff, ETH_ADDR_LEN);
    }
    if (!(ofpfw & OFPFW10_DL_TYPE)) {
        wc->masks.dl_type = OVS_BE16_MAX;
    }

    /* VLAN TCI mask. */
    if (!(ofpfw & OFPFW10_DL_VLAN_PCP)) {
        wc->masks.vlan_tci |= htons(VLAN_PCP_MASK | VLAN_CFI);
    }
    if (!(ofpfw & OFPFW10_DL_VLAN)) {
        wc->masks.vlan_tci |= htons(VLAN_VID_MASK | VLAN_CFI);
    }
}

/* Converts the ofp10_match in 'ofmatch' into a struct match in 'match'. */
void
ofputil_match_from_ofp10_match(const struct ofp10_match *ofmatch,
                               struct match *match)
{
    uint32_t ofpfw = ntohl(ofmatch->wildcards) & OFPFW10_ALL;

    /* Initialize match->wc. */
    memset(&match->flow, 0, sizeof match->flow);
    ofputil_wildcard_from_ofpfw10(ofpfw, &match->wc);

    /* Initialize most of match->flow. */
    match->flow.nw_src = ofmatch->nw_src;
    match->flow.nw_dst = ofmatch->nw_dst;
    match->flow.in_port.ofp_port = u16_to_ofp(ntohs(ofmatch->in_port));
    match->flow.dl_type = ofputil_dl_type_from_openflow(ofmatch->dl_type);
    match->flow.tp_src = ofmatch->tp_src;
    match->flow.tp_dst = ofmatch->tp_dst;
    memcpy(match->flow.dl_src, ofmatch->dl_src, ETH_ADDR_LEN);
    memcpy(match->flow.dl_dst, ofmatch->dl_dst, ETH_ADDR_LEN);
    match->flow.nw_tos = ofmatch->nw_tos & IP_DSCP_MASK;
    match->flow.nw_proto = ofmatch->nw_proto;

    /* Translate VLANs. */
    if (!(ofpfw & OFPFW10_DL_VLAN) &&
        ofmatch->dl_vlan == htons(OFP10_VLAN_NONE)) {
        /* Match only packets without 802.1Q header.
         *
         * When OFPFW10_DL_VLAN_PCP is wildcarded, this is obviously correct.
         *
         * If OFPFW10_DL_VLAN_PCP is matched, the flow match is contradictory,
         * because we can't have a specific PCP without an 802.1Q header.
         * However, older versions of OVS treated this as matching packets
         * withut an 802.1Q header, so we do here too. */
        match->flow.vlan_tci = htons(0);
        match->wc.masks.vlan_tci = htons(0xffff);
    } else {
        ovs_be16 vid, pcp, tci;
        uint16_t hpcp;

        vid = ofmatch->dl_vlan & htons(VLAN_VID_MASK);
        hpcp = (ofmatch->dl_vlan_pcp << VLAN_PCP_SHIFT) & VLAN_PCP_MASK;
        pcp = htons(hpcp);
        tci = vid | pcp | htons(VLAN_CFI);
        match->flow.vlan_tci = tci & match->wc.masks.vlan_tci;
    }

    /* Clean up. */
    match_zero_wildcarded_fields(match);
}

/* Convert 'match' into the OpenFlow 1.0 match structure 'ofmatch'. */
void
ofputil_match_to_ofp10_match(const struct match *match,
                             struct ofp10_match *ofmatch)
{
    const struct flow_wildcards *wc = &match->wc;
    uint32_t ofpfw;

    /* Figure out most OpenFlow wildcards. */
    ofpfw = 0;
    if (!wc->masks.in_port.ofp_port) {
        ofpfw |= OFPFW10_IN_PORT;
    }
    if (!wc->masks.dl_type) {
        ofpfw |= OFPFW10_DL_TYPE;
    }
    if (!wc->masks.nw_proto) {
        ofpfw |= OFPFW10_NW_PROTO;
    }
    ofpfw |= (ofputil_netmask_to_wcbits(wc->masks.nw_src)
              << OFPFW10_NW_SRC_SHIFT);
    ofpfw |= (ofputil_netmask_to_wcbits(wc->masks.nw_dst)
              << OFPFW10_NW_DST_SHIFT);
    if (!(wc->masks.nw_tos & IP_DSCP_MASK)) {
        ofpfw |= OFPFW10_NW_TOS;
    }
    if (!wc->masks.tp_src) {
        ofpfw |= OFPFW10_TP_SRC;
    }
    if (!wc->masks.tp_dst) {
        ofpfw |= OFPFW10_TP_DST;
    }
    if (eth_addr_is_zero(wc->masks.dl_src)) {
        ofpfw |= OFPFW10_DL_SRC;
    }
    if (eth_addr_is_zero(wc->masks.dl_dst)) {
        ofpfw |= OFPFW10_DL_DST;
    }

    /* Translate VLANs. */
    ofmatch->dl_vlan = htons(0);
    ofmatch->dl_vlan_pcp = 0;
    if (match->wc.masks.vlan_tci == htons(0)) {
        ofpfw |= OFPFW10_DL_VLAN | OFPFW10_DL_VLAN_PCP;
    } else if (match->wc.masks.vlan_tci & htons(VLAN_CFI)
               && !(match->flow.vlan_tci & htons(VLAN_CFI))) {
        ofmatch->dl_vlan = htons(OFP10_VLAN_NONE);
        ofpfw |= OFPFW10_DL_VLAN_PCP;
    } else {
        if (!(match->wc.masks.vlan_tci & htons(VLAN_VID_MASK))) {
            ofpfw |= OFPFW10_DL_VLAN;
        } else {
            ofmatch->dl_vlan = htons(vlan_tci_to_vid(match->flow.vlan_tci));
        }

        if (!(match->wc.masks.vlan_tci & htons(VLAN_PCP_MASK))) {
            ofpfw |= OFPFW10_DL_VLAN_PCP;
        } else {
            ofmatch->dl_vlan_pcp = vlan_tci_to_pcp(match->flow.vlan_tci);
        }
    }

    /* Compose most of the match structure. */
    ofmatch->wildcards = htonl(ofpfw);
    ofmatch->in_port = htons(ofp_to_u16(match->flow.in_port.ofp_port));
    memcpy(ofmatch->dl_src, match->flow.dl_src, ETH_ADDR_LEN);
    memcpy(ofmatch->dl_dst, match->flow.dl_dst, ETH_ADDR_LEN);
    ofmatch->dl_type = ofputil_dl_type_to_openflow(match->flow.dl_type);
    ofmatch->nw_src = match->flow.nw_src;
    ofmatch->nw_dst = match->flow.nw_dst;
    ofmatch->nw_tos = match->flow.nw_tos & IP_DSCP_MASK;
    ofmatch->nw_proto = match->flow.nw_proto;
    ofmatch->tp_src = match->flow.tp_src;
    ofmatch->tp_dst = match->flow.tp_dst;
    memset(ofmatch->pad1, '\0', sizeof ofmatch->pad1);
    memset(ofmatch->pad2, '\0', sizeof ofmatch->pad2);
}

enum ofperr
ofputil_pull_ofp11_match(struct ofpbuf *buf, struct match *match,
                         uint16_t *padded_match_len)
{
    struct ofp11_match_header *omh = buf->data;
    uint16_t match_len;

    if (buf->size < sizeof *omh) {
        return OFPERR_OFPBMC_BAD_LEN;
    }

    match_len = ntohs(omh->length);

    switch (ntohs(omh->type)) {
    case OFPMT_STANDARD: {
        struct ofp11_match *om;

        if (match_len != sizeof *om || buf->size < sizeof *om) {
            return OFPERR_OFPBMC_BAD_LEN;
        }
        om = ofpbuf_pull(buf, sizeof *om);
        if (padded_match_len) {
            *padded_match_len = match_len;
        }
        return ofputil_match_from_ofp11_match(om, match);
    }

    case OFPMT_OXM:
        if (padded_match_len) {
            *padded_match_len = ROUND_UP(match_len, 8);
        }
        return oxm_pull_match(buf, match);

    default:
        return OFPERR_OFPBMC_BAD_TYPE;
    }
}

/* Converts the ofp11_match in 'ofmatch' into a struct match in 'match'.
 * Returns 0 if successful, otherwise an OFPERR_* value. */
enum ofperr
ofputil_match_from_ofp11_match(const struct ofp11_match *ofmatch,
                               struct match *match)
{
    uint16_t wc = ntohl(ofmatch->wildcards);
    uint8_t dl_src_mask[ETH_ADDR_LEN];
    uint8_t dl_dst_mask[ETH_ADDR_LEN];
    bool ipv4, arp, rarp;
    int i;

    match_init_catchall(match);

    if (!(wc & OFPFW11_IN_PORT)) {
        ofp_port_t ofp_port;
        enum ofperr error;

        error = ofputil_port_from_ofp11(ofmatch->in_port, &ofp_port);
        if (error) {
            return OFPERR_OFPBMC_BAD_VALUE;
        }
        match_set_in_port(match, ofp_port);
    }

    for (i = 0; i < ETH_ADDR_LEN; i++) {
        dl_src_mask[i] = ~ofmatch->dl_src_mask[i];
    }
    match_set_dl_src_masked(match, ofmatch->dl_src, dl_src_mask);

    for (i = 0; i < ETH_ADDR_LEN; i++) {
        dl_dst_mask[i] = ~ofmatch->dl_dst_mask[i];
    }
    match_set_dl_dst_masked(match, ofmatch->dl_dst, dl_dst_mask);

    if (!(wc & OFPFW11_DL_VLAN)) {
        if (ofmatch->dl_vlan == htons(OFPVID11_NONE)) {
            /* Match only packets without a VLAN tag. */
            match->flow.vlan_tci = htons(0);
            match->wc.masks.vlan_tci = OVS_BE16_MAX;
        } else {
            if (ofmatch->dl_vlan == htons(OFPVID11_ANY)) {
                /* Match any packet with a VLAN tag regardless of VID. */
                match->flow.vlan_tci = htons(VLAN_CFI);
                match->wc.masks.vlan_tci = htons(VLAN_CFI);
            } else if (ntohs(ofmatch->dl_vlan) < 4096) {
                /* Match only packets with the specified VLAN VID. */
                match->flow.vlan_tci = htons(VLAN_CFI) | ofmatch->dl_vlan;
                match->wc.masks.vlan_tci = htons(VLAN_CFI | VLAN_VID_MASK);
            } else {
                /* Invalid VID. */
                return OFPERR_OFPBMC_BAD_VALUE;
            }

            if (!(wc & OFPFW11_DL_VLAN_PCP)) {
                if (ofmatch->dl_vlan_pcp <= 7) {
                    match->flow.vlan_tci |= htons(ofmatch->dl_vlan_pcp
                                                  << VLAN_PCP_SHIFT);
                    match->wc.masks.vlan_tci |= htons(VLAN_PCP_MASK);
                } else {
                    /* Invalid PCP. */
                    return OFPERR_OFPBMC_BAD_VALUE;
                }
            }
        }
    }

    if (!(wc & OFPFW11_DL_TYPE)) {
        match_set_dl_type(match,
                          ofputil_dl_type_from_openflow(ofmatch->dl_type));
    }

    ipv4 = match->flow.dl_type == htons(ETH_TYPE_IP);
    arp = match->flow.dl_type == htons(ETH_TYPE_ARP);
    rarp = match->flow.dl_type == htons(ETH_TYPE_RARP);

    if (ipv4 && !(wc & OFPFW11_NW_TOS)) {
        if (ofmatch->nw_tos & ~IP_DSCP_MASK) {
            /* Invalid TOS. */
            return OFPERR_OFPBMC_BAD_VALUE;
        }

        match_set_nw_dscp(match, ofmatch->nw_tos);
    }

    if (ipv4 || arp || rarp) {
        if (!(wc & OFPFW11_NW_PROTO)) {
            match_set_nw_proto(match, ofmatch->nw_proto);
        }
        match_set_nw_src_masked(match, ofmatch->nw_src, ~ofmatch->nw_src_mask);
        match_set_nw_dst_masked(match, ofmatch->nw_dst, ~ofmatch->nw_dst_mask);
    }

#define OFPFW11_TP_ALL (OFPFW11_TP_SRC | OFPFW11_TP_DST)
    if (ipv4 && (wc & OFPFW11_TP_ALL) != OFPFW11_TP_ALL) {
        switch (match->flow.nw_proto) {
        case IPPROTO_ICMP:
            /* "A.2.3 Flow Match Structures" in OF1.1 says:
             *
             *    The tp_src and tp_dst fields will be ignored unless the
             *    network protocol specified is as TCP, UDP or SCTP.
             *
             * but I'm pretty sure we should support ICMP too, otherwise
             * that's a regression from OF1.0. */
            if (!(wc & OFPFW11_TP_SRC)) {
                uint16_t icmp_type = ntohs(ofmatch->tp_src);
                if (icmp_type < 0x100) {
                    match_set_icmp_type(match, icmp_type);
                } else {
                    return OFPERR_OFPBMC_BAD_FIELD;
                }
            }
            if (!(wc & OFPFW11_TP_DST)) {
                uint16_t icmp_code = ntohs(ofmatch->tp_dst);
                if (icmp_code < 0x100) {
                    match_set_icmp_code(match, icmp_code);
                } else {
                    return OFPERR_OFPBMC_BAD_FIELD;
                }
            }
            break;

        case IPPROTO_TCP:
        case IPPROTO_UDP:
        case IPPROTO_SCTP:
            if (!(wc & (OFPFW11_TP_SRC))) {
                match_set_tp_src(match, ofmatch->tp_src);
            }
            if (!(wc & (OFPFW11_TP_DST))) {
                match_set_tp_dst(match, ofmatch->tp_dst);
            }
            break;

        default:
            /* OF1.1 says explicitly to ignore this. */
            break;
        }
    }

    if (eth_type_mpls(match->flow.dl_type)) {
        if (!(wc & OFPFW11_MPLS_LABEL)) {
            match_set_mpls_label(match, 0, ofmatch->mpls_label);
        }
        if (!(wc & OFPFW11_MPLS_TC)) {
            match_set_mpls_tc(match, 0, ofmatch->mpls_tc);
        }
    }

    match_set_metadata_masked(match, ofmatch->metadata,
                              ~ofmatch->metadata_mask);

    return 0;
}

/* Convert 'match' into the OpenFlow 1.1 match structure 'ofmatch'. */
void
ofputil_match_to_ofp11_match(const struct match *match,
                             struct ofp11_match *ofmatch)
{
    uint32_t wc = 0;
    int i;

    memset(ofmatch, 0, sizeof *ofmatch);
    ofmatch->omh.type = htons(OFPMT_STANDARD);
    ofmatch->omh.length = htons(OFPMT11_STANDARD_LENGTH);

    if (!match->wc.masks.in_port.ofp_port) {
        wc |= OFPFW11_IN_PORT;
    } else {
        ofmatch->in_port = ofputil_port_to_ofp11(match->flow.in_port.ofp_port);
    }

    memcpy(ofmatch->dl_src, match->flow.dl_src, ETH_ADDR_LEN);
    for (i = 0; i < ETH_ADDR_LEN; i++) {
        ofmatch->dl_src_mask[i] = ~match->wc.masks.dl_src[i];
    }

    memcpy(ofmatch->dl_dst, match->flow.dl_dst, ETH_ADDR_LEN);
    for (i = 0; i < ETH_ADDR_LEN; i++) {
        ofmatch->dl_dst_mask[i] = ~match->wc.masks.dl_dst[i];
    }

    if (match->wc.masks.vlan_tci == htons(0)) {
        wc |= OFPFW11_DL_VLAN | OFPFW11_DL_VLAN_PCP;
    } else if (match->wc.masks.vlan_tci & htons(VLAN_CFI)
               && !(match->flow.vlan_tci & htons(VLAN_CFI))) {
        ofmatch->dl_vlan = htons(OFPVID11_NONE);
        wc |= OFPFW11_DL_VLAN_PCP;
    } else {
        if (!(match->wc.masks.vlan_tci & htons(VLAN_VID_MASK))) {
            ofmatch->dl_vlan = htons(OFPVID11_ANY);
        } else {
            ofmatch->dl_vlan = htons(vlan_tci_to_vid(match->flow.vlan_tci));
        }

        if (!(match->wc.masks.vlan_tci & htons(VLAN_PCP_MASK))) {
            wc |= OFPFW11_DL_VLAN_PCP;
        } else {
            ofmatch->dl_vlan_pcp = vlan_tci_to_pcp(match->flow.vlan_tci);
        }
    }

    if (!match->wc.masks.dl_type) {
        wc |= OFPFW11_DL_TYPE;
    } else {
        ofmatch->dl_type = ofputil_dl_type_to_openflow(match->flow.dl_type);
    }

    if (!(match->wc.masks.nw_tos & IP_DSCP_MASK)) {
        wc |= OFPFW11_NW_TOS;
    } else {
        ofmatch->nw_tos = match->flow.nw_tos & IP_DSCP_MASK;
    }

    if (!match->wc.masks.nw_proto) {
        wc |= OFPFW11_NW_PROTO;
    } else {
        ofmatch->nw_proto = match->flow.nw_proto;
    }

    ofmatch->nw_src = match->flow.nw_src;
    ofmatch->nw_src_mask = ~match->wc.masks.nw_src;
    ofmatch->nw_dst = match->flow.nw_dst;
    ofmatch->nw_dst_mask = ~match->wc.masks.nw_dst;

    if (!match->wc.masks.tp_src) {
        wc |= OFPFW11_TP_SRC;
    } else {
        ofmatch->tp_src = match->flow.tp_src;
    }

    if (!match->wc.masks.tp_dst) {
        wc |= OFPFW11_TP_DST;
    } else {
        ofmatch->tp_dst = match->flow.tp_dst;
    }

    if (!(match->wc.masks.mpls_lse[0] & htonl(MPLS_LABEL_MASK))) {
        wc |= OFPFW11_MPLS_LABEL;
    } else {
        ofmatch->mpls_label = htonl(mpls_lse_to_label(
                                        match->flow.mpls_lse[0]));
    }

    if (!(match->wc.masks.mpls_lse[0] & htonl(MPLS_TC_MASK))) {
        wc |= OFPFW11_MPLS_TC;
    } else {
        ofmatch->mpls_tc = mpls_lse_to_tc(match->flow.mpls_lse[0]);
    }

    ofmatch->metadata = match->flow.metadata;
    ofmatch->metadata_mask = ~match->wc.masks.metadata;

    ofmatch->wildcards = htonl(wc);
}

/* Returns the "typical" length of a match for 'protocol', for use in
 * estimating space to preallocate. */
int
ofputil_match_typical_len(enum ofputil_protocol protocol)
{
    switch (protocol) {
    case OFPUTIL_P_OF10_STD:
    case OFPUTIL_P_OF10_STD_TID:
        return sizeof(struct ofp10_match);

    case OFPUTIL_P_OF10_NXM:
    case OFPUTIL_P_OF10_NXM_TID:
        return NXM_TYPICAL_LEN;

    case OFPUTIL_P_OF11_STD:
        return sizeof(struct ofp11_match);

    case OFPUTIL_P_OF12_OXM:
    case OFPUTIL_P_OF13_OXM:
    case OFPUTIL_P_OF14_OXM:
    case OFPUTIL_P_OF15_OXM:
        return NXM_TYPICAL_LEN;

    default:
        OVS_NOT_REACHED();
    }
}

/* Appends to 'b' an struct ofp11_match_header followed by a match that
 * expresses 'match' properly for 'protocol', plus enough zero bytes to pad the
 * data appended out to a multiple of 8.  'protocol' must be one that is usable
 * in OpenFlow 1.1 or later.
 *
 * This function can cause 'b''s data to be reallocated.
 *
 * Returns the number of bytes appended to 'b', excluding the padding.  Never
 * returns zero. */
int
ofputil_put_ofp11_match(struct ofpbuf *b, const struct match *match,
                        enum ofputil_protocol protocol)
{
    switch (protocol) {
    case OFPUTIL_P_OF10_STD:
    case OFPUTIL_P_OF10_STD_TID:
    case OFPUTIL_P_OF10_NXM:
    case OFPUTIL_P_OF10_NXM_TID:
        OVS_NOT_REACHED();

    case OFPUTIL_P_OF11_STD: {
        struct ofp11_match *om;

        /* Make sure that no padding is needed. */
        BUILD_ASSERT_DECL(sizeof *om % 8 == 0);

        om = ofpbuf_put_uninit(b, sizeof *om);
        ofputil_match_to_ofp11_match(match, om);
        return sizeof *om;
    }

    case OFPUTIL_P_OF12_OXM:
    case OFPUTIL_P_OF13_OXM:
    case OFPUTIL_P_OF14_OXM:
    case OFPUTIL_P_OF15_OXM:
        return oxm_put_match(b, match,
                             ofputil_protocol_to_ofp_version(protocol));
    }

    OVS_NOT_REACHED();
}

/* Given a 'dl_type' value in the format used in struct flow, returns the
 * corresponding 'dl_type' value for use in an ofp10_match or ofp11_match
 * structure. */
ovs_be16
ofputil_dl_type_to_openflow(ovs_be16 flow_dl_type)
{
    return (flow_dl_type == htons(FLOW_DL_TYPE_NONE)
            ? htons(OFP_DL_TYPE_NOT_ETH_TYPE)
            : flow_dl_type);
}

/* Given a 'dl_type' value in the format used in an ofp10_match or ofp11_match
 * structure, returns the corresponding 'dl_type' value for use in struct
 * flow. */
ovs_be16
ofputil_dl_type_from_openflow(ovs_be16 ofp_dl_type)
{
    return (ofp_dl_type == htons(OFP_DL_TYPE_NOT_ETH_TYPE)
            ? htons(FLOW_DL_TYPE_NONE)
            : ofp_dl_type);
}

/* Protocols. */

struct proto_abbrev {
    enum ofputil_protocol protocol;
    const char *name;
};

/* Most users really don't care about some of the differences between
 * protocols.  These abbreviations help with that. */
static const struct proto_abbrev proto_abbrevs[] = {
    { OFPUTIL_P_ANY,          "any" },
    { OFPUTIL_P_OF10_STD_ANY, "OpenFlow10" },
    { OFPUTIL_P_OF10_NXM_ANY, "NXM" },
    { OFPUTIL_P_ANY_OXM,      "OXM" },
};
#define N_PROTO_ABBREVS ARRAY_SIZE(proto_abbrevs)

enum ofputil_protocol ofputil_flow_dump_protocols[] = {
    OFPUTIL_P_OF15_OXM,
    OFPUTIL_P_OF14_OXM,
    OFPUTIL_P_OF13_OXM,
    OFPUTIL_P_OF12_OXM,
    OFPUTIL_P_OF11_STD,
    OFPUTIL_P_OF10_NXM,
    OFPUTIL_P_OF10_STD,
};
size_t ofputil_n_flow_dump_protocols = ARRAY_SIZE(ofputil_flow_dump_protocols);

/* Returns the set of ofputil_protocols that are supported with the given
 * OpenFlow 'version'.  'version' should normally be an 8-bit OpenFlow version
 * identifier (e.g. 0x01 for OpenFlow 1.0, 0x02 for OpenFlow 1.1).  Returns 0
 * if 'version' is not supported or outside the valid range.  */
enum ofputil_protocol
ofputil_protocols_from_ofp_version(enum ofp_version version)
{
    switch (version) {
    case OFP10_VERSION:
        return OFPUTIL_P_OF10_STD_ANY | OFPUTIL_P_OF10_NXM_ANY;
    case OFP11_VERSION:
        return OFPUTIL_P_OF11_STD;
    case OFP12_VERSION:
        return OFPUTIL_P_OF12_OXM;
    case OFP13_VERSION:
        return OFPUTIL_P_OF13_OXM;
    case OFP14_VERSION:
        return OFPUTIL_P_OF14_OXM;
    case OFP15_VERSION:
        return OFPUTIL_P_OF15_OXM;
    default:
        return 0;
    }
}

/* Returns the ofputil_protocol that is initially in effect on an OpenFlow
 * connection that has negotiated the given 'version'.  'version' should
 * normally be an 8-bit OpenFlow version identifier (e.g. 0x01 for OpenFlow
 * 1.0, 0x02 for OpenFlow 1.1).  Returns 0 if 'version' is not supported or
 * outside the valid range.  */
enum ofputil_protocol
ofputil_protocol_from_ofp_version(enum ofp_version version)
{
    return rightmost_1bit(ofputil_protocols_from_ofp_version(version));
}

/* Returns the OpenFlow protocol version number (e.g. OFP10_VERSION,
 * etc.) that corresponds to 'protocol'. */
enum ofp_version
ofputil_protocol_to_ofp_version(enum ofputil_protocol protocol)
{
    switch (protocol) {
    case OFPUTIL_P_OF10_STD:
    case OFPUTIL_P_OF10_STD_TID:
    case OFPUTIL_P_OF10_NXM:
    case OFPUTIL_P_OF10_NXM_TID:
        return OFP10_VERSION;
    case OFPUTIL_P_OF11_STD:
        return OFP11_VERSION;
    case OFPUTIL_P_OF12_OXM:
        return OFP12_VERSION;
    case OFPUTIL_P_OF13_OXM:
        return OFP13_VERSION;
    case OFPUTIL_P_OF14_OXM:
        return OFP14_VERSION;
    case OFPUTIL_P_OF15_OXM:
        return OFP15_VERSION;
    }

    OVS_NOT_REACHED();
}

/* Returns a bitmap of OpenFlow versions that are supported by at
 * least one of the 'protocols'. */
uint32_t
ofputil_protocols_to_version_bitmap(enum ofputil_protocol protocols)
{
    uint32_t bitmap = 0;

    for (; protocols; protocols = zero_rightmost_1bit(protocols)) {
        enum ofputil_protocol protocol = rightmost_1bit(protocols);

        bitmap |= 1u << ofputil_protocol_to_ofp_version(protocol);
    }

    return bitmap;
}

/* Returns the set of protocols that are supported on top of the
 * OpenFlow versions included in 'bitmap'. */
enum ofputil_protocol
ofputil_protocols_from_version_bitmap(uint32_t bitmap)
{
    enum ofputil_protocol protocols = 0;

    for (; bitmap; bitmap = zero_rightmost_1bit(bitmap)) {
        enum ofp_version version = rightmost_1bit_idx(bitmap);

        protocols |= ofputil_protocols_from_ofp_version(version);
    }

    return protocols;
}

/* Returns true if 'protocol' is a single OFPUTIL_P_* value, false
 * otherwise. */
bool
ofputil_protocol_is_valid(enum ofputil_protocol protocol)
{
    return protocol & OFPUTIL_P_ANY && is_pow2(protocol);
}

/* Returns the equivalent of 'protocol' with the Nicira flow_mod_table_id
 * extension turned on or off if 'enable' is true or false, respectively.
 *
 * This extension is only useful for protocols whose "standard" version does
 * not allow specific tables to be modified.  In particular, this is true of
 * OpenFlow 1.0.  In later versions of OpenFlow, a flow_mod request always
 * specifies a table ID and so there is no need for such an extension.  When
 * 'protocol' is such a protocol that doesn't need a flow_mod_table_id
 * extension, this function just returns its 'protocol' argument unchanged
 * regardless of the value of 'enable'.  */
enum ofputil_protocol
ofputil_protocol_set_tid(enum ofputil_protocol protocol, bool enable)
{
    switch (protocol) {
    case OFPUTIL_P_OF10_STD:
    case OFPUTIL_P_OF10_STD_TID:
        return enable ? OFPUTIL_P_OF10_STD_TID : OFPUTIL_P_OF10_STD;

    case OFPUTIL_P_OF10_NXM:
    case OFPUTIL_P_OF10_NXM_TID:
        return enable ? OFPUTIL_P_OF10_NXM_TID : OFPUTIL_P_OF10_NXM;

    case OFPUTIL_P_OF11_STD:
        return OFPUTIL_P_OF11_STD;

    case OFPUTIL_P_OF12_OXM:
        return OFPUTIL_P_OF12_OXM;

    case OFPUTIL_P_OF13_OXM:
        return OFPUTIL_P_OF13_OXM;

    case OFPUTIL_P_OF14_OXM:
        return OFPUTIL_P_OF14_OXM;

    case OFPUTIL_P_OF15_OXM:
        return OFPUTIL_P_OF15_OXM;

    default:
        OVS_NOT_REACHED();
    }
}

/* Returns the "base" version of 'protocol'.  That is, if 'protocol' includes
 * some extension to a standard protocol version, the return value is the
 * standard version of that protocol without any extension.  If 'protocol' is a
 * standard protocol version, returns 'protocol' unchanged. */
enum ofputil_protocol
ofputil_protocol_to_base(enum ofputil_protocol protocol)
{
    return ofputil_protocol_set_tid(protocol, false);
}

/* Returns 'new_base' with any extensions taken from 'cur'. */
enum ofputil_protocol
ofputil_protocol_set_base(enum ofputil_protocol cur,
                          enum ofputil_protocol new_base)
{
    bool tid = (cur & OFPUTIL_P_TID) != 0;

    switch (new_base) {
    case OFPUTIL_P_OF10_STD:
    case OFPUTIL_P_OF10_STD_TID:
        return ofputil_protocol_set_tid(OFPUTIL_P_OF10_STD, tid);

    case OFPUTIL_P_OF10_NXM:
    case OFPUTIL_P_OF10_NXM_TID:
        return ofputil_protocol_set_tid(OFPUTIL_P_OF10_NXM, tid);

    case OFPUTIL_P_OF11_STD:
        return ofputil_protocol_set_tid(OFPUTIL_P_OF11_STD, tid);

    case OFPUTIL_P_OF12_OXM:
        return ofputil_protocol_set_tid(OFPUTIL_P_OF12_OXM, tid);

    case OFPUTIL_P_OF13_OXM:
        return ofputil_protocol_set_tid(OFPUTIL_P_OF13_OXM, tid);

    case OFPUTIL_P_OF14_OXM:
        return ofputil_protocol_set_tid(OFPUTIL_P_OF14_OXM, tid);

    case OFPUTIL_P_OF15_OXM:
        return ofputil_protocol_set_tid(OFPUTIL_P_OF15_OXM, tid);

    default:
        OVS_NOT_REACHED();
    }
}

/* Returns a string form of 'protocol', if a simple form exists (that is, if
 * 'protocol' is either a single protocol or it is a combination of protocols
 * that have a single abbreviation).  Otherwise, returns NULL. */
const char *
ofputil_protocol_to_string(enum ofputil_protocol protocol)
{
    const struct proto_abbrev *p;

    /* Use a "switch" statement for single-bit names so that we get a compiler
     * warning if we forget any. */
    switch (protocol) {
    case OFPUTIL_P_OF10_NXM:
        return "NXM-table_id";

    case OFPUTIL_P_OF10_NXM_TID:
        return "NXM+table_id";

    case OFPUTIL_P_OF10_STD:
        return "OpenFlow10-table_id";

    case OFPUTIL_P_OF10_STD_TID:
        return "OpenFlow10+table_id";

    case OFPUTIL_P_OF11_STD:
        return "OpenFlow11";

    case OFPUTIL_P_OF12_OXM:
        return "OXM-OpenFlow12";

    case OFPUTIL_P_OF13_OXM:
        return "OXM-OpenFlow13";

    case OFPUTIL_P_OF14_OXM:
        return "OXM-OpenFlow14";

    case OFPUTIL_P_OF15_OXM:
        return "OXM-OpenFlow15";
    }

    /* Check abbreviations. */
    for (p = proto_abbrevs; p < &proto_abbrevs[N_PROTO_ABBREVS]; p++) {
        if (protocol == p->protocol) {
            return p->name;
        }
    }

    return NULL;
}

/* Returns a string that represents 'protocols'.  The return value might be a
 * comma-separated list if 'protocols' doesn't have a simple name.  The return
 * value is "none" if 'protocols' is 0.
 *
 * The caller must free the returned string (with free()). */
char *
ofputil_protocols_to_string(enum ofputil_protocol protocols)
{
    struct ds s;

    ovs_assert(!(protocols & ~OFPUTIL_P_ANY));
    if (protocols == 0) {
        return xstrdup("none");
    }

    ds_init(&s);
    while (protocols) {
        const struct proto_abbrev *p;
        int i;

        if (s.length) {
            ds_put_char(&s, ',');
        }

        for (p = proto_abbrevs; p < &proto_abbrevs[N_PROTO_ABBREVS]; p++) {
            if ((protocols & p->protocol) == p->protocol) {
                ds_put_cstr(&s, p->name);
                protocols &= ~p->protocol;
                goto match;
            }
        }

        for (i = 0; i < CHAR_BIT * sizeof(enum ofputil_protocol); i++) {
            enum ofputil_protocol bit = 1u << i;

            if (protocols & bit) {
                ds_put_cstr(&s, ofputil_protocol_to_string(bit));
                protocols &= ~bit;
                goto match;
            }
        }
        OVS_NOT_REACHED();

    match: ;
    }
    return ds_steal_cstr(&s);
}

static enum ofputil_protocol
ofputil_protocol_from_string__(const char *s, size_t n)
{
    const struct proto_abbrev *p;
    int i;

    for (i = 0; i < CHAR_BIT * sizeof(enum ofputil_protocol); i++) {
        enum ofputil_protocol bit = 1u << i;
        const char *name = ofputil_protocol_to_string(bit);

        if (name && n == strlen(name) && !strncasecmp(s, name, n)) {
            return bit;
        }
    }

    for (p = proto_abbrevs; p < &proto_abbrevs[N_PROTO_ABBREVS]; p++) {
        if (n == strlen(p->name) && !strncasecmp(s, p->name, n)) {
            return p->protocol;
        }
    }

    return 0;
}

/* Returns the nonempty set of protocols represented by 's', which can be a
 * single protocol name or abbreviation or a comma-separated list of them.
 *
 * Aborts the program with an error message if 's' is invalid. */
enum ofputil_protocol
ofputil_protocols_from_string(const char *s)
{
    const char *orig_s = s;
    enum ofputil_protocol protocols;

    protocols = 0;
    while (*s) {
        enum ofputil_protocol p;
        size_t n;

        n = strcspn(s, ",");
        if (n == 0) {
            s++;
            continue;
        }

        p = ofputil_protocol_from_string__(s, n);
        if (!p) {
            ovs_fatal(0, "%.*s: unknown flow protocol", (int) n, s);
        }
        protocols |= p;

        s += n;
    }

    if (!protocols) {
        ovs_fatal(0, "%s: no flow protocol specified", orig_s);
    }
    return protocols;
}

enum ofp_version
ofputil_version_from_string(const char *s)
{
    if (!strcasecmp(s, "OpenFlow10")) {
        return OFP10_VERSION;
    }
    if (!strcasecmp(s, "OpenFlow11")) {
        return OFP11_VERSION;
    }
    if (!strcasecmp(s, "OpenFlow12")) {
        return OFP12_VERSION;
    }
    if (!strcasecmp(s, "OpenFlow13")) {
        return OFP13_VERSION;
    }
    if (!strcasecmp(s, "OpenFlow14")) {
        return OFP14_VERSION;
    }
    if (!strcasecmp(s, "OpenFlow15")) {
        return OFP15_VERSION;
    }
    return 0;
}

static bool
is_delimiter(unsigned char c)
{
    return isspace(c) || c == ',';
}

uint32_t
ofputil_versions_from_string(const char *s)
{
    size_t i = 0;
    uint32_t bitmap = 0;

    while (s[i]) {
        size_t j;
        int version;
        char *key;

        if (is_delimiter(s[i])) {
            i++;
            continue;
        }
        j = 0;
        while (s[i + j] && !is_delimiter(s[i + j])) {
            j++;
        }
        key = xmemdup0(s + i, j);
        version = ofputil_version_from_string(key);
        if (!version) {
            VLOG_FATAL("Unknown OpenFlow version: \"%s\"", key);
        }
        free(key);
        bitmap |= 1u << version;
        i += j;
    }

    return bitmap;
}

uint32_t
ofputil_versions_from_strings(char ** const s, size_t count)
{
    uint32_t bitmap = 0;

    while (count--) {
        int version = ofputil_version_from_string(s[count]);
        if (!version) {
            VLOG_WARN("Unknown OpenFlow version: \"%s\"", s[count]);
        } else {
            bitmap |= 1u << version;
        }
    }

    return bitmap;
}

const char *
ofputil_version_to_string(enum ofp_version ofp_version)
{
    switch (ofp_version) {
    case OFP10_VERSION:
        return "OpenFlow10";
    case OFP11_VERSION:
        return "OpenFlow11";
    case OFP12_VERSION:
        return "OpenFlow12";
    case OFP13_VERSION:
        return "OpenFlow13";
    case OFP14_VERSION:
        return "OpenFlow14";
    case OFP15_VERSION:
        return "OpenFlow15";
    default:
        OVS_NOT_REACHED();
    }
}

bool
ofputil_packet_in_format_is_valid(enum nx_packet_in_format packet_in_format)
{
    switch (packet_in_format) {
    case NXPIF_OPENFLOW10:
    case NXPIF_NXM:
        return true;
    }

    return false;
}

const char *
ofputil_packet_in_format_to_string(enum nx_packet_in_format packet_in_format)
{
    switch (packet_in_format) {
    case NXPIF_OPENFLOW10:
        return "openflow10";
    case NXPIF_NXM:
        return "nxm";
    default:
        OVS_NOT_REACHED();
    }
}

int
ofputil_packet_in_format_from_string(const char *s)
{
    return (!strcmp(s, "openflow10") ? NXPIF_OPENFLOW10
            : !strcmp(s, "nxm") ? NXPIF_NXM
            : -1);
}

void
ofputil_format_version(struct ds *msg, enum ofp_version version)
{
    ds_put_format(msg, "0x%02x", version);
}

void
ofputil_format_version_name(struct ds *msg, enum ofp_version version)
{
    ds_put_cstr(msg, ofputil_version_to_string(version));
}

static void
ofputil_format_version_bitmap__(struct ds *msg, uint32_t bitmap,
                                void (*format_version)(struct ds *msg,
                                                       enum ofp_version))
{
    while (bitmap) {
        format_version(msg, raw_ctz(bitmap));
        bitmap = zero_rightmost_1bit(bitmap);
        if (bitmap) {
            ds_put_cstr(msg, ", ");
        }
    }
}

void
ofputil_format_version_bitmap(struct ds *msg, uint32_t bitmap)
{
    ofputil_format_version_bitmap__(msg, bitmap, ofputil_format_version);
}

void
ofputil_format_version_bitmap_names(struct ds *msg, uint32_t bitmap)
{
    ofputil_format_version_bitmap__(msg, bitmap, ofputil_format_version_name);
}

static bool
ofputil_decode_hello_bitmap(const struct ofp_hello_elem_header *oheh,
                            uint32_t *allowed_versionsp)
{
    uint16_t bitmap_len = ntohs(oheh->length) - sizeof *oheh;
    const ovs_be32 *bitmap = ALIGNED_CAST(const ovs_be32 *, oheh + 1);
    uint32_t allowed_versions;

    if (!bitmap_len || bitmap_len % sizeof *bitmap) {
        return false;
    }

    /* Only use the first 32-bit element of the bitmap as that is all the
     * current implementation supports.  Subsequent elements are ignored which
     * should have no effect on session negotiation until Open vSwtich supports
     * wire-protocol versions greater than 31.
     */
    allowed_versions = ntohl(bitmap[0]);

    if (allowed_versions & 1) {
        /* There's no OpenFlow version 0. */
        VLOG_WARN_RL(&bad_ofmsg_rl, "peer claims to support invalid OpenFlow "
                     "version 0x00");
        allowed_versions &= ~1u;
    }

    if (!allowed_versions) {
        VLOG_WARN_RL(&bad_ofmsg_rl, "peer does not support any OpenFlow "
                     "version (between 0x01 and 0x1f)");
        return false;
    }

    *allowed_versionsp = allowed_versions;
    return true;
}

static uint32_t
version_bitmap_from_version(uint8_t ofp_version)
{
    return ((ofp_version < 32 ? 1u << ofp_version : 0) - 1) << 1;
}

/* Decodes OpenFlow OFPT_HELLO message 'oh', storing into '*allowed_versions'
 * the set of OpenFlow versions for which 'oh' announces support.
 *
 * Because of how OpenFlow defines OFPT_HELLO messages, this function is always
 * successful, and thus '*allowed_versions' is always initialized.  However, it
 * returns false if 'oh' contains some data that could not be fully understood,
 * true if 'oh' was completely parsed. */
bool
ofputil_decode_hello(const struct ofp_header *oh, uint32_t *allowed_versions)
{
    struct ofpbuf msg;
    bool ok = true;

    ofpbuf_use_const(&msg, oh, ntohs(oh->length));
    ofpbuf_pull(&msg, sizeof *oh);

    *allowed_versions = version_bitmap_from_version(oh->version);
    while (msg.size) {
        const struct ofp_hello_elem_header *oheh;
        unsigned int len;

        if (msg.size < sizeof *oheh) {
            return false;
        }

        oheh = msg.data;
        len = ntohs(oheh->length);
        if (len < sizeof *oheh || !ofpbuf_try_pull(&msg, ROUND_UP(len, 8))) {
            return false;
        }

        if (oheh->type != htons(OFPHET_VERSIONBITMAP)
            || !ofputil_decode_hello_bitmap(oheh, allowed_versions)) {
            ok = false;
        }
    }

    return ok;
}

/* Returns true if 'allowed_versions' needs to be accompanied by a version
 * bitmap to be correctly expressed in an OFPT_HELLO message. */
static bool
should_send_version_bitmap(uint32_t allowed_versions)
{
    return !is_pow2((allowed_versions >> 1) + 1);
}

/* Create an OFPT_HELLO message that expresses support for the OpenFlow
 * versions in the 'allowed_versions' bitmaps and returns the message. */
struct ofpbuf *
ofputil_encode_hello(uint32_t allowed_versions)
{
    enum ofp_version ofp_version;
    struct ofpbuf *msg;

    ofp_version = leftmost_1bit_idx(allowed_versions);
    msg = ofpraw_alloc(OFPRAW_OFPT_HELLO, ofp_version, 0);

    if (should_send_version_bitmap(allowed_versions)) {
        struct ofp_hello_elem_header *oheh;
        uint16_t map_len;

        map_len = sizeof allowed_versions;
        oheh = ofpbuf_put_zeros(msg, ROUND_UP(map_len + sizeof *oheh, 8));
        oheh->type = htons(OFPHET_VERSIONBITMAP);
        oheh->length = htons(map_len + sizeof *oheh);
        *ALIGNED_CAST(ovs_be32 *, oheh + 1) = htonl(allowed_versions);

        ofpmsg_update_length(msg);
    }

    return msg;
}

/* Returns an OpenFlow message that, sent on an OpenFlow connection whose
 * protocol is 'current', at least partly transitions the protocol to 'want'.
 * Stores in '*next' the protocol that will be in effect on the OpenFlow
 * connection if the switch processes the returned message correctly.  (If
 * '*next != want' then the caller will have to iterate.)
 *
 * If 'current == want', or if it is not possible to transition from 'current'
 * to 'want' (because, for example, 'current' and 'want' use different OpenFlow
 * protocol versions), returns NULL and stores 'current' in '*next'. */
struct ofpbuf *
ofputil_encode_set_protocol(enum ofputil_protocol current,
                            enum ofputil_protocol want,
                            enum ofputil_protocol *next)
{
    enum ofp_version cur_version, want_version;
    enum ofputil_protocol cur_base, want_base;
    bool cur_tid, want_tid;

    cur_version = ofputil_protocol_to_ofp_version(current);
    want_version = ofputil_protocol_to_ofp_version(want);
    if (cur_version != want_version) {
        *next = current;
        return NULL;
    }

    cur_base = ofputil_protocol_to_base(current);
    want_base = ofputil_protocol_to_base(want);
    if (cur_base != want_base) {
        *next = ofputil_protocol_set_base(current, want_base);

        switch (want_base) {
        case OFPUTIL_P_OF10_NXM:
            return ofputil_encode_nx_set_flow_format(NXFF_NXM);

        case OFPUTIL_P_OF10_STD:
            return ofputil_encode_nx_set_flow_format(NXFF_OPENFLOW10);

        case OFPUTIL_P_OF11_STD:
        case OFPUTIL_P_OF12_OXM:
        case OFPUTIL_P_OF13_OXM:
        case OFPUTIL_P_OF14_OXM:
        case OFPUTIL_P_OF15_OXM:
            /* There is only one variant of each OpenFlow 1.1+ protocol, and we
             * verified above that we're not trying to change versions. */
            OVS_NOT_REACHED();

        case OFPUTIL_P_OF10_STD_TID:
        case OFPUTIL_P_OF10_NXM_TID:
            OVS_NOT_REACHED();
        }
    }

    cur_tid = (current & OFPUTIL_P_TID) != 0;
    want_tid = (want & OFPUTIL_P_TID) != 0;
    if (cur_tid != want_tid) {
        *next = ofputil_protocol_set_tid(current, want_tid);
        return ofputil_make_flow_mod_table_id(want_tid);
    }

    ovs_assert(current == want);

    *next = current;
    return NULL;
}

/* Returns an NXT_SET_FLOW_FORMAT message that can be used to set the flow
 * format to 'nxff'.  */
struct ofpbuf *
ofputil_encode_nx_set_flow_format(enum nx_flow_format nxff)
{
    struct nx_set_flow_format *sff;
    struct ofpbuf *msg;

    ovs_assert(ofputil_nx_flow_format_is_valid(nxff));

    msg = ofpraw_alloc(OFPRAW_NXT_SET_FLOW_FORMAT, OFP10_VERSION, 0);
    sff = ofpbuf_put_zeros(msg, sizeof *sff);
    sff->format = htonl(nxff);

    return msg;
}

/* Returns the base protocol if 'flow_format' is a valid NXFF_* value, false
 * otherwise. */
enum ofputil_protocol
ofputil_nx_flow_format_to_protocol(enum nx_flow_format flow_format)
{
    switch (flow_format) {
    case NXFF_OPENFLOW10:
        return OFPUTIL_P_OF10_STD;

    case NXFF_NXM:
        return OFPUTIL_P_OF10_NXM;

    default:
        return 0;
    }
}

/* Returns true if 'flow_format' is a valid NXFF_* value, false otherwise. */
bool
ofputil_nx_flow_format_is_valid(enum nx_flow_format flow_format)
{
    return ofputil_nx_flow_format_to_protocol(flow_format) != 0;
}

/* Returns a string version of 'flow_format', which must be a valid NXFF_*
 * value. */
const char *
ofputil_nx_flow_format_to_string(enum nx_flow_format flow_format)
{
    switch (flow_format) {
    case NXFF_OPENFLOW10:
        return "openflow10";
    case NXFF_NXM:
        return "nxm";
    default:
        OVS_NOT_REACHED();
    }
}

struct ofpbuf *
ofputil_make_set_packet_in_format(enum ofp_version ofp_version,
                                  enum nx_packet_in_format packet_in_format)
{
    struct nx_set_packet_in_format *spif;
    struct ofpbuf *msg;

    msg = ofpraw_alloc(OFPRAW_NXT_SET_PACKET_IN_FORMAT, ofp_version, 0);
    spif = ofpbuf_put_zeros(msg, sizeof *spif);
    spif->format = htonl(packet_in_format);

    return msg;
}

/* Returns an OpenFlow message that can be used to turn the flow_mod_table_id
 * extension on or off (according to 'flow_mod_table_id'). */
struct ofpbuf *
ofputil_make_flow_mod_table_id(bool flow_mod_table_id)
{
    struct nx_flow_mod_table_id *nfmti;
    struct ofpbuf *msg;

    msg = ofpraw_alloc(OFPRAW_NXT_FLOW_MOD_TABLE_ID, OFP10_VERSION, 0);
    nfmti = ofpbuf_put_zeros(msg, sizeof *nfmti);
    nfmti->set = flow_mod_table_id;
    return msg;
}

struct ofputil_flow_mod_flag {
    uint16_t raw_flag;
    enum ofp_version min_version, max_version;
    enum ofputil_flow_mod_flags flag;
};

static const struct ofputil_flow_mod_flag ofputil_flow_mod_flags[] = {
    { OFPFF_SEND_FLOW_REM,   OFP10_VERSION, 0, OFPUTIL_FF_SEND_FLOW_REM },
    { OFPFF_CHECK_OVERLAP,   OFP10_VERSION, 0, OFPUTIL_FF_CHECK_OVERLAP },
    { OFPFF10_EMERG,         OFP10_VERSION, OFP10_VERSION,
      OFPUTIL_FF_EMERG },
    { OFPFF12_RESET_COUNTS,  OFP12_VERSION, 0, OFPUTIL_FF_RESET_COUNTS },
    { OFPFF13_NO_PKT_COUNTS, OFP13_VERSION, 0, OFPUTIL_FF_NO_PKT_COUNTS },
    { OFPFF13_NO_BYT_COUNTS, OFP13_VERSION, 0, OFPUTIL_FF_NO_BYT_COUNTS },
    { 0, 0, 0, 0 },
};

static enum ofperr
ofputil_decode_flow_mod_flags(ovs_be16 raw_flags_,
                              enum ofp_flow_mod_command command,
                              enum ofp_version version,
                              enum ofputil_flow_mod_flags *flagsp)
{
    uint16_t raw_flags = ntohs(raw_flags_);
    const struct ofputil_flow_mod_flag *f;

    *flagsp = 0;
    for (f = ofputil_flow_mod_flags; f->raw_flag; f++) {
        if (raw_flags & f->raw_flag
            && version >= f->min_version
            && (!f->max_version || version <= f->max_version)) {
            raw_flags &= ~f->raw_flag;
            *flagsp |= f->flag;
        }
    }

    /* In OF1.0 and OF1.1, "add" always resets counters, and other commands
     * never do.
     *
     * In OF1.2 and later, OFPFF12_RESET_COUNTS controls whether each command
     * resets counters. */
    if ((version == OFP10_VERSION || version == OFP11_VERSION)
        && command == OFPFC_ADD) {
        *flagsp |= OFPUTIL_FF_RESET_COUNTS;
    }

    return raw_flags ? OFPERR_OFPFMFC_BAD_FLAGS : 0;
}

static ovs_be16
ofputil_encode_flow_mod_flags(enum ofputil_flow_mod_flags flags,
                              enum ofp_version version)
{
    const struct ofputil_flow_mod_flag *f;
    uint16_t raw_flags;

    raw_flags = 0;
    for (f = ofputil_flow_mod_flags; f->raw_flag; f++) {
        if (f->flag & flags
            && version >= f->min_version
            && (!f->max_version || version <= f->max_version)) {
            raw_flags |= f->raw_flag;
        }
    }

    return htons(raw_flags);
}

/* Converts an OFPT_FLOW_MOD or NXT_FLOW_MOD message 'oh' into an abstract
 * flow_mod in 'fm'.  Returns 0 if successful, otherwise an OpenFlow error
 * code.
 *
 * Uses 'ofpacts' to store the abstract OFPACT_* version of 'oh''s actions.
 * The caller must initialize 'ofpacts' and retains ownership of it.
 * 'fm->ofpacts' will point into the 'ofpacts' buffer.
 *
 * Does not validate the flow_mod actions.  The caller should do that, with
 * ofpacts_check(). */
enum ofperr
ofputil_decode_flow_mod(struct ofputil_flow_mod *fm,
                        const struct ofp_header *oh,
                        enum ofputil_protocol protocol,
                        struct ofpbuf *ofpacts,
                        ofp_port_t max_port, uint8_t max_table)
{
    ovs_be16 raw_flags;
    enum ofperr error;
    struct ofpbuf b;
    enum ofpraw raw;

    /* Ignored for non-delete actions */
    fm->delete_reason = OFPRR_DELETE;

    ofpbuf_use_const(&b, oh, ntohs(oh->length));
    raw = ofpraw_pull_assert(&b);
    if (raw == OFPRAW_OFPT11_FLOW_MOD) {
        /* Standard OpenFlow 1.1+ flow_mod. */
        const struct ofp11_flow_mod *ofm;

        ofm = ofpbuf_pull(&b, sizeof *ofm);

        error = ofputil_pull_ofp11_match(&b, &fm->match, NULL);
        if (error) {
            return error;
        }

        /* Translate the message. */
        fm->priority = ntohs(ofm->priority);
        if (ofm->command == OFPFC_ADD
            || (oh->version == OFP11_VERSION
                && (ofm->command == OFPFC_MODIFY ||
                    ofm->command == OFPFC_MODIFY_STRICT)
                && ofm->cookie_mask == htonll(0))) {
            /* In OpenFlow 1.1 only, a "modify" or "modify-strict" that does
             * not match on the cookie is treated as an "add" if there is no
             * match. */
            fm->cookie = htonll(0);
            fm->cookie_mask = htonll(0);
            fm->new_cookie = ofm->cookie;
        } else {
            fm->cookie = ofm->cookie;
            fm->cookie_mask = ofm->cookie_mask;
            fm->new_cookie = OVS_BE64_MAX;
        }
        fm->modify_cookie = false;
        fm->command = ofm->command;

        /* Get table ID.
         *
         * OF1.1 entirely forbids table_id == OFPTT_ALL.
         * OF1.2+ allows table_id == OFPTT_ALL only for deletes. */
        fm->table_id = ofm->table_id;
        if (fm->table_id == OFPTT_ALL
            && (oh->version == OFP11_VERSION
                || (ofm->command != OFPFC_DELETE &&
                    ofm->command != OFPFC_DELETE_STRICT))) {
            return OFPERR_OFPFMFC_BAD_TABLE_ID;
        }

        fm->idle_timeout = ntohs(ofm->idle_timeout);
        fm->hard_timeout = ntohs(ofm->hard_timeout);
        if (oh->version >= OFP14_VERSION && ofm->command == OFPFC_ADD) {
            fm->importance = ntohs(ofm->importance);
        } else {
            fm->importance = 0;
        }
        fm->buffer_id = ntohl(ofm->buffer_id);
        error = ofputil_port_from_ofp11(ofm->out_port, &fm->out_port);
        if (error) {
            return error;
        }

        fm->out_group = (ofm->command == OFPFC_DELETE ||
                         ofm->command == OFPFC_DELETE_STRICT
                         ? ntohl(ofm->out_group)
                         : OFPG11_ANY);
        raw_flags = ofm->flags;
    } else {
        uint16_t command;

        if (raw == OFPRAW_OFPT10_FLOW_MOD) {
            /* Standard OpenFlow 1.0 flow_mod. */
            const struct ofp10_flow_mod *ofm;

            /* Get the ofp10_flow_mod. */
            ofm = ofpbuf_pull(&b, sizeof *ofm);

            /* Translate the rule. */
            ofputil_match_from_ofp10_match(&ofm->match, &fm->match);
            ofputil_normalize_match(&fm->match);

            /* OpenFlow 1.0 says that exact-match rules have to have the
             * highest possible priority. */
            fm->priority = (ofm->match.wildcards & htonl(OFPFW10_ALL)
                            ? ntohs(ofm->priority)
                            : UINT16_MAX);

            /* Translate the message. */
            command = ntohs(ofm->command);
            fm->cookie = htonll(0);
            fm->cookie_mask = htonll(0);
            fm->new_cookie = ofm->cookie;
            fm->idle_timeout = ntohs(ofm->idle_timeout);
            fm->hard_timeout = ntohs(ofm->hard_timeout);
            fm->importance = 0;
            fm->buffer_id = ntohl(ofm->buffer_id);
            fm->out_port = u16_to_ofp(ntohs(ofm->out_port));
            fm->out_group = OFPG11_ANY;
            raw_flags = ofm->flags;
        } else if (raw == OFPRAW_NXT_FLOW_MOD) {
            /* Nicira extended flow_mod. */
            const struct nx_flow_mod *nfm;

            /* Dissect the message. */
            nfm = ofpbuf_pull(&b, sizeof *nfm);
            error = nx_pull_match(&b, ntohs(nfm->match_len),
                                  &fm->match, &fm->cookie, &fm->cookie_mask);
            if (error) {
                return error;
            }

            /* Translate the message. */
            command = ntohs(nfm->command);
            if ((command & 0xff) == OFPFC_ADD && fm->cookie_mask) {
                /* Flow additions may only set a new cookie, not match an
                 * existing cookie. */
                return OFPERR_NXBRC_NXM_INVALID;
            }
            fm->priority = ntohs(nfm->priority);
            fm->new_cookie = nfm->cookie;
            fm->idle_timeout = ntohs(nfm->idle_timeout);
            fm->hard_timeout = ntohs(nfm->hard_timeout);
            fm->importance = 0;
            fm->buffer_id = ntohl(nfm->buffer_id);
            fm->out_port = u16_to_ofp(ntohs(nfm->out_port));
            fm->out_group = OFPG11_ANY;
            raw_flags = nfm->flags;
        } else {
            OVS_NOT_REACHED();
        }

        fm->modify_cookie = fm->new_cookie != OVS_BE64_MAX;
        if (protocol & OFPUTIL_P_TID) {
            fm->command = command & 0xff;
            fm->table_id = command >> 8;
        } else {
            if (command > 0xff) {
                VLOG_WARN_RL(&bad_ofmsg_rl, "flow_mod has explicit table_id "
                             "but flow_mod_table_id extension is not enabled");
            }
            fm->command = command;
            fm->table_id = 0xff;
        }
    }

    if (fm->command > OFPFC_DELETE_STRICT) {
        return OFPERR_OFPFMFC_BAD_COMMAND;
    }

    error = ofpacts_pull_openflow_instructions(&b, b.size,
                                               oh->version, ofpacts);
    if (error) {
        return error;
    }
    fm->ofpacts = ofpacts->data;
    fm->ofpacts_len = ofpacts->size;

    error = ofputil_decode_flow_mod_flags(raw_flags, fm->command,
                                          oh->version, &fm->flags);
    if (error) {
        return error;
    }

    if (fm->flags & OFPUTIL_FF_EMERG) {
        /* We do not support the OpenFlow 1.0 emergency flow cache, which
         * is not required in OpenFlow 1.0.1 and removed from OpenFlow 1.1.
         *
         * OpenFlow 1.0 specifies the error code to use when idle_timeout
         * or hard_timeout is nonzero.  Otherwise, there is no good error
         * code, so just state that the flow table is full. */
        return (fm->hard_timeout || fm->idle_timeout
                ? OFPERR_OFPFMFC_BAD_EMERG_TIMEOUT
                : OFPERR_OFPFMFC_TABLE_FULL);
    }

    return ofpacts_check_consistency(fm->ofpacts, fm->ofpacts_len,
                                     &fm->match.flow, max_port,
                                     fm->table_id, max_table, protocol);
}

static enum ofperr
ofputil_pull_bands(struct ofpbuf *msg, size_t len, uint16_t *n_bands,
                   struct ofpbuf *bands)
{
    const struct ofp13_meter_band_header *ombh;
    struct ofputil_meter_band *mb;
    uint16_t n = 0;

    ombh = ofpbuf_try_pull(msg, len);
    if (!ombh) {
        return OFPERR_OFPBRC_BAD_LEN;
    }

    while (len >= sizeof (struct ofp13_meter_band_drop)) {
        size_t ombh_len = ntohs(ombh->len);
        /* All supported band types have the same length. */
        if (ombh_len != sizeof (struct ofp13_meter_band_drop)) {
            return OFPERR_OFPBRC_BAD_LEN;
        }
        mb = ofpbuf_put_uninit(bands, sizeof *mb);
        mb->type = ntohs(ombh->type);
        if (mb->type != OFPMBT13_DROP && mb->type != OFPMBT13_DSCP_REMARK) {
            return OFPERR_OFPMMFC_BAD_BAND;
        }
        mb->rate = ntohl(ombh->rate);
        mb->burst_size = ntohl(ombh->burst_size);
        mb->prec_level = (mb->type == OFPMBT13_DSCP_REMARK) ?
            ((struct ofp13_meter_band_dscp_remark *)ombh)->prec_level : 0;
        n++;
        len -= ombh_len;
        ombh = ALIGNED_CAST(struct ofp13_meter_band_header *,
                            (char *) ombh + ombh_len);
    }
    if (len) {
        return OFPERR_OFPBRC_BAD_LEN;
    }
    *n_bands = n;
    return 0;
}

enum ofperr
ofputil_decode_meter_mod(const struct ofp_header *oh,
                         struct ofputil_meter_mod *mm,
                         struct ofpbuf *bands)
{
    const struct ofp13_meter_mod *omm;
    struct ofpbuf b;

    ofpbuf_use_const(&b, oh, ntohs(oh->length));
    ofpraw_pull_assert(&b);
    omm = ofpbuf_pull(&b, sizeof *omm);

    /* Translate the message. */
    mm->command = ntohs(omm->command);
    if (mm->command != OFPMC13_ADD &&
        mm->command != OFPMC13_MODIFY &&
        mm->command != OFPMC13_DELETE) {
        return OFPERR_OFPMMFC_BAD_COMMAND;
    }
    mm->meter.meter_id = ntohl(omm->meter_id);

    if (mm->command == OFPMC13_DELETE) {
        mm->meter.flags = 0;
        mm->meter.n_bands = 0;
        mm->meter.bands = NULL;
    } else {
        enum ofperr error;

        mm->meter.flags = ntohs(omm->flags);
        if (mm->meter.flags & OFPMF13_KBPS &&
            mm->meter.flags & OFPMF13_PKTPS) {
            return OFPERR_OFPMMFC_BAD_FLAGS;
        }
        mm->meter.bands = bands->data;

        error = ofputil_pull_bands(&b, b.size, &mm->meter.n_bands, bands);
        if (error) {
            return error;
        }
    }
    return 0;
}

void
ofputil_decode_meter_request(const struct ofp_header *oh, uint32_t *meter_id)
{
    const struct ofp13_meter_multipart_request *omr = ofpmsg_body(oh);
    *meter_id = ntohl(omr->meter_id);
}

struct ofpbuf *
ofputil_encode_meter_request(enum ofp_version ofp_version,
                             enum ofputil_meter_request_type type,
                             uint32_t meter_id)
{
    struct ofpbuf *msg;

    enum ofpraw raw;

    switch (type) {
    case OFPUTIL_METER_CONFIG:
        raw = OFPRAW_OFPST13_METER_CONFIG_REQUEST;
        break;
    case OFPUTIL_METER_STATS:
        raw = OFPRAW_OFPST13_METER_REQUEST;
        break;
    default:
    case OFPUTIL_METER_FEATURES:
        raw = OFPRAW_OFPST13_METER_FEATURES_REQUEST;
        break;
    }

    msg = ofpraw_alloc(raw, ofp_version, 0);

    if (type != OFPUTIL_METER_FEATURES) {
        struct ofp13_meter_multipart_request *omr;
        omr = ofpbuf_put_zeros(msg, sizeof *omr);
        omr->meter_id = htonl(meter_id);
    }
    return msg;
}

static void
ofputil_put_bands(uint16_t n_bands, const struct ofputil_meter_band *mb,
                  struct ofpbuf *msg)
{
    uint16_t n = 0;

    for (n = 0; n < n_bands; ++n) {
        /* Currently all band types have same size. */
        struct ofp13_meter_band_dscp_remark *ombh;
        size_t ombh_len = sizeof *ombh;

        ombh = ofpbuf_put_zeros(msg, ombh_len);

        ombh->type = htons(mb->type);
        ombh->len = htons(ombh_len);
        ombh->rate = htonl(mb->rate);
        ombh->burst_size = htonl(mb->burst_size);
        ombh->prec_level = mb->prec_level;

        mb++;
    }
}

/* Encode a meter stat for 'mc' and append it to 'replies'. */
void
ofputil_append_meter_config(struct ovs_list *replies,
                            const struct ofputil_meter_config *mc)
{
    struct ofpbuf *msg = ofpbuf_from_list(list_back(replies));
    size_t start_ofs = msg->size;
    struct ofp13_meter_config *reply = ofpbuf_put_uninit(msg, sizeof *reply);
    reply->flags = htons(mc->flags);
    reply->meter_id = htonl(mc->meter_id);

    ofputil_put_bands(mc->n_bands, mc->bands, msg);

    reply->length = htons(msg->size - start_ofs);

    ofpmp_postappend(replies, start_ofs);
}

/* Encode a meter stat for 'ms' and append it to 'replies'. */
void
ofputil_append_meter_stats(struct ovs_list *replies,
                           const struct ofputil_meter_stats *ms)
{
    struct ofp13_meter_stats *reply;
    uint16_t n = 0;
    uint16_t len;

    len = sizeof *reply + ms->n_bands * sizeof(struct ofp13_meter_band_stats);
    reply = ofpmp_append(replies, len);

    reply->meter_id = htonl(ms->meter_id);
    reply->len = htons(len);
    memset(reply->pad, 0, sizeof reply->pad);
    reply->flow_count = htonl(ms->flow_count);
    reply->packet_in_count = htonll(ms->packet_in_count);
    reply->byte_in_count = htonll(ms->byte_in_count);
    reply->duration_sec = htonl(ms->duration_sec);
    reply->duration_nsec = htonl(ms->duration_nsec);

    for (n = 0; n < ms->n_bands; ++n) {
        const struct ofputil_meter_band_stats *src = &ms->bands[n];
        struct ofp13_meter_band_stats *dst = &reply->band_stats[n];

        dst->packet_band_count = htonll(src->packet_count);
        dst->byte_band_count = htonll(src->byte_count);
    }
}

/* Converts an OFPMP_METER_CONFIG reply in 'msg' into an abstract
 * ofputil_meter_config in 'mc', with mc->bands pointing to bands decoded into
 * 'bands'.  The caller must have initialized 'bands' and retains ownership of
 * it across the call.
 *
 * Multiple OFPST13_METER_CONFIG replies can be packed into a single OpenFlow
 * message.  Calling this function multiple times for a single 'msg' iterates
 * through the replies.  'bands' is cleared for each reply.
 *
 * Returns 0 if successful, EOF if no replies were left in this 'msg',
 * otherwise a positive errno value. */
int
ofputil_decode_meter_config(struct ofpbuf *msg,
                            struct ofputil_meter_config *mc,
                            struct ofpbuf *bands)
{
    const struct ofp13_meter_config *omc;
    enum ofperr err;

    /* Pull OpenFlow headers for the first call. */
    if (!msg->header) {
        ofpraw_pull_assert(msg);
    }

    if (!msg->size) {
        return EOF;
    }

    omc = ofpbuf_try_pull(msg, sizeof *omc);
    if (!omc) {
        VLOG_WARN_RL(&bad_ofmsg_rl,
                     "OFPMP_METER_CONFIG reply has %"PRIu32" leftover bytes at end",
                     msg->size);
        return OFPERR_OFPBRC_BAD_LEN;
    }

    ofpbuf_clear(bands);
    err = ofputil_pull_bands(msg, ntohs(omc->length) - sizeof *omc,
                             &mc->n_bands, bands);
    if (err) {
        return err;
    }
    mc->meter_id = ntohl(omc->meter_id);
    mc->flags = ntohs(omc->flags);
    mc->bands = bands->data;

    return 0;
}

static enum ofperr
ofputil_pull_band_stats(struct ofpbuf *msg, size_t len, uint16_t *n_bands,
                        struct ofpbuf *bands)
{
    const struct ofp13_meter_band_stats *ombs;
    struct ofputil_meter_band_stats *mbs;
    uint16_t n, i;

    ombs = ofpbuf_try_pull(msg, len);
    if (!ombs) {
        return OFPERR_OFPBRC_BAD_LEN;
    }

    n = len / sizeof *ombs;
    if (len != n * sizeof *ombs) {
        return OFPERR_OFPBRC_BAD_LEN;
    }

    mbs = ofpbuf_put_uninit(bands, len);

    for (i = 0; i < n; ++i) {
        mbs[i].packet_count = ntohll(ombs[i].packet_band_count);
        mbs[i].byte_count = ntohll(ombs[i].byte_band_count);
    }
    *n_bands = n;
    return 0;
}

/* Converts an OFPMP_METER reply in 'msg' into an abstract
 * ofputil_meter_stats in 'ms', with ms->bands pointing to band stats
 * decoded into 'bands'.
 *
 * Multiple OFPMP_METER replies can be packed into a single OpenFlow
 * message.  Calling this function multiple times for a single 'msg' iterates
 * through the replies.  'bands' is cleared for each reply.
 *
 * Returns 0 if successful, EOF if no replies were left in this 'msg',
 * otherwise a positive errno value. */
int
ofputil_decode_meter_stats(struct ofpbuf *msg,
                           struct ofputil_meter_stats *ms,
                           struct ofpbuf *bands)
{
    const struct ofp13_meter_stats *oms;
    enum ofperr err;

    /* Pull OpenFlow headers for the first call. */
    if (!msg->header) {
        ofpraw_pull_assert(msg);
    }

    if (!msg->size) {
        return EOF;
    }

    oms = ofpbuf_try_pull(msg, sizeof *oms);
    if (!oms) {
        VLOG_WARN_RL(&bad_ofmsg_rl,
                     "OFPMP_METER reply has %"PRIu32" leftover bytes at end",
                     msg->size);
        return OFPERR_OFPBRC_BAD_LEN;
    }

    ofpbuf_clear(bands);
    err = ofputil_pull_band_stats(msg, ntohs(oms->len) - sizeof *oms,
                                  &ms->n_bands, bands);
    if (err) {
        return err;
    }
    ms->meter_id = ntohl(oms->meter_id);
    ms->flow_count = ntohl(oms->flow_count);
    ms->packet_in_count = ntohll(oms->packet_in_count);
    ms->byte_in_count = ntohll(oms->byte_in_count);
    ms->duration_sec = ntohl(oms->duration_sec);
    ms->duration_nsec = ntohl(oms->duration_nsec);
    ms->bands = bands->data;

    return 0;
}

void
ofputil_decode_meter_features(const struct ofp_header *oh,
                              struct ofputil_meter_features *mf)
{
    const struct ofp13_meter_features *omf = ofpmsg_body(oh);

    mf->max_meters = ntohl(omf->max_meter);
    mf->band_types = ntohl(omf->band_types);
    mf->capabilities = ntohl(omf->capabilities);
    mf->max_bands = omf->max_bands;
    mf->max_color = omf->max_color;
}

struct ofpbuf *
ofputil_encode_meter_features_reply(const struct ofputil_meter_features *mf,
                                    const struct ofp_header *request)
{
    struct ofpbuf *reply;
    struct ofp13_meter_features *omf;

    reply = ofpraw_alloc_stats_reply(request, 0);
    omf = ofpbuf_put_zeros(reply, sizeof *omf);

    omf->max_meter = htonl(mf->max_meters);
    omf->band_types = htonl(mf->band_types);
    omf->capabilities = htonl(mf->capabilities);
    omf->max_bands = mf->max_bands;
    omf->max_color = mf->max_color;

    return reply;
}

struct ofpbuf *
ofputil_encode_meter_mod(enum ofp_version ofp_version,
                         const struct ofputil_meter_mod *mm)
{
    struct ofpbuf *msg;

    struct ofp13_meter_mod *omm;

    msg = ofpraw_alloc(OFPRAW_OFPT13_METER_MOD, ofp_version,
                       NXM_TYPICAL_LEN + mm->meter.n_bands * 16);
    omm = ofpbuf_put_zeros(msg, sizeof *omm);
    omm->command = htons(mm->command);
    if (mm->command != OFPMC13_DELETE) {
        omm->flags = htons(mm->meter.flags);
    }
    omm->meter_id = htonl(mm->meter.meter_id);

    ofputil_put_bands(mm->meter.n_bands, mm->meter.bands, msg);

    ofpmsg_update_length(msg);
    return msg;
}

static ovs_be16
ofputil_tid_command(const struct ofputil_flow_mod *fm,
                    enum ofputil_protocol protocol)
{
    return htons(protocol & OFPUTIL_P_TID
                 ? (fm->command & 0xff) | (fm->table_id << 8)
                 : fm->command);
}

/* Converts 'fm' into an OFPT_FLOW_MOD or NXT_FLOW_MOD message according to
 * 'protocol' and returns the message. */
struct ofpbuf *
ofputil_encode_flow_mod(const struct ofputil_flow_mod *fm,
                        enum ofputil_protocol protocol)
{
    enum ofp_version version = ofputil_protocol_to_ofp_version(protocol);
    ovs_be16 raw_flags = ofputil_encode_flow_mod_flags(fm->flags, version);
    struct ofpbuf *msg;

    switch (protocol) {
    case OFPUTIL_P_OF11_STD:
    case OFPUTIL_P_OF12_OXM:
    case OFPUTIL_P_OF13_OXM:
    case OFPUTIL_P_OF14_OXM:
    case OFPUTIL_P_OF15_OXM: {
        struct ofp11_flow_mod *ofm;
        int tailroom;

        tailroom = ofputil_match_typical_len(protocol) + fm->ofpacts_len;
        msg = ofpraw_alloc(OFPRAW_OFPT11_FLOW_MOD, version, tailroom);
        ofm = ofpbuf_put_zeros(msg, sizeof *ofm);
        if ((protocol == OFPUTIL_P_OF11_STD
             && (fm->command == OFPFC_MODIFY ||
                 fm->command == OFPFC_MODIFY_STRICT)
             && fm->cookie_mask == htonll(0))
            || fm->command == OFPFC_ADD) {
            ofm->cookie = fm->new_cookie;
        } else {
            ofm->cookie = fm->cookie & fm->cookie_mask;
        }
        ofm->cookie_mask = fm->cookie_mask;
        if (fm->table_id != OFPTT_ALL
            || (protocol != OFPUTIL_P_OF11_STD
                && (fm->command == OFPFC_DELETE ||
                    fm->command == OFPFC_DELETE_STRICT))) {
            ofm->table_id = fm->table_id;
        } else {
            ofm->table_id = 0;
        }
        ofm->command = fm->command;
        ofm->idle_timeout = htons(fm->idle_timeout);
        ofm->hard_timeout = htons(fm->hard_timeout);
        ofm->priority = htons(fm->priority);
        ofm->buffer_id = htonl(fm->buffer_id);
        ofm->out_port = ofputil_port_to_ofp11(fm->out_port);
        ofm->out_group = htonl(fm->out_group);
        ofm->flags = raw_flags;
        if (version >= OFP14_VERSION && fm->command == OFPFC_ADD) {
            ofm->importance = htons(fm->importance);
        } else {
            ofm->importance = 0;
        }
        ofputil_put_ofp11_match(msg, &fm->match, protocol);
        ofpacts_put_openflow_instructions(fm->ofpacts, fm->ofpacts_len, msg,
                                          version);
        break;
    }

    case OFPUTIL_P_OF10_STD:
    case OFPUTIL_P_OF10_STD_TID: {
        struct ofp10_flow_mod *ofm;

        msg = ofpraw_alloc(OFPRAW_OFPT10_FLOW_MOD, OFP10_VERSION,
                           fm->ofpacts_len);
        ofm = ofpbuf_put_zeros(msg, sizeof *ofm);
        ofputil_match_to_ofp10_match(&fm->match, &ofm->match);
        ofm->cookie = fm->new_cookie;
        ofm->command = ofputil_tid_command(fm, protocol);
        ofm->idle_timeout = htons(fm->idle_timeout);
        ofm->hard_timeout = htons(fm->hard_timeout);
        ofm->priority = htons(fm->priority);
        ofm->buffer_id = htonl(fm->buffer_id);
        ofm->out_port = htons(ofp_to_u16(fm->out_port));
        ofm->flags = raw_flags;
        ofpacts_put_openflow_actions(fm->ofpacts, fm->ofpacts_len, msg,
                                     version);
        break;
    }

    case OFPUTIL_P_OF10_NXM:
    case OFPUTIL_P_OF10_NXM_TID: {
        struct nx_flow_mod *nfm;
        int match_len;

        msg = ofpraw_alloc(OFPRAW_NXT_FLOW_MOD, OFP10_VERSION,
                           NXM_TYPICAL_LEN + fm->ofpacts_len);
        nfm = ofpbuf_put_zeros(msg, sizeof *nfm);
        nfm->command = ofputil_tid_command(fm, protocol);
        nfm->cookie = fm->new_cookie;
        match_len = nx_put_match(msg, &fm->match, fm->cookie, fm->cookie_mask);
        nfm = msg->msg;
        nfm->idle_timeout = htons(fm->idle_timeout);
        nfm->hard_timeout = htons(fm->hard_timeout);
        nfm->priority = htons(fm->priority);
        nfm->buffer_id = htonl(fm->buffer_id);
        nfm->out_port = htons(ofp_to_u16(fm->out_port));
        nfm->flags = raw_flags;
        nfm->match_len = htons(match_len);
        ofpacts_put_openflow_actions(fm->ofpacts, fm->ofpacts_len, msg,
                                     version);
        break;
    }

    default:
        OVS_NOT_REACHED();
    }

    ofpmsg_update_length(msg);
    return msg;
}

static enum ofperr
ofputil_decode_ofpst10_flow_request(struct ofputil_flow_stats_request *fsr,
                                    const struct ofp10_flow_stats_request *ofsr,
                                    bool aggregate)
{
    fsr->aggregate = aggregate;
    ofputil_match_from_ofp10_match(&ofsr->match, &fsr->match);
    fsr->out_port = u16_to_ofp(ntohs(ofsr->out_port));
    fsr->out_group = OFPG11_ANY;
    fsr->table_id = ofsr->table_id;
    fsr->cookie = fsr->cookie_mask = htonll(0);

    return 0;
}

static enum ofperr
ofputil_decode_ofpst11_flow_request(struct ofputil_flow_stats_request *fsr,
                                    struct ofpbuf *b, bool aggregate)
{
    const struct ofp11_flow_stats_request *ofsr;
    enum ofperr error;

    ofsr = ofpbuf_pull(b, sizeof *ofsr);
    fsr->aggregate = aggregate;
    fsr->table_id = ofsr->table_id;
    error = ofputil_port_from_ofp11(ofsr->out_port, &fsr->out_port);
    if (error) {
        return error;
    }
    fsr->out_group = ntohl(ofsr->out_group);
    fsr->cookie = ofsr->cookie;
    fsr->cookie_mask = ofsr->cookie_mask;
    error = ofputil_pull_ofp11_match(b, &fsr->match, NULL);
    if (error) {
        return error;
    }

    return 0;
}

static enum ofperr
ofputil_decode_nxst_flow_request(struct ofputil_flow_stats_request *fsr,
                                 struct ofpbuf *b, bool aggregate)
{
    const struct nx_flow_stats_request *nfsr;
    enum ofperr error;

    nfsr = ofpbuf_pull(b, sizeof *nfsr);
    error = nx_pull_match(b, ntohs(nfsr->match_len), &fsr->match,
                          &fsr->cookie, &fsr->cookie_mask);
    if (error) {
        return error;
    }
    if (b->size) {
        return OFPERR_OFPBRC_BAD_LEN;
    }

    fsr->aggregate = aggregate;
    fsr->out_port = u16_to_ofp(ntohs(nfsr->out_port));
    fsr->out_group = OFPG11_ANY;
    fsr->table_id = nfsr->table_id;

    return 0;
}

/* Constructs and returns an OFPT_QUEUE_GET_CONFIG request for the specified
 * 'port', suitable for OpenFlow version 'version'. */
struct ofpbuf *
ofputil_encode_queue_get_config_request(enum ofp_version version,
                                        ofp_port_t port)
{
    struct ofpbuf *request;

    if (version == OFP10_VERSION) {
        struct ofp10_queue_get_config_request *qgcr10;

        request = ofpraw_alloc(OFPRAW_OFPT10_QUEUE_GET_CONFIG_REQUEST,
                               version, 0);
        qgcr10 = ofpbuf_put_zeros(request, sizeof *qgcr10);
        qgcr10->port = htons(ofp_to_u16(port));
    } else {
        struct ofp11_queue_get_config_request *qgcr11;

        request = ofpraw_alloc(OFPRAW_OFPT11_QUEUE_GET_CONFIG_REQUEST,
                               version, 0);
        qgcr11 = ofpbuf_put_zeros(request, sizeof *qgcr11);
        qgcr11->port = ofputil_port_to_ofp11(port);
    }

    return request;
}

/* Parses OFPT_QUEUE_GET_CONFIG request 'oh', storing the port specified by the
 * request into '*port'.  Returns 0 if successful, otherwise an OpenFlow error
 * code. */
enum ofperr
ofputil_decode_queue_get_config_request(const struct ofp_header *oh,
                                        ofp_port_t *port)
{
    const struct ofp10_queue_get_config_request *qgcr10;
    const struct ofp11_queue_get_config_request *qgcr11;
    enum ofpraw raw;
    struct ofpbuf b;

    ofpbuf_use_const(&b, oh, ntohs(oh->length));
    raw = ofpraw_pull_assert(&b);

    switch ((int) raw) {
    case OFPRAW_OFPT10_QUEUE_GET_CONFIG_REQUEST:
        qgcr10 = b.data;
        *port = u16_to_ofp(ntohs(qgcr10->port));
        return 0;

    case OFPRAW_OFPT11_QUEUE_GET_CONFIG_REQUEST:
        qgcr11 = b.data;
        return ofputil_port_from_ofp11(qgcr11->port, port);
    }

    OVS_NOT_REACHED();
}

/* Constructs and returns the beginning of a reply to
 * OFPT_QUEUE_GET_CONFIG_REQUEST 'oh'.  The caller may append information about
 * individual queues with ofputil_append_queue_get_config_reply(). */
struct ofpbuf *
ofputil_encode_queue_get_config_reply(const struct ofp_header *oh)
{
    struct ofp10_queue_get_config_reply *qgcr10;
    struct ofp11_queue_get_config_reply *qgcr11;
    struct ofpbuf *reply;
    enum ofperr error;
    struct ofpbuf b;
    enum ofpraw raw;
    ofp_port_t port;

    error = ofputil_decode_queue_get_config_request(oh, &port);
    ovs_assert(!error);

    ofpbuf_use_const(&b, oh, ntohs(oh->length));
    raw = ofpraw_pull_assert(&b);

    switch ((int) raw) {
    case OFPRAW_OFPT10_QUEUE_GET_CONFIG_REQUEST:
        reply = ofpraw_alloc_reply(OFPRAW_OFPT10_QUEUE_GET_CONFIG_REPLY,
                                   oh, 0);
        qgcr10 = ofpbuf_put_zeros(reply, sizeof *qgcr10);
        qgcr10->port = htons(ofp_to_u16(port));
        break;

    case OFPRAW_OFPT11_QUEUE_GET_CONFIG_REQUEST:
        reply = ofpraw_alloc_reply(OFPRAW_OFPT11_QUEUE_GET_CONFIG_REPLY,
                                   oh, 0);
        qgcr11 = ofpbuf_put_zeros(reply, sizeof *qgcr11);
        qgcr11->port = ofputil_port_to_ofp11(port);
        break;

    default:
        OVS_NOT_REACHED();
    }

    return reply;
}

static void
put_queue_rate(struct ofpbuf *reply, enum ofp_queue_properties property,
               uint16_t rate)
{
    if (rate != UINT16_MAX) {
        struct ofp_queue_prop_rate *oqpr;

        oqpr = ofpbuf_put_zeros(reply, sizeof *oqpr);
        oqpr->prop_header.property = htons(property);
        oqpr->prop_header.len = htons(sizeof *oqpr);
        oqpr->rate = htons(rate);
    }
}

/* Appends a queue description for 'queue_id' to the
 * OFPT_QUEUE_GET_CONFIG_REPLY already in 'oh'. */
void
ofputil_append_queue_get_config_reply(struct ofpbuf *reply,
                                      const struct ofputil_queue_config *oqc)
{
    const struct ofp_header *oh = reply->data;
    size_t start_ofs, len_ofs;
    ovs_be16 *len;

    start_ofs = reply->size;
    if (oh->version < OFP12_VERSION) {
        struct ofp10_packet_queue *opq10;

        opq10 = ofpbuf_put_zeros(reply, sizeof *opq10);
        opq10->queue_id = htonl(oqc->queue_id);
        len_ofs = (char *) &opq10->len - (char *) reply->data;
    } else {
        struct ofp11_queue_get_config_reply *qgcr11;
        struct ofp12_packet_queue *opq12;
        ovs_be32 port;

        qgcr11 = reply->msg;
        port = qgcr11->port;

        opq12 = ofpbuf_put_zeros(reply, sizeof *opq12);
        opq12->port = port;
        opq12->queue_id = htonl(oqc->queue_id);
        len_ofs = (char *) &opq12->len - (char *) reply->data;
    }

    put_queue_rate(reply, OFPQT_MIN_RATE, oqc->min_rate);
    put_queue_rate(reply, OFPQT_MAX_RATE, oqc->max_rate);

    len = ofpbuf_at(reply, len_ofs, sizeof *len);
    *len = htons(reply->size - start_ofs);
}

/* Decodes the initial part of an OFPT_QUEUE_GET_CONFIG_REPLY from 'reply' and
 * stores in '*port' the port that the reply is about.  The caller may call
 * ofputil_pull_queue_get_config_reply() to obtain information about individual
 * queues included in the reply.  Returns 0 if successful, otherwise an
 * ofperr.*/
enum ofperr
ofputil_decode_queue_get_config_reply(struct ofpbuf *reply, ofp_port_t *port)
{
    const struct ofp10_queue_get_config_reply *qgcr10;
    const struct ofp11_queue_get_config_reply *qgcr11;
    enum ofpraw raw;

    raw = ofpraw_pull_assert(reply);
    switch ((int) raw) {
    case OFPRAW_OFPT10_QUEUE_GET_CONFIG_REPLY:
        qgcr10 = ofpbuf_pull(reply, sizeof *qgcr10);
        *port = u16_to_ofp(ntohs(qgcr10->port));
        return 0;

    case OFPRAW_OFPT11_QUEUE_GET_CONFIG_REPLY:
        qgcr11 = ofpbuf_pull(reply, sizeof *qgcr11);
        return ofputil_port_from_ofp11(qgcr11->port, port);
    }

    OVS_NOT_REACHED();
}

static enum ofperr
parse_queue_rate(const struct ofp_queue_prop_header *hdr, uint16_t *rate)
{
    const struct ofp_queue_prop_rate *oqpr;

    if (hdr->len == htons(sizeof *oqpr)) {
        oqpr = (const struct ofp_queue_prop_rate *) hdr;
        *rate = ntohs(oqpr->rate);
        return 0;
    } else {
        return OFPERR_OFPBRC_BAD_LEN;
    }
}

/* Decodes information about a queue from the OFPT_QUEUE_GET_CONFIG_REPLY in
 * 'reply' and stores it in '*queue'.  ofputil_decode_queue_get_config_reply()
 * must already have pulled off the main header.
 *
 * This function returns EOF if the last queue has already been decoded, 0 if a
 * queue was successfully decoded into '*queue', or an ofperr if there was a
 * problem decoding 'reply'. */
int
ofputil_pull_queue_get_config_reply(struct ofpbuf *reply,
                                    struct ofputil_queue_config *queue)
{
    const struct ofp_header *oh;
    unsigned int opq_len;
    unsigned int len;

    if (!reply->size) {
        return EOF;
    }

    queue->min_rate = UINT16_MAX;
    queue->max_rate = UINT16_MAX;

    oh = reply->header;
    if (oh->version < OFP12_VERSION) {
        const struct ofp10_packet_queue *opq10;

        opq10 = ofpbuf_try_pull(reply, sizeof *opq10);
        if (!opq10) {
            return OFPERR_OFPBRC_BAD_LEN;
        }
        queue->queue_id = ntohl(opq10->queue_id);
        len = ntohs(opq10->len);
        opq_len = sizeof *opq10;
    } else {
        const struct ofp12_packet_queue *opq12;

        opq12 = ofpbuf_try_pull(reply, sizeof *opq12);
        if (!opq12) {
            return OFPERR_OFPBRC_BAD_LEN;
        }
        queue->queue_id = ntohl(opq12->queue_id);
        len = ntohs(opq12->len);
        opq_len = sizeof *opq12;
    }

    if (len < opq_len || len > reply->size + opq_len || len % 8) {
        return OFPERR_OFPBRC_BAD_LEN;
    }
    len -= opq_len;

    while (len > 0) {
        const struct ofp_queue_prop_header *hdr;
        unsigned int property;
        unsigned int prop_len;
        enum ofperr error = 0;

        hdr = ofpbuf_at_assert(reply, 0, sizeof *hdr);
        prop_len = ntohs(hdr->len);
        if (prop_len < sizeof *hdr || prop_len > reply->size || prop_len % 8) {
            return OFPERR_OFPBRC_BAD_LEN;
        }

        property = ntohs(hdr->property);
        switch (property) {
        case OFPQT_MIN_RATE:
            error = parse_queue_rate(hdr, &queue->min_rate);
            break;

        case OFPQT_MAX_RATE:
            error = parse_queue_rate(hdr, &queue->max_rate);
            break;

        default:
            VLOG_INFO_RL(&bad_ofmsg_rl, "unknown queue property %u", property);
            break;
        }
        if (error) {
            return error;
        }

        ofpbuf_pull(reply, prop_len);
        len -= prop_len;
    }
    return 0;
}

/* Converts an OFPST_FLOW, OFPST_AGGREGATE, NXST_FLOW, or NXST_AGGREGATE
 * request 'oh', into an abstract flow_stats_request in 'fsr'.  Returns 0 if
 * successful, otherwise an OpenFlow error code. */
enum ofperr
ofputil_decode_flow_stats_request(struct ofputil_flow_stats_request *fsr,
                                  const struct ofp_header *oh)
{
    enum ofpraw raw;
    struct ofpbuf b;

    ofpbuf_use_const(&b, oh, ntohs(oh->length));
    raw = ofpraw_pull_assert(&b);
    switch ((int) raw) {
    case OFPRAW_OFPST10_FLOW_REQUEST:
        return ofputil_decode_ofpst10_flow_request(fsr, b.data, false);

    case OFPRAW_OFPST10_AGGREGATE_REQUEST:
        return ofputil_decode_ofpst10_flow_request(fsr, b.data, true);

    case OFPRAW_OFPST11_FLOW_REQUEST:
        return ofputil_decode_ofpst11_flow_request(fsr, &b, false);

    case OFPRAW_OFPST11_AGGREGATE_REQUEST:
        return ofputil_decode_ofpst11_flow_request(fsr, &b, true);

    case OFPRAW_NXST_FLOW_REQUEST:
        return ofputil_decode_nxst_flow_request(fsr, &b, false);

    case OFPRAW_NXST_AGGREGATE_REQUEST:
        return ofputil_decode_nxst_flow_request(fsr, &b, true);

    default:
        /* Hey, the caller lied. */
        OVS_NOT_REACHED();
    }
}

/* Converts abstract flow_stats_request 'fsr' into an OFPST_FLOW,
 * OFPST_AGGREGATE, NXST_FLOW, or NXST_AGGREGATE request 'oh' according to
 * 'protocol', and returns the message. */
struct ofpbuf *
ofputil_encode_flow_stats_request(const struct ofputil_flow_stats_request *fsr,
                                  enum ofputil_protocol protocol)
{
    struct ofpbuf *msg;
    enum ofpraw raw;

    switch (protocol) {
    case OFPUTIL_P_OF11_STD:
    case OFPUTIL_P_OF12_OXM:
    case OFPUTIL_P_OF13_OXM:
    case OFPUTIL_P_OF14_OXM:
    case OFPUTIL_P_OF15_OXM: {
        struct ofp11_flow_stats_request *ofsr;

        raw = (fsr->aggregate
               ? OFPRAW_OFPST11_AGGREGATE_REQUEST
               : OFPRAW_OFPST11_FLOW_REQUEST);
        msg = ofpraw_alloc(raw, ofputil_protocol_to_ofp_version(protocol),
                           ofputil_match_typical_len(protocol));
        ofsr = ofpbuf_put_zeros(msg, sizeof *ofsr);
        ofsr->table_id = fsr->table_id;
        ofsr->out_port = ofputil_port_to_ofp11(fsr->out_port);
        ofsr->out_group = htonl(fsr->out_group);
        ofsr->cookie = fsr->cookie;
        ofsr->cookie_mask = fsr->cookie_mask;
        ofputil_put_ofp11_match(msg, &fsr->match, protocol);
        break;
    }

    case OFPUTIL_P_OF10_STD:
    case OFPUTIL_P_OF10_STD_TID: {
        struct ofp10_flow_stats_request *ofsr;

        raw = (fsr->aggregate
               ? OFPRAW_OFPST10_AGGREGATE_REQUEST
               : OFPRAW_OFPST10_FLOW_REQUEST);
        msg = ofpraw_alloc(raw, OFP10_VERSION, 0);
        ofsr = ofpbuf_put_zeros(msg, sizeof *ofsr);
        ofputil_match_to_ofp10_match(&fsr->match, &ofsr->match);
        ofsr->table_id = fsr->table_id;
        ofsr->out_port = htons(ofp_to_u16(fsr->out_port));
        break;
    }

    case OFPUTIL_P_OF10_NXM:
    case OFPUTIL_P_OF10_NXM_TID: {
        struct nx_flow_stats_request *nfsr;
        int match_len;

        raw = (fsr->aggregate
               ? OFPRAW_NXST_AGGREGATE_REQUEST
               : OFPRAW_NXST_FLOW_REQUEST);
        msg = ofpraw_alloc(raw, OFP10_VERSION, NXM_TYPICAL_LEN);
        ofpbuf_put_zeros(msg, sizeof *nfsr);
        match_len = nx_put_match(msg, &fsr->match,
                                 fsr->cookie, fsr->cookie_mask);

        nfsr = msg->msg;
        nfsr->out_port = htons(ofp_to_u16(fsr->out_port));
        nfsr->match_len = htons(match_len);
        nfsr->table_id = fsr->table_id;
        break;
    }

    default:
        OVS_NOT_REACHED();
    }

    return msg;
}

/* Converts an OFPST_FLOW or NXST_FLOW reply in 'msg' into an abstract
 * ofputil_flow_stats in 'fs'.
 *
 * Multiple OFPST_FLOW or NXST_FLOW replies can be packed into a single
 * OpenFlow message.  Calling this function multiple times for a single 'msg'
 * iterates through the replies.  The caller must initially leave 'msg''s layer
 * pointers null and not modify them between calls.
 *
 * Most switches don't send the values needed to populate fs->idle_age and
 * fs->hard_age, so those members will usually be set to 0.  If the switch from
 * which 'msg' originated is known to implement NXT_FLOW_AGE, then pass
 * 'flow_age_extension' as true so that the contents of 'msg' determine the
 * 'idle_age' and 'hard_age' members in 'fs'.
 *
 * Uses 'ofpacts' to store the abstract OFPACT_* version of the flow stats
 * reply's actions.  The caller must initialize 'ofpacts' and retains ownership
 * of it.  'fs->ofpacts' will point into the 'ofpacts' buffer.
 *
 * Returns 0 if successful, EOF if no replies were left in this 'msg',
 * otherwise a positive errno value. */
int
ofputil_decode_flow_stats_reply(struct ofputil_flow_stats *fs,
                                struct ofpbuf *msg,
                                bool flow_age_extension,
                                struct ofpbuf *ofpacts)
{
    const struct ofp_header *oh;
    size_t instructions_len;
    enum ofperr error;
    enum ofpraw raw;

    error = (msg->header ? ofpraw_decode(&raw, msg->header)
             : ofpraw_pull(&raw, msg));
    if (error) {
        return error;
    }
    oh = msg->header;

    if (!msg->size) {
        return EOF;
    } else if (raw == OFPRAW_OFPST11_FLOW_REPLY
               || raw == OFPRAW_OFPST13_FLOW_REPLY) {
        const struct ofp11_flow_stats *ofs;
        size_t length;
        uint16_t padded_match_len;

        ofs = ofpbuf_try_pull(msg, sizeof *ofs);
        if (!ofs) {
            VLOG_WARN_RL(&bad_ofmsg_rl, "OFPST_FLOW reply has %"PRIu32" leftover "
                         "bytes at end", msg->size);
            return EINVAL;
        }

        length = ntohs(ofs->length);
        if (length < sizeof *ofs) {
            VLOG_WARN_RL(&bad_ofmsg_rl, "OFPST_FLOW reply claims invalid "
                         "length %"PRIuSIZE, length);
            return EINVAL;
        }

        if (ofputil_pull_ofp11_match(msg, &fs->match, &padded_match_len)) {
            VLOG_WARN_RL(&bad_ofmsg_rl, "OFPST_FLOW reply bad match");
            return EINVAL;
        }
        instructions_len = length - sizeof *ofs - padded_match_len;

        fs->priority = ntohs(ofs->priority);
        fs->table_id = ofs->table_id;
        fs->duration_sec = ntohl(ofs->duration_sec);
        fs->duration_nsec = ntohl(ofs->duration_nsec);
        fs->idle_timeout = ntohs(ofs->idle_timeout);
        fs->hard_timeout = ntohs(ofs->hard_timeout);
        if (oh->version >= OFP14_VERSION) {
            fs->importance = ntohs(ofs->importance);
        } else {
            fs->importance = 0;
        }
        if (raw == OFPRAW_OFPST13_FLOW_REPLY) {
            error = ofputil_decode_flow_mod_flags(ofs->flags, -1, oh->version,
                                                  &fs->flags);
            if (error) {
                return error;
            }
        } else {
            fs->flags = 0;
        }
        fs->idle_age = -1;
        fs->hard_age = -1;
        fs->cookie = ofs->cookie;
        fs->packet_count = ntohll(ofs->packet_count);
        fs->byte_count = ntohll(ofs->byte_count);
    } else if (raw == OFPRAW_OFPST10_FLOW_REPLY) {
        const struct ofp10_flow_stats *ofs;
        size_t length;

        ofs = ofpbuf_try_pull(msg, sizeof *ofs);
        if (!ofs) {
            VLOG_WARN_RL(&bad_ofmsg_rl, "OFPST_FLOW reply has %"PRIu32" leftover "
                         "bytes at end", msg->size);
            return EINVAL;
        }

        length = ntohs(ofs->length);
        if (length < sizeof *ofs) {
            VLOG_WARN_RL(&bad_ofmsg_rl, "OFPST_FLOW reply claims invalid "
                         "length %"PRIuSIZE, length);
            return EINVAL;
        }
        instructions_len = length - sizeof *ofs;

        fs->cookie = get_32aligned_be64(&ofs->cookie);
        ofputil_match_from_ofp10_match(&ofs->match, &fs->match);
        fs->priority = ntohs(ofs->priority);
        fs->table_id = ofs->table_id;
        fs->duration_sec = ntohl(ofs->duration_sec);
        fs->duration_nsec = ntohl(ofs->duration_nsec);
        fs->idle_timeout = ntohs(ofs->idle_timeout);
        fs->hard_timeout = ntohs(ofs->hard_timeout);
        fs->importance = 0;
        fs->idle_age = -1;
        fs->hard_age = -1;
        fs->packet_count = ntohll(get_32aligned_be64(&ofs->packet_count));
        fs->byte_count = ntohll(get_32aligned_be64(&ofs->byte_count));
        fs->flags = 0;
    } else if (raw == OFPRAW_NXST_FLOW_REPLY) {
        const struct nx_flow_stats *nfs;
        size_t match_len, length;

        nfs = ofpbuf_try_pull(msg, sizeof *nfs);
        if (!nfs) {
            VLOG_WARN_RL(&bad_ofmsg_rl, "NXST_FLOW reply has %"PRIu32" leftover "
                         "bytes at end", msg->size);
            return EINVAL;
        }

        length = ntohs(nfs->length);
        match_len = ntohs(nfs->match_len);
        if (length < sizeof *nfs + ROUND_UP(match_len, 8)) {
            VLOG_WARN_RL(&bad_ofmsg_rl, "NXST_FLOW reply with match_len=%"PRIuSIZE" "
                         "claims invalid length %"PRIuSIZE, match_len, length);
            return EINVAL;
        }
        if (nx_pull_match(msg, match_len, &fs->match, NULL, NULL)) {
            return EINVAL;
        }
        instructions_len = length - sizeof *nfs - ROUND_UP(match_len, 8);

        fs->cookie = nfs->cookie;
        fs->table_id = nfs->table_id;
        fs->duration_sec = ntohl(nfs->duration_sec);
        fs->duration_nsec = ntohl(nfs->duration_nsec);
        fs->priority = ntohs(nfs->priority);
        fs->idle_timeout = ntohs(nfs->idle_timeout);
        fs->hard_timeout = ntohs(nfs->hard_timeout);
        fs->importance = 0;
        fs->idle_age = -1;
        fs->hard_age = -1;
        if (flow_age_extension) {
            if (nfs->idle_age) {
                fs->idle_age = ntohs(nfs->idle_age) - 1;
            }
            if (nfs->hard_age) {
                fs->hard_age = ntohs(nfs->hard_age) - 1;
            }
        }
        fs->packet_count = ntohll(nfs->packet_count);
        fs->byte_count = ntohll(nfs->byte_count);
        fs->flags = 0;
    } else {
        OVS_NOT_REACHED();
    }

    if (ofpacts_pull_openflow_instructions(msg, instructions_len, oh->version,
                                           ofpacts)) {
        VLOG_WARN_RL(&bad_ofmsg_rl, "OFPST_FLOW reply bad instructions");
        return EINVAL;
    }
    fs->ofpacts = ofpacts->data;
    fs->ofpacts_len = ofpacts->size;

    return 0;
}

/* Returns 'count' unchanged except that UINT64_MAX becomes 0.
 *
 * We use this in situations where OVS internally uses UINT64_MAX to mean
 * "value unknown" but OpenFlow 1.0 does not define any unknown value. */
static uint64_t
unknown_to_zero(uint64_t count)
{
    return count != UINT64_MAX ? count : 0;
}

/* Appends an OFPST_FLOW or NXST_FLOW reply that contains the data in 'fs' to
 * those already present in the list of ofpbufs in 'replies'.  'replies' should
 * have been initialized with ofpmp_init(). */
void
ofputil_append_flow_stats_reply(const struct ofputil_flow_stats *fs,
                                struct ovs_list *replies)
{
    struct ofpbuf *reply = ofpbuf_from_list(list_back(replies));
    size_t start_ofs = reply->size;
    enum ofp_version version = ofpmp_version(replies);
    enum ofpraw raw = ofpmp_decode_raw(replies);

    if (raw == OFPRAW_OFPST11_FLOW_REPLY || raw == OFPRAW_OFPST13_FLOW_REPLY) {
        struct ofp11_flow_stats *ofs;

        ofpbuf_put_uninit(reply, sizeof *ofs);
        oxm_put_match(reply, &fs->match, version);
        ofpacts_put_openflow_instructions(fs->ofpacts, fs->ofpacts_len, reply,
                                          version);

        ofs = ofpbuf_at_assert(reply, start_ofs, sizeof *ofs);
        ofs->length = htons(reply->size - start_ofs);
        ofs->table_id = fs->table_id;
        ofs->pad = 0;
        ofs->duration_sec = htonl(fs->duration_sec);
        ofs->duration_nsec = htonl(fs->duration_nsec);
        ofs->priority = htons(fs->priority);
        ofs->idle_timeout = htons(fs->idle_timeout);
        ofs->hard_timeout = htons(fs->hard_timeout);
        if (version >= OFP14_VERSION) {
            ofs->importance = htons(fs->importance);
        } else {
            ofs->importance = 0;
        }
        if (raw == OFPRAW_OFPST13_FLOW_REPLY) {
            ofs->flags = ofputil_encode_flow_mod_flags(fs->flags, version);
        } else {
            ofs->flags = 0;
        }
        memset(ofs->pad2, 0, sizeof ofs->pad2);
        ofs->cookie = fs->cookie;
        ofs->packet_count = htonll(unknown_to_zero(fs->packet_count));
        ofs->byte_count = htonll(unknown_to_zero(fs->byte_count));
    } else if (raw == OFPRAW_OFPST10_FLOW_REPLY) {
        struct ofp10_flow_stats *ofs;

        ofpbuf_put_uninit(reply, sizeof *ofs);
        ofpacts_put_openflow_actions(fs->ofpacts, fs->ofpacts_len, reply,
                                     version);
        ofs = ofpbuf_at_assert(reply, start_ofs, sizeof *ofs);
        ofs->length = htons(reply->size - start_ofs);
        ofs->table_id = fs->table_id;
        ofs->pad = 0;
        ofputil_match_to_ofp10_match(&fs->match, &ofs->match);
        ofs->duration_sec = htonl(fs->duration_sec);
        ofs->duration_nsec = htonl(fs->duration_nsec);
        ofs->priority = htons(fs->priority);
        ofs->idle_timeout = htons(fs->idle_timeout);
        ofs->hard_timeout = htons(fs->hard_timeout);
        memset(ofs->pad2, 0, sizeof ofs->pad2);
        put_32aligned_be64(&ofs->cookie, fs->cookie);
        put_32aligned_be64(&ofs->packet_count,
                           htonll(unknown_to_zero(fs->packet_count)));
        put_32aligned_be64(&ofs->byte_count,
                           htonll(unknown_to_zero(fs->byte_count)));
    } else if (raw == OFPRAW_NXST_FLOW_REPLY) {
        struct nx_flow_stats *nfs;
        int match_len;

        ofpbuf_put_uninit(reply, sizeof *nfs);
        match_len = nx_put_match(reply, &fs->match, 0, 0);
        ofpacts_put_openflow_actions(fs->ofpacts, fs->ofpacts_len, reply,
                                     version);
        nfs = ofpbuf_at_assert(reply, start_ofs, sizeof *nfs);
        nfs->length = htons(reply->size - start_ofs);
        nfs->table_id = fs->table_id;
        nfs->pad = 0;
        nfs->duration_sec = htonl(fs->duration_sec);
        nfs->duration_nsec = htonl(fs->duration_nsec);
        nfs->priority = htons(fs->priority);
        nfs->idle_timeout = htons(fs->idle_timeout);
        nfs->hard_timeout = htons(fs->hard_timeout);
        nfs->idle_age = htons(fs->idle_age < 0 ? 0
                              : fs->idle_age < UINT16_MAX ? fs->idle_age + 1
                              : UINT16_MAX);
        nfs->hard_age = htons(fs->hard_age < 0 ? 0
                              : fs->hard_age < UINT16_MAX ? fs->hard_age + 1
                              : UINT16_MAX);
        nfs->match_len = htons(match_len);
        nfs->cookie = fs->cookie;
        nfs->packet_count = htonll(fs->packet_count);
        nfs->byte_count = htonll(fs->byte_count);
    } else {
        OVS_NOT_REACHED();
    }

    ofpmp_postappend(replies, start_ofs);
}

/* Converts abstract ofputil_aggregate_stats 'stats' into an OFPST_AGGREGATE or
 * NXST_AGGREGATE reply matching 'request', and returns the message. */
struct ofpbuf *
ofputil_encode_aggregate_stats_reply(
    const struct ofputil_aggregate_stats *stats,
    const struct ofp_header *request)
{
    struct ofp_aggregate_stats_reply *asr;
    uint64_t packet_count;
    uint64_t byte_count;
    struct ofpbuf *msg;
    enum ofpraw raw;

    ofpraw_decode(&raw, request);
    if (raw == OFPRAW_OFPST10_AGGREGATE_REQUEST) {
        packet_count = unknown_to_zero(stats->packet_count);
        byte_count = unknown_to_zero(stats->byte_count);
    } else {
        packet_count = stats->packet_count;
        byte_count = stats->byte_count;
    }

    msg = ofpraw_alloc_stats_reply(request, 0);
    asr = ofpbuf_put_zeros(msg, sizeof *asr);
    put_32aligned_be64(&asr->packet_count, htonll(packet_count));
    put_32aligned_be64(&asr->byte_count, htonll(byte_count));
    asr->flow_count = htonl(stats->flow_count);

    return msg;
}

enum ofperr
ofputil_decode_aggregate_stats_reply(struct ofputil_aggregate_stats *stats,
                                     const struct ofp_header *reply)
{
    struct ofp_aggregate_stats_reply *asr;
    struct ofpbuf msg;

    ofpbuf_use_const(&msg, reply, ntohs(reply->length));
    ofpraw_pull_assert(&msg);

    asr = msg.msg;
    stats->packet_count = ntohll(get_32aligned_be64(&asr->packet_count));
    stats->byte_count = ntohll(get_32aligned_be64(&asr->byte_count));
    stats->flow_count = ntohl(asr->flow_count);

    return 0;
}

/* Converts an OFPT_FLOW_REMOVED or NXT_FLOW_REMOVED message 'oh' into an
 * abstract ofputil_flow_removed in 'fr'.  Returns 0 if successful, otherwise
 * an OpenFlow error code. */
enum ofperr
ofputil_decode_flow_removed(struct ofputil_flow_removed *fr,
                            const struct ofp_header *oh)
{
    enum ofpraw raw;
    struct ofpbuf b;

    ofpbuf_use_const(&b, oh, ntohs(oh->length));
    raw = ofpraw_pull_assert(&b);
    if (raw == OFPRAW_OFPT11_FLOW_REMOVED) {
        const struct ofp12_flow_removed *ofr;
        enum ofperr error;

        ofr = ofpbuf_pull(&b, sizeof *ofr);

        error = ofputil_pull_ofp11_match(&b, &fr->match, NULL);
        if (error) {
            return error;
        }

        fr->priority = ntohs(ofr->priority);
        fr->cookie = ofr->cookie;
        fr->reason = ofr->reason;
        fr->table_id = ofr->table_id;
        fr->duration_sec = ntohl(ofr->duration_sec);
        fr->duration_nsec = ntohl(ofr->duration_nsec);
        fr->idle_timeout = ntohs(ofr->idle_timeout);
        fr->hard_timeout = ntohs(ofr->hard_timeout);
        fr->packet_count = ntohll(ofr->packet_count);
        fr->byte_count = ntohll(ofr->byte_count);
    } else if (raw == OFPRAW_OFPT10_FLOW_REMOVED) {
        const struct ofp10_flow_removed *ofr;

        ofr = ofpbuf_pull(&b, sizeof *ofr);

        ofputil_match_from_ofp10_match(&ofr->match, &fr->match);
        fr->priority = ntohs(ofr->priority);
        fr->cookie = ofr->cookie;
        fr->reason = ofr->reason;
        fr->table_id = 255;
        fr->duration_sec = ntohl(ofr->duration_sec);
        fr->duration_nsec = ntohl(ofr->duration_nsec);
        fr->idle_timeout = ntohs(ofr->idle_timeout);
        fr->hard_timeout = 0;
        fr->packet_count = ntohll(ofr->packet_count);
        fr->byte_count = ntohll(ofr->byte_count);
    } else if (raw == OFPRAW_NXT_FLOW_REMOVED) {
        struct nx_flow_removed *nfr;
        enum ofperr error;

        nfr = ofpbuf_pull(&b, sizeof *nfr);
        error = nx_pull_match(&b, ntohs(nfr->match_len), &fr->match,
                              NULL, NULL);
        if (error) {
            return error;
        }
        if (b.size) {
            return OFPERR_OFPBRC_BAD_LEN;
        }

        fr->priority = ntohs(nfr->priority);
        fr->cookie = nfr->cookie;
        fr->reason = nfr->reason;
        fr->table_id = nfr->table_id ? nfr->table_id - 1 : 255;
        fr->duration_sec = ntohl(nfr->duration_sec);
        fr->duration_nsec = ntohl(nfr->duration_nsec);
        fr->idle_timeout = ntohs(nfr->idle_timeout);
        fr->hard_timeout = 0;
        fr->packet_count = ntohll(nfr->packet_count);
        fr->byte_count = ntohll(nfr->byte_count);
    } else {
        OVS_NOT_REACHED();
    }

    return 0;
}

/* Converts abstract ofputil_flow_removed 'fr' into an OFPT_FLOW_REMOVED or
 * NXT_FLOW_REMOVED message 'oh' according to 'protocol', and returns the
 * message. */
struct ofpbuf *
ofputil_encode_flow_removed(const struct ofputil_flow_removed *fr,
                            enum ofputil_protocol protocol)
{
    struct ofpbuf *msg;
    enum ofp_flow_removed_reason reason = fr->reason;

    if (reason == OFPRR_METER_DELETE && !(protocol & OFPUTIL_P_OF14_UP)) {
        reason = OFPRR_DELETE;
    }

    switch (protocol) {
    case OFPUTIL_P_OF11_STD:
    case OFPUTIL_P_OF12_OXM:
    case OFPUTIL_P_OF13_OXM:
    case OFPUTIL_P_OF14_OXM:
    case OFPUTIL_P_OF15_OXM: {
        struct ofp12_flow_removed *ofr;

        msg = ofpraw_alloc_xid(OFPRAW_OFPT11_FLOW_REMOVED,
                               ofputil_protocol_to_ofp_version(protocol),
                               htonl(0),
                               ofputil_match_typical_len(protocol));
        ofr = ofpbuf_put_zeros(msg, sizeof *ofr);
        ofr->cookie = fr->cookie;
        ofr->priority = htons(fr->priority);
        ofr->reason = reason;
        ofr->table_id = fr->table_id;
        ofr->duration_sec = htonl(fr->duration_sec);
        ofr->duration_nsec = htonl(fr->duration_nsec);
        ofr->idle_timeout = htons(fr->idle_timeout);
        ofr->hard_timeout = htons(fr->hard_timeout);
        ofr->packet_count = htonll(fr->packet_count);
        ofr->byte_count = htonll(fr->byte_count);
        ofputil_put_ofp11_match(msg, &fr->match, protocol);
        break;
    }

    case OFPUTIL_P_OF10_STD:
    case OFPUTIL_P_OF10_STD_TID: {
        struct ofp10_flow_removed *ofr;

        msg = ofpraw_alloc_xid(OFPRAW_OFPT10_FLOW_REMOVED, OFP10_VERSION,
                               htonl(0), 0);
        ofr = ofpbuf_put_zeros(msg, sizeof *ofr);
        ofputil_match_to_ofp10_match(&fr->match, &ofr->match);
        ofr->cookie = fr->cookie;
        ofr->priority = htons(fr->priority);
        ofr->reason = reason;
        ofr->duration_sec = htonl(fr->duration_sec);
        ofr->duration_nsec = htonl(fr->duration_nsec);
        ofr->idle_timeout = htons(fr->idle_timeout);
        ofr->packet_count = htonll(unknown_to_zero(fr->packet_count));
        ofr->byte_count = htonll(unknown_to_zero(fr->byte_count));
        break;
    }

    case OFPUTIL_P_OF10_NXM:
    case OFPUTIL_P_OF10_NXM_TID: {
        struct nx_flow_removed *nfr;
        int match_len;

        msg = ofpraw_alloc_xid(OFPRAW_NXT_FLOW_REMOVED, OFP10_VERSION,
                               htonl(0), NXM_TYPICAL_LEN);
        ofpbuf_put_zeros(msg, sizeof *nfr);
        match_len = nx_put_match(msg, &fr->match, 0, 0);

        nfr = msg->msg;
        nfr->cookie = fr->cookie;
        nfr->priority = htons(fr->priority);
        nfr->reason = reason;
        nfr->table_id = fr->table_id + 1;
        nfr->duration_sec = htonl(fr->duration_sec);
        nfr->duration_nsec = htonl(fr->duration_nsec);
        nfr->idle_timeout = htons(fr->idle_timeout);
        nfr->match_len = htons(match_len);
        nfr->packet_count = htonll(fr->packet_count);
        nfr->byte_count = htonll(fr->byte_count);
        break;
    }

    default:
        OVS_NOT_REACHED();
    }

    return msg;
}

static void
ofputil_decode_packet_in_finish(struct ofputil_packet_in *pin,
                                struct match *match, struct ofpbuf *b)
{
    pin->packet = b->data;
    pin->packet_len = b->size;

    pin->fmd.in_port = match->flow.in_port.ofp_port;
    pin->fmd.tun_id = match->flow.tunnel.tun_id;
    pin->fmd.tun_src = match->flow.tunnel.ip_src;
    pin->fmd.tun_dst = match->flow.tunnel.ip_dst;
    pin->fmd.gbp_id = match->flow.tunnel.gbp_id;
    pin->fmd.gbp_flags = match->flow.tunnel.gbp_flags;
    pin->fmd.metadata = match->flow.metadata;
    memcpy(pin->fmd.regs, match->flow.regs, sizeof pin->fmd.regs);
    pin->fmd.pkt_mark = match->flow.pkt_mark;
    pin->fmd.conn_state = match->flow.conn_state;
    pin->fmd.conn_zone = match->flow.conn_zone;
    pin->fmd.conn_mark = match->flow.conn_mark;
    pin->fmd.conn_label = match->flow.conn_label;
}

enum ofperr
ofputil_decode_packet_in(struct ofputil_packet_in *pin,
                         const struct ofp_header *oh)
{
    enum ofpraw raw;
    struct ofpbuf b;

    memset(pin, 0, sizeof *pin);
    pin->cookie = OVS_BE64_MAX;

    ofpbuf_use_const(&b, oh, ntohs(oh->length));
    raw = ofpraw_pull_assert(&b);
    if (raw == OFPRAW_OFPT13_PACKET_IN || raw == OFPRAW_OFPT12_PACKET_IN) {
        const struct ofp13_packet_in *opi;
        struct match match;
        int error;
        size_t packet_in_size;

        if (raw == OFPRAW_OFPT12_PACKET_IN) {
            packet_in_size = sizeof (struct ofp12_packet_in);
        } else {
            packet_in_size = sizeof (struct ofp13_packet_in);
        }

        opi = ofpbuf_pull(&b, packet_in_size);
        error = oxm_pull_match_loose(&b, &match);
        if (error) {
            return error;
        }

        if (!ofpbuf_try_pull(&b, 2)) {
            return OFPERR_OFPBRC_BAD_LEN;
        }

        pin->reason = opi->pi.reason;
        pin->table_id = opi->pi.table_id;
        pin->buffer_id = ntohl(opi->pi.buffer_id);
        pin->total_len = ntohs(opi->pi.total_len);

        if (raw == OFPRAW_OFPT13_PACKET_IN) {
            pin->cookie = opi->cookie;
        }

        ofputil_decode_packet_in_finish(pin, &match, &b);
    } else if (raw == OFPRAW_OFPT10_PACKET_IN) {
        const struct ofp10_packet_in *opi;

        opi = ofpbuf_pull(&b, offsetof(struct ofp10_packet_in, data));

        pin->packet = opi->data;
        pin->packet_len = b.size;

        pin->fmd.in_port = u16_to_ofp(ntohs(opi->in_port));
        pin->reason = opi->reason;
        pin->buffer_id = ntohl(opi->buffer_id);
        pin->total_len = ntohs(opi->total_len);
    } else if (raw == OFPRAW_OFPT11_PACKET_IN) {
        const struct ofp11_packet_in *opi;
        enum ofperr error;

        opi = ofpbuf_pull(&b, sizeof *opi);

        pin->packet = b.data;
        pin->packet_len = b.size;

        pin->buffer_id = ntohl(opi->buffer_id);
        error = ofputil_port_from_ofp11(opi->in_port, &pin->fmd.in_port);
        if (error) {
            return error;
        }
        pin->total_len = ntohs(opi->total_len);
        pin->reason = opi->reason;
        pin->table_id = opi->table_id;
    } else if (raw == OFPRAW_NXT_PACKET_IN) {
        const struct nx_packet_in *npi;
        struct match match;
        int error;

        npi = ofpbuf_pull(&b, sizeof *npi);
        error = nx_pull_match_loose(&b, ntohs(npi->match_len), &match, NULL,
                                    NULL);
        if (error) {
            return error;
        }

        if (!ofpbuf_try_pull(&b, 2)) {
            return OFPERR_OFPBRC_BAD_LEN;
        }

        pin->reason = npi->reason;
        pin->table_id = npi->table_id;
        pin->cookie = npi->cookie;

        pin->buffer_id = ntohl(npi->buffer_id);
        pin->total_len = ntohs(npi->total_len);

        ofputil_decode_packet_in_finish(pin, &match, &b);
    } else {
        OVS_NOT_REACHED();
    }

    return 0;
}

static void
ofputil_packet_in_to_match(const struct ofputil_packet_in *pin,
                           struct match *match)
{
    int i;

    match_init_catchall(match);
    if (pin->fmd.tun_id != htonll(0)) {
        match_set_tun_id(match, pin->fmd.tun_id);
    }
    if (pin->fmd.tun_src != htonl(0)) {
        match_set_tun_src(match, pin->fmd.tun_src);
    }
    if (pin->fmd.tun_dst != htonl(0)) {
        match_set_tun_dst(match, pin->fmd.tun_dst);
    }
    if (pin->fmd.gbp_id != htons(0)) {
        match_set_tun_gbp_id(match, pin->fmd.gbp_id);
    }
    if (pin->fmd.gbp_flags) {
        match_set_tun_gbp_flags(match, pin->fmd.gbp_flags);
    }
    if (pin->fmd.metadata != htonll(0)) {
        match_set_metadata(match, pin->fmd.metadata);
    }

    for (i = 0; i < FLOW_N_REGS; i++) {
        if (pin->fmd.regs[i]) {
            match_set_reg(match, i, pin->fmd.regs[i]);
        }
    }

    if (pin->fmd.pkt_mark != 0) {
        match_set_pkt_mark(match, pin->fmd.pkt_mark);
    }

    if (pin->fmd.conn_state != 0) {
        match_set_conn_state(match, pin->fmd.conn_state);
    }
    if (pin->fmd.conn_zone != 0) {
        match_set_conn_zone(match, pin->fmd.conn_zone);
    }

    if (pin->fmd.conn_mark != 0) {
        match_set_conn_mark(match, pin->fmd.conn_mark);
    }

<<<<<<< HEAD
    if (ovs_u128_nonzero(pin->fmd.conn_label)) {
=======
    if (!is_all_zeros(&pin->fmd.conn_label, sizeof(pin->fmd.conn_label))) {
>>>>>>> a1e0155a
        match_set_conn_label(match, pin->fmd.conn_label);
    }

    match_set_in_port(match, pin->fmd.in_port);
}

static struct ofpbuf *
ofputil_encode_ofp10_packet_in(const struct ofputil_packet_in *pin)
{
    struct ofp10_packet_in *opi;
    struct ofpbuf *packet;

    packet = ofpraw_alloc_xid(OFPRAW_OFPT10_PACKET_IN, OFP10_VERSION,
                              htonl(0), pin->packet_len);
    opi = ofpbuf_put_zeros(packet, offsetof(struct ofp10_packet_in, data));
    opi->total_len = htons(pin->total_len);
    opi->in_port = htons(ofp_to_u16(pin->fmd.in_port));
    opi->reason = pin->reason;
    opi->buffer_id = htonl(pin->buffer_id);

    ofpbuf_put(packet, pin->packet, pin->packet_len);

    return packet;
}

static struct ofpbuf *
ofputil_encode_nx_packet_in(const struct ofputil_packet_in *pin)
{
    struct nx_packet_in *npi;
    struct ofpbuf *packet;
    struct match match;
    size_t match_len;

    ofputil_packet_in_to_match(pin, &match);

    /* The final argument is just an estimate of the space required. */
    packet = ofpraw_alloc_xid(OFPRAW_NXT_PACKET_IN, OFP10_VERSION,
                              htonl(0), (sizeof(struct flow_metadata) * 2
                                         + 2 + pin->packet_len));
    ofpbuf_put_zeros(packet, sizeof *npi);
    match_len = nx_put_match(packet, &match, 0, 0);
    ofpbuf_put_zeros(packet, 2);
    ofpbuf_put(packet, pin->packet, pin->packet_len);

    npi = packet->msg;
    npi->buffer_id = htonl(pin->buffer_id);
    npi->total_len = htons(pin->total_len);
    npi->reason = pin->reason;
    npi->table_id = pin->table_id;
    npi->cookie = pin->cookie;
    npi->match_len = htons(match_len);

    return packet;
}

static struct ofpbuf *
ofputil_encode_ofp11_packet_in(const struct ofputil_packet_in *pin)
{
    struct ofp11_packet_in *opi;
    struct ofpbuf *packet;

    packet = ofpraw_alloc_xid(OFPRAW_OFPT11_PACKET_IN, OFP11_VERSION,
                              htonl(0), pin->packet_len);
    opi = ofpbuf_put_zeros(packet, sizeof *opi);
    opi->buffer_id = htonl(pin->buffer_id);
    opi->in_port = ofputil_port_to_ofp11(pin->fmd.in_port);
    opi->in_phy_port = opi->in_port;
    opi->total_len = htons(pin->total_len);
    opi->reason = pin->reason;
    opi->table_id = pin->table_id;

    ofpbuf_put(packet, pin->packet, pin->packet_len);

    return packet;
}

static struct ofpbuf *
ofputil_encode_ofp12_packet_in(const struct ofputil_packet_in *pin,
                               enum ofputil_protocol protocol)
{
    struct ofp13_packet_in *opi;
    struct match match;
    enum ofpraw packet_in_raw;
    enum ofp_version packet_in_version;
    size_t packet_in_size;
    struct ofpbuf *packet;

    if (protocol == OFPUTIL_P_OF12_OXM) {
        packet_in_raw = OFPRAW_OFPT12_PACKET_IN;
        packet_in_version = OFP12_VERSION;
        packet_in_size = sizeof (struct ofp12_packet_in);
    } else {
        packet_in_raw = OFPRAW_OFPT13_PACKET_IN;
        packet_in_version = ofputil_protocol_to_ofp_version(protocol);
        packet_in_size = sizeof (struct ofp13_packet_in);
    }

    ofputil_packet_in_to_match(pin, &match);

    /* The final argument is just an estimate of the space required. */
    packet = ofpraw_alloc_xid(packet_in_raw, packet_in_version,
                              htonl(0), (sizeof(struct flow_metadata) * 2
                                         + 2 + pin->packet_len));
    ofpbuf_put_zeros(packet, packet_in_size);
    oxm_put_match(packet, &match, ofputil_protocol_to_ofp_version(protocol));
    ofpbuf_put_zeros(packet, 2);
    ofpbuf_put(packet, pin->packet, pin->packet_len);

    opi = packet->msg;
    opi->pi.buffer_id = htonl(pin->buffer_id);
    opi->pi.total_len = htons(pin->total_len);
    opi->pi.reason = pin->reason;
    opi->pi.table_id = pin->table_id;
    if (protocol != OFPUTIL_P_OF12_OXM) {
        opi->cookie = pin->cookie;
    }

    return packet;
}

/* Converts abstract ofputil_packet_in 'pin' into a PACKET_IN message
 * in the format specified by 'packet_in_format'.  */
struct ofpbuf *
ofputil_encode_packet_in(const struct ofputil_packet_in *pin,
                         enum ofputil_protocol protocol,
                         enum nx_packet_in_format packet_in_format)
{
    struct ofpbuf *packet;

    switch (protocol) {
    case OFPUTIL_P_OF10_STD:
    case OFPUTIL_P_OF10_STD_TID:
    case OFPUTIL_P_OF10_NXM:
    case OFPUTIL_P_OF10_NXM_TID:
        packet = (packet_in_format == NXPIF_NXM
                  ? ofputil_encode_nx_packet_in(pin)
                  : ofputil_encode_ofp10_packet_in(pin));
        break;

    case OFPUTIL_P_OF11_STD:
        packet = ofputil_encode_ofp11_packet_in(pin);
        break;

    case OFPUTIL_P_OF12_OXM:
    case OFPUTIL_P_OF13_OXM:
    case OFPUTIL_P_OF14_OXM:
    case OFPUTIL_P_OF15_OXM:
        packet = ofputil_encode_ofp12_packet_in(pin, protocol);
        break;

    default:
        OVS_NOT_REACHED();
    }

    ofpmsg_update_length(packet);
    return packet;
}

/* Returns a string form of 'reason'.  The return value is either a statically
 * allocated constant string or the 'bufsize'-byte buffer 'reasonbuf'.
 * 'bufsize' should be at least OFPUTIL_PACKET_IN_REASON_BUFSIZE. */
const char *
ofputil_packet_in_reason_to_string(enum ofp_packet_in_reason reason,
                                   char *reasonbuf, size_t bufsize)
{
    switch (reason) {
    case OFPR_NO_MATCH:
        return "no_match";
    case OFPR_ACTION:
        return "action";
    case OFPR_INVALID_TTL:
        return "invalid_ttl";
    case OFPR_ACTION_SET:
        return "action_set";
    case OFPR_GROUP:
        return "group";
    case OFPR_PACKET_OUT:
        return "packet_out";

    case OFPR_N_REASONS:
    default:
        snprintf(reasonbuf, bufsize, "%d", (int) reason);
        return reasonbuf;
    }
}

bool
ofputil_packet_in_reason_from_string(const char *s,
                                     enum ofp_packet_in_reason *reason)
{
    int i;

    for (i = 0; i < OFPR_N_REASONS; i++) {
        char reasonbuf[OFPUTIL_PACKET_IN_REASON_BUFSIZE];
        const char *reason_s;

        reason_s = ofputil_packet_in_reason_to_string(i, reasonbuf,
                                                      sizeof reasonbuf);
        if (!strcasecmp(s, reason_s)) {
            *reason = i;
            return true;
        }
    }
    return false;
}

/* Converts an OFPT_PACKET_OUT in 'opo' into an abstract ofputil_packet_out in
 * 'po'.
 *
 * Uses 'ofpacts' to store the abstract OFPACT_* version of the packet out
 * message's actions.  The caller must initialize 'ofpacts' and retains
 * ownership of it.  'po->ofpacts' will point into the 'ofpacts' buffer.
 *
 * Returns 0 if successful, otherwise an OFPERR_* value. */
enum ofperr
ofputil_decode_packet_out(struct ofputil_packet_out *po,
                          const struct ofp_header *oh,
                          struct ofpbuf *ofpacts)
{
    enum ofpraw raw;
    struct ofpbuf b;

    ofpbuf_use_const(&b, oh, ntohs(oh->length));
    raw = ofpraw_pull_assert(&b);

    if (raw == OFPRAW_OFPT11_PACKET_OUT) {
        enum ofperr error;
        const struct ofp11_packet_out *opo = ofpbuf_pull(&b, sizeof *opo);

        po->buffer_id = ntohl(opo->buffer_id);
        error = ofputil_port_from_ofp11(opo->in_port, &po->in_port);
        if (error) {
            return error;
        }

        error = ofpacts_pull_openflow_actions(&b, ntohs(opo->actions_len),
                                              oh->version, ofpacts);
        if (error) {
            return error;
        }
    } else if (raw == OFPRAW_OFPT10_PACKET_OUT) {
        enum ofperr error;
        const struct ofp10_packet_out *opo = ofpbuf_pull(&b, sizeof *opo);

        po->buffer_id = ntohl(opo->buffer_id);
        po->in_port = u16_to_ofp(ntohs(opo->in_port));

        error = ofpacts_pull_openflow_actions(&b, ntohs(opo->actions_len),
                                              oh->version, ofpacts);
        if (error) {
            return error;
        }
    } else {
        OVS_NOT_REACHED();
    }

    if (ofp_to_u16(po->in_port) >= ofp_to_u16(OFPP_MAX)
        && po->in_port != OFPP_LOCAL
        && po->in_port != OFPP_NONE && po->in_port != OFPP_CONTROLLER) {
        VLOG_WARN_RL(&bad_ofmsg_rl, "packet-out has bad input port %#"PRIx16,
                     po->in_port);
        return OFPERR_OFPBRC_BAD_PORT;
    }

    po->ofpacts = ofpacts->data;
    po->ofpacts_len = ofpacts->size;

    if (po->buffer_id == UINT32_MAX) {
        po->packet = b.data;
        po->packet_len = b.size;
    } else {
        po->packet = NULL;
        po->packet_len = 0;
    }

    return 0;
}

/* ofputil_phy_port */

/* NETDEV_F_* to and from OFPPF_* and OFPPF10_*. */
BUILD_ASSERT_DECL((int) NETDEV_F_10MB_HD    == OFPPF_10MB_HD);  /* bit 0 */
BUILD_ASSERT_DECL((int) NETDEV_F_10MB_FD    == OFPPF_10MB_FD);  /* bit 1 */
BUILD_ASSERT_DECL((int) NETDEV_F_100MB_HD   == OFPPF_100MB_HD); /* bit 2 */
BUILD_ASSERT_DECL((int) NETDEV_F_100MB_FD   == OFPPF_100MB_FD); /* bit 3 */
BUILD_ASSERT_DECL((int) NETDEV_F_1GB_HD     == OFPPF_1GB_HD);   /* bit 4 */
BUILD_ASSERT_DECL((int) NETDEV_F_1GB_FD     == OFPPF_1GB_FD);   /* bit 5 */
BUILD_ASSERT_DECL((int) NETDEV_F_10GB_FD    == OFPPF_10GB_FD);  /* bit 6 */

/* NETDEV_F_ bits 11...15 are OFPPF10_ bits 7...11: */
BUILD_ASSERT_DECL((int) NETDEV_F_COPPER == (OFPPF10_COPPER << 4));
BUILD_ASSERT_DECL((int) NETDEV_F_FIBER == (OFPPF10_FIBER << 4));
BUILD_ASSERT_DECL((int) NETDEV_F_AUTONEG == (OFPPF10_AUTONEG << 4));
BUILD_ASSERT_DECL((int) NETDEV_F_PAUSE == (OFPPF10_PAUSE << 4));
BUILD_ASSERT_DECL((int) NETDEV_F_PAUSE_ASYM == (OFPPF10_PAUSE_ASYM << 4));

static enum netdev_features
netdev_port_features_from_ofp10(ovs_be32 ofp10_)
{
    uint32_t ofp10 = ntohl(ofp10_);
    return (ofp10 & 0x7f) | ((ofp10 & 0xf80) << 4);
}

static ovs_be32
netdev_port_features_to_ofp10(enum netdev_features features)
{
    return htonl((features & 0x7f) | ((features & 0xf800) >> 4));
}

BUILD_ASSERT_DECL((int) NETDEV_F_10MB_HD    == OFPPF_10MB_HD);     /* bit 0 */
BUILD_ASSERT_DECL((int) NETDEV_F_10MB_FD    == OFPPF_10MB_FD);     /* bit 1 */
BUILD_ASSERT_DECL((int) NETDEV_F_100MB_HD   == OFPPF_100MB_HD);    /* bit 2 */
BUILD_ASSERT_DECL((int) NETDEV_F_100MB_FD   == OFPPF_100MB_FD);    /* bit 3 */
BUILD_ASSERT_DECL((int) NETDEV_F_1GB_HD     == OFPPF_1GB_HD);      /* bit 4 */
BUILD_ASSERT_DECL((int) NETDEV_F_1GB_FD     == OFPPF_1GB_FD);      /* bit 5 */
BUILD_ASSERT_DECL((int) NETDEV_F_10GB_FD    == OFPPF_10GB_FD);     /* bit 6 */
BUILD_ASSERT_DECL((int) NETDEV_F_40GB_FD    == OFPPF11_40GB_FD);   /* bit 7 */
BUILD_ASSERT_DECL((int) NETDEV_F_100GB_FD   == OFPPF11_100GB_FD);  /* bit 8 */
BUILD_ASSERT_DECL((int) NETDEV_F_1TB_FD     == OFPPF11_1TB_FD);    /* bit 9 */
BUILD_ASSERT_DECL((int) NETDEV_F_OTHER      == OFPPF11_OTHER);     /* bit 10 */
BUILD_ASSERT_DECL((int) NETDEV_F_COPPER     == OFPPF11_COPPER);    /* bit 11 */
BUILD_ASSERT_DECL((int) NETDEV_F_FIBER      == OFPPF11_FIBER);     /* bit 12 */
BUILD_ASSERT_DECL((int) NETDEV_F_AUTONEG    == OFPPF11_AUTONEG);   /* bit 13 */
BUILD_ASSERT_DECL((int) NETDEV_F_PAUSE      == OFPPF11_PAUSE);     /* bit 14 */
BUILD_ASSERT_DECL((int) NETDEV_F_PAUSE_ASYM == OFPPF11_PAUSE_ASYM);/* bit 15 */

static enum netdev_features
netdev_port_features_from_ofp11(ovs_be32 ofp11)
{
    return ntohl(ofp11) & 0xffff;
}

static ovs_be32
netdev_port_features_to_ofp11(enum netdev_features features)
{
    return htonl(features & 0xffff);
}

static enum ofperr
ofputil_decode_ofp10_phy_port(struct ofputil_phy_port *pp,
                              const struct ofp10_phy_port *opp)
{
    pp->port_no = u16_to_ofp(ntohs(opp->port_no));
    memcpy(pp->hw_addr, opp->hw_addr, OFP_ETH_ALEN);
    ovs_strlcpy(pp->name, opp->name, OFP_MAX_PORT_NAME_LEN);

    pp->config = ntohl(opp->config) & OFPPC10_ALL;
    pp->state = ntohl(opp->state) & OFPPS10_ALL;

    pp->curr = netdev_port_features_from_ofp10(opp->curr);
    pp->advertised = netdev_port_features_from_ofp10(opp->advertised);
    pp->supported = netdev_port_features_from_ofp10(opp->supported);
    pp->peer = netdev_port_features_from_ofp10(opp->peer);

    pp->curr_speed = netdev_features_to_bps(pp->curr, 0) / 1000;
    pp->max_speed = netdev_features_to_bps(pp->supported, 0) / 1000;

    return 0;
}

static enum ofperr
ofputil_decode_ofp11_port(struct ofputil_phy_port *pp,
                          const struct ofp11_port *op)
{
    enum ofperr error;

    error = ofputil_port_from_ofp11(op->port_no, &pp->port_no);
    if (error) {
        return error;
    }
    memcpy(pp->hw_addr, op->hw_addr, OFP_ETH_ALEN);
    ovs_strlcpy(pp->name, op->name, OFP_MAX_PORT_NAME_LEN);

    pp->config = ntohl(op->config) & OFPPC11_ALL;
    pp->state = ntohl(op->state) & OFPPS11_ALL;

    pp->curr = netdev_port_features_from_ofp11(op->curr);
    pp->advertised = netdev_port_features_from_ofp11(op->advertised);
    pp->supported = netdev_port_features_from_ofp11(op->supported);
    pp->peer = netdev_port_features_from_ofp11(op->peer);

    pp->curr_speed = ntohl(op->curr_speed);
    pp->max_speed = ntohl(op->max_speed);

    return 0;
}

static enum ofperr
parse_ofp14_port_ethernet_property(const struct ofpbuf *payload,
                                   struct ofputil_phy_port *pp)
{
    struct ofp14_port_desc_prop_ethernet *eth = payload->data;

    if (payload->size != sizeof *eth) {
        return OFPERR_OFPBPC_BAD_LEN;
    }

    pp->curr = netdev_port_features_from_ofp11(eth->curr);
    pp->advertised = netdev_port_features_from_ofp11(eth->advertised);
    pp->supported = netdev_port_features_from_ofp11(eth->supported);
    pp->peer = netdev_port_features_from_ofp11(eth->peer);

    pp->curr_speed = ntohl(eth->curr_speed);
    pp->max_speed = ntohl(eth->max_speed);

    return 0;
}

static enum ofperr
ofputil_pull_ofp14_port(struct ofputil_phy_port *pp, struct ofpbuf *msg)
{
    struct ofpbuf properties;
    struct ofp14_port *op;
    enum ofperr error;
    size_t len;

    op = ofpbuf_try_pull(msg, sizeof *op);
    if (!op) {
        return OFPERR_OFPBRC_BAD_LEN;
    }

    len = ntohs(op->length);
    if (len < sizeof *op || len - sizeof *op > msg->size) {
        return OFPERR_OFPBRC_BAD_LEN;
    }
    len -= sizeof *op;
    ofpbuf_use_const(&properties, ofpbuf_pull(msg, len), len);

    error = ofputil_port_from_ofp11(op->port_no, &pp->port_no);
    if (error) {
        return error;
    }
    memcpy(pp->hw_addr, op->hw_addr, OFP_ETH_ALEN);
    ovs_strlcpy(pp->name, op->name, OFP_MAX_PORT_NAME_LEN);

    pp->config = ntohl(op->config) & OFPPC11_ALL;
    pp->state = ntohl(op->state) & OFPPS11_ALL;

    while (properties.size > 0) {
        struct ofpbuf payload;
        enum ofperr error;
        uint16_t type;

        error = ofputil_pull_property(&properties, &payload, &type);
        if (error) {
            return error;
        }

        switch (type) {
        case OFPPDPT14_ETHERNET:
            error = parse_ofp14_port_ethernet_property(&payload, pp);
            break;

        default:
            log_property(true, "unknown port property %"PRIu16, type);
            error = 0;
            break;
        }

        if (error) {
            return error;
        }
    }

    return 0;
}

static void
ofputil_encode_ofp10_phy_port(const struct ofputil_phy_port *pp,
                              struct ofp10_phy_port *opp)
{
    memset(opp, 0, sizeof *opp);

    opp->port_no = htons(ofp_to_u16(pp->port_no));
    memcpy(opp->hw_addr, pp->hw_addr, ETH_ADDR_LEN);
    ovs_strlcpy(opp->name, pp->name, OFP_MAX_PORT_NAME_LEN);

    opp->config = htonl(pp->config & OFPPC10_ALL);
    opp->state = htonl(pp->state & OFPPS10_ALL);

    opp->curr = netdev_port_features_to_ofp10(pp->curr);
    opp->advertised = netdev_port_features_to_ofp10(pp->advertised);
    opp->supported = netdev_port_features_to_ofp10(pp->supported);
    opp->peer = netdev_port_features_to_ofp10(pp->peer);
}

static void
ofputil_encode_ofp11_port(const struct ofputil_phy_port *pp,
                          struct ofp11_port *op)
{
    memset(op, 0, sizeof *op);

    op->port_no = ofputil_port_to_ofp11(pp->port_no);
    memcpy(op->hw_addr, pp->hw_addr, ETH_ADDR_LEN);
    ovs_strlcpy(op->name, pp->name, OFP_MAX_PORT_NAME_LEN);

    op->config = htonl(pp->config & OFPPC11_ALL);
    op->state = htonl(pp->state & OFPPS11_ALL);

    op->curr = netdev_port_features_to_ofp11(pp->curr);
    op->advertised = netdev_port_features_to_ofp11(pp->advertised);
    op->supported = netdev_port_features_to_ofp11(pp->supported);
    op->peer = netdev_port_features_to_ofp11(pp->peer);

    op->curr_speed = htonl(pp->curr_speed);
    op->max_speed = htonl(pp->max_speed);
}

static void
ofputil_put_ofp14_port(const struct ofputil_phy_port *pp,
                       struct ofpbuf *b)
{
    struct ofp14_port *op;
    struct ofp14_port_desc_prop_ethernet *eth;

    ofpbuf_prealloc_tailroom(b, sizeof *op + sizeof *eth);

    op = ofpbuf_put_zeros(b, sizeof *op);
    op->port_no = ofputil_port_to_ofp11(pp->port_no);
    op->length = htons(sizeof *op + sizeof *eth);
    memcpy(op->hw_addr, pp->hw_addr, ETH_ADDR_LEN);
    ovs_strlcpy(op->name, pp->name, sizeof op->name);
    op->config = htonl(pp->config & OFPPC11_ALL);
    op->state = htonl(pp->state & OFPPS11_ALL);

    eth = ofpbuf_put_zeros(b, sizeof *eth);
    eth->type = htons(OFPPDPT14_ETHERNET);
    eth->length = htons(sizeof *eth);
    eth->curr = netdev_port_features_to_ofp11(pp->curr);
    eth->advertised = netdev_port_features_to_ofp11(pp->advertised);
    eth->supported = netdev_port_features_to_ofp11(pp->supported);
    eth->peer = netdev_port_features_to_ofp11(pp->peer);
    eth->curr_speed = htonl(pp->curr_speed);
    eth->max_speed = htonl(pp->max_speed);
}

static void
ofputil_put_phy_port(enum ofp_version ofp_version,
                     const struct ofputil_phy_port *pp, struct ofpbuf *b)
{
    switch (ofp_version) {
    case OFP10_VERSION: {
        struct ofp10_phy_port *opp = ofpbuf_put_uninit(b, sizeof *opp);
        ofputil_encode_ofp10_phy_port(pp, opp);
        break;
    }

    case OFP11_VERSION:
    case OFP12_VERSION:
    case OFP13_VERSION: {
        struct ofp11_port *op = ofpbuf_put_uninit(b, sizeof *op);
        ofputil_encode_ofp11_port(pp, op);
        break;
    }

    case OFP14_VERSION:
    case OFP15_VERSION:
        ofputil_put_ofp14_port(pp, b);
        break;

    default:
        OVS_NOT_REACHED();
    }
}

enum ofperr
ofputil_decode_port_desc_stats_request(const struct ofp_header *request,
                                       ofp_port_t *port)
{
    struct ofpbuf b;
    enum ofpraw raw;

    ofpbuf_use_const(&b, request, ntohs(request->length));
    raw = ofpraw_pull_assert(&b);
    if (raw == OFPRAW_OFPST10_PORT_DESC_REQUEST) {
        *port = OFPP_ANY;
        return 0;
    } else if (raw == OFPRAW_OFPST15_PORT_DESC_REQUEST) {
        ovs_be32 *ofp11_port;

        ofp11_port = ofpbuf_pull(&b, sizeof *ofp11_port);
        return ofputil_port_from_ofp11(*ofp11_port, port);
    } else {
        OVS_NOT_REACHED();
    }
}

struct ofpbuf *
ofputil_encode_port_desc_stats_request(enum ofp_version ofp_version,
                                       ofp_port_t port)
{
    struct ofpbuf *request;
    ovs_be32 ofp11_port;

    switch (ofp_version) {
    case OFP10_VERSION:
    case OFP11_VERSION:
    case OFP12_VERSION:
    case OFP13_VERSION:
    case OFP14_VERSION:
        request = ofpraw_alloc(OFPRAW_OFPST10_PORT_DESC_REQUEST,
                               ofp_version, 0);
        break;

    case OFP15_VERSION:
        request = ofpraw_alloc(OFPRAW_OFPST15_PORT_DESC_REQUEST,
                               ofp_version, 0);
        ofp11_port = ofputil_port_to_ofp11(port);
        ofpbuf_put(request, &ofp11_port, sizeof ofp11_port);
        break;

    default:
        OVS_NOT_REACHED();
    }

    return request;
}

void
ofputil_append_port_desc_stats_reply(const struct ofputil_phy_port *pp,
                                     struct ovs_list *replies)
{
    struct ofpbuf *reply = ofpbuf_from_list(list_back(replies));
    size_t start_ofs = reply->size;

    ofputil_put_phy_port(ofpmp_version(replies), pp, reply);
    ofpmp_postappend(replies, start_ofs);
}

/* ofputil_switch_features */

#define OFPC_COMMON (OFPC_FLOW_STATS | OFPC_TABLE_STATS | OFPC_PORT_STATS | \
                     OFPC_IP_REASM | OFPC_QUEUE_STATS)
BUILD_ASSERT_DECL((int) OFPUTIL_C_FLOW_STATS == OFPC_FLOW_STATS);
BUILD_ASSERT_DECL((int) OFPUTIL_C_TABLE_STATS == OFPC_TABLE_STATS);
BUILD_ASSERT_DECL((int) OFPUTIL_C_PORT_STATS == OFPC_PORT_STATS);
BUILD_ASSERT_DECL((int) OFPUTIL_C_IP_REASM == OFPC_IP_REASM);
BUILD_ASSERT_DECL((int) OFPUTIL_C_QUEUE_STATS == OFPC_QUEUE_STATS);
BUILD_ASSERT_DECL((int) OFPUTIL_C_ARP_MATCH_IP == OFPC_ARP_MATCH_IP);

static uint32_t
ofputil_capabilities_mask(enum ofp_version ofp_version)
{
    /* Handle capabilities whose bit is unique for all OpenFlow versions */
    switch (ofp_version) {
    case OFP10_VERSION:
    case OFP11_VERSION:
        return OFPC_COMMON | OFPC_ARP_MATCH_IP;
    case OFP12_VERSION:
    case OFP13_VERSION:
    case OFP14_VERSION:
    case OFP15_VERSION:
        return OFPC_COMMON | OFPC12_PORT_BLOCKED;
    default:
        /* Caller needs to check osf->header.version itself */
        return 0;
    }
}

/* Decodes an OpenFlow 1.0 or 1.1 "switch_features" structure 'osf' into an
 * abstract representation in '*features'.  Initializes '*b' to iterate over
 * the OpenFlow port structures following 'osf' with later calls to
 * ofputil_pull_phy_port().  Returns 0 if successful, otherwise an
 * OFPERR_* value.  */
enum ofperr
ofputil_decode_switch_features(const struct ofp_header *oh,
                               struct ofputil_switch_features *features,
                               struct ofpbuf *b)
{
    const struct ofp_switch_features *osf;
    enum ofpraw raw;

    ofpbuf_use_const(b, oh, ntohs(oh->length));
    raw = ofpraw_pull_assert(b);

    osf = ofpbuf_pull(b, sizeof *osf);
    features->datapath_id = ntohll(osf->datapath_id);
    features->n_buffers = ntohl(osf->n_buffers);
    features->n_tables = osf->n_tables;
    features->auxiliary_id = 0;

    features->capabilities = ntohl(osf->capabilities) &
        ofputil_capabilities_mask(oh->version);

    if (raw == OFPRAW_OFPT10_FEATURES_REPLY) {
        if (osf->capabilities & htonl(OFPC10_STP)) {
            features->capabilities |= OFPUTIL_C_STP;
        }
        features->ofpacts = ofpact_bitmap_from_openflow(osf->actions,
                                                        OFP10_VERSION);
    } else if (raw == OFPRAW_OFPT11_FEATURES_REPLY
               || raw == OFPRAW_OFPT13_FEATURES_REPLY) {
        if (osf->capabilities & htonl(OFPC11_GROUP_STATS)) {
            features->capabilities |= OFPUTIL_C_GROUP_STATS;
        }
        features->ofpacts = 0;
        if (raw == OFPRAW_OFPT13_FEATURES_REPLY) {
            features->auxiliary_id = osf->auxiliary_id;
        }
    } else {
        return OFPERR_OFPBRC_BAD_VERSION;
    }

    return 0;
}

/* In OpenFlow 1.0, 1.1, and 1.2, an OFPT_FEATURES_REPLY message lists all the
 * switch's ports, unless there are too many to fit.  In OpenFlow 1.3 and
 * later, an OFPT_FEATURES_REPLY does not list ports at all.
 *
 * Given a buffer 'b' that contains a Features Reply message, this message
 * checks if it contains a complete list of the switch's ports.  Returns true,
 * if so.  Returns false if the list is missing (OF1.3+) or incomplete
 * (OF1.0/1.1/1.2), and in the latter case removes all of the ports from the
 * message.
 *
 * When this function returns false, the caller should send an OFPST_PORT_DESC
 * stats request to get the ports. */
bool
ofputil_switch_features_has_ports(struct ofpbuf *b)
{
    struct ofp_header *oh = b->data;
    size_t phy_port_size;

    if (oh->version >= OFP13_VERSION) {
        /* OpenFlow 1.3+ never has ports in the feature reply. */
        return false;
    }

    phy_port_size = (oh->version == OFP10_VERSION
                     ? sizeof(struct ofp10_phy_port)
                     : sizeof(struct ofp11_port));
    if (ntohs(oh->length) + phy_port_size <= UINT16_MAX) {
        /* There's room for additional ports in the feature reply.
         * Assume that the list is complete. */
        return true;
    }

    /* The feature reply has no room for more ports.  Probably the list is
     * truncated.  Drop the ports and tell the caller to retrieve them with
     * OFPST_PORT_DESC. */
    b->size = sizeof *oh + sizeof(struct ofp_switch_features);
    ofpmsg_update_length(b);
    return false;
}

/* Returns a buffer owned by the caller that encodes 'features' in the format
 * required by 'protocol' with the given 'xid'.  The caller should append port
 * information to the buffer with subsequent calls to
 * ofputil_put_switch_features_port(). */
struct ofpbuf *
ofputil_encode_switch_features(const struct ofputil_switch_features *features,
                               enum ofputil_protocol protocol, ovs_be32 xid)
{
    struct ofp_switch_features *osf;
    struct ofpbuf *b;
    enum ofp_version version;
    enum ofpraw raw;

    version = ofputil_protocol_to_ofp_version(protocol);
    switch (version) {
    case OFP10_VERSION:
        raw = OFPRAW_OFPT10_FEATURES_REPLY;
        break;
    case OFP11_VERSION:
    case OFP12_VERSION:
        raw = OFPRAW_OFPT11_FEATURES_REPLY;
        break;
    case OFP13_VERSION:
    case OFP14_VERSION:
    case OFP15_VERSION:
        raw = OFPRAW_OFPT13_FEATURES_REPLY;
        break;
    default:
        OVS_NOT_REACHED();
    }
    b = ofpraw_alloc_xid(raw, version, xid, 0);
    osf = ofpbuf_put_zeros(b, sizeof *osf);
    osf->datapath_id = htonll(features->datapath_id);
    osf->n_buffers = htonl(features->n_buffers);
    osf->n_tables = features->n_tables;

    osf->capabilities = htonl(features->capabilities & OFPC_COMMON);
    osf->capabilities = htonl(features->capabilities &
                              ofputil_capabilities_mask(version));
    switch (version) {
    case OFP10_VERSION:
        if (features->capabilities & OFPUTIL_C_STP) {
            osf->capabilities |= htonl(OFPC10_STP);
        }
        osf->actions = ofpact_bitmap_to_openflow(features->ofpacts,
                                                 OFP10_VERSION);
        break;
    case OFP13_VERSION:
    case OFP14_VERSION:
    case OFP15_VERSION:
        osf->auxiliary_id = features->auxiliary_id;
        /* fall through */
    case OFP11_VERSION:
    case OFP12_VERSION:
        if (features->capabilities & OFPUTIL_C_GROUP_STATS) {
            osf->capabilities |= htonl(OFPC11_GROUP_STATS);
        }
        break;
    default:
        OVS_NOT_REACHED();
    }

    return b;
}

/* Encodes 'pp' into the format required by the switch_features message already
 * in 'b', which should have been returned by ofputil_encode_switch_features(),
 * and appends the encoded version to 'b'. */
void
ofputil_put_switch_features_port(const struct ofputil_phy_port *pp,
                                 struct ofpbuf *b)
{
    const struct ofp_header *oh = b->data;

    if (oh->version < OFP13_VERSION) {
        /* Try adding a port description to the message, but drop it again if
         * the buffer overflows.  (This possibility for overflow is why
         * OpenFlow 1.3+ moved port descriptions into a multipart message.)  */
        size_t start_ofs = b->size;
        ofputil_put_phy_port(oh->version, pp, b);
        if (b->size > UINT16_MAX) {
            b->size = start_ofs;
        }
    }
}

/* ofputil_port_status */

/* Decodes the OpenFlow "port status" message in '*ops' into an abstract form
 * in '*ps'.  Returns 0 if successful, otherwise an OFPERR_* value. */
enum ofperr
ofputil_decode_port_status(const struct ofp_header *oh,
                           struct ofputil_port_status *ps)
{
    const struct ofp_port_status *ops;
    struct ofpbuf b;
    int retval;

    ofpbuf_use_const(&b, oh, ntohs(oh->length));
    ofpraw_pull_assert(&b);
    ops = ofpbuf_pull(&b, sizeof *ops);

    if (ops->reason != OFPPR_ADD &&
        ops->reason != OFPPR_DELETE &&
        ops->reason != OFPPR_MODIFY) {
        return OFPERR_NXBRC_BAD_REASON;
    }
    ps->reason = ops->reason;

    retval = ofputil_pull_phy_port(oh->version, &b, &ps->desc);
    ovs_assert(retval != EOF);
    return retval;
}

/* Converts the abstract form of a "port status" message in '*ps' into an
 * OpenFlow message suitable for 'protocol', and returns that encoded form in
 * a buffer owned by the caller. */
struct ofpbuf *
ofputil_encode_port_status(const struct ofputil_port_status *ps,
                           enum ofputil_protocol protocol)
{
    struct ofp_port_status *ops;
    struct ofpbuf *b;
    enum ofp_version version;
    enum ofpraw raw;

    version = ofputil_protocol_to_ofp_version(protocol);
    switch (version) {
    case OFP10_VERSION:
        raw = OFPRAW_OFPT10_PORT_STATUS;
        break;

    case OFP11_VERSION:
    case OFP12_VERSION:
    case OFP13_VERSION:
        raw = OFPRAW_OFPT11_PORT_STATUS;
        break;

    case OFP14_VERSION:
    case OFP15_VERSION:
        raw = OFPRAW_OFPT14_PORT_STATUS;
        break;

    default:
        OVS_NOT_REACHED();
    }

    b = ofpraw_alloc_xid(raw, version, htonl(0), 0);
    ops = ofpbuf_put_zeros(b, sizeof *ops);
    ops->reason = ps->reason;
    ofputil_put_phy_port(version, &ps->desc, b);
    ofpmsg_update_length(b);
    return b;
}

/* ofputil_port_mod */

static enum ofperr
parse_port_mod_ethernet_property(struct ofpbuf *property,
                                 struct ofputil_port_mod *pm)
{
    struct ofp14_port_mod_prop_ethernet *eth = property->data;

    if (property->size != sizeof *eth) {
        return OFPERR_OFPBRC_BAD_LEN;
    }

    pm->advertise = netdev_port_features_from_ofp11(eth->advertise);
    return 0;
}

/* Decodes the OpenFlow "port mod" message in '*oh' into an abstract form in
 * '*pm'.  Returns 0 if successful, otherwise an OFPERR_* value. */
enum ofperr
ofputil_decode_port_mod(const struct ofp_header *oh,
                        struct ofputil_port_mod *pm, bool loose)
{
    enum ofpraw raw;
    struct ofpbuf b;

    ofpbuf_use_const(&b, oh, ntohs(oh->length));
    raw = ofpraw_pull_assert(&b);

    if (raw == OFPRAW_OFPT10_PORT_MOD) {
        const struct ofp10_port_mod *opm = b.data;

        pm->port_no = u16_to_ofp(ntohs(opm->port_no));
        memcpy(pm->hw_addr, opm->hw_addr, ETH_ADDR_LEN);
        pm->config = ntohl(opm->config) & OFPPC10_ALL;
        pm->mask = ntohl(opm->mask) & OFPPC10_ALL;
        pm->advertise = netdev_port_features_from_ofp10(opm->advertise);
    } else if (raw == OFPRAW_OFPT11_PORT_MOD) {
        const struct ofp11_port_mod *opm = b.data;
        enum ofperr error;

        error = ofputil_port_from_ofp11(opm->port_no, &pm->port_no);
        if (error) {
            return error;
        }

        memcpy(pm->hw_addr, opm->hw_addr, ETH_ADDR_LEN);
        pm->config = ntohl(opm->config) & OFPPC11_ALL;
        pm->mask = ntohl(opm->mask) & OFPPC11_ALL;
        pm->advertise = netdev_port_features_from_ofp11(opm->advertise);
    } else if (raw == OFPRAW_OFPT14_PORT_MOD) {
        const struct ofp14_port_mod *opm = ofpbuf_pull(&b, sizeof *opm);
        enum ofperr error;

        memset(pm, 0, sizeof *pm);

        error = ofputil_port_from_ofp11(opm->port_no, &pm->port_no);
        if (error) {
            return error;
        }

        memcpy(pm->hw_addr, opm->hw_addr, ETH_ADDR_LEN);
        pm->config = ntohl(opm->config) & OFPPC11_ALL;
        pm->mask = ntohl(opm->mask) & OFPPC11_ALL;

        while (b.size > 0) {
            struct ofpbuf property;
            enum ofperr error;
            uint16_t type;

            error = ofputil_pull_property(&b, &property, &type);
            if (error) {
                return error;
            }

            switch (type) {
            case OFPPMPT14_ETHERNET:
                error = parse_port_mod_ethernet_property(&property, pm);
                break;

            default:
                log_property(loose, "unknown port_mod property %"PRIu16, type);
                if (loose) {
                    error = 0;
                } else if (type == OFPPMPT14_EXPERIMENTER) {
                    error = OFPERR_OFPBPC_BAD_EXPERIMENTER;
                } else {
                    error = OFPERR_OFPBRC_BAD_TYPE;
                }
                break;
            }

            if (error) {
                return error;
            }
        }
    } else {
        return OFPERR_OFPBRC_BAD_TYPE;
    }

    pm->config &= pm->mask;
    return 0;
}

/* Converts the abstract form of a "port mod" message in '*pm' into an OpenFlow
 * message suitable for 'protocol', and returns that encoded form in a buffer
 * owned by the caller. */
struct ofpbuf *
ofputil_encode_port_mod(const struct ofputil_port_mod *pm,
                        enum ofputil_protocol protocol)
{
    enum ofp_version ofp_version = ofputil_protocol_to_ofp_version(protocol);
    struct ofpbuf *b;

    switch (ofp_version) {
    case OFP10_VERSION: {
        struct ofp10_port_mod *opm;

        b = ofpraw_alloc(OFPRAW_OFPT10_PORT_MOD, ofp_version, 0);
        opm = ofpbuf_put_zeros(b, sizeof *opm);
        opm->port_no = htons(ofp_to_u16(pm->port_no));
        memcpy(opm->hw_addr, pm->hw_addr, ETH_ADDR_LEN);
        opm->config = htonl(pm->config & OFPPC10_ALL);
        opm->mask = htonl(pm->mask & OFPPC10_ALL);
        opm->advertise = netdev_port_features_to_ofp10(pm->advertise);
        break;
    }

    case OFP11_VERSION:
    case OFP12_VERSION:
    case OFP13_VERSION: {
        struct ofp11_port_mod *opm;

        b = ofpraw_alloc(OFPRAW_OFPT11_PORT_MOD, ofp_version, 0);
        opm = ofpbuf_put_zeros(b, sizeof *opm);
        opm->port_no = ofputil_port_to_ofp11(pm->port_no);
        memcpy(opm->hw_addr, pm->hw_addr, ETH_ADDR_LEN);
        opm->config = htonl(pm->config & OFPPC11_ALL);
        opm->mask = htonl(pm->mask & OFPPC11_ALL);
        opm->advertise = netdev_port_features_to_ofp11(pm->advertise);
        break;
    }
    case OFP14_VERSION:
    case OFP15_VERSION: {
        struct ofp14_port_mod_prop_ethernet *eth;
        struct ofp14_port_mod *opm;

        b = ofpraw_alloc(OFPRAW_OFPT14_PORT_MOD, ofp_version, sizeof *eth);
        opm = ofpbuf_put_zeros(b, sizeof *opm);
        opm->port_no = ofputil_port_to_ofp11(pm->port_no);
        memcpy(opm->hw_addr, pm->hw_addr, ETH_ADDR_LEN);
        opm->config = htonl(pm->config & OFPPC11_ALL);
        opm->mask = htonl(pm->mask & OFPPC11_ALL);

        if (pm->advertise) {
            eth = ofpbuf_put_zeros(b, sizeof *eth);
            eth->type = htons(OFPPMPT14_ETHERNET);
            eth->length = htons(sizeof *eth);
            eth->advertise = netdev_port_features_to_ofp11(pm->advertise);
        }
        break;
    }
    default:
        OVS_NOT_REACHED();
    }

    return b;
}

/* Table features. */

static enum ofperr
pull_table_feature_property(struct ofpbuf *msg, struct ofpbuf *payload,
                            uint16_t *typep)
{
    enum ofperr error;

    error = ofputil_pull_property(msg, payload, typep);
    if (payload && !error) {
        ofpbuf_pull(payload, sizeof(struct ofp_prop_header));
    }
    return error;
}

static enum ofperr
parse_action_bitmap(struct ofpbuf *payload, enum ofp_version ofp_version,
                    uint64_t *ofpacts)
{
    uint32_t types = 0;

    while (payload->size > 0) {
        uint16_t type;
        enum ofperr error;

        error = ofputil_pull_property__(payload, NULL, 1, &type);
        if (error) {
            return error;
        }
        if (type < CHAR_BIT * sizeof types) {
            types |= 1u << type;
        }
    }

    *ofpacts = ofpact_bitmap_from_openflow(htonl(types), ofp_version);
    return 0;
}

static enum ofperr
parse_instruction_ids(struct ofpbuf *payload, bool loose, uint32_t *insts)
{
    *insts = 0;
    while (payload->size > 0) {
        enum ovs_instruction_type inst;
        enum ofperr error;
        uint16_t ofpit;

        /* OF1.3 and OF1.4 aren't clear about padding in the instruction IDs.
         * It seems clear that they aren't padded to 8 bytes, though, because
         * both standards say that "non-experimenter instructions are 4 bytes"
         * and do not mention any padding before the first instruction ID.
         * (There wouldn't be any point in padding to 8 bytes if the IDs were
         * aligned on an odd 4-byte boundary.)
         *
         * Anyway, we just assume they're all glommed together on byte
         * boundaries. */
        error = ofputil_pull_property__(payload, NULL, 1, &ofpit);
        if (error) {
            return error;
        }

        error = ovs_instruction_type_from_inst_type(&inst, ofpit);
        if (!error) {
            *insts |= 1u << inst;
        } else if (!loose) {
            return error;
        }
    }
    return 0;
}

static enum ofperr
parse_table_features_next_table(struct ofpbuf *payload,
                                unsigned long int *next_tables)
{
    size_t i;

    memset(next_tables, 0, bitmap_n_bytes(255));
    for (i = 0; i < payload->size; i++) {
        uint8_t id = ((const uint8_t *) payload->data)[i];
        if (id >= 255) {
            return OFPERR_OFPBPC_BAD_VALUE;
        }
        bitmap_set1(next_tables, id);
    }
    return 0;
}

static enum ofperr
parse_oxms(struct ofpbuf *payload, bool loose,
           struct mf_bitmap *exactp, struct mf_bitmap *maskedp)
{
    struct mf_bitmap exact = MF_BITMAP_INITIALIZER;
    struct mf_bitmap masked = MF_BITMAP_INITIALIZER;

    while (payload->size > 0) {
        const struct mf_field *field;
        enum ofperr error;
        bool hasmask;

        error = nx_pull_header(payload, &field, &hasmask);
        if (!error) {
            bitmap_set1(hasmask ? masked.bm : exact.bm, field->id);
        } else if (error != OFPERR_OFPBMC_BAD_FIELD || !loose) {
            return error;
        }
    }
    if (exactp) {
        *exactp = exact;
    } else if (!bitmap_is_all_zeros(exact.bm, MFF_N_IDS)) {
        return OFPERR_OFPBMC_BAD_MASK;
    }
    if (maskedp) {
        *maskedp = masked;
    } else if (!bitmap_is_all_zeros(masked.bm, MFF_N_IDS)) {
        return OFPERR_OFPBMC_BAD_MASK;
    }
    return 0;
}

/* Converts an OFPMP_TABLE_FEATURES request or reply in 'msg' into an abstract
 * ofputil_table_features in 'tf'.
 *
 * If 'loose' is true, this function ignores properties and values that it does
 * not understand, as a controller would want to do when interpreting
 * capabilities provided by a switch.  If 'loose' is false, this function
 * treats unknown properties and values as an error, as a switch would want to
 * do when interpreting a configuration request made by a controller.
 *
 * A single OpenFlow message can specify features for multiple tables.  Calling
 * this function multiple times for a single 'msg' iterates through the tables
 * in the message.  The caller must initially leave 'msg''s layer pointers null
 * and not modify them between calls.
 *
 * Returns 0 if successful, EOF if no tables were left in this 'msg', otherwise
 * a positive "enum ofperr" value. */
int
ofputil_decode_table_features(struct ofpbuf *msg,
                              struct ofputil_table_features *tf, bool loose)
{
    const struct ofp_header *oh;
    struct ofp13_table_features *otf;
    struct ofpbuf properties;
    unsigned int len;

    memset(tf, 0, sizeof *tf);

    if (!msg->header) {
        ofpraw_pull_assert(msg);
    }
    oh = msg->header;

    if (!msg->size) {
        return EOF;
    }

    if (msg->size < sizeof *otf) {
        return OFPERR_OFPBPC_BAD_LEN;
    }

    otf = msg->data;
    len = ntohs(otf->length);
    if (len < sizeof *otf || len % 8 || len > msg->size) {
        return OFPERR_OFPBPC_BAD_LEN;
    }
    ofpbuf_use_const(&properties, ofpbuf_pull(msg, len), len);
    ofpbuf_pull(&properties, sizeof *otf);

    tf->table_id = otf->table_id;
    if (tf->table_id == OFPTT_ALL) {
        return OFPERR_OFPTFFC_BAD_TABLE;
    }

    ovs_strlcpy(tf->name, otf->name, OFP_MAX_TABLE_NAME_LEN);
    tf->metadata_match = otf->metadata_match;
    tf->metadata_write = otf->metadata_write;
    tf->miss_config = ofputil_table_miss_from_config(otf->config, oh->version);
    tf->max_entries = ntohl(otf->max_entries);

    while (properties.size > 0) {
        struct ofpbuf payload;
        enum ofperr error;
        uint16_t type;

        error = pull_table_feature_property(&properties, &payload, &type);
        if (error) {
            return error;
        }

        switch ((enum ofp13_table_feature_prop_type) type) {
        case OFPTFPT13_INSTRUCTIONS:
            error = parse_instruction_ids(&payload, loose,
                                          &tf->nonmiss.instructions);
            break;
        case OFPTFPT13_INSTRUCTIONS_MISS:
            error = parse_instruction_ids(&payload, loose,
                                          &tf->miss.instructions);
            break;

        case OFPTFPT13_NEXT_TABLES:
            error = parse_table_features_next_table(&payload,
                                                    tf->nonmiss.next);
            break;
        case OFPTFPT13_NEXT_TABLES_MISS:
            error = parse_table_features_next_table(&payload, tf->miss.next);
            break;

        case OFPTFPT13_WRITE_ACTIONS:
            error = parse_action_bitmap(&payload, oh->version,
                                        &tf->nonmiss.write.ofpacts);
            break;
        case OFPTFPT13_WRITE_ACTIONS_MISS:
            error = parse_action_bitmap(&payload, oh->version,
                                        &tf->miss.write.ofpacts);
            break;

        case OFPTFPT13_APPLY_ACTIONS:
            error = parse_action_bitmap(&payload, oh->version,
                                        &tf->nonmiss.apply.ofpacts);
            break;
        case OFPTFPT13_APPLY_ACTIONS_MISS:
            error = parse_action_bitmap(&payload, oh->version,
                                        &tf->miss.apply.ofpacts);
            break;

        case OFPTFPT13_MATCH:
            error = parse_oxms(&payload, loose, &tf->match, &tf->mask);
            break;
        case OFPTFPT13_WILDCARDS:
            error = parse_oxms(&payload, loose, &tf->wildcard, NULL);
            break;

        case OFPTFPT13_WRITE_SETFIELD:
            error = parse_oxms(&payload, loose,
                               &tf->nonmiss.write.set_fields, NULL);
            break;
        case OFPTFPT13_WRITE_SETFIELD_MISS:
            error = parse_oxms(&payload, loose,
                               &tf->miss.write.set_fields, NULL);
            break;
        case OFPTFPT13_APPLY_SETFIELD:
            error = parse_oxms(&payload, loose,
                               &tf->nonmiss.apply.set_fields, NULL);
            break;
        case OFPTFPT13_APPLY_SETFIELD_MISS:
            error = parse_oxms(&payload, loose,
                               &tf->miss.apply.set_fields, NULL);
            break;

        case OFPTFPT13_EXPERIMENTER:
        case OFPTFPT13_EXPERIMENTER_MISS:
        default:
            log_property(loose, "unknown table features property %"PRIu16,
                         type);
            error = loose ? 0 : OFPERR_OFPBPC_BAD_TYPE;
            break;
        }
        if (error) {
            return error;
        }
    }

    /* Fix inconsistencies:
     *
     *     - Turn on 'match' bits that are set in 'mask', because maskable
     *       fields are matchable.
     *
     *     - Turn on 'wildcard' bits that are set in 'mask', because a field
     *       that is arbitrarily maskable can be wildcarded entirely.
     *
     *     - Turn off 'wildcard' bits that are not in 'match', because a field
     *       must be matchable for it to be meaningfully wildcarded. */
    bitmap_or(tf->match.bm, tf->mask.bm, MFF_N_IDS);
    bitmap_or(tf->wildcard.bm, tf->mask.bm, MFF_N_IDS);
    bitmap_and(tf->wildcard.bm, tf->match.bm, MFF_N_IDS);

    return 0;
}

/* Encodes and returns a request to obtain the table features of a switch.
 * The message is encoded for OpenFlow version 'ofp_version'. */
struct ofpbuf *
ofputil_encode_table_features_request(enum ofp_version ofp_version)
{
    struct ofpbuf *request = NULL;

    switch (ofp_version) {
    case OFP10_VERSION:
    case OFP11_VERSION:
    case OFP12_VERSION:
        ovs_fatal(0, "dump-table-features needs OpenFlow 1.3 or later "
                     "(\'-O OpenFlow13\')");
    case OFP13_VERSION:
    case OFP14_VERSION:
    case OFP15_VERSION:
        request = ofpraw_alloc(OFPRAW_OFPST13_TABLE_FEATURES_REQUEST,
                               ofp_version, 0);
        break;
    default:
        OVS_NOT_REACHED();
    }

    return request;
}

static void
put_fields_property(struct ofpbuf *reply,
                    const struct mf_bitmap *fields,
                    const struct mf_bitmap *masks,
                    enum ofp13_table_feature_prop_type property,
                    enum ofp_version version)
{
    size_t start_ofs;
    int field;

    start_ofs = start_property(reply, property);
    BITMAP_FOR_EACH_1 (field, MFF_N_IDS, fields->bm) {
        nx_put_header(reply, field, version,
                      masks && bitmap_is_set(masks->bm, field));
    }
    end_property(reply, start_ofs);
}

static void
put_table_action_features(struct ofpbuf *reply,
                          const struct ofputil_table_action_features *taf,
                          enum ofp13_table_feature_prop_type actions_type,
                          enum ofp13_table_feature_prop_type set_fields_type,
                          int miss_offset, enum ofp_version version)
{
    size_t start_ofs;

    start_ofs = start_property(reply, actions_type + miss_offset);
    put_bitmap_properties(reply,
                          ntohl(ofpact_bitmap_to_openflow(taf->ofpacts,
                                                          version)));
    end_property(reply, start_ofs);

    put_fields_property(reply, &taf->set_fields, NULL,
                        set_fields_type + miss_offset, version);
}

static void
put_table_instruction_features(
    struct ofpbuf *reply, const struct ofputil_table_instruction_features *tif,
    int miss_offset, enum ofp_version version)
{
    size_t start_ofs;
    uint8_t table_id;

    start_ofs = start_property(reply, OFPTFPT13_INSTRUCTIONS + miss_offset);
    put_bitmap_properties(reply,
                          ntohl(ovsinst_bitmap_to_openflow(tif->instructions,
                                                           version)));
    end_property(reply, start_ofs);

    start_ofs = start_property(reply, OFPTFPT13_NEXT_TABLES + miss_offset);
    BITMAP_FOR_EACH_1 (table_id, 255, tif->next) {
        ofpbuf_put(reply, &table_id, 1);
    }
    end_property(reply, start_ofs);

    put_table_action_features(reply, &tif->write,
                              OFPTFPT13_WRITE_ACTIONS,
                              OFPTFPT13_WRITE_SETFIELD, miss_offset, version);
    put_table_action_features(reply, &tif->apply,
                              OFPTFPT13_APPLY_ACTIONS,
                              OFPTFPT13_APPLY_SETFIELD, miss_offset, version);
}

void
ofputil_append_table_features_reply(const struct ofputil_table_features *tf,
                                    struct ovs_list *replies)
{
    struct ofpbuf *reply = ofpbuf_from_list(list_back(replies));
    enum ofp_version version = ofpmp_version(replies);
    size_t start_ofs = reply->size;
    struct ofp13_table_features *otf;

    otf = ofpbuf_put_zeros(reply, sizeof *otf);
    otf->table_id = tf->table_id;
    ovs_strlcpy(otf->name, tf->name, sizeof otf->name);
    otf->metadata_match = tf->metadata_match;
    otf->metadata_write = tf->metadata_write;
    otf->config = ofputil_table_miss_to_config(tf->miss_config, version);
    otf->max_entries = htonl(tf->max_entries);

    put_table_instruction_features(reply, &tf->nonmiss, 0, version);
    put_table_instruction_features(reply, &tf->miss, 1, version);

    put_fields_property(reply, &tf->match, &tf->mask,
                        OFPTFPT13_MATCH, version);
    put_fields_property(reply, &tf->wildcard, NULL,
                        OFPTFPT13_WILDCARDS, version);

    otf = ofpbuf_at_assert(reply, start_ofs, sizeof *otf);
    otf->length = htons(reply->size - start_ofs);
    ofpmp_postappend(replies, start_ofs);
}

/* ofputil_table_mod */

/* Given 'config', taken from an OpenFlow 'version' message that specifies
 * table configuration (a table mod, table stats, or table features message),
 * returns the table miss configuration that it specifies.  */
static enum ofputil_table_miss
ofputil_table_miss_from_config(ovs_be32 config_, enum ofp_version version)
{
    uint32_t config = ntohl(config_);

    if (version < OFP13_VERSION) {
        switch (config & OFPTC11_TABLE_MISS_MASK) {
        case OFPTC11_TABLE_MISS_CONTROLLER:
            return OFPUTIL_TABLE_MISS_CONTROLLER;

        case OFPTC11_TABLE_MISS_CONTINUE:
            return OFPUTIL_TABLE_MISS_CONTINUE;

        case OFPTC11_TABLE_MISS_DROP:
            return OFPUTIL_TABLE_MISS_DROP;

        default:
            VLOG_WARN_RL(&bad_ofmsg_rl, "bad table miss config %d", config);
            return OFPUTIL_TABLE_MISS_CONTROLLER;
        }
    } else {
        return OFPUTIL_TABLE_MISS_DEFAULT;
    }
}

/* Given a table miss configuration, returns the corresponding OpenFlow table
 * configuration for use in an OpenFlow message of the given 'version'. */
ovs_be32
ofputil_table_miss_to_config(enum ofputil_table_miss miss,
                             enum ofp_version version)
{
    if (version < OFP13_VERSION) {
        switch (miss) {
        case OFPUTIL_TABLE_MISS_CONTROLLER:
        case OFPUTIL_TABLE_MISS_DEFAULT:
            return htonl(OFPTC11_TABLE_MISS_CONTROLLER);

        case OFPUTIL_TABLE_MISS_CONTINUE:
            return htonl(OFPTC11_TABLE_MISS_CONTINUE);

        case OFPUTIL_TABLE_MISS_DROP:
            return htonl(OFPTC11_TABLE_MISS_DROP);

        default:
            OVS_NOT_REACHED();
        }
    } else {
        return htonl(0);
    }
}

/* Decodes the OpenFlow "table mod" message in '*oh' into an abstract form in
 * '*pm'.  Returns 0 if successful, otherwise an OFPERR_* value. */
enum ofperr
ofputil_decode_table_mod(const struct ofp_header *oh,
                         struct ofputil_table_mod *pm)
{
    enum ofpraw raw;
    struct ofpbuf b;

    ofpbuf_use_const(&b, oh, ntohs(oh->length));
    raw = ofpraw_pull_assert(&b);

    if (raw == OFPRAW_OFPT11_TABLE_MOD) {
        const struct ofp11_table_mod *otm = b.data;

        pm->table_id = otm->table_id;
        pm->miss_config = ofputil_table_miss_from_config(otm->config,
                                                         oh->version);
    } else if (raw == OFPRAW_OFPT14_TABLE_MOD) {
        const struct ofp14_table_mod *otm = ofpbuf_pull(&b, sizeof *otm);

        pm->table_id = otm->table_id;
        pm->miss_config = ofputil_table_miss_from_config(otm->config,
                                                         oh->version);
        /* We do not understand any properties yet, so we do not bother
         * parsing them. */
    } else {
        return OFPERR_OFPBRC_BAD_TYPE;
    }

    return 0;
}

/* Converts the abstract form of a "table mod" message in '*pm' into an OpenFlow
 * message suitable for 'protocol', and returns that encoded form in a buffer
 * owned by the caller. */
struct ofpbuf *
ofputil_encode_table_mod(const struct ofputil_table_mod *pm,
                        enum ofputil_protocol protocol)
{
    enum ofp_version ofp_version = ofputil_protocol_to_ofp_version(protocol);
    struct ofpbuf *b;

    switch (ofp_version) {
    case OFP10_VERSION: {
        ovs_fatal(0, "table mod needs OpenFlow 1.1 or later "
                     "(\'-O OpenFlow11\')");
        break;
    }
    case OFP11_VERSION:
    case OFP12_VERSION:
    case OFP13_VERSION: {
        struct ofp11_table_mod *otm;

        b = ofpraw_alloc(OFPRAW_OFPT11_TABLE_MOD, ofp_version, 0);
        otm = ofpbuf_put_zeros(b, sizeof *otm);
        otm->table_id = pm->table_id;
        otm->config = ofputil_table_miss_to_config(pm->miss_config,
                                                   ofp_version);
        break;
    }
    case OFP14_VERSION:
    case OFP15_VERSION: {
        struct ofp14_table_mod *otm;

        b = ofpraw_alloc(OFPRAW_OFPT14_TABLE_MOD, ofp_version, 0);
        otm = ofpbuf_put_zeros(b, sizeof *otm);
        otm->table_id = pm->table_id;
        otm->config = ofputil_table_miss_to_config(pm->miss_config,
                                                   ofp_version);
        break;
    }
    default:
        OVS_NOT_REACHED();
    }

    return b;
}

/* ofputil_role_request */

/* Decodes the OpenFlow "role request" or "role reply" message in '*oh' into
 * an abstract form in '*rr'.  Returns 0 if successful, otherwise an
 * OFPERR_* value. */
enum ofperr
ofputil_decode_role_message(const struct ofp_header *oh,
                            struct ofputil_role_request *rr)
{
    struct ofpbuf b;
    enum ofpraw raw;

    ofpbuf_use_const(&b, oh, ntohs(oh->length));
    raw = ofpraw_pull_assert(&b);

    if (raw == OFPRAW_OFPT12_ROLE_REQUEST ||
        raw == OFPRAW_OFPT12_ROLE_REPLY) {
        const struct ofp12_role_request *orr = b.msg;

        if (orr->role != htonl(OFPCR12_ROLE_NOCHANGE) &&
            orr->role != htonl(OFPCR12_ROLE_EQUAL) &&
            orr->role != htonl(OFPCR12_ROLE_MASTER) &&
            orr->role != htonl(OFPCR12_ROLE_SLAVE)) {
            return OFPERR_OFPRRFC_BAD_ROLE;
        }

        rr->role = ntohl(orr->role);
        if (raw == OFPRAW_OFPT12_ROLE_REQUEST
            ? orr->role == htonl(OFPCR12_ROLE_NOCHANGE)
            : orr->generation_id == OVS_BE64_MAX) {
            rr->have_generation_id = false;
            rr->generation_id = 0;
        } else {
            rr->have_generation_id = true;
            rr->generation_id = ntohll(orr->generation_id);
        }
    } else if (raw == OFPRAW_NXT_ROLE_REQUEST ||
               raw == OFPRAW_NXT_ROLE_REPLY) {
        const struct nx_role_request *nrr = b.msg;

        BUILD_ASSERT(NX_ROLE_OTHER + 1 == OFPCR12_ROLE_EQUAL);
        BUILD_ASSERT(NX_ROLE_MASTER + 1 == OFPCR12_ROLE_MASTER);
        BUILD_ASSERT(NX_ROLE_SLAVE + 1 == OFPCR12_ROLE_SLAVE);

        if (nrr->role != htonl(NX_ROLE_OTHER) &&
            nrr->role != htonl(NX_ROLE_MASTER) &&
            nrr->role != htonl(NX_ROLE_SLAVE)) {
            return OFPERR_OFPRRFC_BAD_ROLE;
        }

        rr->role = ntohl(nrr->role) + 1;
        rr->have_generation_id = false;
        rr->generation_id = 0;
    } else {
        OVS_NOT_REACHED();
    }

    return 0;
}

/* Returns an encoded form of a role reply suitable for the "request" in a
 * buffer owned by the caller. */
struct ofpbuf *
ofputil_encode_role_reply(const struct ofp_header *request,
                          const struct ofputil_role_request *rr)
{
    struct ofpbuf *buf;
    enum ofpraw raw;

    raw = ofpraw_decode_assert(request);
    if (raw == OFPRAW_OFPT12_ROLE_REQUEST) {
        struct ofp12_role_request *orr;

        buf = ofpraw_alloc_reply(OFPRAW_OFPT12_ROLE_REPLY, request, 0);
        orr = ofpbuf_put_zeros(buf, sizeof *orr);

        orr->role = htonl(rr->role);
        orr->generation_id = htonll(rr->have_generation_id
                                    ? rr->generation_id
                                    : UINT64_MAX);
    } else if (raw == OFPRAW_NXT_ROLE_REQUEST) {
        struct nx_role_request *nrr;

        BUILD_ASSERT(NX_ROLE_OTHER == OFPCR12_ROLE_EQUAL - 1);
        BUILD_ASSERT(NX_ROLE_MASTER == OFPCR12_ROLE_MASTER - 1);
        BUILD_ASSERT(NX_ROLE_SLAVE == OFPCR12_ROLE_SLAVE - 1);

        buf = ofpraw_alloc_reply(OFPRAW_NXT_ROLE_REPLY, request, 0);
        nrr = ofpbuf_put_zeros(buf, sizeof *nrr);
        nrr->role = htonl(rr->role - 1);
    } else {
        OVS_NOT_REACHED();
    }

    return buf;
}

/* Encodes "role status" message 'status' for sending in the given
 * 'protocol'.  Returns the role status message, if 'protocol' supports them,
 * otherwise a null pointer. */
struct ofpbuf *
ofputil_encode_role_status(const struct ofputil_role_status *status,
                           enum ofputil_protocol protocol)
{
    enum ofp_version version;

    version = ofputil_protocol_to_ofp_version(protocol);
    if (version >= OFP14_VERSION) {
        struct ofp14_role_status *rstatus;
        struct ofpbuf *buf;

        buf = ofpraw_alloc_xid(OFPRAW_OFPT14_ROLE_STATUS, version, htonl(0),
                               0);
        rstatus = ofpbuf_put_zeros(buf, sizeof *rstatus);
        rstatus->role = htonl(status->role);
        rstatus->reason = status->reason;
        rstatus->generation_id = htonll(status->generation_id);

        return buf;
    } else {
        return NULL;
    }
}

enum ofperr
ofputil_decode_role_status(const struct ofp_header *oh,
                           struct ofputil_role_status *rs)
{
    struct ofpbuf b;
    enum ofpraw raw;
    const struct ofp14_role_status *r;

    ofpbuf_use_const(&b, oh, ntohs(oh->length));
    raw = ofpraw_pull_assert(&b);
    ovs_assert(raw == OFPRAW_OFPT14_ROLE_STATUS);

    r = b.msg;
    if (r->role != htonl(OFPCR12_ROLE_NOCHANGE) &&
        r->role != htonl(OFPCR12_ROLE_EQUAL) &&
        r->role != htonl(OFPCR12_ROLE_MASTER) &&
        r->role != htonl(OFPCR12_ROLE_SLAVE)) {
        return OFPERR_OFPRRFC_BAD_ROLE;
    }

    rs->role = ntohl(r->role);
    rs->generation_id = ntohll(r->generation_id);
    rs->reason = r->reason;

    return 0;
}

/* Table stats. */

/* OpenFlow 1.0 and 1.1 don't distinguish between a field that cannot be
 * matched and a field that must be wildcarded.  This function returns a bitmap
 * that contains both kinds of fields. */
static struct mf_bitmap
wild_or_nonmatchable_fields(const struct ofputil_table_features *features)
{
    struct mf_bitmap wc = features->match;
    bitmap_not(wc.bm, MFF_N_IDS);
    bitmap_or(wc.bm, features->wildcard.bm, MFF_N_IDS);
    return wc;
}

struct ofp10_wc_map {
    enum ofp10_flow_wildcards wc10;
    enum mf_field_id mf;
};

static const struct ofp10_wc_map ofp10_wc_map[] = {
    { OFPFW10_IN_PORT,     MFF_IN_PORT },
    { OFPFW10_DL_VLAN,     MFF_VLAN_VID },
    { OFPFW10_DL_SRC,      MFF_ETH_SRC },
    { OFPFW10_DL_DST,      MFF_ETH_DST},
    { OFPFW10_DL_TYPE,     MFF_ETH_TYPE },
    { OFPFW10_NW_PROTO,    MFF_IP_PROTO },
    { OFPFW10_TP_SRC,      MFF_TCP_SRC },
    { OFPFW10_TP_DST,      MFF_TCP_DST },
    { OFPFW10_NW_SRC_MASK, MFF_IPV4_SRC },
    { OFPFW10_NW_DST_MASK, MFF_IPV4_DST },
    { OFPFW10_DL_VLAN_PCP, MFF_VLAN_PCP },
    { OFPFW10_NW_TOS,      MFF_IP_DSCP },
};

static ovs_be32
mf_bitmap_to_of10(const struct mf_bitmap *fields)
{
    const struct ofp10_wc_map *p;
    uint32_t wc10 = 0;

    for (p = ofp10_wc_map; p < &ofp10_wc_map[ARRAY_SIZE(ofp10_wc_map)]; p++) {
        if (bitmap_is_set(fields->bm, p->mf)) {
            wc10 |= p->wc10;
        }
    }
    return htonl(wc10);
}

static struct mf_bitmap
mf_bitmap_from_of10(ovs_be32 wc10_)
{
    struct mf_bitmap fields = MF_BITMAP_INITIALIZER;
    const struct ofp10_wc_map *p;
    uint32_t wc10 = ntohl(wc10_);

    for (p = ofp10_wc_map; p < &ofp10_wc_map[ARRAY_SIZE(ofp10_wc_map)]; p++) {
        if (wc10 & p->wc10) {
            bitmap_set1(fields.bm, p->mf);
        }
    }
    return fields;
}

static void
ofputil_put_ofp10_table_stats(const struct ofputil_table_stats *stats,
                              const struct ofputil_table_features *features,
                              struct ofpbuf *buf)
{
    struct mf_bitmap wc = wild_or_nonmatchable_fields(features);
    struct ofp10_table_stats *out;

    out = ofpbuf_put_zeros(buf, sizeof *out);
    out->table_id = features->table_id;
    ovs_strlcpy(out->name, features->name, sizeof out->name);
    out->wildcards = mf_bitmap_to_of10(&wc);
    out->max_entries = htonl(features->max_entries);
    out->active_count = htonl(stats->active_count);
    put_32aligned_be64(&out->lookup_count, htonll(stats->lookup_count));
    put_32aligned_be64(&out->matched_count, htonll(stats->matched_count));
}

struct ofp11_wc_map {
    enum ofp11_flow_match_fields wc11;
    enum mf_field_id mf;
};

static const struct ofp11_wc_map ofp11_wc_map[] = {
    { OFPFMF11_IN_PORT,     MFF_IN_PORT },
    { OFPFMF11_DL_VLAN,     MFF_VLAN_VID },
    { OFPFMF11_DL_VLAN_PCP, MFF_VLAN_PCP },
    { OFPFMF11_DL_TYPE,     MFF_ETH_TYPE },
    { OFPFMF11_NW_TOS,      MFF_IP_DSCP },
    { OFPFMF11_NW_PROTO,    MFF_IP_PROTO },
    { OFPFMF11_TP_SRC,      MFF_TCP_SRC },
    { OFPFMF11_TP_DST,      MFF_TCP_DST },
    { OFPFMF11_MPLS_LABEL,  MFF_MPLS_LABEL },
    { OFPFMF11_MPLS_TC,     MFF_MPLS_TC },
    /* I don't know what OFPFMF11_TYPE means. */
    { OFPFMF11_DL_SRC,      MFF_ETH_SRC },
    { OFPFMF11_DL_DST,      MFF_ETH_DST },
    { OFPFMF11_NW_SRC,      MFF_IPV4_SRC },
    { OFPFMF11_NW_DST,      MFF_IPV4_DST },
    { OFPFMF11_METADATA,    MFF_METADATA },
};

static ovs_be32
mf_bitmap_to_of11(const struct mf_bitmap *fields)
{
    const struct ofp11_wc_map *p;
    uint32_t wc11 = 0;

    for (p = ofp11_wc_map; p < &ofp11_wc_map[ARRAY_SIZE(ofp11_wc_map)]; p++) {
        if (bitmap_is_set(fields->bm, p->mf)) {
            wc11 |= p->wc11;
        }
    }
    return htonl(wc11);
}

static struct mf_bitmap
mf_bitmap_from_of11(ovs_be32 wc11_)
{
    struct mf_bitmap fields = MF_BITMAP_INITIALIZER;
    const struct ofp11_wc_map *p;
    uint32_t wc11 = ntohl(wc11_);

    for (p = ofp11_wc_map; p < &ofp11_wc_map[ARRAY_SIZE(ofp11_wc_map)]; p++) {
        if (wc11 & p->wc11) {
            bitmap_set1(fields.bm, p->mf);
        }
    }
    return fields;
}

static void
ofputil_put_ofp11_table_stats(const struct ofputil_table_stats *stats,
                              const struct ofputil_table_features *features,
                              struct ofpbuf *buf)
{
    struct mf_bitmap wc = wild_or_nonmatchable_fields(features);
    struct ofp11_table_stats *out;

    out = ofpbuf_put_zeros(buf, sizeof *out);
    out->table_id = features->table_id;
    ovs_strlcpy(out->name, features->name, sizeof out->name);
    out->wildcards = mf_bitmap_to_of11(&wc);
    out->match = mf_bitmap_to_of11(&features->match);
    out->instructions = ovsinst_bitmap_to_openflow(
        features->nonmiss.instructions, OFP11_VERSION);
    out->write_actions = ofpact_bitmap_to_openflow(
        features->nonmiss.write.ofpacts, OFP11_VERSION);
    out->apply_actions = ofpact_bitmap_to_openflow(
        features->nonmiss.apply.ofpacts, OFP11_VERSION);
    out->config = htonl(features->miss_config);
    out->max_entries = htonl(features->max_entries);
    out->active_count = htonl(stats->active_count);
    out->lookup_count = htonll(stats->lookup_count);
    out->matched_count = htonll(stats->matched_count);
}

static void
ofputil_put_ofp12_table_stats(const struct ofputil_table_stats *stats,
                              const struct ofputil_table_features *features,
                              struct ofpbuf *buf)
{
    struct ofp12_table_stats *out;

    out = ofpbuf_put_zeros(buf, sizeof *out);
    out->table_id = features->table_id;
    ovs_strlcpy(out->name, features->name, sizeof out->name);
    out->match = oxm_bitmap_from_mf_bitmap(&features->match, OFP12_VERSION);
    out->wildcards = oxm_bitmap_from_mf_bitmap(&features->wildcard,
                                             OFP12_VERSION);
    out->write_actions = ofpact_bitmap_to_openflow(
        features->nonmiss.write.ofpacts, OFP12_VERSION);
    out->apply_actions = ofpact_bitmap_to_openflow(
        features->nonmiss.apply.ofpacts, OFP12_VERSION);
    out->write_setfields = oxm_bitmap_from_mf_bitmap(
        &features->nonmiss.write.set_fields, OFP12_VERSION);
    out->apply_setfields = oxm_bitmap_from_mf_bitmap(
        &features->nonmiss.apply.set_fields, OFP12_VERSION);
    out->metadata_match = features->metadata_match;
    out->metadata_write = features->metadata_write;
    out->instructions = ovsinst_bitmap_to_openflow(
        features->nonmiss.instructions, OFP12_VERSION);
    out->config = ofputil_table_miss_to_config(features->miss_config,
                                               OFP12_VERSION);
    out->max_entries = htonl(features->max_entries);
    out->active_count = htonl(stats->active_count);
    out->lookup_count = htonll(stats->lookup_count);
    out->matched_count = htonll(stats->matched_count);
}

static void
ofputil_put_ofp13_table_stats(const struct ofputil_table_stats *stats,
                              struct ofpbuf *buf)
{
    struct ofp13_table_stats *out;

    out = ofpbuf_put_zeros(buf, sizeof *out);
    out->table_id = stats->table_id;
    out->active_count = htonl(stats->active_count);
    out->lookup_count = htonll(stats->lookup_count);
    out->matched_count = htonll(stats->matched_count);
}

struct ofpbuf *
ofputil_encode_table_stats_reply(const struct ofp_header *request)
{
    return ofpraw_alloc_stats_reply(request, 0);
}

void
ofputil_append_table_stats_reply(struct ofpbuf *reply,
                                 const struct ofputil_table_stats *stats,
                                 const struct ofputil_table_features *features)
{
    struct ofp_header *oh = reply->header;

    ovs_assert(stats->table_id == features->table_id);

    switch ((enum ofp_version) oh->version) {
    case OFP10_VERSION:
        ofputil_put_ofp10_table_stats(stats, features, reply);
        break;

    case OFP11_VERSION:
        ofputil_put_ofp11_table_stats(stats, features, reply);
        break;

    case OFP12_VERSION:
        ofputil_put_ofp12_table_stats(stats, features, reply);
        break;

    case OFP13_VERSION:
    case OFP14_VERSION:
    case OFP15_VERSION:
        ofputil_put_ofp13_table_stats(stats, reply);
        break;

    default:
        OVS_NOT_REACHED();
    }
}

static int
ofputil_decode_ofp10_table_stats(struct ofpbuf *msg,
                                 struct ofputil_table_stats *stats,
                                 struct ofputil_table_features *features)
{
    struct ofp10_table_stats *ots;

    ots = ofpbuf_try_pull(msg, sizeof *ots);
    if (!ots) {
        return OFPERR_OFPBRC_BAD_LEN;
    }

    features->table_id = ots->table_id;
    ovs_strlcpy(features->name, ots->name, sizeof features->name);
    features->max_entries = ntohl(ots->max_entries);
    features->match = features->wildcard = mf_bitmap_from_of10(ots->wildcards);

    stats->table_id = ots->table_id;
    stats->active_count = ntohl(ots->active_count);
    stats->lookup_count = ntohll(get_32aligned_be64(&ots->lookup_count));
    stats->matched_count = ntohll(get_32aligned_be64(&ots->matched_count));

    return 0;
}

static int
ofputil_decode_ofp11_table_stats(struct ofpbuf *msg,
                                 struct ofputil_table_stats *stats,
                                 struct ofputil_table_features *features)
{
    struct ofp11_table_stats *ots;

    ots = ofpbuf_try_pull(msg, sizeof *ots);
    if (!ots) {
        return OFPERR_OFPBRC_BAD_LEN;
    }

    features->table_id = ots->table_id;
    ovs_strlcpy(features->name, ots->name, sizeof features->name);
    features->max_entries = ntohl(ots->max_entries);
    features->nonmiss.instructions = ovsinst_bitmap_from_openflow(
        ots->instructions, OFP11_VERSION);
    features->nonmiss.write.ofpacts = ofpact_bitmap_from_openflow(
        ots->write_actions, OFP11_VERSION);
    features->nonmiss.apply.ofpacts = ofpact_bitmap_from_openflow(
        ots->write_actions, OFP11_VERSION);
    features->miss = features->nonmiss;
    features->miss_config = ofputil_table_miss_from_config(ots->config,
                                                           OFP11_VERSION);
    features->match = mf_bitmap_from_of11(ots->match);
    features->wildcard = mf_bitmap_from_of11(ots->wildcards);
    bitmap_or(features->match.bm, features->wildcard.bm, MFF_N_IDS);

    stats->table_id = ots->table_id;
    stats->active_count = ntohl(ots->active_count);
    stats->lookup_count = ntohll(ots->lookup_count);
    stats->matched_count = ntohll(ots->matched_count);

    return 0;
}

static int
ofputil_decode_ofp12_table_stats(struct ofpbuf *msg,
                                 struct ofputil_table_stats *stats,
                                 struct ofputil_table_features *features)
{
    struct ofp12_table_stats *ots;

    ots = ofpbuf_try_pull(msg, sizeof *ots);
    if (!ots) {
        return OFPERR_OFPBRC_BAD_LEN;
    }

    features->table_id = ots->table_id;
    ovs_strlcpy(features->name, ots->name, sizeof features->name);
    features->metadata_match = ots->metadata_match;
    features->metadata_write = ots->metadata_write;
    features->miss_config = ofputil_table_miss_from_config(ots->config,
                                                           OFP12_VERSION);
    features->max_entries = ntohl(ots->max_entries);

    features->nonmiss.instructions = ovsinst_bitmap_from_openflow(
        ots->instructions, OFP12_VERSION);
    features->nonmiss.write.ofpacts = ofpact_bitmap_from_openflow(
        ots->write_actions, OFP12_VERSION);
    features->nonmiss.apply.ofpacts = ofpact_bitmap_from_openflow(
        ots->apply_actions, OFP12_VERSION);
    features->nonmiss.write.set_fields = oxm_bitmap_to_mf_bitmap(
        ots->write_setfields, OFP12_VERSION);
    features->nonmiss.apply.set_fields = oxm_bitmap_to_mf_bitmap(
        ots->apply_setfields, OFP12_VERSION);
    features->miss = features->nonmiss;

    features->match = oxm_bitmap_to_mf_bitmap(ots->match, OFP12_VERSION);
    features->wildcard = oxm_bitmap_to_mf_bitmap(ots->wildcards,
                                                 OFP12_VERSION);
    bitmap_or(features->match.bm, features->wildcard.bm, MFF_N_IDS);

    stats->table_id = ots->table_id;
    stats->active_count = ntohl(ots->active_count);
    stats->lookup_count = ntohll(ots->lookup_count);
    stats->matched_count = ntohll(ots->matched_count);

    return 0;
}

static int
ofputil_decode_ofp13_table_stats(struct ofpbuf *msg,
                                 struct ofputil_table_stats *stats,
                                 struct ofputil_table_features *features)
{
    struct ofp13_table_stats *ots;

    ots = ofpbuf_try_pull(msg, sizeof *ots);
    if (!ots) {
        return OFPERR_OFPBRC_BAD_LEN;
    }

    features->table_id = ots->table_id;

    stats->table_id = ots->table_id;
    stats->active_count = ntohl(ots->active_count);
    stats->lookup_count = ntohll(ots->lookup_count);
    stats->matched_count = ntohll(ots->matched_count);

    return 0;
}

int
ofputil_decode_table_stats_reply(struct ofpbuf *msg,
                                 struct ofputil_table_stats *stats,
                                 struct ofputil_table_features *features)
{
    const struct ofp_header *oh;

    if (!msg->header) {
        ofpraw_pull_assert(msg);
    }
    oh = msg->header;

    if (!msg->size) {
        return EOF;
    }

    memset(stats, 0, sizeof *stats);
    memset(features, 0, sizeof *features);

    switch ((enum ofp_version) oh->version) {
    case OFP10_VERSION:
        return ofputil_decode_ofp10_table_stats(msg, stats, features);

    case OFP11_VERSION:
        return ofputil_decode_ofp11_table_stats(msg, stats, features);

    case OFP12_VERSION:
        return ofputil_decode_ofp12_table_stats(msg, stats, features);

    case OFP13_VERSION:
    case OFP14_VERSION:
    case OFP15_VERSION:
        return ofputil_decode_ofp13_table_stats(msg, stats, features);

    default:
        OVS_NOT_REACHED();
    }
}

/* ofputil_flow_monitor_request */

/* Converts an NXST_FLOW_MONITOR request in 'msg' into an abstract
 * ofputil_flow_monitor_request in 'rq'.
 *
 * Multiple NXST_FLOW_MONITOR requests can be packed into a single OpenFlow
 * message.  Calling this function multiple times for a single 'msg' iterates
 * through the requests.  The caller must initially leave 'msg''s layer
 * pointers null and not modify them between calls.
 *
 * Returns 0 if successful, EOF if no requests were left in this 'msg',
 * otherwise an OFPERR_* value. */
int
ofputil_decode_flow_monitor_request(struct ofputil_flow_monitor_request *rq,
                                    struct ofpbuf *msg)
{
    struct nx_flow_monitor_request *nfmr;
    uint16_t flags;

    if (!msg->header) {
        ofpraw_pull_assert(msg);
    }

    if (!msg->size) {
        return EOF;
    }

    nfmr = ofpbuf_try_pull(msg, sizeof *nfmr);
    if (!nfmr) {
        VLOG_WARN_RL(&bad_ofmsg_rl, "NXST_FLOW_MONITOR request has %"PRIu32" "
                     "leftover bytes at end", msg->size);
        return OFPERR_OFPBRC_BAD_LEN;
    }

    flags = ntohs(nfmr->flags);
    if (!(flags & (NXFMF_ADD | NXFMF_DELETE | NXFMF_MODIFY))
        || flags & ~(NXFMF_INITIAL | NXFMF_ADD | NXFMF_DELETE
                     | NXFMF_MODIFY | NXFMF_ACTIONS | NXFMF_OWN)) {
        VLOG_WARN_RL(&bad_ofmsg_rl, "NXST_FLOW_MONITOR has bad flags %#"PRIx16,
                     flags);
        return OFPERR_OFPMOFC_BAD_FLAGS;
    }

    if (!is_all_zeros(nfmr->zeros, sizeof nfmr->zeros)) {
        return OFPERR_NXBRC_MUST_BE_ZERO;
    }

    rq->id = ntohl(nfmr->id);
    rq->flags = flags;
    rq->out_port = u16_to_ofp(ntohs(nfmr->out_port));
    rq->table_id = nfmr->table_id;

    return nx_pull_match(msg, ntohs(nfmr->match_len), &rq->match, NULL, NULL);
}

void
ofputil_append_flow_monitor_request(
    const struct ofputil_flow_monitor_request *rq, struct ofpbuf *msg)
{
    struct nx_flow_monitor_request *nfmr;
    size_t start_ofs;
    int match_len;

    if (!msg->size) {
        ofpraw_put(OFPRAW_NXST_FLOW_MONITOR_REQUEST, OFP10_VERSION, msg);
    }

    start_ofs = msg->size;
    ofpbuf_put_zeros(msg, sizeof *nfmr);
    match_len = nx_put_match(msg, &rq->match, htonll(0), htonll(0));

    nfmr = ofpbuf_at_assert(msg, start_ofs, sizeof *nfmr);
    nfmr->id = htonl(rq->id);
    nfmr->flags = htons(rq->flags);
    nfmr->out_port = htons(ofp_to_u16(rq->out_port));
    nfmr->match_len = htons(match_len);
    nfmr->table_id = rq->table_id;
}

/* Converts an NXST_FLOW_MONITOR reply (also known as a flow update) in 'msg'
 * into an abstract ofputil_flow_update in 'update'.  The caller must have
 * initialized update->match to point to space allocated for a match.
 *
 * Uses 'ofpacts' to store the abstract OFPACT_* version of the update's
 * actions (except for NXFME_ABBREV, which never includes actions).  The caller
 * must initialize 'ofpacts' and retains ownership of it.  'update->ofpacts'
 * will point into the 'ofpacts' buffer.
 *
 * Multiple flow updates can be packed into a single OpenFlow message.  Calling
 * this function multiple times for a single 'msg' iterates through the
 * updates.  The caller must initially leave 'msg''s layer pointers null and
 * not modify them between calls.
 *
 * Returns 0 if successful, EOF if no updates were left in this 'msg',
 * otherwise an OFPERR_* value. */
int
ofputil_decode_flow_update(struct ofputil_flow_update *update,
                           struct ofpbuf *msg, struct ofpbuf *ofpacts)
{
    struct nx_flow_update_header *nfuh;
    unsigned int length;
    struct ofp_header *oh;

    if (!msg->header) {
        ofpraw_pull_assert(msg);
    }

    if (!msg->size) {
        return EOF;
    }

    if (msg->size < sizeof(struct nx_flow_update_header)) {
        goto bad_len;
    }

    oh = msg->header;

    nfuh = msg->data;
    update->event = ntohs(nfuh->event);
    length = ntohs(nfuh->length);
    if (length > msg->size || length % 8) {
        goto bad_len;
    }

    if (update->event == NXFME_ABBREV) {
        struct nx_flow_update_abbrev *nfua;

        if (length != sizeof *nfua) {
            goto bad_len;
        }

        nfua = ofpbuf_pull(msg, sizeof *nfua);
        update->xid = nfua->xid;
        return 0;
    } else if (update->event == NXFME_ADDED
               || update->event == NXFME_DELETED
               || update->event == NXFME_MODIFIED) {
        struct nx_flow_update_full *nfuf;
        unsigned int actions_len;
        unsigned int match_len;
        enum ofperr error;

        if (length < sizeof *nfuf) {
            goto bad_len;
        }

        nfuf = ofpbuf_pull(msg, sizeof *nfuf);
        match_len = ntohs(nfuf->match_len);
        if (sizeof *nfuf + match_len > length) {
            goto bad_len;
        }

        update->reason = ntohs(nfuf->reason);
        update->idle_timeout = ntohs(nfuf->idle_timeout);
        update->hard_timeout = ntohs(nfuf->hard_timeout);
        update->table_id = nfuf->table_id;
        update->cookie = nfuf->cookie;
        update->priority = ntohs(nfuf->priority);

        error = nx_pull_match(msg, match_len, update->match, NULL, NULL);
        if (error) {
            return error;
        }

        actions_len = length - sizeof *nfuf - ROUND_UP(match_len, 8);
        error = ofpacts_pull_openflow_actions(msg, actions_len, oh->version,
                                              ofpacts);
        if (error) {
            return error;
        }

        update->ofpacts = ofpacts->data;
        update->ofpacts_len = ofpacts->size;
        return 0;
    } else {
        VLOG_WARN_RL(&bad_ofmsg_rl,
                     "NXST_FLOW_MONITOR reply has bad event %"PRIu16,
                     ntohs(nfuh->event));
        return OFPERR_NXBRC_FM_BAD_EVENT;
    }

bad_len:
    VLOG_WARN_RL(&bad_ofmsg_rl, "NXST_FLOW_MONITOR reply has %"PRIu32" "
                 "leftover bytes at end", msg->size);
    return OFPERR_OFPBRC_BAD_LEN;
}

uint32_t
ofputil_decode_flow_monitor_cancel(const struct ofp_header *oh)
{
    const struct nx_flow_monitor_cancel *cancel = ofpmsg_body(oh);

    return ntohl(cancel->id);
}

struct ofpbuf *
ofputil_encode_flow_monitor_cancel(uint32_t id)
{
    struct nx_flow_monitor_cancel *nfmc;
    struct ofpbuf *msg;

    msg = ofpraw_alloc(OFPRAW_NXT_FLOW_MONITOR_CANCEL, OFP10_VERSION, 0);
    nfmc = ofpbuf_put_uninit(msg, sizeof *nfmc);
    nfmc->id = htonl(id);
    return msg;
}

void
ofputil_start_flow_update(struct ovs_list *replies)
{
    struct ofpbuf *msg;

    msg = ofpraw_alloc_xid(OFPRAW_NXST_FLOW_MONITOR_REPLY, OFP10_VERSION,
                           htonl(0), 1024);

    list_init(replies);
    list_push_back(replies, &msg->list_node);
}

void
ofputil_append_flow_update(const struct ofputil_flow_update *update,
                           struct ovs_list *replies)
{
    enum ofp_version version = ofpmp_version(replies);
    struct nx_flow_update_header *nfuh;
    struct ofpbuf *msg;
    size_t start_ofs;

    msg = ofpbuf_from_list(list_back(replies));
    start_ofs = msg->size;

    if (update->event == NXFME_ABBREV) {
        struct nx_flow_update_abbrev *nfua;

        nfua = ofpbuf_put_zeros(msg, sizeof *nfua);
        nfua->xid = update->xid;
    } else {
        struct nx_flow_update_full *nfuf;
        int match_len;

        ofpbuf_put_zeros(msg, sizeof *nfuf);
        match_len = nx_put_match(msg, update->match, htonll(0), htonll(0));
        ofpacts_put_openflow_actions(update->ofpacts, update->ofpacts_len, msg,
                                     version);
        nfuf = ofpbuf_at_assert(msg, start_ofs, sizeof *nfuf);
        nfuf->reason = htons(update->reason);
        nfuf->priority = htons(update->priority);
        nfuf->idle_timeout = htons(update->idle_timeout);
        nfuf->hard_timeout = htons(update->hard_timeout);
        nfuf->match_len = htons(match_len);
        nfuf->table_id = update->table_id;
        nfuf->cookie = update->cookie;
    }

    nfuh = ofpbuf_at_assert(msg, start_ofs, sizeof *nfuh);
    nfuh->length = htons(msg->size - start_ofs);
    nfuh->event = htons(update->event);

    ofpmp_postappend(replies, start_ofs);
}

struct ofpbuf *
ofputil_encode_packet_out(const struct ofputil_packet_out *po,
                          enum ofputil_protocol protocol)
{
    enum ofp_version ofp_version = ofputil_protocol_to_ofp_version(protocol);
    struct ofpbuf *msg;
    size_t size;

    size = po->ofpacts_len;
    if (po->buffer_id == UINT32_MAX) {
        size += po->packet_len;
    }

    switch (ofp_version) {
    case OFP10_VERSION: {
        struct ofp10_packet_out *opo;
        size_t actions_ofs;

        msg = ofpraw_alloc(OFPRAW_OFPT10_PACKET_OUT, OFP10_VERSION, size);
        ofpbuf_put_zeros(msg, sizeof *opo);
        actions_ofs = msg->size;
        ofpacts_put_openflow_actions(po->ofpacts, po->ofpacts_len, msg,
                                     ofp_version);

        opo = msg->msg;
        opo->buffer_id = htonl(po->buffer_id);
        opo->in_port = htons(ofp_to_u16(po->in_port));
        opo->actions_len = htons(msg->size - actions_ofs);
        break;
    }

    case OFP11_VERSION:
    case OFP12_VERSION:
    case OFP13_VERSION:
    case OFP14_VERSION:
    case OFP15_VERSION: {
        struct ofp11_packet_out *opo;
        size_t len;

        msg = ofpraw_alloc(OFPRAW_OFPT11_PACKET_OUT, ofp_version, size);
        ofpbuf_put_zeros(msg, sizeof *opo);
        len = ofpacts_put_openflow_actions(po->ofpacts, po->ofpacts_len, msg,
                                           ofp_version);
        opo = msg->msg;
        opo->buffer_id = htonl(po->buffer_id);
        opo->in_port = ofputil_port_to_ofp11(po->in_port);
        opo->actions_len = htons(len);
        break;
    }

    default:
        OVS_NOT_REACHED();
    }

    if (po->buffer_id == UINT32_MAX) {
        ofpbuf_put(msg, po->packet, po->packet_len);
    }

    ofpmsg_update_length(msg);

    return msg;
}

/* Creates and returns an OFPT_ECHO_REQUEST message with an empty payload. */
struct ofpbuf *
make_echo_request(enum ofp_version ofp_version)
{
    return ofpraw_alloc_xid(OFPRAW_OFPT_ECHO_REQUEST, ofp_version,
                            htonl(0), 0);
}

/* Creates and returns an OFPT_ECHO_REPLY message matching the
 * OFPT_ECHO_REQUEST message in 'rq'. */
struct ofpbuf *
make_echo_reply(const struct ofp_header *rq)
{
    struct ofpbuf rq_buf;
    struct ofpbuf *reply;

    ofpbuf_use_const(&rq_buf, rq, ntohs(rq->length));
    ofpraw_pull_assert(&rq_buf);

    reply = ofpraw_alloc_reply(OFPRAW_OFPT_ECHO_REPLY, rq, rq_buf.size);
    ofpbuf_put(reply, rq_buf.data, rq_buf.size);
    return reply;
}

struct ofpbuf *
ofputil_encode_barrier_request(enum ofp_version ofp_version)
{
    enum ofpraw type;

    switch (ofp_version) {
    case OFP15_VERSION:
    case OFP14_VERSION:
    case OFP13_VERSION:
    case OFP12_VERSION:
    case OFP11_VERSION:
        type = OFPRAW_OFPT11_BARRIER_REQUEST;
        break;

    case OFP10_VERSION:
        type = OFPRAW_OFPT10_BARRIER_REQUEST;
        break;

    default:
        OVS_NOT_REACHED();
    }

    return ofpraw_alloc(type, ofp_version, 0);
}

const char *
ofputil_frag_handling_to_string(enum ofp_config_flags flags)
{
    switch (flags & OFPC_FRAG_MASK) {
    case OFPC_FRAG_NORMAL:   return "normal";
    case OFPC_FRAG_DROP:     return "drop";
    case OFPC_FRAG_REASM:    return "reassemble";
    case OFPC_FRAG_NX_MATCH: return "nx-match";
    }

    OVS_NOT_REACHED();
}

bool
ofputil_frag_handling_from_string(const char *s, enum ofp_config_flags *flags)
{
    if (!strcasecmp(s, "normal")) {
        *flags = OFPC_FRAG_NORMAL;
    } else if (!strcasecmp(s, "drop")) {
        *flags = OFPC_FRAG_DROP;
    } else if (!strcasecmp(s, "reassemble")) {
        *flags = OFPC_FRAG_REASM;
    } else if (!strcasecmp(s, "nx-match")) {
        *flags = OFPC_FRAG_NX_MATCH;
    } else {
        return false;
    }
    return true;
}

/* Converts the OpenFlow 1.1+ port number 'ofp11_port' into an OpenFlow 1.0
 * port number and stores the latter in '*ofp10_port', for the purpose of
 * decoding OpenFlow 1.1+ protocol messages.  Returns 0 if successful,
 * otherwise an OFPERR_* number.  On error, stores OFPP_NONE in '*ofp10_port'.
 *
 * See the definition of OFP11_MAX for an explanation of the mapping. */
enum ofperr
ofputil_port_from_ofp11(ovs_be32 ofp11_port, ofp_port_t *ofp10_port)
{
    uint32_t ofp11_port_h = ntohl(ofp11_port);

    if (ofp11_port_h < ofp_to_u16(OFPP_MAX)) {
        *ofp10_port = u16_to_ofp(ofp11_port_h);
        return 0;
    } else if (ofp11_port_h >= ofp11_to_u32(OFPP11_MAX)) {
        *ofp10_port = u16_to_ofp(ofp11_port_h - OFPP11_OFFSET);
        return 0;
    } else {
        *ofp10_port = OFPP_NONE;
        VLOG_WARN_RL(&bad_ofmsg_rl, "port %"PRIu32" is outside the supported "
                     "range 0 through %d or 0x%"PRIx32" through 0x%"PRIx32,
                     ofp11_port_h, ofp_to_u16(OFPP_MAX) - 1,
                     ofp11_to_u32(OFPP11_MAX), UINT32_MAX);
        return OFPERR_OFPBAC_BAD_OUT_PORT;
    }
}

/* Returns the OpenFlow 1.1+ port number equivalent to the OpenFlow 1.0 port
 * number 'ofp10_port', for encoding OpenFlow 1.1+ protocol messages.
 *
 * See the definition of OFP11_MAX for an explanation of the mapping. */
ovs_be32
ofputil_port_to_ofp11(ofp_port_t ofp10_port)
{
    return htonl(ofp_to_u16(ofp10_port) < ofp_to_u16(OFPP_MAX)
                 ? ofp_to_u16(ofp10_port)
                 : ofp_to_u16(ofp10_port) + OFPP11_OFFSET);
}

#define OFPUTIL_NAMED_PORTS                     \
        OFPUTIL_NAMED_PORT(IN_PORT)             \
        OFPUTIL_NAMED_PORT(TABLE)               \
        OFPUTIL_NAMED_PORT(NORMAL)              \
        OFPUTIL_NAMED_PORT(FLOOD)               \
        OFPUTIL_NAMED_PORT(ALL)                 \
        OFPUTIL_NAMED_PORT(CONTROLLER)          \
        OFPUTIL_NAMED_PORT(LOCAL)               \
        OFPUTIL_NAMED_PORT(ANY)                 \
        OFPUTIL_NAMED_PORT(UNSET)

/* For backwards compatibility, so that "none" is recognized as OFPP_ANY */
#define OFPUTIL_NAMED_PORTS_WITH_NONE           \
        OFPUTIL_NAMED_PORTS                     \
        OFPUTIL_NAMED_PORT(NONE)

/* Stores the port number represented by 's' into '*portp'.  's' may be an
 * integer or, for reserved ports, the standard OpenFlow name for the port
 * (e.g. "LOCAL").
 *
 * Returns true if successful, false if 's' is not a valid OpenFlow port number
 * or name.  The caller should issue an error message in this case, because
 * this function usually does not.  (This gives the caller an opportunity to
 * look up the port name another way, e.g. by contacting the switch and listing
 * the names of all its ports).
 *
 * This function accepts OpenFlow 1.0 port numbers.  It also accepts a subset
 * of OpenFlow 1.1+ port numbers, mapping those port numbers into the 16-bit
 * range as described in include/openflow/openflow-1.1.h. */
bool
ofputil_port_from_string(const char *s, ofp_port_t *portp)
{
    unsigned int port32; /* int is at least 32 bits wide. */

    if (*s == '-') {
        VLOG_WARN("Negative value %s is not a valid port number.", s);
        return false;
    }
    *portp = 0;
    if (str_to_uint(s, 10, &port32)) {
        if (port32 < ofp_to_u16(OFPP_MAX)) {
            /* Pass. */
        } else if (port32 < ofp_to_u16(OFPP_FIRST_RESV)) {
            VLOG_WARN("port %u is a reserved OF1.0 port number that will "
                      "be translated to %u when talking to an OF1.1 or "
                      "later controller", port32, port32 + OFPP11_OFFSET);
        } else if (port32 <= ofp_to_u16(OFPP_LAST_RESV)) {
            char name[OFP_MAX_PORT_NAME_LEN];

            ofputil_port_to_string(u16_to_ofp(port32), name, sizeof name);
            VLOG_WARN_ONCE("referring to port %s as %"PRIu32" is deprecated "
                           "for compatibility with OpenFlow 1.1 and later",
                           name, port32);
        } else if (port32 < ofp11_to_u32(OFPP11_MAX)) {
            VLOG_WARN("port %u is outside the supported range 0 through "
                      "%"PRIx16" or 0x%x through 0x%"PRIx32, port32,
                      UINT16_MAX, ofp11_to_u32(OFPP11_MAX), UINT32_MAX);
            return false;
        } else {
            port32 -= OFPP11_OFFSET;
        }

        *portp = u16_to_ofp(port32);
        return true;
    } else {
        struct pair {
            const char *name;
            ofp_port_t value;
        };
        static const struct pair pairs[] = {
#define OFPUTIL_NAMED_PORT(NAME) {#NAME, OFPP_##NAME},
            OFPUTIL_NAMED_PORTS_WITH_NONE
#undef OFPUTIL_NAMED_PORT
        };
        const struct pair *p;

        for (p = pairs; p < &pairs[ARRAY_SIZE(pairs)]; p++) {
            if (!strcasecmp(s, p->name)) {
                *portp = p->value;
                return true;
            }
        }
        return false;
    }
}

/* Appends to 's' a string representation of the OpenFlow port number 'port'.
 * Most ports' string representation is just the port number, but for special
 * ports, e.g. OFPP_LOCAL, it is the name, e.g. "LOCAL". */
void
ofputil_format_port(ofp_port_t port, struct ds *s)
{
    char name[OFP_MAX_PORT_NAME_LEN];

    ofputil_port_to_string(port, name, sizeof name);
    ds_put_cstr(s, name);
}

/* Puts in the 'bufsize' byte in 'namebuf' a null-terminated string
 * representation of OpenFlow port number 'port'.  Most ports are represented
 * as just the port number, but special ports, e.g. OFPP_LOCAL, are represented
 * by name, e.g. "LOCAL". */
void
ofputil_port_to_string(ofp_port_t port,
                       char namebuf[OFP_MAX_PORT_NAME_LEN], size_t bufsize)
{
    switch (port) {
#define OFPUTIL_NAMED_PORT(NAME)                        \
        case OFPP_##NAME:                               \
            ovs_strlcpy(namebuf, #NAME, bufsize);       \
            break;
        OFPUTIL_NAMED_PORTS
#undef OFPUTIL_NAMED_PORT

    default:
        snprintf(namebuf, bufsize, "%"PRIu16, port);
        break;
    }
}

/* Stores the group id represented by 's' into '*group_idp'.  's' may be an
 * integer or, for reserved group IDs, the standard OpenFlow name for the group
 * (either "ANY" or "ALL").
 *
 * Returns true if successful, false if 's' is not a valid OpenFlow group ID or
 * name. */
bool
ofputil_group_from_string(const char *s, uint32_t *group_idp)
{
    if (!strcasecmp(s, "any")) {
        *group_idp = OFPG11_ANY;
    } else if (!strcasecmp(s, "all")) {
        *group_idp = OFPG11_ALL;
    } else if (!str_to_uint(s, 10, group_idp)) {
        VLOG_WARN("%s is not a valid group ID.  (Valid group IDs are "
                  "32-bit nonnegative integers or the keywords ANY or "
                  "ALL.)", s);
        return false;
    }

    return true;
}

/* Appends to 's' a string representation of the OpenFlow group ID 'group_id'.
 * Most groups' string representation is just the number, but for special
 * groups, e.g. OFPG11_ALL, it is the name, e.g. "ALL". */
void
ofputil_format_group(uint32_t group_id, struct ds *s)
{
    char name[MAX_GROUP_NAME_LEN];

    ofputil_group_to_string(group_id, name, sizeof name);
    ds_put_cstr(s, name);
}


/* Puts in the 'bufsize' byte in 'namebuf' a null-terminated string
 * representation of OpenFlow group ID 'group_id'.  Most group are represented
 * as just their number, but special groups, e.g. OFPG11_ALL, are represented
 * by name, e.g. "ALL". */
void
ofputil_group_to_string(uint32_t group_id,
                        char namebuf[MAX_GROUP_NAME_LEN + 1], size_t bufsize)
{
    switch (group_id) {
    case OFPG11_ALL:
        ovs_strlcpy(namebuf, "ALL", bufsize);
        break;

    case OFPG11_ANY:
        ovs_strlcpy(namebuf, "ANY", bufsize);
        break;

    default:
        snprintf(namebuf, bufsize, "%"PRIu32, group_id);
        break;
    }
}

/* Given a buffer 'b' that contains an array of OpenFlow ports of type
 * 'ofp_version', tries to pull the first element from the array.  If
 * successful, initializes '*pp' with an abstract representation of the
 * port and returns 0.  If no ports remain to be decoded, returns EOF.
 * On an error, returns a positive OFPERR_* value. */
int
ofputil_pull_phy_port(enum ofp_version ofp_version, struct ofpbuf *b,
                      struct ofputil_phy_port *pp)
{
    memset(pp, 0, sizeof *pp);

    switch (ofp_version) {
    case OFP10_VERSION: {
        const struct ofp10_phy_port *opp = ofpbuf_try_pull(b, sizeof *opp);
        return opp ? ofputil_decode_ofp10_phy_port(pp, opp) : EOF;
    }
    case OFP11_VERSION:
    case OFP12_VERSION:
    case OFP13_VERSION: {
        const struct ofp11_port *op = ofpbuf_try_pull(b, sizeof *op);
        return op ? ofputil_decode_ofp11_port(pp, op) : EOF;
    }
    case OFP14_VERSION:
    case OFP15_VERSION:
        return b->size ? ofputil_pull_ofp14_port(pp, b) : EOF;
    default:
        OVS_NOT_REACHED();
    }
}

static void
ofputil_normalize_match__(struct match *match, bool may_log)
{
    enum {
        MAY_NW_ADDR     = 1 << 0, /* nw_src, nw_dst */
        MAY_TP_ADDR     = 1 << 1, /* tp_src, tp_dst */
        MAY_NW_PROTO    = 1 << 2, /* nw_proto */
        MAY_IPVx        = 1 << 3, /* tos, frag, ttl */
        MAY_ARP_SHA     = 1 << 4, /* arp_sha */
        MAY_ARP_THA     = 1 << 5, /* arp_tha */
        MAY_IPV6        = 1 << 6, /* ipv6_src, ipv6_dst, ipv6_label */
        MAY_ND_TARGET   = 1 << 7, /* nd_target */
        MAY_MPLS        = 1 << 8, /* mpls label and tc */
    } may_match;

    struct flow_wildcards wc;

    /* Figure out what fields may be matched. */
    if (match->flow.dl_type == htons(ETH_TYPE_IP)) {
        may_match = MAY_NW_PROTO | MAY_IPVx | MAY_NW_ADDR;
        if (match->flow.nw_proto == IPPROTO_TCP ||
            match->flow.nw_proto == IPPROTO_UDP ||
            match->flow.nw_proto == IPPROTO_SCTP ||
            match->flow.nw_proto == IPPROTO_ICMP) {
            may_match |= MAY_TP_ADDR;
        }
    } else if (match->flow.dl_type == htons(ETH_TYPE_IPV6)) {
        may_match = MAY_NW_PROTO | MAY_IPVx | MAY_IPV6;
        if (match->flow.nw_proto == IPPROTO_TCP ||
            match->flow.nw_proto == IPPROTO_UDP ||
            match->flow.nw_proto == IPPROTO_SCTP) {
            may_match |= MAY_TP_ADDR;
        } else if (match->flow.nw_proto == IPPROTO_ICMPV6) {
            may_match |= MAY_TP_ADDR;
            if (match->flow.tp_src == htons(ND_NEIGHBOR_SOLICIT)) {
                may_match |= MAY_ND_TARGET | MAY_ARP_SHA;
            } else if (match->flow.tp_src == htons(ND_NEIGHBOR_ADVERT)) {
                may_match |= MAY_ND_TARGET | MAY_ARP_THA;
            }
        }
    } else if (match->flow.dl_type == htons(ETH_TYPE_ARP) ||
               match->flow.dl_type == htons(ETH_TYPE_RARP)) {
        may_match = MAY_NW_PROTO | MAY_NW_ADDR | MAY_ARP_SHA | MAY_ARP_THA;
    } else if (eth_type_mpls(match->flow.dl_type)) {
        may_match = MAY_MPLS;
    } else {
        may_match = 0;
    }

    /* Clear the fields that may not be matched. */
    wc = match->wc;
    if (!(may_match & MAY_NW_ADDR)) {
        wc.masks.nw_src = wc.masks.nw_dst = htonl(0);
    }
    if (!(may_match & MAY_TP_ADDR)) {
        wc.masks.tp_src = wc.masks.tp_dst = htons(0);
    }
    if (!(may_match & MAY_NW_PROTO)) {
        wc.masks.nw_proto = 0;
    }
    if (!(may_match & MAY_IPVx)) {
        wc.masks.nw_tos = 0;
        wc.masks.nw_ttl = 0;
    }
    if (!(may_match & MAY_ARP_SHA)) {
        memset(wc.masks.arp_sha, 0, ETH_ADDR_LEN);
    }
    if (!(may_match & MAY_ARP_THA)) {
        memset(wc.masks.arp_tha, 0, ETH_ADDR_LEN);
    }
    if (!(may_match & MAY_IPV6)) {
        wc.masks.ipv6_src = wc.masks.ipv6_dst = in6addr_any;
        wc.masks.ipv6_label = htonl(0);
    }
    if (!(may_match & MAY_ND_TARGET)) {
        wc.masks.nd_target = in6addr_any;
    }
    if (!(may_match & MAY_MPLS)) {
        memset(wc.masks.mpls_lse, 0, sizeof wc.masks.mpls_lse);
    }

    /* Log any changes. */
    if (!flow_wildcards_equal(&wc, &match->wc)) {
        bool log = may_log && !VLOG_DROP_INFO(&bad_ofmsg_rl);
        char *pre = log ? match_to_string(match, OFP_DEFAULT_PRIORITY) : NULL;

        match->wc = wc;
        match_zero_wildcarded_fields(match);

        if (log) {
            char *post = match_to_string(match, OFP_DEFAULT_PRIORITY);
            VLOG_INFO("normalization changed ofp_match, details:");
            VLOG_INFO(" pre: %s", pre);
            VLOG_INFO("post: %s", post);
            free(pre);
            free(post);
        }
    }
}

/* "Normalizes" the wildcards in 'match'.  That means:
 *
 *    1. If the type of level N is known, then only the valid fields for that
 *       level may be specified.  For example, ARP does not have a TOS field,
 *       so nw_tos must be wildcarded if 'match' specifies an ARP flow.
 *       Similarly, IPv4 does not have any IPv6 addresses, so ipv6_src and
 *       ipv6_dst (and other fields) must be wildcarded if 'match' specifies an
 *       IPv4 flow.
 *
 *    2. If the type of level N is not known (or not understood by Open
 *       vSwitch), then no fields at all for that level may be specified.  For
 *       example, Open vSwitch does not understand SCTP, an L4 protocol, so the
 *       L4 fields tp_src and tp_dst must be wildcarded if 'match' specifies an
 *       SCTP flow.
 *
 * If this function changes 'match', it logs a rate-limited informational
 * message. */
void
ofputil_normalize_match(struct match *match)
{
    ofputil_normalize_match__(match, true);
}

/* Same as ofputil_normalize_match() without the logging.  Thus, this function
 * is suitable for a program's internal use, whereas ofputil_normalize_match()
 * sense for use on flows received from elsewhere (so that a bug in the program
 * that sent them can be reported and corrected). */
void
ofputil_normalize_match_quiet(struct match *match)
{
    ofputil_normalize_match__(match, false);
}

/* Parses a key or a key-value pair from '*stringp'.
 *
 * On success: Stores the key into '*keyp'.  Stores the value, if present, into
 * '*valuep', otherwise an empty string.  Advances '*stringp' past the end of
 * the key-value pair, preparing it for another call.  '*keyp' and '*valuep'
 * are substrings of '*stringp' created by replacing some of its bytes by null
 * terminators.  Returns true.
 *
 * If '*stringp' is just white space or commas, sets '*keyp' and '*valuep' to
 * NULL and returns false. */
bool
ofputil_parse_key_value(char **stringp, char **keyp, char **valuep)
{
    char *pos, *key, *value;
    size_t key_len;

    pos = *stringp;
    pos += strspn(pos, ", \t\r\n");
    if (*pos == '\0') {
        *keyp = *valuep = NULL;
        return false;
    }

    key = pos;
    key_len = strcspn(pos, ":=(, \t\r\n");
    if (key[key_len] == ':' || key[key_len] == '=') {
        /* The value can be separated by a colon. */
        size_t value_len;

        value = key + key_len + 1;
        value_len = strcspn(value, ", \t\r\n");
        pos = value + value_len + (value[value_len] != '\0');
        value[value_len] = '\0';
    } else if (key[key_len] == '(') {
        /* The value can be surrounded by balanced parentheses.  The outermost
         * set of parentheses is removed. */
        int level = 1;
        size_t value_len;

        value = key + key_len + 1;
        for (value_len = 0; level > 0; value_len++) {
            switch (value[value_len]) {
            case '\0':
                level = 0;
                break;

            case '(':
                level++;
                break;

            case ')':
                level--;
                break;
            }
        }
        value[value_len - 1] = '\0';
        pos = value + value_len;
    } else {
        /* There might be no value at all. */
        value = key + key_len;  /* Will become the empty string below. */
        pos = key + key_len + (key[key_len] != '\0');
    }
    key[key_len] = '\0';

    *stringp = pos;
    *keyp = key;
    *valuep = value;
    return true;
}

/* Encode a dump ports request for 'port', the encoded message
 * will be for OpenFlow version 'ofp_version'. Returns message
 * as a struct ofpbuf. Returns encoded message on success, NULL on error */
struct ofpbuf *
ofputil_encode_dump_ports_request(enum ofp_version ofp_version, ofp_port_t port)
{
    struct ofpbuf *request;

    switch (ofp_version) {
    case OFP10_VERSION: {
        struct ofp10_port_stats_request *req;
        request = ofpraw_alloc(OFPRAW_OFPST10_PORT_REQUEST, ofp_version, 0);
        req = ofpbuf_put_zeros(request, sizeof *req);
        req->port_no = htons(ofp_to_u16(port));
        break;
    }
    case OFP11_VERSION:
    case OFP12_VERSION:
    case OFP13_VERSION:
    case OFP14_VERSION:
    case OFP15_VERSION: {
        struct ofp11_port_stats_request *req;
        request = ofpraw_alloc(OFPRAW_OFPST11_PORT_REQUEST, ofp_version, 0);
        req = ofpbuf_put_zeros(request, sizeof *req);
        req->port_no = ofputil_port_to_ofp11(port);
        break;
    }
    default:
        OVS_NOT_REACHED();
    }

    return request;
}

static void
ofputil_port_stats_to_ofp10(const struct ofputil_port_stats *ops,
                            struct ofp10_port_stats *ps10)
{
    ps10->port_no = htons(ofp_to_u16(ops->port_no));
    memset(ps10->pad, 0, sizeof ps10->pad);
    put_32aligned_be64(&ps10->rx_packets, htonll(ops->stats.rx_packets));
    put_32aligned_be64(&ps10->tx_packets, htonll(ops->stats.tx_packets));
    put_32aligned_be64(&ps10->rx_bytes, htonll(ops->stats.rx_bytes));
    put_32aligned_be64(&ps10->tx_bytes, htonll(ops->stats.tx_bytes));
    put_32aligned_be64(&ps10->rx_dropped, htonll(ops->stats.rx_dropped));
    put_32aligned_be64(&ps10->tx_dropped, htonll(ops->stats.tx_dropped));
    put_32aligned_be64(&ps10->rx_errors, htonll(ops->stats.rx_errors));
    put_32aligned_be64(&ps10->tx_errors, htonll(ops->stats.tx_errors));
    put_32aligned_be64(&ps10->rx_frame_err, htonll(ops->stats.rx_frame_errors));
    put_32aligned_be64(&ps10->rx_over_err, htonll(ops->stats.rx_over_errors));
    put_32aligned_be64(&ps10->rx_crc_err, htonll(ops->stats.rx_crc_errors));
    put_32aligned_be64(&ps10->collisions, htonll(ops->stats.collisions));
}

static void
ofputil_port_stats_to_ofp11(const struct ofputil_port_stats *ops,
                            struct ofp11_port_stats *ps11)
{
    ps11->port_no = ofputil_port_to_ofp11(ops->port_no);
    memset(ps11->pad, 0, sizeof ps11->pad);
    ps11->rx_packets = htonll(ops->stats.rx_packets);
    ps11->tx_packets = htonll(ops->stats.tx_packets);
    ps11->rx_bytes = htonll(ops->stats.rx_bytes);
    ps11->tx_bytes = htonll(ops->stats.tx_bytes);
    ps11->rx_dropped = htonll(ops->stats.rx_dropped);
    ps11->tx_dropped = htonll(ops->stats.tx_dropped);
    ps11->rx_errors = htonll(ops->stats.rx_errors);
    ps11->tx_errors = htonll(ops->stats.tx_errors);
    ps11->rx_frame_err = htonll(ops->stats.rx_frame_errors);
    ps11->rx_over_err = htonll(ops->stats.rx_over_errors);
    ps11->rx_crc_err = htonll(ops->stats.rx_crc_errors);
    ps11->collisions = htonll(ops->stats.collisions);
}

static void
ofputil_port_stats_to_ofp13(const struct ofputil_port_stats *ops,
                            struct ofp13_port_stats *ps13)
{
    ofputil_port_stats_to_ofp11(ops, &ps13->ps);
    ps13->duration_sec = htonl(ops->duration_sec);
    ps13->duration_nsec = htonl(ops->duration_nsec);
}

static void
ofputil_append_ofp14_port_stats(const struct ofputil_port_stats *ops,
                                struct ovs_list *replies)
{
    struct ofp14_port_stats_prop_ethernet *eth;
    struct ofp14_port_stats *ps14;
    struct ofpbuf *reply;

    reply = ofpmp_reserve(replies, sizeof *ps14 + sizeof *eth);

    ps14 = ofpbuf_put_uninit(reply, sizeof *ps14);
    ps14->length = htons(sizeof *ps14 + sizeof *eth);
    memset(ps14->pad, 0, sizeof ps14->pad);
    ps14->port_no = ofputil_port_to_ofp11(ops->port_no);
    ps14->duration_sec = htonl(ops->duration_sec);
    ps14->duration_nsec = htonl(ops->duration_nsec);
    ps14->rx_packets = htonll(ops->stats.rx_packets);
    ps14->tx_packets = htonll(ops->stats.tx_packets);
    ps14->rx_bytes = htonll(ops->stats.rx_bytes);
    ps14->tx_bytes = htonll(ops->stats.tx_bytes);
    ps14->rx_dropped = htonll(ops->stats.rx_dropped);
    ps14->tx_dropped = htonll(ops->stats.tx_dropped);
    ps14->rx_errors = htonll(ops->stats.rx_errors);
    ps14->tx_errors = htonll(ops->stats.tx_errors);

    eth = ofpbuf_put_uninit(reply, sizeof *eth);
    eth->type = htons(OFPPSPT14_ETHERNET);
    eth->length = htons(sizeof *eth);
    memset(eth->pad, 0, sizeof eth->pad);
    eth->rx_frame_err = htonll(ops->stats.rx_frame_errors);
    eth->rx_over_err = htonll(ops->stats.rx_over_errors);
    eth->rx_crc_err = htonll(ops->stats.rx_crc_errors);
    eth->collisions = htonll(ops->stats.collisions);
}

/* Encode a ports stat for 'ops' and append it to 'replies'. */
void
ofputil_append_port_stat(struct ovs_list *replies,
                         const struct ofputil_port_stats *ops)
{
    switch (ofpmp_version(replies)) {
    case OFP13_VERSION: {
        struct ofp13_port_stats *reply = ofpmp_append(replies, sizeof *reply);
        ofputil_port_stats_to_ofp13(ops, reply);
        break;
    }
    case OFP12_VERSION:
    case OFP11_VERSION: {
        struct ofp11_port_stats *reply = ofpmp_append(replies, sizeof *reply);
        ofputil_port_stats_to_ofp11(ops, reply);
        break;
    }

    case OFP10_VERSION: {
        struct ofp10_port_stats *reply = ofpmp_append(replies, sizeof *reply);
        ofputil_port_stats_to_ofp10(ops, reply);
        break;
    }

    case OFP14_VERSION:
    case OFP15_VERSION:
        ofputil_append_ofp14_port_stats(ops, replies);
        break;

    default:
        OVS_NOT_REACHED();
    }
}

static enum ofperr
ofputil_port_stats_from_ofp10(struct ofputil_port_stats *ops,
                              const struct ofp10_port_stats *ps10)
{
    memset(ops, 0, sizeof *ops);

    ops->port_no = u16_to_ofp(ntohs(ps10->port_no));
    ops->stats.rx_packets = ntohll(get_32aligned_be64(&ps10->rx_packets));
    ops->stats.tx_packets = ntohll(get_32aligned_be64(&ps10->tx_packets));
    ops->stats.rx_bytes = ntohll(get_32aligned_be64(&ps10->rx_bytes));
    ops->stats.tx_bytes = ntohll(get_32aligned_be64(&ps10->tx_bytes));
    ops->stats.rx_dropped = ntohll(get_32aligned_be64(&ps10->rx_dropped));
    ops->stats.tx_dropped = ntohll(get_32aligned_be64(&ps10->tx_dropped));
    ops->stats.rx_errors = ntohll(get_32aligned_be64(&ps10->rx_errors));
    ops->stats.tx_errors = ntohll(get_32aligned_be64(&ps10->tx_errors));
    ops->stats.rx_frame_errors =
        ntohll(get_32aligned_be64(&ps10->rx_frame_err));
    ops->stats.rx_over_errors = ntohll(get_32aligned_be64(&ps10->rx_over_err));
    ops->stats.rx_crc_errors = ntohll(get_32aligned_be64(&ps10->rx_crc_err));
    ops->stats.collisions = ntohll(get_32aligned_be64(&ps10->collisions));
    ops->duration_sec = ops->duration_nsec = UINT32_MAX;

    return 0;
}

static enum ofperr
ofputil_port_stats_from_ofp11(struct ofputil_port_stats *ops,
                              const struct ofp11_port_stats *ps11)
{
    enum ofperr error;

    memset(ops, 0, sizeof *ops);
    error = ofputil_port_from_ofp11(ps11->port_no, &ops->port_no);
    if (error) {
        return error;
    }

    ops->stats.rx_packets = ntohll(ps11->rx_packets);
    ops->stats.tx_packets = ntohll(ps11->tx_packets);
    ops->stats.rx_bytes = ntohll(ps11->rx_bytes);
    ops->stats.tx_bytes = ntohll(ps11->tx_bytes);
    ops->stats.rx_dropped = ntohll(ps11->rx_dropped);
    ops->stats.tx_dropped = ntohll(ps11->tx_dropped);
    ops->stats.rx_errors = ntohll(ps11->rx_errors);
    ops->stats.tx_errors = ntohll(ps11->tx_errors);
    ops->stats.rx_frame_errors = ntohll(ps11->rx_frame_err);
    ops->stats.rx_over_errors = ntohll(ps11->rx_over_err);
    ops->stats.rx_crc_errors = ntohll(ps11->rx_crc_err);
    ops->stats.collisions = ntohll(ps11->collisions);
    ops->duration_sec = ops->duration_nsec = UINT32_MAX;

    return 0;
}

static enum ofperr
ofputil_port_stats_from_ofp13(struct ofputil_port_stats *ops,
                              const struct ofp13_port_stats *ps13)
{
    enum ofperr error = ofputil_port_stats_from_ofp11(ops, &ps13->ps);
    if (!error) {
        ops->duration_sec = ntohl(ps13->duration_sec);
        ops->duration_nsec = ntohl(ps13->duration_nsec);
    }
    return error;
}

static enum ofperr
parse_ofp14_port_stats_ethernet_property(const struct ofpbuf *payload,
                                         struct ofputil_port_stats *ops)
{
    const struct ofp14_port_stats_prop_ethernet *eth = payload->data;

    if (payload->size != sizeof *eth) {
        return OFPERR_OFPBPC_BAD_LEN;
    }

    ops->stats.rx_frame_errors = ntohll(eth->rx_frame_err);
    ops->stats.rx_over_errors = ntohll(eth->rx_over_err);
    ops->stats.rx_crc_errors = ntohll(eth->rx_crc_err);
    ops->stats.collisions = ntohll(eth->collisions);

    return 0;
}

static enum ofperr
ofputil_pull_ofp14_port_stats(struct ofputil_port_stats *ops,
                              struct ofpbuf *msg)
{
    const struct ofp14_port_stats *ps14;
    struct ofpbuf properties;
    enum ofperr error;
    size_t len;

    ps14 = ofpbuf_try_pull(msg, sizeof *ps14);
    if (!ps14) {
        return OFPERR_OFPBRC_BAD_LEN;
    }

    len = ntohs(ps14->length);
    if (len < sizeof *ps14 || len - sizeof *ps14 > msg->size) {
        return OFPERR_OFPBRC_BAD_LEN;
    }
    len -= sizeof *ps14;
    ofpbuf_use_const(&properties, ofpbuf_pull(msg, len), len);

    error = ofputil_port_from_ofp11(ps14->port_no, &ops->port_no);
    if (error) {
        return error;
    }

    ops->duration_sec = ntohl(ps14->duration_sec);
    ops->duration_nsec = ntohl(ps14->duration_nsec);
    ops->stats.rx_packets = ntohll(ps14->rx_packets);
    ops->stats.tx_packets = ntohll(ps14->tx_packets);
    ops->stats.rx_bytes = ntohll(ps14->rx_bytes);
    ops->stats.tx_bytes = ntohll(ps14->tx_bytes);
    ops->stats.rx_dropped = ntohll(ps14->rx_dropped);
    ops->stats.tx_dropped = ntohll(ps14->tx_dropped);
    ops->stats.rx_errors = ntohll(ps14->rx_errors);
    ops->stats.tx_errors = ntohll(ps14->tx_errors);
    ops->stats.rx_frame_errors = UINT64_MAX;
    ops->stats.rx_over_errors = UINT64_MAX;
    ops->stats.rx_crc_errors = UINT64_MAX;
    ops->stats.collisions = UINT64_MAX;

    while (properties.size > 0) {
        struct ofpbuf payload;
        enum ofperr error;
        uint16_t type;

        error = ofputil_pull_property(&properties, &payload, &type);
        if (error) {
            return error;
        }

        switch (type) {
        case OFPPSPT14_ETHERNET:
            error = parse_ofp14_port_stats_ethernet_property(&payload, ops);
            break;

        default:
            log_property(true, "unknown port stats property %"PRIu16, type);
            error = 0;
            break;
        }

        if (error) {
            return error;
        }
    }

    return 0;
}

/* Returns the number of port stats elements in OFPTYPE_PORT_STATS_REPLY
 * message 'oh'. */
size_t
ofputil_count_port_stats(const struct ofp_header *oh)
{
    struct ofputil_port_stats ps;
    struct ofpbuf b;
    size_t n = 0;

    ofpbuf_use_const(&b, oh, ntohs(oh->length));
    ofpraw_pull_assert(&b);
    while (!ofputil_decode_port_stats(&ps, &b)) {
        n++;
    }
    return n;
}

/* Converts an OFPST_PORT_STATS reply in 'msg' into an abstract
 * ofputil_port_stats in 'ps'.
 *
 * Multiple OFPST_PORT_STATS replies can be packed into a single OpenFlow
 * message.  Calling this function multiple times for a single 'msg' iterates
 * through the replies.  The caller must initially leave 'msg''s layer pointers
 * null and not modify them between calls.
 *
 * Returns 0 if successful, EOF if no replies were left in this 'msg',
 * otherwise a positive errno value. */
int
ofputil_decode_port_stats(struct ofputil_port_stats *ps, struct ofpbuf *msg)
{
    enum ofperr error;
    enum ofpraw raw;

    error = (msg->header ? ofpraw_decode(&raw, msg->header)
             : ofpraw_pull(&raw, msg));
    if (error) {
        return error;
    }

    if (!msg->size) {
        return EOF;
    } else if (raw == OFPRAW_OFPST14_PORT_REPLY) {
        return ofputil_pull_ofp14_port_stats(ps, msg);
    } else if (raw == OFPRAW_OFPST13_PORT_REPLY) {
        const struct ofp13_port_stats *ps13;

        ps13 = ofpbuf_try_pull(msg, sizeof *ps13);
        if (!ps13) {
            goto bad_len;
        }
        return ofputil_port_stats_from_ofp13(ps, ps13);
    } else if (raw == OFPRAW_OFPST11_PORT_REPLY) {
        const struct ofp11_port_stats *ps11;

        ps11 = ofpbuf_try_pull(msg, sizeof *ps11);
        if (!ps11) {
            goto bad_len;
        }
        return ofputil_port_stats_from_ofp11(ps, ps11);
    } else if (raw == OFPRAW_OFPST10_PORT_REPLY) {
        const struct ofp10_port_stats *ps10;

        ps10 = ofpbuf_try_pull(msg, sizeof *ps10);
        if (!ps10) {
            goto bad_len;
        }
        return ofputil_port_stats_from_ofp10(ps, ps10);
    } else {
        OVS_NOT_REACHED();
    }

 bad_len:
    VLOG_WARN_RL(&bad_ofmsg_rl, "OFPST_PORT reply has %"PRIu32" leftover "
                 "bytes at end", msg->size);
    return OFPERR_OFPBRC_BAD_LEN;
}

/* Parse a port status request message into a 16 bit OpenFlow 1.0
 * port number and stores the latter in '*ofp10_port'.
 * Returns 0 if successful, otherwise an OFPERR_* number. */
enum ofperr
ofputil_decode_port_stats_request(const struct ofp_header *request,
                                  ofp_port_t *ofp10_port)
{
    switch ((enum ofp_version)request->version) {
    case OFP15_VERSION:
    case OFP14_VERSION:
    case OFP13_VERSION:
    case OFP12_VERSION:
    case OFP11_VERSION: {
        const struct ofp11_port_stats_request *psr11 = ofpmsg_body(request);
        return ofputil_port_from_ofp11(psr11->port_no, ofp10_port);
    }

    case OFP10_VERSION: {
        const struct ofp10_port_stats_request *psr10 = ofpmsg_body(request);
        *ofp10_port = u16_to_ofp(ntohs(psr10->port_no));
        return 0;
    }

    default:
        OVS_NOT_REACHED();
    }
}

/* Frees all of the "struct ofputil_bucket"s in the 'buckets' list. */
void
ofputil_bucket_list_destroy(struct ovs_list *buckets)
{
    struct ofputil_bucket *bucket;

    LIST_FOR_EACH_POP (bucket, list_node, buckets) {
        free(bucket->ofpacts);
        free(bucket);
    }
}

/* Clones 'bucket' and its ofpacts data */
static struct ofputil_bucket *
ofputil_bucket_clone_data(const struct ofputil_bucket *bucket)
{
    struct ofputil_bucket *new;

    new = xmemdup(bucket, sizeof *bucket);
    new->ofpacts = xmemdup(bucket->ofpacts, bucket->ofpacts_len);

    return new;
}

/* Clones each of the buckets in the list 'src' appending them
 * in turn to 'dest' which should be an initialised list.
 * An exception is that if the pointer value of a bucket in 'src'
 * matches 'skip' then it is not cloned or appended to 'dest'.
 * This allows all of 'src' or 'all of 'src' except 'skip' to
 * be cloned and appended to 'dest'. */
void
ofputil_bucket_clone_list(struct ovs_list *dest, const struct ovs_list *src,
                          const struct ofputil_bucket *skip)
{
    struct ofputil_bucket *bucket;

    LIST_FOR_EACH (bucket, list_node, src) {
        struct ofputil_bucket *new_bucket;

        if (bucket == skip) {
            continue;
        }

        new_bucket = ofputil_bucket_clone_data(bucket);
        list_push_back(dest, &new_bucket->list_node);
    }
}

/* Find a bucket in the list 'buckets' whose bucket id is 'bucket_id'
 * Returns the first bucket found or NULL if no buckets are found. */
struct ofputil_bucket *
ofputil_bucket_find(const struct ovs_list *buckets, uint32_t bucket_id)
{
    struct ofputil_bucket *bucket;

    if (bucket_id > OFPG15_BUCKET_MAX) {
        return NULL;
    }

    LIST_FOR_EACH (bucket, list_node, buckets) {
        if (bucket->bucket_id == bucket_id) {
            return bucket;
        }
    }

    return NULL;
}

/* Returns true if more than one bucket in the list 'buckets'
 * have the same bucket id. Returns false otherwise. */
bool
ofputil_bucket_check_duplicate_id(const struct ovs_list *buckets)
{
    struct ofputil_bucket *i, *j;

    LIST_FOR_EACH (i, list_node, buckets) {
        LIST_FOR_EACH_REVERSE (j, list_node, buckets) {
            if (i == j) {
                break;
            }
            if (i->bucket_id == j->bucket_id) {
                return true;
            }
        }
    }

    return false;
}

/* Returns the bucket at the front of the list 'buckets'.
 * Undefined if 'buckets is empty. */
struct ofputil_bucket *
ofputil_bucket_list_front(const struct ovs_list *buckets)
{
    static struct ofputil_bucket *bucket;

    ASSIGN_CONTAINER(bucket, list_front(buckets), list_node);

    return bucket;
}

/* Returns the bucket at the back of the list 'buckets'.
 * Undefined if 'buckets is empty. */
struct ofputil_bucket *
ofputil_bucket_list_back(const struct ovs_list *buckets)
{
    static struct ofputil_bucket *bucket;

    ASSIGN_CONTAINER(bucket, list_back(buckets), list_node);

    return bucket;
}

/* Returns an OpenFlow group stats request for OpenFlow version 'ofp_version',
 * that requests stats for group 'group_id'.  (Use OFPG_ALL to request stats
 * for all groups.)
 *
 * Group statistics include packet and byte counts for each group. */
struct ofpbuf *
ofputil_encode_group_stats_request(enum ofp_version ofp_version,
                                   uint32_t group_id)
{
    struct ofpbuf *request;

    switch (ofp_version) {
    case OFP10_VERSION:
        ovs_fatal(0, "dump-group-stats needs OpenFlow 1.1 or later "
                     "(\'-O OpenFlow11\')");
    case OFP11_VERSION:
    case OFP12_VERSION:
    case OFP13_VERSION:
    case OFP14_VERSION:
    case OFP15_VERSION: {
        struct ofp11_group_stats_request *req;
        request = ofpraw_alloc(OFPRAW_OFPST11_GROUP_REQUEST, ofp_version, 0);
        req = ofpbuf_put_zeros(request, sizeof *req);
        req->group_id = htonl(group_id);
        break;
    }
    default:
        OVS_NOT_REACHED();
    }

    return request;
}

void
ofputil_uninit_group_desc(struct ofputil_group_desc *gd)
{
    ofputil_bucket_list_destroy(&gd->buckets);
    free(&gd->props.fields);
}

/* Decodes the OpenFlow group description request in 'oh', returning the group
 * whose description is requested, or OFPG_ALL if stats for all groups was
 * requested. */
uint32_t
ofputil_decode_group_desc_request(const struct ofp_header *oh)
{
    struct ofpbuf request;
    enum ofpraw raw;

    ofpbuf_use_const(&request, oh, ntohs(oh->length));
    raw = ofpraw_pull_assert(&request);
    if (raw == OFPRAW_OFPST11_GROUP_DESC_REQUEST) {
        return OFPG_ALL;
    } else if (raw == OFPRAW_OFPST15_GROUP_DESC_REQUEST) {
        ovs_be32 *group_id = ofpbuf_pull(&request, sizeof *group_id);
        return ntohl(*group_id);
    } else {
        OVS_NOT_REACHED();
    }
}

/* Returns an OpenFlow group description request for OpenFlow version
 * 'ofp_version', that requests stats for group 'group_id'.  Use OFPG_ALL to
 * request stats for all groups (OpenFlow 1.4 and earlier always request all
 * groups).
 *
 * Group descriptions include the bucket and action configuration for each
 * group. */
struct ofpbuf *
ofputil_encode_group_desc_request(enum ofp_version ofp_version,
                                  uint32_t group_id)
{
    struct ofpbuf *request;
    ovs_be32 gid;

    switch (ofp_version) {
    case OFP10_VERSION:
        ovs_fatal(0, "dump-groups needs OpenFlow 1.1 or later "
                     "(\'-O OpenFlow11\')");
    case OFP11_VERSION:
    case OFP12_VERSION:
    case OFP13_VERSION:
    case OFP14_VERSION:
        request = ofpraw_alloc(OFPRAW_OFPST11_GROUP_DESC_REQUEST,
                               ofp_version, 0);
        break;
    case OFP15_VERSION:
        request = ofpraw_alloc(OFPRAW_OFPST15_GROUP_DESC_REQUEST,
                               ofp_version, 0);
        gid = htonl(group_id);
        ofpbuf_put(request, &gid, sizeof gid);
        break;
    default:
        OVS_NOT_REACHED();
    }

    return request;
}

static void
ofputil_group_bucket_counters_to_ofp11(const struct ofputil_group_stats *gs,
                                    struct ofp11_bucket_counter bucket_cnts[])
{
    int i;

    for (i = 0; i < gs->n_buckets; i++) {
       bucket_cnts[i].packet_count = htonll(gs->bucket_stats[i].packet_count);
       bucket_cnts[i].byte_count = htonll(gs->bucket_stats[i].byte_count);
    }
}

static void
ofputil_group_stats_to_ofp11(const struct ofputil_group_stats *gs,
                             struct ofp11_group_stats *gs11, size_t length,
                             struct ofp11_bucket_counter bucket_cnts[])
{
    memset(gs11, 0, sizeof *gs11);
    gs11->length = htons(length);
    gs11->group_id = htonl(gs->group_id);
    gs11->ref_count = htonl(gs->ref_count);
    gs11->packet_count = htonll(gs->packet_count);
    gs11->byte_count = htonll(gs->byte_count);
    ofputil_group_bucket_counters_to_ofp11(gs, bucket_cnts);
}

static void
ofputil_group_stats_to_ofp13(const struct ofputil_group_stats *gs,
                             struct ofp13_group_stats *gs13, size_t length,
                             struct ofp11_bucket_counter bucket_cnts[])
{
    ofputil_group_stats_to_ofp11(gs, &gs13->gs, length, bucket_cnts);
    gs13->duration_sec = htonl(gs->duration_sec);
    gs13->duration_nsec = htonl(gs->duration_nsec);

}

/* Encodes 'gs' properly for the format of the list of group statistics
 * replies already begun in 'replies' and appends it to the list.  'replies'
 * must have originally been initialized with ofpmp_init(). */
void
ofputil_append_group_stats(struct ovs_list *replies,
                           const struct ofputil_group_stats *gs)
{
    size_t bucket_counter_size;
    struct ofp11_bucket_counter *bucket_counters;
    size_t length;

    bucket_counter_size = gs->n_buckets * sizeof(struct ofp11_bucket_counter);

    switch (ofpmp_version(replies)) {
    case OFP11_VERSION:
    case OFP12_VERSION:{
            struct ofp11_group_stats *gs11;

            length = sizeof *gs11 + bucket_counter_size;
            gs11 = ofpmp_append(replies, length);
            bucket_counters = (struct ofp11_bucket_counter *)(gs11 + 1);
            ofputil_group_stats_to_ofp11(gs, gs11, length, bucket_counters);
            break;
        }

    case OFP13_VERSION:
    case OFP14_VERSION:
    case OFP15_VERSION: {
            struct ofp13_group_stats *gs13;

            length = sizeof *gs13 + bucket_counter_size;
            gs13 = ofpmp_append(replies, length);
            bucket_counters = (struct ofp11_bucket_counter *)(gs13 + 1);
            ofputil_group_stats_to_ofp13(gs, gs13, length, bucket_counters);
            break;
        }

    case OFP10_VERSION:
    default:
        OVS_NOT_REACHED();
    }
}
/* Returns an OpenFlow group features request for OpenFlow version
 * 'ofp_version'. */
struct ofpbuf *
ofputil_encode_group_features_request(enum ofp_version ofp_version)
{
    struct ofpbuf *request = NULL;

    switch (ofp_version) {
    case OFP10_VERSION:
    case OFP11_VERSION:
        ovs_fatal(0, "dump-group-features needs OpenFlow 1.2 or later "
                     "(\'-O OpenFlow12\')");
    case OFP12_VERSION:
    case OFP13_VERSION:
    case OFP14_VERSION:
    case OFP15_VERSION:
        request = ofpraw_alloc(OFPRAW_OFPST12_GROUP_FEATURES_REQUEST,
                               ofp_version, 0);
        break;
    default:
        OVS_NOT_REACHED();
    }

    return request;
}

/* Returns a OpenFlow message that encodes 'features' properly as a reply to
 * group features request 'request'. */
struct ofpbuf *
ofputil_encode_group_features_reply(
    const struct ofputil_group_features *features,
    const struct ofp_header *request)
{
    struct ofp12_group_features_stats *ogf;
    struct ofpbuf *reply;
    int i;

    reply = ofpraw_alloc_xid(OFPRAW_OFPST12_GROUP_FEATURES_REPLY,
                             request->version, request->xid, 0);
    ogf = ofpbuf_put_zeros(reply, sizeof *ogf);
    ogf->types = htonl(features->types);
    ogf->capabilities = htonl(features->capabilities);
    for (i = 0; i < OFPGT12_N_TYPES; i++) {
        ogf->max_groups[i] = htonl(features->max_groups[i]);
        ogf->actions[i] = ofpact_bitmap_to_openflow(features->ofpacts[i],
                                                    request->version);
    }

    return reply;
}

/* Decodes group features reply 'oh' into 'features'. */
void
ofputil_decode_group_features_reply(const struct ofp_header *oh,
                                    struct ofputil_group_features *features)
{
    const struct ofp12_group_features_stats *ogf = ofpmsg_body(oh);
    int i;

    features->types = ntohl(ogf->types);
    features->capabilities = ntohl(ogf->capabilities);
    for (i = 0; i < OFPGT12_N_TYPES; i++) {
        features->max_groups[i] = ntohl(ogf->max_groups[i]);
        features->ofpacts[i] = ofpact_bitmap_from_openflow(
            ogf->actions[i], oh->version);
    }
}

/* Parse a group status request message into a 32 bit OpenFlow 1.1
 * group ID and stores the latter in '*group_id'.
 * Returns 0 if successful, otherwise an OFPERR_* number. */
enum ofperr
ofputil_decode_group_stats_request(const struct ofp_header *request,
                                   uint32_t *group_id)
{
    const struct ofp11_group_stats_request *gsr11 = ofpmsg_body(request);
    *group_id = ntohl(gsr11->group_id);
    return 0;
}

/* Converts a group stats reply in 'msg' into an abstract ofputil_group_stats
 * in 'gs'.  Assigns freshly allocated memory to gs->bucket_stats for the
 * caller to eventually free.
 *
 * Multiple group stats replies can be packed into a single OpenFlow message.
 * Calling this function multiple times for a single 'msg' iterates through the
 * replies.  The caller must initially leave 'msg''s layer pointers null and
 * not modify them between calls.
 *
 * Returns 0 if successful, EOF if no replies were left in this 'msg',
 * otherwise a positive errno value. */
int
ofputil_decode_group_stats_reply(struct ofpbuf *msg,
                                 struct ofputil_group_stats *gs)
{
    struct ofp11_bucket_counter *obc;
    struct ofp11_group_stats *ogs11;
    enum ofpraw raw;
    enum ofperr error;
    size_t base_len;
    size_t length;
    size_t i;

    gs->bucket_stats = NULL;
    error = (msg->header ? ofpraw_decode(&raw, msg->header)
             : ofpraw_pull(&raw, msg));
    if (error) {
        return error;
    }

    if (!msg->size) {
        return EOF;
    }

    if (raw == OFPRAW_OFPST11_GROUP_REPLY) {
        base_len = sizeof *ogs11;
        ogs11 = ofpbuf_try_pull(msg, sizeof *ogs11);
        gs->duration_sec = gs->duration_nsec = UINT32_MAX;
    } else if (raw == OFPRAW_OFPST13_GROUP_REPLY) {
        struct ofp13_group_stats *ogs13;

        base_len = sizeof *ogs13;
        ogs13 = ofpbuf_try_pull(msg, sizeof *ogs13);
        if (ogs13) {
            ogs11 = &ogs13->gs;
            gs->duration_sec = ntohl(ogs13->duration_sec);
            gs->duration_nsec = ntohl(ogs13->duration_nsec);
        } else {
            ogs11 = NULL;
        }
    } else {
        OVS_NOT_REACHED();
    }

    if (!ogs11) {
        VLOG_WARN_RL(&bad_ofmsg_rl, "%s reply has %"PRIu32" leftover bytes at end",
                     ofpraw_get_name(raw), msg->size);
        return OFPERR_OFPBRC_BAD_LEN;
    }
    length = ntohs(ogs11->length);
    if (length < sizeof base_len) {
        VLOG_WARN_RL(&bad_ofmsg_rl, "%s reply claims invalid length %"PRIuSIZE,
                     ofpraw_get_name(raw), length);
        return OFPERR_OFPBRC_BAD_LEN;
    }

    gs->group_id = ntohl(ogs11->group_id);
    gs->ref_count = ntohl(ogs11->ref_count);
    gs->packet_count = ntohll(ogs11->packet_count);
    gs->byte_count = ntohll(ogs11->byte_count);

    gs->n_buckets = (length - base_len) / sizeof *obc;
    obc = ofpbuf_try_pull(msg, gs->n_buckets * sizeof *obc);
    if (!obc) {
        VLOG_WARN_RL(&bad_ofmsg_rl, "%s reply has %"PRIu32" leftover bytes at end",
                     ofpraw_get_name(raw), msg->size);
        return OFPERR_OFPBRC_BAD_LEN;
    }

    gs->bucket_stats = xmalloc(gs->n_buckets * sizeof *gs->bucket_stats);
    for (i = 0; i < gs->n_buckets; i++) {
        gs->bucket_stats[i].packet_count = ntohll(obc[i].packet_count);
        gs->bucket_stats[i].byte_count = ntohll(obc[i].byte_count);
    }

    return 0;
}

static void
ofputil_put_ofp11_bucket(const struct ofputil_bucket *bucket,
                         struct ofpbuf *openflow, enum ofp_version ofp_version)
{
    struct ofp11_bucket *ob;
    size_t start;

    start = openflow->size;
    ofpbuf_put_zeros(openflow, sizeof *ob);
    ofpacts_put_openflow_actions(bucket->ofpacts, bucket->ofpacts_len,
                                openflow, ofp_version);
    ob = ofpbuf_at_assert(openflow, start, sizeof *ob);
    ob->len = htons(openflow->size - start);
    ob->weight = htons(bucket->weight);
    ob->watch_port = ofputil_port_to_ofp11(bucket->watch_port);
    ob->watch_group = htonl(bucket->watch_group);
}

static void
ofputil_put_ofp15_group_bucket_prop_weight(ovs_be16 weight,
                                           struct ofpbuf *openflow)
{
    size_t start_ofs;
    struct ofp15_group_bucket_prop_weight *prop;

    start_ofs = start_property(openflow, OFPGBPT15_WEIGHT);
    ofpbuf_put_zeros(openflow, sizeof *prop - sizeof(struct ofp_prop_header));
    prop = ofpbuf_at_assert(openflow, start_ofs, sizeof *prop);
    prop->weight = weight;
    end_property(openflow, start_ofs);
}

static void
ofputil_put_ofp15_group_bucket_prop_watch(ovs_be32 watch, uint16_t type,
                                          struct ofpbuf *openflow)
{
    size_t start_ofs;
    struct ofp15_group_bucket_prop_watch *prop;

    start_ofs = start_property(openflow, type);
    ofpbuf_put_zeros(openflow, sizeof *prop - sizeof(struct ofp_prop_header));
    prop = ofpbuf_at_assert(openflow, start_ofs, sizeof *prop);
    prop->watch = watch;
    end_property(openflow, start_ofs);
}

static void
ofputil_put_ofp15_bucket(const struct ofputil_bucket *bucket,
                         uint32_t bucket_id, enum ofp11_group_type group_type,
                         struct ofpbuf *openflow, enum ofp_version ofp_version)
{
    struct ofp15_bucket *ob;
    size_t start, actions_start, actions_len;

    start = openflow->size;
    ofpbuf_put_zeros(openflow, sizeof *ob);

    actions_start = openflow->size;
    ofpacts_put_openflow_actions(bucket->ofpacts, bucket->ofpacts_len,
                                 openflow, ofp_version);
    actions_len = openflow->size - actions_start;

    if (group_type == OFPGT11_SELECT) {
        ofputil_put_ofp15_group_bucket_prop_weight(htons(bucket->weight),
                                                   openflow);
    }
    if (bucket->watch_port != OFPP_ANY) {
        ovs_be32 port = ofputil_port_to_ofp11(bucket->watch_port);
        ofputil_put_ofp15_group_bucket_prop_watch(port,
                                                  OFPGBPT15_WATCH_PORT,
                                                  openflow);
    }
    if (bucket->watch_group != OFPG_ANY) {
        ovs_be32 group = htonl(bucket->watch_group);
        ofputil_put_ofp15_group_bucket_prop_watch(group,
                                                  OFPGBPT15_WATCH_GROUP,
                                                  openflow);
    }

    ob = ofpbuf_at_assert(openflow, start, sizeof *ob);
    ob->len = htons(openflow->size - start);
    ob->action_array_len = htons(actions_len);
    ob->bucket_id = htonl(bucket_id);
}

static void
ofputil_put_group_prop_ntr_selection_method(enum ofp_version ofp_version,
                                            const struct ofputil_group_props *gp,
                                            struct ofpbuf *openflow)
{
    struct ntr_group_prop_selection_method *prop;
    size_t start;

    start = openflow->size;
    ofpbuf_put_zeros(openflow, sizeof *prop);
    oxm_put_field_array(openflow, &gp->fields, ofp_version);
    prop = ofpbuf_at_assert(openflow, start, sizeof *prop);
    prop->type = htons(OFPGPT15_EXPERIMENTER);
    prop->experimenter = htonl(NTR_VENDOR_ID);
    prop->exp_type = htonl(NTRT_SELECTION_METHOD);
    strcpy(prop->selection_method, gp->selection_method);
    prop->selection_method_param = htonll(gp->selection_method_param);
    end_property(openflow, start);
}

static void
ofputil_append_ofp11_group_desc_reply(const struct ofputil_group_desc *gds,
                                      const struct ovs_list *buckets,
                                      struct ovs_list *replies,
                                      enum ofp_version version)
{
    struct ofpbuf *reply = ofpbuf_from_list(list_back(replies));
    struct ofp11_group_desc_stats *ogds;
    struct ofputil_bucket *bucket;
    size_t start_ogds;

    start_ogds = reply->size;
    ofpbuf_put_zeros(reply, sizeof *ogds);
    LIST_FOR_EACH (bucket, list_node, buckets) {
        ofputil_put_ofp11_bucket(bucket, reply, version);
    }
    ogds = ofpbuf_at_assert(reply, start_ogds, sizeof *ogds);
    ogds->length = htons(reply->size - start_ogds);
    ogds->type = gds->type;
    ogds->group_id = htonl(gds->group_id);

    ofpmp_postappend(replies, start_ogds);
}

static void
ofputil_append_ofp15_group_desc_reply(const struct ofputil_group_desc *gds,
                                      const struct ovs_list *buckets,
                                      struct ovs_list *replies,
                                      enum ofp_version version)
{
    struct ofpbuf *reply = ofpbuf_from_list(list_back(replies));
    struct ofp15_group_desc_stats *ogds;
    struct ofputil_bucket *bucket;
    size_t start_ogds, start_buckets;

    start_ogds = reply->size;
    ofpbuf_put_zeros(reply, sizeof *ogds);
    start_buckets = reply->size;
    LIST_FOR_EACH (bucket, list_node, buckets) {
        ofputil_put_ofp15_bucket(bucket, bucket->bucket_id,
                                 gds->type, reply, version);
    }
    ogds = ofpbuf_at_assert(reply, start_ogds, sizeof *ogds);
    ogds->length = htons(reply->size - start_ogds);
    ogds->type = gds->type;
    ogds->group_id = htonl(gds->group_id);
    ogds->bucket_list_len =  htons(reply->size - start_buckets);

    /* Add group properties */
    if (gds->props.selection_method[0]) {
        ofputil_put_group_prop_ntr_selection_method(version, &gds->props,
                                                    reply);
    }

    ofpmp_postappend(replies, start_ogds);
}

/* Appends a group stats reply that contains the data in 'gds' to those already
 * present in the list of ofpbufs in 'replies'.  'replies' should have been
 * initialized with ofpmp_init(). */
void
ofputil_append_group_desc_reply(const struct ofputil_group_desc *gds,
                                const struct ovs_list *buckets,
                                struct ovs_list *replies)
{
    enum ofp_version version = ofpmp_version(replies);

    switch (version)
    {
    case OFP11_VERSION:
    case OFP12_VERSION:
    case OFP13_VERSION:
    case OFP14_VERSION:
        ofputil_append_ofp11_group_desc_reply(gds, buckets, replies, version);
        break;

    case OFP15_VERSION:
        ofputil_append_ofp15_group_desc_reply(gds, buckets, replies, version);
        break;

    case OFP10_VERSION:
    default:
        OVS_NOT_REACHED();
    }
}

static enum ofperr
ofputil_pull_ofp11_buckets(struct ofpbuf *msg, size_t buckets_length,
                           enum ofp_version version, struct ovs_list *buckets)
{
    struct ofp11_bucket *ob;
    uint32_t bucket_id = 0;

    list_init(buckets);
    while (buckets_length > 0) {
        struct ofputil_bucket *bucket;
        struct ofpbuf ofpacts;
        enum ofperr error;
        size_t ob_len;

        ob = (buckets_length >= sizeof *ob
              ? ofpbuf_try_pull(msg, sizeof *ob)
              : NULL);
        if (!ob) {
            VLOG_WARN_RL(&bad_ofmsg_rl, "buckets end with %"PRIuSIZE" leftover bytes",
                         buckets_length);
            return OFPERR_OFPGMFC_BAD_BUCKET;
        }

        ob_len = ntohs(ob->len);
        if (ob_len < sizeof *ob) {
            VLOG_WARN_RL(&bad_ofmsg_rl, "OpenFlow message bucket length "
                         "%"PRIuSIZE" is not valid", ob_len);
            return OFPERR_OFPGMFC_BAD_BUCKET;
        } else if (ob_len > buckets_length) {
            VLOG_WARN_RL(&bad_ofmsg_rl, "OpenFlow message bucket length "
                         "%"PRIuSIZE" exceeds remaining buckets data size %"PRIuSIZE,
                         ob_len, buckets_length);
            return OFPERR_OFPGMFC_BAD_BUCKET;
        }
        buckets_length -= ob_len;

        ofpbuf_init(&ofpacts, 0);
        error = ofpacts_pull_openflow_actions(msg, ob_len - sizeof *ob,
                                              version, &ofpacts);
        if (error) {
            ofpbuf_uninit(&ofpacts);
            ofputil_bucket_list_destroy(buckets);
            return error;
        }

        bucket = xzalloc(sizeof *bucket);
        bucket->weight = ntohs(ob->weight);
        error = ofputil_port_from_ofp11(ob->watch_port, &bucket->watch_port);
        if (error) {
            ofpbuf_uninit(&ofpacts);
            ofputil_bucket_list_destroy(buckets);
            return OFPERR_OFPGMFC_BAD_WATCH;
        }
        bucket->watch_group = ntohl(ob->watch_group);
        bucket->bucket_id = bucket_id++;

        bucket->ofpacts = ofpbuf_steal_data(&ofpacts);
        bucket->ofpacts_len = ofpacts.size;
        list_push_back(buckets, &bucket->list_node);
    }

    return 0;
}

static enum ofperr
parse_ofp15_group_bucket_prop_weight(const struct ofpbuf *payload,
                                     ovs_be16 *weight)
{
    struct ofp15_group_bucket_prop_weight *prop = payload->data;

    if (payload->size != sizeof *prop) {
        log_property(false, "OpenFlow bucket weight property length "
                     "%u is not valid", payload->size);
        return OFPERR_OFPBPC_BAD_LEN;
    }

    *weight = prop->weight;

    return 0;
}

static enum ofperr
parse_ofp15_group_bucket_prop_watch(const struct ofpbuf *payload,
                                    ovs_be32 *watch)
{
    struct ofp15_group_bucket_prop_watch *prop = payload->data;

    if (payload->size != sizeof *prop) {
        log_property(false, "OpenFlow bucket watch port or group "
                     "property length %u is not valid", payload->size);
        return OFPERR_OFPBPC_BAD_LEN;
    }

    *watch = prop->watch;

    return 0;
}

static enum ofperr
ofputil_pull_ofp15_buckets(struct ofpbuf *msg, size_t buckets_length,
                           enum ofp_version version, struct ovs_list *buckets)
{
    struct ofp15_bucket *ob;

    list_init(buckets);
    while (buckets_length > 0) {
        struct ofputil_bucket *bucket = NULL;
        struct ofpbuf ofpacts;
        enum ofperr err = OFPERR_OFPGMFC_BAD_BUCKET;
        struct ofpbuf properties;
        size_t ob_len, actions_len, properties_len;
        ovs_be32 watch_port = ofputil_port_to_ofp11(OFPP_ANY);
        ovs_be32 watch_group = htonl(OFPG_ANY);
        ovs_be16 weight = htons(1);

        ofpbuf_init(&ofpacts, 0);

        ob = ofpbuf_try_pull(msg, sizeof *ob);
        if (!ob) {
            VLOG_WARN_RL(&bad_ofmsg_rl, "buckets end with %"PRIuSIZE
                         " leftover bytes", buckets_length);
            goto err;
        }

        ob_len = ntohs(ob->len);
        actions_len = ntohs(ob->action_array_len);

        if (ob_len < sizeof *ob) {
            VLOG_WARN_RL(&bad_ofmsg_rl, "OpenFlow message bucket length "
                         "%"PRIuSIZE" is not valid", ob_len);
            goto err;
        } else if (ob_len > buckets_length) {
            VLOG_WARN_RL(&bad_ofmsg_rl, "OpenFlow message bucket length "
                         "%"PRIuSIZE" exceeds remaining buckets data size %"
                         PRIuSIZE, ob_len, buckets_length);
            goto err;
        } else if (actions_len > ob_len - sizeof *ob) {
            VLOG_WARN_RL(&bad_ofmsg_rl, "OpenFlow message bucket actions "
                         "length %"PRIuSIZE" exceeds remaining bucket "
                         "data size %"PRIuSIZE, actions_len,
                         ob_len - sizeof *ob);
            goto err;
        }
        buckets_length -= ob_len;

        err = ofpacts_pull_openflow_actions(msg, actions_len, version,
                                            &ofpacts);
        if (err) {
            goto err;
        }

        properties_len = ob_len - sizeof *ob - actions_len;
        ofpbuf_use_const(&properties, ofpbuf_pull(msg, properties_len),
                         properties_len);

        while (properties.size > 0) {
            struct ofpbuf payload;
            uint16_t type;

            err = ofputil_pull_property(&properties, &payload, &type);
            if (err) {
                goto err;
            }

            switch (type) {
            case OFPGBPT15_WEIGHT:
                err = parse_ofp15_group_bucket_prop_weight(&payload, &weight);
                break;

            case OFPGBPT15_WATCH_PORT:
                err = parse_ofp15_group_bucket_prop_watch(&payload,
                                                          &watch_port);
                break;

            case OFPGBPT15_WATCH_GROUP:
                err = parse_ofp15_group_bucket_prop_watch(&payload,
                                                          &watch_group);
                break;

            default:
                log_property(false, "unknown group bucket property %"PRIu16,
                             type);
                err = OFPERR_OFPBPC_BAD_TYPE;
                break;
            }

            if (err) {
                goto err;
            }
        }

        bucket = xzalloc(sizeof *bucket);

        bucket->weight = ntohs(weight);
        err = ofputil_port_from_ofp11(watch_port, &bucket->watch_port);
        if (err) {
            err = OFPERR_OFPGMFC_BAD_WATCH;
            goto err;
        }
        bucket->watch_group = ntohl(watch_group);
        bucket->bucket_id = ntohl(ob->bucket_id);
        if (bucket->bucket_id > OFPG15_BUCKET_MAX) {
            VLOG_WARN_RL(&bad_ofmsg_rl, "bucket id (%u) is out of range",
                         bucket->bucket_id);
            err = OFPERR_OFPGMFC_BAD_BUCKET;
            goto err;
        }

        bucket->ofpacts = ofpbuf_steal_data(&ofpacts);
        bucket->ofpacts_len = ofpacts.size;
        list_push_back(buckets, &bucket->list_node);

        continue;

    err:
        free(bucket);
        ofpbuf_uninit(&ofpacts);
        ofputil_bucket_list_destroy(buckets);
        return err;
    }

    if (ofputil_bucket_check_duplicate_id(buckets)) {
        VLOG_WARN_RL(&bad_ofmsg_rl, "Duplicate bucket id");
        ofputil_bucket_list_destroy(buckets);
        return OFPERR_OFPGMFC_BAD_BUCKET;
    }

    return 0;
}

static void
ofputil_init_group_properties(struct ofputil_group_props *gp)
{
    memset(gp, 0, sizeof *gp);
}

static enum ofperr
parse_group_prop_ntr_selection_method(struct ofpbuf *payload,
                                      enum ofp11_group_type group_type,
                                      enum ofp15_group_mod_command group_cmd,
                                      struct ofputil_group_props *gp)
{
    struct ntr_group_prop_selection_method *prop = payload->data;
    size_t fields_len, method_len;
    enum ofperr error;

    switch (group_type) {
    case OFPGT11_SELECT:
        break;
    case OFPGT11_ALL:
    case OFPGT11_INDIRECT:
    case OFPGT11_FF:
        log_property(false, "ntr selection method property is only allowed "
                     "for select groups");
        return OFPERR_OFPBPC_BAD_VALUE;
    default:
        OVS_NOT_REACHED();
    }

    switch (group_cmd) {
    case OFPGC15_ADD:
    case OFPGC15_MODIFY:
        break;
    case OFPGC15_DELETE:
    case OFPGC15_INSERT_BUCKET:
    case OFPGC15_REMOVE_BUCKET:
        log_property(false, "ntr selection method property is only allowed "
                     "for add and delete group modifications");
        return OFPERR_OFPBPC_BAD_VALUE;
    default:
        OVS_NOT_REACHED();
    }

    if (payload->size < sizeof *prop) {
        log_property(false, "ntr selection method property length "
                     "%u is not valid", payload->size);
        return OFPERR_OFPBPC_BAD_LEN;
    }

    method_len = strnlen(prop->selection_method, NTR_MAX_SELECTION_METHOD_LEN);

    if (method_len == NTR_MAX_SELECTION_METHOD_LEN) {
        log_property(false, "ntr selection method is not null terminated");
        return OFPERR_OFPBPC_BAD_VALUE;
    }

    if (strcmp("hash", prop->selection_method)) {
        log_property(false, "ntr selection method '%s' is not supported",
                     prop->selection_method);
        return OFPERR_OFPBPC_BAD_VALUE;
    }

    strcpy(gp->selection_method, prop->selection_method);
    gp->selection_method_param = ntohll(prop->selection_method_param);

    if (!method_len && gp->selection_method_param) {
        log_property(false, "ntr selection method parameter is non-zero but "
                     "selection method is empty");
        return OFPERR_OFPBPC_BAD_VALUE;
    }

    ofpbuf_pull(payload, sizeof *prop);

    fields_len = ntohs(prop->length) - sizeof *prop;
    if (!method_len && fields_len) {
        log_property(false, "ntr selection method parameter is zero "
                     "but fields are provided");
        return OFPERR_OFPBPC_BAD_VALUE;
    }

    error = oxm_pull_field_array(payload->data, fields_len,
                                 &gp->fields);
    if (error) {
        log_property(false, "ntr selection method fields are invalid");
        return error;
    }

    return 0;
}

static enum ofperr
parse_group_prop_ntr(struct ofpbuf *payload, uint32_t exp_type,
                     enum ofp11_group_type group_type,
                     enum ofp15_group_mod_command group_cmd,
                     struct ofputil_group_props *gp)
{
    enum ofperr error;

    switch (exp_type) {
    case NTRT_SELECTION_METHOD:
        error = parse_group_prop_ntr_selection_method(payload, group_type,
                                                      group_cmd, gp);
        break;

    default:
        log_property(false, "unknown group property ntr experimenter type "
                     "%"PRIu32, exp_type);
        error = OFPERR_OFPBPC_BAD_TYPE;
        break;
    }

    return error;
}

static enum ofperr
parse_ofp15_group_prop_exp(struct ofpbuf *payload,
                           enum ofp11_group_type group_type,
                           enum ofp15_group_mod_command group_cmd,
                           struct ofputil_group_props *gp)
{
    struct ofp_prop_experimenter *prop = payload->data;
    uint16_t experimenter;
    uint32_t exp_type;
    enum ofperr error;

    if (payload->size < sizeof *prop) {
        return OFPERR_OFPBPC_BAD_LEN;
    }

    experimenter = ntohl(prop->experimenter);
    exp_type = ntohl(prop->exp_type);

    switch (experimenter) {
    case NTR_VENDOR_ID:
        error = parse_group_prop_ntr(payload, exp_type, group_type,
                                     group_cmd, gp);
        break;

    default:
        log_property(false, "unknown group property experimenter %"PRIu16,
                     experimenter);
        error = OFPERR_OFPBPC_BAD_EXPERIMENTER;
        break;
    }

    return error;
}

static enum ofperr
parse_ofp15_group_properties(struct ofpbuf *msg,
                             enum ofp11_group_type group_type,
                             enum ofp15_group_mod_command group_cmd,
                             struct ofputil_group_props *gp,
                             size_t properties_len)
{
    struct ofpbuf properties;

    ofpbuf_use_const(&properties, ofpbuf_pull(msg, properties_len),
                     properties_len);

    while (properties.size > 0) {
        struct ofpbuf payload;
        enum ofperr error;
        uint16_t type;

        error = ofputil_pull_property(&properties, &payload, &type);
        if (error) {
            return error;
        }

        switch (type) {
        case OFPGPT15_EXPERIMENTER:
            error = parse_ofp15_group_prop_exp(&payload, group_type,
                                               group_cmd, gp);
            break;

        default:
            log_property(false, "unknown group property %"PRIu16, type);
            error = OFPERR_OFPBPC_BAD_TYPE;
            break;
        }

        if (error) {
            return error;
        }
    }

    return 0;
}

static int
ofputil_decode_ofp11_group_desc_reply(struct ofputil_group_desc *gd,
                                      struct ofpbuf *msg,
                                      enum ofp_version version)
{
    struct ofp11_group_desc_stats *ogds;
    size_t length;

    if (!msg->header) {
        ofpraw_pull_assert(msg);
    }

    if (!msg->size) {
        return EOF;
    }

    ogds = ofpbuf_try_pull(msg, sizeof *ogds);
    if (!ogds) {
        VLOG_WARN_RL(&bad_ofmsg_rl, "OFPST11_GROUP_DESC reply has %"PRIu32" "
                     "leftover bytes at end", msg->size);
        return OFPERR_OFPBRC_BAD_LEN;
    }
    gd->type = ogds->type;
    gd->group_id = ntohl(ogds->group_id);

    length = ntohs(ogds->length);
    if (length < sizeof *ogds || length - sizeof *ogds > msg->size) {
        VLOG_WARN_RL(&bad_ofmsg_rl, "OFPST11_GROUP_DESC reply claims invalid "
                     "length %"PRIuSIZE, length);
        return OFPERR_OFPBRC_BAD_LEN;
    }

    return ofputil_pull_ofp11_buckets(msg, length - sizeof *ogds, version,
                                      &gd->buckets);
}

static int
ofputil_decode_ofp15_group_desc_reply(struct ofputil_group_desc *gd,
                                      struct ofpbuf *msg,
                                      enum ofp_version version)
{
    struct ofp15_group_desc_stats *ogds;
    uint16_t length, bucket_list_len;
    int error;

    if (!msg->header) {
        ofpraw_pull_assert(msg);
    }

    if (!msg->size) {
        return EOF;
    }

    ogds = ofpbuf_try_pull(msg, sizeof *ogds);
    if (!ogds) {
        VLOG_WARN_RL(&bad_ofmsg_rl, "OFPST11_GROUP_DESC reply has %"PRIu32" "
                     "leftover bytes at end", msg->size);
        return OFPERR_OFPBRC_BAD_LEN;
    }
    gd->type = ogds->type;
    gd->group_id = ntohl(ogds->group_id);

    length = ntohs(ogds->length);
    if (length < sizeof *ogds || length - sizeof *ogds > msg->size) {
        VLOG_WARN_RL(&bad_ofmsg_rl, "OFPST11_GROUP_DESC reply claims invalid "
                     "length %u", length);
        return OFPERR_OFPBRC_BAD_LEN;
    }

    bucket_list_len = ntohs(ogds->bucket_list_len);
    if (length < bucket_list_len + sizeof *ogds) {
        VLOG_WARN_RL(&bad_ofmsg_rl, "OFPST11_GROUP_DESC reply claims invalid "
                     "bucket list length %u", bucket_list_len);
        return OFPERR_OFPBRC_BAD_LEN;
    }
    error = ofputil_pull_ofp15_buckets(msg, bucket_list_len, version,
                                       &gd->buckets);
    if (error) {
        return error;
    }

    /* By definition group desc messages don't have a group mod command.
     * However, parse_group_prop_ntr_selection_method() checks to make sure
     * that the command is OFPGC15_ADD or OFPGC15_DELETE to guard
     * against group mod messages with other commands supplying
     * a NTR selection method group experimenter property.
     * Such properties are valid for group desc replies so
     * claim that the group mod command is OFPGC15_ADD to
     * satisfy the check in parse_group_prop_ntr_selection_method() */
    return parse_ofp15_group_properties(msg, gd->type, OFPGC15_ADD, &gd->props,
                                        msg->size);
}

/* Converts a group description reply in 'msg' into an abstract
 * ofputil_group_desc in 'gd'.
 *
 * Multiple group description replies can be packed into a single OpenFlow
 * message.  Calling this function multiple times for a single 'msg' iterates
 * through the replies.  The caller must initially leave 'msg''s layer pointers
 * null and not modify them between calls.
 *
 * Returns 0 if successful, EOF if no replies were left in this 'msg',
 * otherwise a positive errno value. */
int
ofputil_decode_group_desc_reply(struct ofputil_group_desc *gd,
                                struct ofpbuf *msg, enum ofp_version version)
{
    ofputil_init_group_properties(&gd->props);

    switch (version)
    {
    case OFP11_VERSION:
    case OFP12_VERSION:
    case OFP13_VERSION:
    case OFP14_VERSION:
        return ofputil_decode_ofp11_group_desc_reply(gd, msg, version);

    case OFP15_VERSION:
        return ofputil_decode_ofp15_group_desc_reply(gd, msg, version);

    case OFP10_VERSION:
    default:
        OVS_NOT_REACHED();
    }
}

void
ofputil_uninit_group_mod(struct ofputil_group_mod *gm)
{
    ofputil_bucket_list_destroy(&gm->buckets);
}

static struct ofpbuf *
ofputil_encode_ofp11_group_mod(enum ofp_version ofp_version,
                               const struct ofputil_group_mod *gm)
{
    struct ofpbuf *b;
    struct ofp11_group_mod *ogm;
    size_t start_ogm;
    struct ofputil_bucket *bucket;

    b = ofpraw_alloc(OFPRAW_OFPT11_GROUP_MOD, ofp_version, 0);
    start_ogm = b->size;
    ofpbuf_put_zeros(b, sizeof *ogm);

    LIST_FOR_EACH (bucket, list_node, &gm->buckets) {
        ofputil_put_ofp11_bucket(bucket, b, ofp_version);
    }
    ogm = ofpbuf_at_assert(b, start_ogm, sizeof *ogm);
    ogm->command = htons(gm->command);
    ogm->type = gm->type;
    ogm->group_id = htonl(gm->group_id);

    return b;
}

static struct ofpbuf *
ofputil_encode_ofp15_group_mod(enum ofp_version ofp_version,
                               const struct ofputil_group_mod *gm)
{
    struct ofpbuf *b;
    struct ofp15_group_mod *ogm;
    size_t start_ogm;
    struct ofputil_bucket *bucket;
    struct id_pool *bucket_ids = NULL;

    b = ofpraw_alloc(OFPRAW_OFPT15_GROUP_MOD, ofp_version, 0);
    start_ogm = b->size;
    ofpbuf_put_zeros(b, sizeof *ogm);

    LIST_FOR_EACH (bucket, list_node, &gm->buckets) {
        uint32_t bucket_id;

        /* Generate a bucket id if none was supplied */
        if (bucket->bucket_id > OFPG15_BUCKET_MAX) {
            if (!bucket_ids) {
                const struct ofputil_bucket *bkt;

                bucket_ids = id_pool_create(0, OFPG15_BUCKET_MAX + 1);

                /* Mark all bucket_ids that are present in gm
                 * as used in the pool. */
                LIST_FOR_EACH_REVERSE (bkt, list_node, &gm->buckets) {
                    if (bkt == bucket) {
                        break;
                    }
                    if (bkt->bucket_id <= OFPG15_BUCKET_MAX) {
                        id_pool_add(bucket_ids, bkt->bucket_id);
                    }
                }
            }

            if (!id_pool_alloc_id(bucket_ids, &bucket_id)) {
                OVS_NOT_REACHED();
            }
        } else {
            bucket_id = bucket->bucket_id;
        }

        ofputil_put_ofp15_bucket(bucket, bucket_id, gm->type, b, ofp_version);
    }
    ogm = ofpbuf_at_assert(b, start_ogm, sizeof *ogm);
    ogm->command = htons(gm->command);
    ogm->type = gm->type;
    ogm->group_id = htonl(gm->group_id);
    ogm->command_bucket_id = htonl(gm->command_bucket_id);
    ogm->bucket_array_len = htons(b->size - start_ogm - sizeof *ogm);

    /* Add group properties */
    if (gm->props.selection_method[0]) {
        ofputil_put_group_prop_ntr_selection_method(ofp_version, &gm->props, b);
    }

    id_pool_destroy(bucket_ids);
    return b;
}

static void
bad_group_cmd(enum ofp15_group_mod_command cmd)
{
    const char *opt_version;
    const char *version;
    const char *cmd_str;

    switch (cmd) {
    case OFPGC15_ADD:
    case OFPGC15_MODIFY:
    case OFPGC15_DELETE:
        version = "1.1";
        opt_version = "11";
        break;

    case OFPGC15_INSERT_BUCKET:
    case OFPGC15_REMOVE_BUCKET:
        version = "1.5";
        opt_version = "15";
        break;

    default:
        OVS_NOT_REACHED();
    }

    switch (cmd) {
    case OFPGC15_ADD:
        cmd_str = "add-group";
        break;

    case OFPGC15_MODIFY:
        cmd_str = "mod-group";
        break;

    case OFPGC15_DELETE:
        cmd_str = "del-group";
        break;

    case OFPGC15_INSERT_BUCKET:
        cmd_str = "insert-bucket";
        break;

    case OFPGC15_REMOVE_BUCKET:
        cmd_str = "remove-bucket";
        break;

    default:
        OVS_NOT_REACHED();
    }

    ovs_fatal(0, "%s needs OpenFlow %s or later (\'-O OpenFlow%s\')",
              cmd_str, version, opt_version);

}

/* Converts abstract group mod 'gm' into a message for OpenFlow version
 * 'ofp_version' and returns the message. */
struct ofpbuf *
ofputil_encode_group_mod(enum ofp_version ofp_version,
                         const struct ofputil_group_mod *gm)
{

    switch (ofp_version) {
    case OFP10_VERSION:
        bad_group_cmd(gm->command);

    case OFP11_VERSION:
    case OFP12_VERSION:
    case OFP13_VERSION:
    case OFP14_VERSION:
        if (gm->command > OFPGC11_DELETE) {
            bad_group_cmd(gm->command);
        }
        return ofputil_encode_ofp11_group_mod(ofp_version, gm);

    case OFP15_VERSION:
        return ofputil_encode_ofp15_group_mod(ofp_version, gm);

    default:
        OVS_NOT_REACHED();
    }
}

static enum ofperr
ofputil_pull_ofp11_group_mod(struct ofpbuf *msg, enum ofp_version ofp_version,
                             struct ofputil_group_mod *gm)
{
    const struct ofp11_group_mod *ogm;
    enum ofperr error;

    ogm = ofpbuf_pull(msg, sizeof *ogm);
    gm->command = ntohs(ogm->command);
    gm->type = ogm->type;
    gm->group_id = ntohl(ogm->group_id);
    gm->command_bucket_id = OFPG15_BUCKET_ALL;

    error = ofputil_pull_ofp11_buckets(msg, msg->size, ofp_version,
                                       &gm->buckets);

    /* OF1.3.5+ prescribes an error when an OFPGC_DELETE includes buckets. */
    if (!error
        && ofp_version >= OFP13_VERSION
        && gm->command == OFPGC11_DELETE
        && !list_is_empty(&gm->buckets)) {
        error = OFPERR_OFPGMFC_INVALID_GROUP;
    }

    return error;
}

static enum ofperr
ofputil_pull_ofp15_group_mod(struct ofpbuf *msg, enum ofp_version ofp_version,
                             struct ofputil_group_mod *gm)
{
    const struct ofp15_group_mod *ogm;
    uint16_t bucket_list_len;
    enum ofperr error = OFPERR_OFPGMFC_BAD_BUCKET;

    ogm = ofpbuf_pull(msg, sizeof *ogm);
    gm->command = ntohs(ogm->command);
    gm->type = ogm->type;
    gm->group_id = ntohl(ogm->group_id);

    gm->command_bucket_id = ntohl(ogm->command_bucket_id);
    switch (gm->command) {
    case OFPGC15_REMOVE_BUCKET:
        if (gm->command_bucket_id == OFPG15_BUCKET_ALL) {
            error = 0;
        }
        /* Fall through */
    case OFPGC15_INSERT_BUCKET:
        if (gm->command_bucket_id <= OFPG15_BUCKET_MAX ||
            gm->command_bucket_id == OFPG15_BUCKET_FIRST
            || gm->command_bucket_id == OFPG15_BUCKET_LAST) {
            error = 0;
        }
        break;

    case OFPGC11_ADD:
    case OFPGC11_MODIFY:
    case OFPGC11_DELETE:
    default:
        if (gm->command_bucket_id == OFPG15_BUCKET_ALL) {
            error = 0;
        }
        break;
    }
    if (error) {
        VLOG_WARN_RL(&bad_ofmsg_rl,
                     "group command bucket id (%u) is out of range",
                     gm->command_bucket_id);
        return OFPERR_OFPGMFC_BAD_BUCKET;
    }

    bucket_list_len = ntohs(ogm->bucket_array_len);
    error = ofputil_pull_ofp15_buckets(msg, bucket_list_len, ofp_version,
                                       &gm->buckets);
    if (error) {
        return error;
    }

    return parse_ofp15_group_properties(msg, gm->type, gm->command, &gm->props,
                                        msg->size);
}

/* Converts OpenFlow group mod message 'oh' into an abstract group mod in
 * 'gm'.  Returns 0 if successful, otherwise an OpenFlow error code. */
enum ofperr
ofputil_decode_group_mod(const struct ofp_header *oh,
                         struct ofputil_group_mod *gm)
{
    enum ofp_version ofp_version = oh->version;
    struct ofpbuf msg;
    struct ofputil_bucket *bucket;
    enum ofperr err;

    ofpbuf_use_const(&msg, oh, ntohs(oh->length));
    ofpraw_pull_assert(&msg);

    ofputil_init_group_properties(&gm->props);

    switch (ofp_version)
    {
    case OFP11_VERSION:
    case OFP12_VERSION:
    case OFP13_VERSION:
    case OFP14_VERSION:
        err = ofputil_pull_ofp11_group_mod(&msg, ofp_version, gm);
        break;

    case OFP15_VERSION:
        err = ofputil_pull_ofp15_group_mod(&msg, ofp_version, gm);
        break;

    case OFP10_VERSION:
    default:
        OVS_NOT_REACHED();
    }

    if (err) {
        return err;
    }

    switch (gm->type) {
    case OFPGT11_INDIRECT:
        if (!list_is_singleton(&gm->buckets)) {
            return OFPERR_OFPGMFC_OUT_OF_BUCKETS;
        }
        break;
    case OFPGT11_ALL:
    case OFPGT11_SELECT:
    case OFPGT11_FF:
        break;
    default:
        OVS_NOT_REACHED();
    }

    switch (gm->command) {
    case OFPGC11_ADD:
    case OFPGC11_MODIFY:
    case OFPGC11_DELETE:
    case OFPGC15_INSERT_BUCKET:
        break;
    case OFPGC15_REMOVE_BUCKET:
        if (!list_is_empty(&gm->buckets)) {
            return OFPERR_OFPGMFC_BAD_BUCKET;
        }
        break;
    default:
        OVS_NOT_REACHED();
    }

    LIST_FOR_EACH (bucket, list_node, &gm->buckets) {
        switch (gm->type) {
        case OFPGT11_ALL:
        case OFPGT11_INDIRECT:
            if (ofputil_bucket_has_liveness(bucket)) {
                return OFPERR_OFPGMFC_WATCH_UNSUPPORTED;
            }
            break;
        case OFPGT11_SELECT:
            break;
        case OFPGT11_FF:
            if (!ofputil_bucket_has_liveness(bucket)) {
                return OFPERR_OFPGMFC_INVALID_GROUP;
            }
            break;
        default:
            OVS_NOT_REACHED();
        }
    }

    return 0;
}

/* Parse a queue status request message into 'oqsr'.
 * Returns 0 if successful, otherwise an OFPERR_* number. */
enum ofperr
ofputil_decode_queue_stats_request(const struct ofp_header *request,
                                   struct ofputil_queue_stats_request *oqsr)
{
    switch ((enum ofp_version)request->version) {
    case OFP15_VERSION:
    case OFP14_VERSION:
    case OFP13_VERSION:
    case OFP12_VERSION:
    case OFP11_VERSION: {
        const struct ofp11_queue_stats_request *qsr11 = ofpmsg_body(request);
        oqsr->queue_id = ntohl(qsr11->queue_id);
        return ofputil_port_from_ofp11(qsr11->port_no, &oqsr->port_no);
    }

    case OFP10_VERSION: {
        const struct ofp10_queue_stats_request *qsr10 = ofpmsg_body(request);
        oqsr->queue_id = ntohl(qsr10->queue_id);
        oqsr->port_no = u16_to_ofp(ntohs(qsr10->port_no));
        /* OF 1.0 uses OFPP_ALL for OFPP_ANY */
        if (oqsr->port_no == OFPP_ALL) {
            oqsr->port_no = OFPP_ANY;
        }
        return 0;
    }

    default:
        OVS_NOT_REACHED();
    }
}

/* Encode a queue stats request for 'oqsr', the encoded message
 * will be for OpenFlow version 'ofp_version'. Returns message
 * as a struct ofpbuf. Returns encoded message on success, NULL on error. */
struct ofpbuf *
ofputil_encode_queue_stats_request(enum ofp_version ofp_version,
                                   const struct ofputil_queue_stats_request *oqsr)
{
    struct ofpbuf *request;

    switch (ofp_version) {
    case OFP11_VERSION:
    case OFP12_VERSION:
    case OFP13_VERSION:
    case OFP14_VERSION:
    case OFP15_VERSION: {
        struct ofp11_queue_stats_request *req;
        request = ofpraw_alloc(OFPRAW_OFPST11_QUEUE_REQUEST, ofp_version, 0);
        req = ofpbuf_put_zeros(request, sizeof *req);
        req->port_no = ofputil_port_to_ofp11(oqsr->port_no);
        req->queue_id = htonl(oqsr->queue_id);
        break;
    }
    case OFP10_VERSION: {
        struct ofp10_queue_stats_request *req;
        request = ofpraw_alloc(OFPRAW_OFPST10_QUEUE_REQUEST, ofp_version, 0);
        req = ofpbuf_put_zeros(request, sizeof *req);
        /* OpenFlow 1.0 needs OFPP_ALL instead of OFPP_ANY */
        req->port_no = htons(ofp_to_u16(oqsr->port_no == OFPP_ANY
                                        ? OFPP_ALL : oqsr->port_no));
        req->queue_id = htonl(oqsr->queue_id);
        break;
    }
    default:
        OVS_NOT_REACHED();
    }

    return request;
}

/* Returns the number of queue stats elements in OFPTYPE_QUEUE_STATS_REPLY
 * message 'oh'. */
size_t
ofputil_count_queue_stats(const struct ofp_header *oh)
{
    struct ofputil_queue_stats qs;
    struct ofpbuf b;
    size_t n = 0;

    ofpbuf_use_const(&b, oh, ntohs(oh->length));
    ofpraw_pull_assert(&b);
    while (!ofputil_decode_queue_stats(&qs, &b)) {
        n++;
    }
    return n;
}

static enum ofperr
ofputil_queue_stats_from_ofp10(struct ofputil_queue_stats *oqs,
                               const struct ofp10_queue_stats *qs10)
{
    oqs->port_no = u16_to_ofp(ntohs(qs10->port_no));
    oqs->queue_id = ntohl(qs10->queue_id);
    oqs->tx_bytes = ntohll(get_32aligned_be64(&qs10->tx_bytes));
    oqs->tx_packets = ntohll(get_32aligned_be64(&qs10->tx_packets));
    oqs->tx_errors = ntohll(get_32aligned_be64(&qs10->tx_errors));
    oqs->duration_sec = oqs->duration_nsec = UINT32_MAX;

    return 0;
}

static enum ofperr
ofputil_queue_stats_from_ofp11(struct ofputil_queue_stats *oqs,
                               const struct ofp11_queue_stats *qs11)
{
    enum ofperr error;

    error = ofputil_port_from_ofp11(qs11->port_no, &oqs->port_no);
    if (error) {
        return error;
    }

    oqs->queue_id = ntohl(qs11->queue_id);
    oqs->tx_bytes = ntohll(qs11->tx_bytes);
    oqs->tx_packets = ntohll(qs11->tx_packets);
    oqs->tx_errors = ntohll(qs11->tx_errors);
    oqs->duration_sec = oqs->duration_nsec = UINT32_MAX;

    return 0;
}

static enum ofperr
ofputil_queue_stats_from_ofp13(struct ofputil_queue_stats *oqs,
                               const struct ofp13_queue_stats *qs13)
{
    enum ofperr error = ofputil_queue_stats_from_ofp11(oqs, &qs13->qs);
    if (!error) {
        oqs->duration_sec = ntohl(qs13->duration_sec);
        oqs->duration_nsec = ntohl(qs13->duration_nsec);
    }

    return error;
}

static enum ofperr
ofputil_pull_ofp14_queue_stats(struct ofputil_queue_stats *oqs,
                               struct ofpbuf *msg)
{
    const struct ofp14_queue_stats *qs14;
    size_t len;

    qs14 = ofpbuf_try_pull(msg, sizeof *qs14);
    if (!qs14) {
        return OFPERR_OFPBRC_BAD_LEN;
    }

    len = ntohs(qs14->length);
    if (len < sizeof *qs14 || len - sizeof *qs14 > msg->size) {
        return OFPERR_OFPBRC_BAD_LEN;
    }
    ofpbuf_pull(msg, len - sizeof *qs14);

    /* No properties yet defined, so ignore them for now. */

    return ofputil_queue_stats_from_ofp13(oqs, &qs14->qs);
}

/* Converts an OFPST_QUEUE_STATS reply in 'msg' into an abstract
 * ofputil_queue_stats in 'qs'.
 *
 * Multiple OFPST_QUEUE_STATS replies can be packed into a single OpenFlow
 * message.  Calling this function multiple times for a single 'msg' iterates
 * through the replies.  The caller must initially leave 'msg''s layer pointers
 * null and not modify them between calls.
 *
 * Returns 0 if successful, EOF if no replies were left in this 'msg',
 * otherwise a positive errno value. */
int
ofputil_decode_queue_stats(struct ofputil_queue_stats *qs, struct ofpbuf *msg)
{
    enum ofperr error;
    enum ofpraw raw;

    error = (msg->header ? ofpraw_decode(&raw, msg->header)
             : ofpraw_pull(&raw, msg));
    if (error) {
        return error;
    }

    if (!msg->size) {
        return EOF;
    } else if (raw == OFPRAW_OFPST14_QUEUE_REPLY) {
        return ofputil_pull_ofp14_queue_stats(qs, msg);
    } else if (raw == OFPRAW_OFPST13_QUEUE_REPLY) {
        const struct ofp13_queue_stats *qs13;

        qs13 = ofpbuf_try_pull(msg, sizeof *qs13);
        if (!qs13) {
            goto bad_len;
        }
        return ofputil_queue_stats_from_ofp13(qs, qs13);
    } else if (raw == OFPRAW_OFPST11_QUEUE_REPLY) {
        const struct ofp11_queue_stats *qs11;

        qs11 = ofpbuf_try_pull(msg, sizeof *qs11);
        if (!qs11) {
            goto bad_len;
        }
        return ofputil_queue_stats_from_ofp11(qs, qs11);
    } else if (raw == OFPRAW_OFPST10_QUEUE_REPLY) {
        const struct ofp10_queue_stats *qs10;

        qs10 = ofpbuf_try_pull(msg, sizeof *qs10);
        if (!qs10) {
            goto bad_len;
        }
        return ofputil_queue_stats_from_ofp10(qs, qs10);
    } else {
        OVS_NOT_REACHED();
    }

 bad_len:
    VLOG_WARN_RL(&bad_ofmsg_rl, "OFPST_QUEUE reply has %"PRIu32" leftover "
                 "bytes at end", msg->size);
    return OFPERR_OFPBRC_BAD_LEN;
}

static void
ofputil_queue_stats_to_ofp10(const struct ofputil_queue_stats *oqs,
                             struct ofp10_queue_stats *qs10)
{
    qs10->port_no = htons(ofp_to_u16(oqs->port_no));
    memset(qs10->pad, 0, sizeof qs10->pad);
    qs10->queue_id = htonl(oqs->queue_id);
    put_32aligned_be64(&qs10->tx_bytes, htonll(oqs->tx_bytes));
    put_32aligned_be64(&qs10->tx_packets, htonll(oqs->tx_packets));
    put_32aligned_be64(&qs10->tx_errors, htonll(oqs->tx_errors));
}

static void
ofputil_queue_stats_to_ofp11(const struct ofputil_queue_stats *oqs,
                             struct ofp11_queue_stats *qs11)
{
    qs11->port_no = ofputil_port_to_ofp11(oqs->port_no);
    qs11->queue_id = htonl(oqs->queue_id);
    qs11->tx_bytes = htonll(oqs->tx_bytes);
    qs11->tx_packets = htonll(oqs->tx_packets);
    qs11->tx_errors = htonll(oqs->tx_errors);
}

static void
ofputil_queue_stats_to_ofp13(const struct ofputil_queue_stats *oqs,
                             struct ofp13_queue_stats *qs13)
{
    ofputil_queue_stats_to_ofp11(oqs, &qs13->qs);
    if (oqs->duration_sec != UINT32_MAX) {
        qs13->duration_sec = htonl(oqs->duration_sec);
        qs13->duration_nsec = htonl(oqs->duration_nsec);
    } else {
        qs13->duration_sec = OVS_BE32_MAX;
        qs13->duration_nsec = OVS_BE32_MAX;
    }
}

static void
ofputil_queue_stats_to_ofp14(const struct ofputil_queue_stats *oqs,
                             struct ofp14_queue_stats *qs14)
{
    qs14->length = htons(sizeof *qs14);
    memset(qs14->pad, 0, sizeof qs14->pad);
    ofputil_queue_stats_to_ofp13(oqs, &qs14->qs);
}


/* Encode a queue stat for 'oqs' and append it to 'replies'. */
void
ofputil_append_queue_stat(struct ovs_list *replies,
                          const struct ofputil_queue_stats *oqs)
{
    switch (ofpmp_version(replies)) {
    case OFP13_VERSION: {
        struct ofp13_queue_stats *reply = ofpmp_append(replies, sizeof *reply);
        ofputil_queue_stats_to_ofp13(oqs, reply);
        break;
    }

    case OFP12_VERSION:
    case OFP11_VERSION: {
        struct ofp11_queue_stats *reply = ofpmp_append(replies, sizeof *reply);
        ofputil_queue_stats_to_ofp11(oqs, reply);
        break;
    }

    case OFP10_VERSION: {
        struct ofp10_queue_stats *reply = ofpmp_append(replies, sizeof *reply);
        ofputil_queue_stats_to_ofp10(oqs, reply);
        break;
    }

    case OFP14_VERSION:
    case OFP15_VERSION: {
        struct ofp14_queue_stats *reply = ofpmp_append(replies, sizeof *reply);
        ofputil_queue_stats_to_ofp14(oqs, reply);
        break;
    }

    default:
        OVS_NOT_REACHED();
    }
}

enum ofperr
ofputil_decode_bundle_ctrl(const struct ofp_header *oh,
                           struct ofputil_bundle_ctrl_msg *msg)
{
    struct ofpbuf b;
    enum ofpraw raw;
    const struct ofp14_bundle_ctrl_msg *m;

    ofpbuf_use_const(&b, oh, ntohs(oh->length));
    raw = ofpraw_pull_assert(&b);
    ovs_assert(raw == OFPRAW_OFPT14_BUNDLE_CONTROL);

    m = b.msg;
    msg->bundle_id = ntohl(m->bundle_id);
    msg->type = ntohs(m->type);
    msg->flags = ntohs(m->flags);

    return 0;
}

struct ofpbuf *
ofputil_encode_bundle_ctrl_reply(const struct ofp_header *oh,
                                 struct ofputil_bundle_ctrl_msg *msg)
{
    struct ofpbuf *buf;
    struct ofp14_bundle_ctrl_msg *m;

    buf = ofpraw_alloc_reply(OFPRAW_OFPT14_BUNDLE_CONTROL, oh, 0);
    m = ofpbuf_put_zeros(buf, sizeof *m);

    m->bundle_id = htonl(msg->bundle_id);
    m->type = htons(msg->type);
    m->flags = htons(msg->flags);

    return buf;
}

/* Return true for bundlable state change requests, false for other messages.
 */
static bool
ofputil_is_bundlable(enum ofptype type)
{
    switch (type) {
        /* Minimum required by OpenFlow 1.4. */
    case OFPTYPE_PORT_MOD:
    case OFPTYPE_FLOW_MOD:
        return true;

        /* Nice to have later. */
    case OFPTYPE_FLOW_MOD_TABLE_ID:
    case OFPTYPE_GROUP_MOD:
    case OFPTYPE_TABLE_MOD:
    case OFPTYPE_METER_MOD:
    case OFPTYPE_PACKET_OUT:

        /* Not to be bundlable. */
    case OFPTYPE_ECHO_REQUEST:
    case OFPTYPE_FEATURES_REQUEST:
    case OFPTYPE_GET_CONFIG_REQUEST:
    case OFPTYPE_SET_CONFIG:
    case OFPTYPE_BARRIER_REQUEST:
    case OFPTYPE_ROLE_REQUEST:
    case OFPTYPE_ECHO_REPLY:
    case OFPTYPE_SET_FLOW_FORMAT:
    case OFPTYPE_SET_PACKET_IN_FORMAT:
    case OFPTYPE_SET_CONTROLLER_ID:
    case OFPTYPE_FLOW_AGE:
    case OFPTYPE_FLOW_MONITOR_CANCEL:
    case OFPTYPE_SET_ASYNC_CONFIG:
    case OFPTYPE_GET_ASYNC_REQUEST:
    case OFPTYPE_DESC_STATS_REQUEST:
    case OFPTYPE_FLOW_STATS_REQUEST:
    case OFPTYPE_AGGREGATE_STATS_REQUEST:
    case OFPTYPE_TABLE_STATS_REQUEST:
    case OFPTYPE_TABLE_FEATURES_STATS_REQUEST:
    case OFPTYPE_PORT_STATS_REQUEST:
    case OFPTYPE_QUEUE_STATS_REQUEST:
    case OFPTYPE_PORT_DESC_STATS_REQUEST:
    case OFPTYPE_FLOW_MONITOR_STATS_REQUEST:
    case OFPTYPE_METER_STATS_REQUEST:
    case OFPTYPE_METER_CONFIG_STATS_REQUEST:
    case OFPTYPE_METER_FEATURES_STATS_REQUEST:
    case OFPTYPE_GROUP_STATS_REQUEST:
    case OFPTYPE_GROUP_DESC_STATS_REQUEST:
    case OFPTYPE_GROUP_FEATURES_STATS_REQUEST:
    case OFPTYPE_QUEUE_GET_CONFIG_REQUEST:
    case OFPTYPE_BUNDLE_CONTROL:
    case OFPTYPE_BUNDLE_ADD_MESSAGE:
    case OFPTYPE_HELLO:
    case OFPTYPE_ERROR:
    case OFPTYPE_FEATURES_REPLY:
    case OFPTYPE_GET_CONFIG_REPLY:
    case OFPTYPE_PACKET_IN:
    case OFPTYPE_FLOW_REMOVED:
    case OFPTYPE_PORT_STATUS:
    case OFPTYPE_BARRIER_REPLY:
    case OFPTYPE_QUEUE_GET_CONFIG_REPLY:
    case OFPTYPE_DESC_STATS_REPLY:
    case OFPTYPE_FLOW_STATS_REPLY:
    case OFPTYPE_QUEUE_STATS_REPLY:
    case OFPTYPE_PORT_STATS_REPLY:
    case OFPTYPE_TABLE_STATS_REPLY:
    case OFPTYPE_AGGREGATE_STATS_REPLY:
    case OFPTYPE_PORT_DESC_STATS_REPLY:
    case OFPTYPE_ROLE_REPLY:
    case OFPTYPE_FLOW_MONITOR_PAUSED:
    case OFPTYPE_FLOW_MONITOR_RESUMED:
    case OFPTYPE_FLOW_MONITOR_STATS_REPLY:
    case OFPTYPE_GET_ASYNC_REPLY:
    case OFPTYPE_GROUP_STATS_REPLY:
    case OFPTYPE_GROUP_DESC_STATS_REPLY:
    case OFPTYPE_GROUP_FEATURES_STATS_REPLY:
    case OFPTYPE_METER_STATS_REPLY:
    case OFPTYPE_METER_CONFIG_STATS_REPLY:
    case OFPTYPE_METER_FEATURES_STATS_REPLY:
    case OFPTYPE_TABLE_FEATURES_STATS_REPLY:
    case OFPTYPE_ROLE_STATUS:
        break;
    }

    return false;
}

enum ofperr
ofputil_decode_bundle_add(const struct ofp_header *oh,
                          struct ofputil_bundle_add_msg *msg,
                          enum ofptype *type_ptr)
{
    const struct ofp14_bundle_ctrl_msg *m;
    struct ofpbuf b;
    enum ofpraw raw;
    size_t inner_len;
    enum ofperr error;
    enum ofptype type;

    ofpbuf_use_const(&b, oh, ntohs(oh->length));
    raw = ofpraw_pull_assert(&b);
    ovs_assert(raw == OFPRAW_OFPT14_BUNDLE_ADD_MESSAGE);

    m = ofpbuf_pull(&b, sizeof *m);
    msg->bundle_id = ntohl(m->bundle_id);
    msg->flags = ntohs(m->flags);

    msg->msg = b.data;
    inner_len = ntohs(msg->msg->length);
    if (inner_len < sizeof(struct ofp_header) || inner_len > b.size) {
        return OFPERR_OFPBFC_MSG_BAD_LEN;
    }
    if (msg->msg->xid != oh->xid) {
        return OFPERR_OFPBFC_MSG_BAD_XID;
    }

    /* Reject unbundlable messages. */
    if (!type_ptr) {
        type_ptr = &type;
    }
    error = ofptype_decode(type_ptr, msg->msg);
    if (error) {
        VLOG_WARN_RL(&bad_ofmsg_rl, "OFPT14_BUNDLE_ADD_MESSAGE contained "
                     "message is unparsable (%s)", ofperr_get_name(error));
        return OFPERR_OFPBFC_MSG_UNSUP; /* 'error' would be confusing. */
    }

    if (!ofputil_is_bundlable(*type_ptr)) {
        return OFPERR_OFPBFC_MSG_UNSUP;
    }

    return 0;
}

struct ofpbuf *
ofputil_encode_bundle_add(enum ofp_version ofp_version,
                          struct ofputil_bundle_add_msg *msg)
{
    struct ofpbuf *request;
    struct ofp14_bundle_ctrl_msg *m;

    /* Must use the same xid as the embedded message. */
    request = ofpraw_alloc_xid(OFPRAW_OFPT14_BUNDLE_ADD_MESSAGE, ofp_version,
                               msg->msg->xid, 0);
    m = ofpbuf_put_zeros(request, sizeof *m);

    m->bundle_id = htonl(msg->bundle_id);
    m->flags = htons(msg->flags);
    ofpbuf_put(request, msg->msg, ntohs(msg->msg->length));

    return request;
}<|MERGE_RESOLUTION|>--- conflicted
+++ resolved
@@ -3477,11 +3477,7 @@
         match_set_conn_mark(match, pin->fmd.conn_mark);
     }
 
-<<<<<<< HEAD
-    if (ovs_u128_nonzero(pin->fmd.conn_label)) {
-=======
     if (!is_all_zeros(&pin->fmd.conn_label, sizeof(pin->fmd.conn_label))) {
->>>>>>> a1e0155a
         match_set_conn_label(match, pin->fmd.conn_label);
     }
 
