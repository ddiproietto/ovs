/*
 * Copyright (c) 2009, 2010, 2011, 2012, 2013, 2014, 2015 Nicira, Inc.
 *
 * Licensed under the Apache License, Version 2.0 (the "License");
 * you may not use this file except in compliance with the License.
 * You may obtain a copy of the License at:
 *
 *     http://www.apache.org/licenses/LICENSE-2.0
 *
 * Unless required by applicable law or agreed to in writing, software
 * distributed under the License is distributed on an "AS IS" BASIS,
 * WITHOUT WARRANTIES OR CONDITIONS OF ANY KIND, either express or implied.
 * See the License for the specific language governing permissions and
 * limitations under the License.
 */

#ifndef MATCH_H
#define MATCH_H 1

#include "flow.h"
#include "packets.h"
#include "tun-metadata.h"

struct ds;

/* A flow classification match.
 *
 * Use one of the match_*() functions to initialize a "struct match".
 *
 * The match_*() functions below maintain the following important invariant.
 * If a bit or a field is wildcarded in 'wc', then the corresponding bit or
 * field in 'flow' is set to all-0-bits.  (The match_zero_wildcarded_fields()
 * function can be used to restore this invariant after adding wildcards.) */
struct match {
    struct flow flow;
    struct flow_wildcards wc;
    struct tun_metadata_allocation tun_md;
};

/* Initializer for a "struct match" that matches every packet. */
#define MATCH_CATCHALL_INITIALIZER { .flow = { .dl_type = 0 } }

void match_init(struct match *,
                const struct flow *, const struct flow_wildcards *);
void match_wc_init(struct match *match, const struct flow *flow);
void match_init_catchall(struct match *);

void match_zero_wildcarded_fields(struct match *);

void match_set_dp_hash(struct match *, uint32_t value);
void match_set_dp_hash_masked(struct match *, uint32_t value, uint32_t mask);

void match_set_recirc_id(struct match *, uint32_t value);

void match_set_conj_id(struct match *, uint32_t value);

void match_set_reg(struct match *, unsigned int reg_idx, uint32_t value);
void match_set_reg_masked(struct match *, unsigned int reg_idx,
                          uint32_t value, uint32_t mask);
void match_set_xreg(struct match *, unsigned int xreg_idx, uint64_t value);
void match_set_xreg_masked(struct match *, unsigned int xreg_idx,
                           uint64_t value, uint64_t mask);
void match_set_actset_output(struct match *, ofp_port_t actset_output);
void match_set_metadata(struct match *, ovs_be64 metadata);
void match_set_metadata_masked(struct match *,
                               ovs_be64 metadata, ovs_be64 mask);
void match_set_tun_id(struct match *, ovs_be64 tun_id);
void match_set_tun_id_masked(struct match *, ovs_be64 tun_id, ovs_be64 mask);
void match_set_tun_src(struct match *match, ovs_be32 src);
void match_set_tun_src_masked(struct match *match, ovs_be32 src, ovs_be32 mask);
void match_set_tun_dst(struct match *match, ovs_be32 dst);
void match_set_tun_dst_masked(struct match *match, ovs_be32 dst, ovs_be32 mask);
void match_set_tun_ttl(struct match *match, uint8_t ttl);
void match_set_tun_ttl_masked(struct match *match, uint8_t ttl, uint8_t mask);
void match_set_tun_tos(struct match *match, uint8_t tos);
void match_set_tun_tos_masked(struct match *match, uint8_t tos, uint8_t mask);
void match_set_tun_flags(struct match *match, uint16_t flags);
void match_set_tun_flags_masked(struct match *match, uint16_t flags, uint16_t mask);
void match_set_tun_gbp_id_masked(struct match *match, ovs_be16 gbp_id, ovs_be16 mask);
void match_set_tun_gbp_id(struct match *match, ovs_be16 gbp_id);
void match_set_tun_gbp_flags_masked(struct match *match, uint8_t flags, uint8_t mask);
void match_set_tun_gbp_flags(struct match *match, uint8_t flags);
void match_set_in_port(struct match *, ofp_port_t ofp_port);
void match_set_pkt_mark(struct match *, uint32_t pkt_mark);
void match_set_pkt_mark_masked(struct match *, uint32_t pkt_mark, uint32_t mask);
<<<<<<< HEAD
void match_set_conn_state(struct match *, uint8_t conn_state);
void match_set_conn_state_masked(struct match *, uint8_t conn_state,
                                 uint8_t mask);
void match_set_conn_zone(struct match *, uint16_t conn_zone);
void match_set_conn_mark(struct match *, uint32_t conn_mark);
void match_set_conn_mark_masked(struct match *, uint32_t conn_mark,
                                uint32_t mask);
void match_set_conn_label(struct match *, ovs_u128 conn_label);
void match_set_conn_label_masked(struct match *, ovs_u128 conn_label,
                                 ovs_u128 mask);
=======
void match_set_ct_state(struct match *, uint8_t ct_state);
void match_set_ct_state_masked(struct match *, uint8_t ct_state, uint8_t mask);
void match_set_ct_zone(struct match *, uint16_t ct_zone);
void match_set_ct_mark(struct match *, uint32_t ct_mark);
void match_set_ct_mark_masked(struct match *, uint32_t ct_mark, uint32_t mask);
void match_set_ct_label(struct match *, ovs_u128 ct_label);
void match_set_ct_label_masked(struct match *, ovs_u128 ct_label, ovs_u128 mask);
>>>>>>> d5a61290
void match_set_skb_priority(struct match *, uint32_t skb_priority);
void match_set_dl_type(struct match *, ovs_be16);
void match_set_dl_src(struct match *, const uint8_t[ETH_ADDR_LEN]);
void match_set_dl_src_masked(struct match *, const uint8_t dl_src[ETH_ADDR_LEN],
                             const uint8_t mask[ETH_ADDR_LEN]);
void match_set_dl_dst(struct match *, const uint8_t[ETH_ADDR_LEN]);
void match_set_dl_dst_masked(struct match *, const uint8_t dl_dst[ETH_ADDR_LEN],
                             const uint8_t mask[ETH_ADDR_LEN]);
void match_set_dl_tci(struct match *, ovs_be16 tci);
void match_set_dl_tci_masked(struct match *, ovs_be16 tci, ovs_be16 mask);
void match_set_any_vid(struct match *);
void match_set_dl_vlan(struct match *, ovs_be16);
void match_set_vlan_vid(struct match *, ovs_be16);
void match_set_vlan_vid_masked(struct match *, ovs_be16 vid, ovs_be16 mask);
void match_set_any_pcp(struct match *);
void match_set_dl_vlan_pcp(struct match *, uint8_t);
void match_set_any_mpls_lse(struct match *, int idx);
void match_set_mpls_lse(struct match *, int idx, ovs_be32);
void match_set_any_mpls_label(struct match *, int idx);
void match_set_mpls_label(struct match *, int idx, ovs_be32);
void match_set_any_mpls_tc(struct match *, int idx);
void match_set_mpls_tc(struct match *, int idx, uint8_t);
void match_set_any_mpls_bos(struct match *, int idx);
void match_set_mpls_bos(struct match *, int idx, uint8_t);
void match_set_tp_src(struct match *, ovs_be16);
void match_set_mpls_lse(struct match *, int idx, ovs_be32 lse);
void match_set_tp_src_masked(struct match *, ovs_be16 port, ovs_be16 mask);
void match_set_tp_dst(struct match *, ovs_be16);
void match_set_tp_dst_masked(struct match *, ovs_be16 port, ovs_be16 mask);
void match_set_tcp_flags(struct match *, ovs_be16);
void match_set_tcp_flags_masked(struct match *, ovs_be16 flags, ovs_be16 mask);
void match_set_nw_proto(struct match *, uint8_t);
void match_set_nw_src(struct match *, ovs_be32);
void match_set_nw_src_masked(struct match *, ovs_be32 ip, ovs_be32 mask);
void match_set_nw_dst(struct match *, ovs_be32);
void match_set_nw_dst_masked(struct match *, ovs_be32 ip, ovs_be32 mask);
void match_set_nw_dscp(struct match *, uint8_t);
void match_set_nw_ecn(struct match *, uint8_t);
void match_set_nw_ttl(struct match *, uint8_t);
void match_set_nw_frag(struct match *, uint8_t nw_frag);
void match_set_nw_frag_masked(struct match *, uint8_t nw_frag, uint8_t mask);
void match_set_icmp_type(struct match *, uint8_t);
void match_set_icmp_code(struct match *, uint8_t);
void match_set_arp_sha(struct match *, const uint8_t[ETH_ADDR_LEN]);
void match_set_arp_sha_masked(struct match *,
                              const uint8_t arp_sha[ETH_ADDR_LEN],
                              const uint8_t mask[ETH_ADDR_LEN]);
void match_set_arp_tha(struct match *, const uint8_t[ETH_ADDR_LEN]);
void match_set_arp_tha_masked(struct match *,
                              const uint8_t arp_tha[ETH_ADDR_LEN],
                              const uint8_t mask[ETH_ADDR_LEN]);
void match_set_ipv6_src(struct match *, const struct in6_addr *);
void match_set_ipv6_src_masked(struct match *, const struct in6_addr *,
                               const struct in6_addr *);
void match_set_ipv6_dst(struct match *, const struct in6_addr *);
void match_set_ipv6_dst_masked(struct match *, const struct in6_addr *,
                               const struct in6_addr *);
void match_set_ipv6_label(struct match *, ovs_be32);
void match_set_ipv6_label_masked(struct match *, ovs_be32, ovs_be32);
void match_set_nd_target(struct match *, const struct in6_addr *);
void match_set_nd_target_masked(struct match *, const struct in6_addr *,
                                const struct in6_addr *);

bool match_equal(const struct match *, const struct match *);
uint32_t match_hash(const struct match *, uint32_t basis);

void match_init_hidden_fields(struct match *);
bool match_has_default_hidden_fields(const struct match *);

void match_format(const struct match *, struct ds *, int priority);
char *match_to_string(const struct match *, int priority);
void match_print(const struct match *);

/* Compressed match. */

/* A sparse representation of a "struct match".
 *
 * There are two invariants:
 *
 *   - The same invariant as "struct match", that is, a 1-bit in the 'flow'
 *     must correspond to a 1-bit in 'mask'.
 *
 *   - 'flow' and 'mask' have the same 'map'.  This implies that 'flow' and
 *     'mask' have the same part of "struct flow" at the same offset into
 *     'values', which makes minimatch_matches_flow() faster.
 */
struct minimatch {
    struct miniflow flow;
    struct minimask mask;
};

void minimatch_init(struct minimatch *, const struct match *);
void minimatch_clone(struct minimatch *, const struct minimatch *);
void minimatch_move(struct minimatch *dst, struct minimatch *src);
void minimatch_destroy(struct minimatch *);

void minimatch_expand(const struct minimatch *, struct match *);

bool minimatch_equal(const struct minimatch *a, const struct minimatch *b);

bool minimatch_matches_flow(const struct minimatch *, const struct flow *);

void minimatch_format(const struct minimatch *, struct ds *, int priority);
char *minimatch_to_string(const struct minimatch *, int priority);

#endif /* match.h */<|MERGE_RESOLUTION|>--- conflicted
+++ resolved
@@ -83,18 +83,6 @@
 void match_set_in_port(struct match *, ofp_port_t ofp_port);
 void match_set_pkt_mark(struct match *, uint32_t pkt_mark);
 void match_set_pkt_mark_masked(struct match *, uint32_t pkt_mark, uint32_t mask);
-<<<<<<< HEAD
-void match_set_conn_state(struct match *, uint8_t conn_state);
-void match_set_conn_state_masked(struct match *, uint8_t conn_state,
-                                 uint8_t mask);
-void match_set_conn_zone(struct match *, uint16_t conn_zone);
-void match_set_conn_mark(struct match *, uint32_t conn_mark);
-void match_set_conn_mark_masked(struct match *, uint32_t conn_mark,
-                                uint32_t mask);
-void match_set_conn_label(struct match *, ovs_u128 conn_label);
-void match_set_conn_label_masked(struct match *, ovs_u128 conn_label,
-                                 ovs_u128 mask);
-=======
 void match_set_ct_state(struct match *, uint8_t ct_state);
 void match_set_ct_state_masked(struct match *, uint8_t ct_state, uint8_t mask);
 void match_set_ct_zone(struct match *, uint16_t ct_zone);
@@ -102,7 +90,6 @@
 void match_set_ct_mark_masked(struct match *, uint32_t ct_mark, uint32_t mask);
 void match_set_ct_label(struct match *, ovs_u128 ct_label);
 void match_set_ct_label_masked(struct match *, ovs_u128 ct_label, ovs_u128 mask);
->>>>>>> d5a61290
 void match_set_skb_priority(struct match *, uint32_t skb_priority);
 void match_set_dl_type(struct match *, ovs_be16);
 void match_set_dl_src(struct match *, const uint8_t[ETH_ADDR_LEN]);
