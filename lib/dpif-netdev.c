--- conflicted
+++ resolved
@@ -1956,13 +1956,8 @@
     }
 
     /* Userspace datapath doesn't support conntrack. */
-<<<<<<< HEAD
-    if (flow->conn_state || flow->conn_zone || flow->conn_mark
-        || !is_all_zeros(&flow->conn_label, sizeof(flow->conn_label))) {
-=======
     if (flow->ct_state || flow->ct_zone || flow->ct_mark
         || !is_all_zeros(&flow->ct_label, sizeof(flow->ct_label))) {
->>>>>>> d5a61290
         return EINVAL;
     }
 
