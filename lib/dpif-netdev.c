/*
 * Copyright (c) 2009, 2010, 2011, 2012, 2013, 2014 Nicira, Inc.
 *
 * Licensed under the Apache License, Version 2.0 (the "License");
 * you may not use this file except in compliance with the License.
 * You may obtain a copy of the License at:
 *
 *     http://www.apache.org/licenses/LICENSE-2.0
 *
 * Unless required by applicable law or agreed to in writing, software
 * distributed under the License is distributed on an "AS IS" BASIS,
 * WITHOUT WARRANTIES OR CONDITIONS OF ANY KIND, either express or implied.
 * See the License for the specific language governing permissions and
 * limitations under the License.
 */

#include <config.h>
#include "dpif-netdev.h"

#include <ctype.h>
#include <errno.h>
#include <fcntl.h>
#include <inttypes.h>
#include <netinet/in.h>
#include <sys/socket.h>
#include <net/if.h>
#include <stdint.h>
#include <stdlib.h>
#include <string.h>
#include <sys/ioctl.h>
#include <sys/stat.h>
#include <unistd.h>

#include "cmap.h"
#include "csum.h"
#include "dp-packet.h"
#include "dpif.h"
#include "dpif-provider.h"
#include "dummy.h"
#include "dynamic-string.h"
#include "fat-rwlock.h"
#include "flow.h"
#include "cmap.h"
#include "latch.h"
#include "list.h"
#include "match.h"
#include "meta-flow.h"
#include "netdev.h"
#include "netdev-dpdk.h"
#include "netdev-vport.h"
#include "netlink.h"
#include "odp-execute.h"
#include "odp-util.h"
#include "ofp-print.h"
#include "ofpbuf.h"
#include "ovs-numa.h"
#include "ovs-rcu.h"
#include "packets.h"
#include "poll-loop.h"
#include "pvector.h"
#include "random.h"
#include "seq.h"
#include "shash.h"
#include "sset.h"
#include "timeval.h"
#include "tnl-arp-cache.h"
#include "unixctl.h"
#include "util.h"
#include "openvswitch/vlog.h"

VLOG_DEFINE_THIS_MODULE(dpif_netdev);

#define FLOW_DUMP_MAX_BATCH 50
/* Use per thread recirc_depth to prevent recirculation loop. */
#define MAX_RECIRC_DEPTH 5
DEFINE_STATIC_PER_THREAD_DATA(uint32_t, recirc_depth, 0)

/* Configuration parameters. */
enum { MAX_FLOWS = 65536 };     /* Maximum number of flows in flow table. */

/* Protects against changes to 'dp_netdevs'. */
static struct ovs_mutex dp_netdev_mutex = OVS_MUTEX_INITIALIZER;

/* Contains all 'struct dp_netdev's. */
static struct shash dp_netdevs OVS_GUARDED_BY(dp_netdev_mutex)
    = SHASH_INITIALIZER(&dp_netdevs);

static struct vlog_rate_limit upcall_rl = VLOG_RATE_LIMIT_INIT(600, 600);

/* Stores a miniflow with inline values */

struct netdev_flow_key {
    uint32_t hash;       /* Hash function differs for different users. */
    uint32_t len;        /* Length of the following miniflow (incl. map). */
    struct miniflow mf;
    uint64_t buf[FLOW_MAX_PACKET_U64S - MINI_N_INLINE];
};

/* Exact match cache for frequently used flows
 *
 * The cache uses a 32-bit hash of the packet (which can be the RSS hash) to
 * search its entries for a miniflow that matches exactly the miniflow of the
 * packet. It stores the 'dpcls_rule' (rule) that matches the miniflow.
 *
 * A cache entry holds a reference to its 'dp_netdev_flow'.
 *
 * A miniflow with a given hash can be in one of EM_FLOW_HASH_SEGS different
 * entries. The 32-bit hash is split into EM_FLOW_HASH_SEGS values (each of
 * them is EM_FLOW_HASH_SHIFT bits wide and the remainder is thrown away). Each
 * value is the index of a cache entry where the miniflow could be.
 *
 *
 * Thread-safety
 * =============
 *
 * Each pmd_thread has its own private exact match cache.
 * If dp_netdev_input is not called from a pmd thread, a mutex is used.
 */

#define EM_FLOW_HASH_SHIFT 13
#define EM_FLOW_HASH_ENTRIES (1u << EM_FLOW_HASH_SHIFT)
#define EM_FLOW_HASH_MASK (EM_FLOW_HASH_ENTRIES - 1)
#define EM_FLOW_HASH_SEGS 2

struct emc_entry {
    struct dp_netdev_flow *flow;
    struct netdev_flow_key key;   /* key.hash used for emc hash value. */
};

struct emc_cache {
    struct emc_entry entries[EM_FLOW_HASH_ENTRIES];
    int sweep_idx;                /* For emc_cache_slow_sweep(). */
};

/* Iterate in the exact match cache through every entry that might contain a
 * miniflow with hash 'HASH'. */
#define EMC_FOR_EACH_POS_WITH_HASH(EMC, CURRENT_ENTRY, HASH)                 \
    for (uint32_t i__ = 0, srch_hash__ = (HASH);                             \
         (CURRENT_ENTRY) = &(EMC)->entries[srch_hash__ & EM_FLOW_HASH_MASK], \
         i__ < EM_FLOW_HASH_SEGS;                                            \
         i__++, srch_hash__ >>= EM_FLOW_HASH_SHIFT)

/* Simple non-wildcarding single-priority classifier. */

struct dpcls {
    struct cmap subtables_map;
    struct pvector subtables;
};

/* A rule to be inserted to the classifier. */
struct dpcls_rule {
    struct cmap_node cmap_node;   /* Within struct dpcls_subtable 'rules'. */
    struct netdev_flow_key *mask; /* Subtable's mask. */
    struct netdev_flow_key flow;  /* Matching key. */
    /* 'flow' must be the last field, additional space is allocated here. */
};

static void dpcls_init(struct dpcls *);
static void dpcls_destroy(struct dpcls *);
static void dpcls_insert(struct dpcls *, struct dpcls_rule *,
                         const struct netdev_flow_key *mask);
static void dpcls_remove(struct dpcls *, struct dpcls_rule *);
static bool dpcls_lookup(const struct dpcls *cls,
                         const struct netdev_flow_key keys[],
                         struct dpcls_rule **rules, size_t cnt);

/* Datapath based on the network device interface from netdev.h.
 *
 *
 * Thread-safety
 * =============
 *
 * Some members, marked 'const', are immutable.  Accessing other members
 * requires synchronization, as noted in more detail below.
 *
 * Acquisition order is, from outermost to innermost:
 *
 *    dp_netdev_mutex (global)
 *    port_mutex
 */
struct dp_netdev {
    const struct dpif_class *const class;
    const char *const name;
    struct dpif *dpif;
    struct ovs_refcount ref_cnt;
    atomic_flag destroyed;

    /* Ports.
     *
     * Protected by RCU.  Take the mutex to add or remove ports. */
    struct ovs_mutex port_mutex;
    struct cmap ports;
    struct seq *port_seq;       /* Incremented whenever a port changes. */

    /* Protects access to ofproto-dpif-upcall interface during revalidator
     * thread synchronization. */
    struct fat_rwlock upcall_rwlock;
    upcall_callback *upcall_cb;  /* Callback function for executing upcalls. */
    void *upcall_aux;

    /* Stores all 'struct dp_netdev_pmd_thread's. */
    struct cmap poll_threads;

    /* Protects the access of the 'struct dp_netdev_pmd_thread'
     * instance for non-pmd thread. */
    struct ovs_mutex non_pmd_mutex;

    /* Each pmd thread will store its pointer to
     * 'struct dp_netdev_pmd_thread' in 'per_pmd_key'. */
    ovsthread_key_t per_pmd_key;

    /* Number of rx queues for each dpdk interface and the cpu mask
     * for pin of pmd threads. */
    size_t n_dpdk_rxqs;
    char *pmd_cmask;
    uint64_t last_tnl_conf_seq;
};

static struct dp_netdev_port *dp_netdev_lookup_port(const struct dp_netdev *dp,
                                                    odp_port_t);

enum dp_stat_type {
    DP_STAT_EXACT_HIT,          /* Packets that had an exact match (emc). */
    DP_STAT_MASKED_HIT,         /* Packets that matched in the flow table. */
    DP_STAT_MISS,               /* Packets that did not match. */
    DP_STAT_LOST,               /* Packets not passed up to the client. */
    DP_N_STATS
};

enum pmd_cycles_counter_type {
    PMD_CYCLES_POLLING,         /* Cycles spent polling NICs. */
    PMD_CYCLES_PROCESSING,      /* Cycles spent processing packets */
    PMD_N_CYCLES
};

/* A port in a netdev-based datapath. */
struct dp_netdev_port {
    struct pkt_metadata md;
    struct netdev *netdev;
    struct cmap_node node;      /* Node in dp_netdev's 'ports'. */
    struct netdev_saved_flags *sf;
    struct netdev_rxq **rxq;
    struct ovs_refcount ref_cnt;
    char *type;                 /* Port type as requested by user. */
};

/* Contained by struct dp_netdev_flow's 'stats' member.  */
struct dp_netdev_flow_stats {
    atomic_llong used;             /* Last used time, in monotonic msecs. */
    atomic_ullong packet_count;    /* Number of packets matched. */
    atomic_ullong byte_count;      /* Number of bytes matched. */
    atomic_uint16_t tcp_flags;     /* Bitwise-OR of seen tcp_flags values. */
};

/* A flow in 'dp_netdev_pmd_thread's 'flow_table'.
 *
 *
 * Thread-safety
 * =============
 *
 * Except near the beginning or ending of its lifespan, rule 'rule' belongs to
 * its pmd thread's classifier.  The text below calls this classifier 'cls'.
 *
 * Motivation
 * ----------
 *
 * The thread safety rules described here for "struct dp_netdev_flow" are
 * motivated by two goals:
 *
 *    - Prevent threads that read members of "struct dp_netdev_flow" from
 *      reading bad data due to changes by some thread concurrently modifying
 *      those members.
 *
 *    - Prevent two threads making changes to members of a given "struct
 *      dp_netdev_flow" from interfering with each other.
 *
 *
 * Rules
 * -----
 *
 * A flow 'flow' may be accessed without a risk of being freed during an RCU
 * grace period.  Code that needs to hold onto a flow for a while
 * should try incrementing 'flow->ref_cnt' with dp_netdev_flow_ref().
 *
 * 'flow->ref_cnt' protects 'flow' from being freed.  It doesn't protect the
 * flow from being deleted from 'cls' and it doesn't protect members of 'flow'
 * from modification.
 *
 * Some members, marked 'const', are immutable.  Accessing other members
 * requires synchronization, as noted in more detail below.
 */
struct dp_netdev_flow {
    const struct flow flow;      /* Unmasked flow that created this entry. */
    /* Hash table index by unmasked flow. */
    const struct cmap_node node; /* In owning dp_netdev_pmd_thread's */
                                 /* 'flow_table'. */
    const ovs_u128 ufid;         /* Unique flow identifier. */
    const unsigned pmd_id;       /* The 'core_id' of pmd thread owning this */
                                 /* flow. */

    /* Number of references.
     * The classifier owns one reference.
     * Any thread trying to keep a rule from being freed should hold its own
     * reference. */
    struct ovs_refcount ref_cnt;

    bool dead;

    /* Statistics. */
    struct dp_netdev_flow_stats stats;

    /* Actions. */
    OVSRCU_TYPE(struct dp_netdev_actions *) actions;

    /* While processing a group of input packets, the datapath uses the next
     * member to store a pointer to the output batch for the flow.  It is
     * reset after the batch has been sent out (See dp_netdev_queue_batches(),
     * packet_batch_init() and packet_batch_execute()). */
    struct packet_batch *batch;

    /* Packet classification. */
    struct dpcls_rule cr;        /* In owning dp_netdev's 'cls'. */
    /* 'cr' must be the last member. */
};

static void dp_netdev_flow_unref(struct dp_netdev_flow *);
static bool dp_netdev_flow_ref(struct dp_netdev_flow *);
static int dpif_netdev_flow_from_nlattrs(const struct nlattr *, uint32_t,
                                         struct flow *);

/* A set of datapath actions within a "struct dp_netdev_flow".
 *
 *
 * Thread-safety
 * =============
 *
 * A struct dp_netdev_actions 'actions' is protected with RCU. */
struct dp_netdev_actions {
    /* These members are immutable: they do not change during the struct's
     * lifetime.  */
    unsigned int size;          /* Size of 'actions', in bytes. */
    struct nlattr actions[];    /* Sequence of OVS_ACTION_ATTR_* attributes. */
};

struct dp_netdev_actions *dp_netdev_actions_create(const struct nlattr *,
                                                   size_t);
struct dp_netdev_actions *dp_netdev_flow_get_actions(
    const struct dp_netdev_flow *);
static void dp_netdev_actions_free(struct dp_netdev_actions *);

/* Contained by struct dp_netdev_pmd_thread's 'stats' member.  */
struct dp_netdev_pmd_stats {
    /* Indexed by DP_STAT_*. */
    atomic_ullong n[DP_N_STATS];
};

/* Contained by struct dp_netdev_pmd_thread's 'cycle' member.  */
struct dp_netdev_pmd_cycles {
    /* Indexed by PMD_CYCLES_*. */
    atomic_ullong n[PMD_N_CYCLES];
};

/* PMD: Poll modes drivers.  PMD accesses devices via polling to eliminate
 * the performance overhead of interrupt processing.  Therefore netdev can
 * not implement rx-wait for these devices.  dpif-netdev needs to poll
 * these device to check for recv buffer.  pmd-thread does polling for
 * devices assigned to itself.
 *
 * DPDK used PMD for accessing NIC.
 *
 * Note, instance with cpu core id NON_PMD_CORE_ID will be reserved for
 * I/O of all non-pmd threads.  There will be no actual thread created
 * for the instance.
 *
 * Each struct has its own flow table and classifier.  Packets received
 * from managed ports are looked up in the corresponding pmd thread's
 * flow table, and are executed with the found actions.
 * */
struct dp_netdev_pmd_thread {
    struct dp_netdev *dp;
    struct ovs_refcount ref_cnt;    /* Every reference must be refcount'ed. */
    struct cmap_node node;          /* In 'dp->poll_threads'. */

    pthread_cond_t cond;            /* For synchronizing pmd thread reload. */
    struct ovs_mutex cond_mutex;    /* Mutex for condition variable. */

    /* Per thread exact-match cache.  Note, the instance for cpu core
     * NON_PMD_CORE_ID can be accessed by multiple threads, and thusly
     * need to be protected (e.g. by 'dp_netdev_mutex').  All other
     * instances will only be accessed by its own pmd thread. */
    struct emc_cache flow_cache;

    /* Classifier and Flow-Table.
     *
     * Writers of 'flow_table' must take the 'flow_mutex'.  Corresponding
     * changes to 'cls' must be made while still holding the 'flow_mutex'.
     */
    struct ovs_mutex flow_mutex;
    struct dpcls cls;
    struct cmap flow_table OVS_GUARDED; /* Flow table. */

    /* Statistics. */
    struct dp_netdev_pmd_stats stats;

    /* Cycles counters */
    struct dp_netdev_pmd_cycles cycles;

    /* Used to count cicles. See 'cycles_counter_end()' */
    unsigned long long last_cycles;

    struct latch exit_latch;        /* For terminating the pmd thread. */
    atomic_uint change_seq;         /* For reloading pmd ports. */
    pthread_t thread;
    int index;                      /* Idx of this pmd thread among pmd*/
                                    /* threads on same numa node. */
    unsigned core_id;               /* CPU core id of this pmd thread. */
    int numa_id;                    /* numa node id of this pmd thread. */

    /* Only a pmd thread can write on its own 'cycles' and 'stats'.
     * The main thread keeps 'stats_zero' and 'cycles_zero' as base
     * values and subtracts them from 'stats' and 'cycles' before
     * reporting to the user */
    unsigned long long stats_zero[DP_N_STATS];
    uint64_t cycles_zero[PMD_N_CYCLES];
};

#define PMD_INITIAL_SEQ 1

/* Interface to netdev-based datapath. */
struct dpif_netdev {
    struct dpif dpif;
    struct dp_netdev *dp;
    uint64_t last_port_seq;
};

static int get_port_by_number(struct dp_netdev *dp, odp_port_t port_no,
                              struct dp_netdev_port **portp);
static int get_port_by_name(struct dp_netdev *dp, const char *devname,
                            struct dp_netdev_port **portp);
static void dp_netdev_free(struct dp_netdev *)
    OVS_REQUIRES(dp_netdev_mutex);
static int do_add_port(struct dp_netdev *dp, const char *devname,
                       const char *type, odp_port_t port_no)
    OVS_REQUIRES(dp->port_mutex);
static void do_del_port(struct dp_netdev *dp, struct dp_netdev_port *)
    OVS_REQUIRES(dp->port_mutex);
static int dpif_netdev_open(const struct dpif_class *, const char *name,
                            bool create, struct dpif **);
static void dp_netdev_execute_actions(struct dp_netdev_pmd_thread *pmd,
                                      struct dp_packet **, int c,
                                      bool may_steal,
                                      const struct nlattr *actions,
                                      size_t actions_len);
static void dp_netdev_input(struct dp_netdev_pmd_thread *,
                            struct dp_packet **, int cnt);

static void dp_netdev_disable_upcall(struct dp_netdev *);
void dp_netdev_pmd_reload_done(struct dp_netdev_pmd_thread *pmd);
static void dp_netdev_configure_pmd(struct dp_netdev_pmd_thread *pmd,
                                    struct dp_netdev *dp, int index,
                                    unsigned core_id, int numa_id);
static void dp_netdev_destroy_pmd(struct dp_netdev_pmd_thread *pmd);
static void dp_netdev_set_nonpmd(struct dp_netdev *dp);
static struct dp_netdev_pmd_thread *dp_netdev_get_pmd(struct dp_netdev *dp,
                                                      unsigned core_id);
static struct dp_netdev_pmd_thread *
dp_netdev_pmd_get_next(struct dp_netdev *dp, struct cmap_position *pos);
static void dp_netdev_destroy_all_pmds(struct dp_netdev *dp);
static void dp_netdev_del_pmds_on_numa(struct dp_netdev *dp, int numa_id);
static void dp_netdev_set_pmds_on_numa(struct dp_netdev *dp, int numa_id);
static void dp_netdev_reset_pmd_threads(struct dp_netdev *dp);
static bool dp_netdev_pmd_try_ref(struct dp_netdev_pmd_thread *pmd);
static void dp_netdev_pmd_unref(struct dp_netdev_pmd_thread *pmd);
static void dp_netdev_pmd_flow_flush(struct dp_netdev_pmd_thread *pmd);

static inline bool emc_entry_alive(struct emc_entry *ce);
static void emc_clear_entry(struct emc_entry *ce);

static void
emc_cache_init(struct emc_cache *flow_cache)
{
    int i;

    BUILD_ASSERT(offsetof(struct miniflow, inline_values) == sizeof(uint64_t));

    flow_cache->sweep_idx = 0;
    for (i = 0; i < ARRAY_SIZE(flow_cache->entries); i++) {
        flow_cache->entries[i].flow = NULL;
        flow_cache->entries[i].key.hash = 0;
        flow_cache->entries[i].key.len
            = offsetof(struct miniflow, inline_values);
        miniflow_initialize(&flow_cache->entries[i].key.mf,
                            flow_cache->entries[i].key.buf);
    }
}

static void
emc_cache_uninit(struct emc_cache *flow_cache)
{
    int i;

    for (i = 0; i < ARRAY_SIZE(flow_cache->entries); i++) {
        emc_clear_entry(&flow_cache->entries[i]);
    }
}

/* Check and clear dead flow references slowly (one entry at each
 * invocation).  */
static void
emc_cache_slow_sweep(struct emc_cache *flow_cache)
{
    struct emc_entry *entry = &flow_cache->entries[flow_cache->sweep_idx];

    if (!emc_entry_alive(entry)) {
        emc_clear_entry(entry);
    }
    flow_cache->sweep_idx = (flow_cache->sweep_idx + 1) & EM_FLOW_HASH_MASK;
}

static struct dpif_netdev *
dpif_netdev_cast(const struct dpif *dpif)
{
    ovs_assert(dpif->dpif_class->open == dpif_netdev_open);
    return CONTAINER_OF(dpif, struct dpif_netdev, dpif);
}

static struct dp_netdev *
get_dp_netdev(const struct dpif *dpif)
{
    return dpif_netdev_cast(dpif)->dp;
}

enum pmd_info_type {
    PMD_INFO_SHOW_STATS,  /* show how cpu cycles are spent */
    PMD_INFO_CLEAR_STATS  /* set the cycles count to 0 */
};

static void
pmd_info_show_stats(struct ds *reply,
                    struct dp_netdev_pmd_thread *pmd,
                    unsigned long long stats[DP_N_STATS],
                    uint64_t cycles[PMD_N_CYCLES])
{
    unsigned long long total_packets = 0;
    uint64_t total_cycles = 0;
    int i;

    /* These loops subtracts reference values ('*_zero') from the counters.
     * Since loads and stores are relaxed, it might be possible for a '*_zero'
     * value to be more recent than the current value we're reading from the
     * counter.  This is not a big problem, since these numbers are not
     * supposed to be too accurate, but we should at least make sure that
     * the result is not negative. */
    for (i = 0; i < DP_N_STATS; i++) {
        if (stats[i] > pmd->stats_zero[i]) {
            stats[i] -= pmd->stats_zero[i];
        } else {
            stats[i] = 0;
        }

        if (i != DP_STAT_LOST) {
            /* Lost packets are already included in DP_STAT_MISS */
            total_packets += stats[i];
        }
    }

    for (i = 0; i < PMD_N_CYCLES; i++) {
        if (cycles[i] > pmd->cycles_zero[i]) {
           cycles[i] -= pmd->cycles_zero[i];
        } else {
            cycles[i] = 0;
        }

        total_cycles += cycles[i];
    }

    ds_put_cstr(reply, (pmd->core_id == NON_PMD_CORE_ID)
                        ? "main thread" : "pmd thread");

    if (pmd->numa_id != OVS_NUMA_UNSPEC) {
        ds_put_format(reply, " numa_id %d", pmd->numa_id);
    }
    if (pmd->core_id != OVS_CORE_UNSPEC && pmd->core_id != NON_PMD_CORE_ID) {
        ds_put_format(reply, " core_id %u", pmd->core_id);
    }
    ds_put_cstr(reply, ":\n");

    ds_put_format(reply,
                  "\temc hits:%llu\n\tmegaflow hits:%llu\n"
                  "\tmiss:%llu\n\tlost:%llu\n",
                  stats[DP_STAT_EXACT_HIT], stats[DP_STAT_MASKED_HIT],
                  stats[DP_STAT_MISS], stats[DP_STAT_LOST]);

    if (total_cycles == 0) {
        return;
    }

    ds_put_format(reply,
                  "\tpolling cycles:%"PRIu64" (%.02f%%)\n"
                  "\tprocessing cycles:%"PRIu64" (%.02f%%)\n",
                  cycles[PMD_CYCLES_POLLING],
                  cycles[PMD_CYCLES_POLLING] / (double)total_cycles * 100,
                  cycles[PMD_CYCLES_PROCESSING],
                  cycles[PMD_CYCLES_PROCESSING] / (double)total_cycles * 100);

    if (total_packets == 0) {
        return;
    }

    ds_put_format(reply,
                  "\tavg cycles per packet: %.02f (%"PRIu64"/%llu)\n",
                  total_cycles / (double)total_packets,
                  total_cycles, total_packets);

    ds_put_format(reply,
                  "\tavg processing cycles per packet: "
                  "%.02f (%"PRIu64"/%llu)\n",
                  cycles[PMD_CYCLES_PROCESSING] / (double)total_packets,
                  cycles[PMD_CYCLES_PROCESSING], total_packets);
}

static void
pmd_info_clear_stats(struct ds *reply OVS_UNUSED,
                    struct dp_netdev_pmd_thread *pmd,
                    unsigned long long stats[DP_N_STATS],
                    uint64_t cycles[PMD_N_CYCLES])
{
    int i;

    /* We cannot write 'stats' and 'cycles' (because they're written by other
     * threads) and we shouldn't change 'stats' (because they're used to count
     * datapath stats, which must not be cleared here).  Instead, we save the
     * current values and subtract them from the values to be displayed in the
     * future */
    for (i = 0; i < DP_N_STATS; i++) {
        pmd->stats_zero[i] = stats[i];
    }
    for (i = 0; i < PMD_N_CYCLES; i++) {
        pmd->cycles_zero[i] = cycles[i];
    }
}

static void
dpif_netdev_pmd_info(struct unixctl_conn *conn, int argc, const char *argv[],
                     void *aux)
{
    struct ds reply = DS_EMPTY_INITIALIZER;
    struct dp_netdev_pmd_thread *pmd;
    struct dp_netdev *dp = NULL;
    enum pmd_info_type type = *(enum pmd_info_type *) aux;

    ovs_mutex_lock(&dp_netdev_mutex);

    if (argc == 2) {
        dp = shash_find_data(&dp_netdevs, argv[1]);
    } else if (shash_count(&dp_netdevs) == 1) {
        /* There's only one datapath */
        dp = shash_first(&dp_netdevs)->data;
    }

    if (!dp) {
        ovs_mutex_unlock(&dp_netdev_mutex);
        unixctl_command_reply_error(conn,
                                    "please specify an existing datapath");
        return;
    }

    CMAP_FOR_EACH (pmd, node, &dp->poll_threads) {
        unsigned long long stats[DP_N_STATS];
        uint64_t cycles[PMD_N_CYCLES];
        int i;

        /* Read current stats and cycle counters */
        for (i = 0; i < ARRAY_SIZE(stats); i++) {
            atomic_read_relaxed(&pmd->stats.n[i], &stats[i]);
        }
        for (i = 0; i < ARRAY_SIZE(cycles); i++) {
            atomic_read_relaxed(&pmd->cycles.n[i], &cycles[i]);
        }

        if (type == PMD_INFO_CLEAR_STATS) {
            pmd_info_clear_stats(&reply, pmd, stats, cycles);
        } else if (type == PMD_INFO_SHOW_STATS) {
            pmd_info_show_stats(&reply, pmd, stats, cycles);
        }
    }

    ovs_mutex_unlock(&dp_netdev_mutex);

    unixctl_command_reply(conn, ds_cstr(&reply));
    ds_destroy(&reply);
}

static int
dpif_netdev_init(void)
{
    static enum pmd_info_type show_aux = PMD_INFO_SHOW_STATS,
                              clear_aux = PMD_INFO_CLEAR_STATS;

    unixctl_command_register("dpif-netdev/pmd-stats-show", "[dp]",
                             0, 1, dpif_netdev_pmd_info,
                             (void *)&show_aux);
    unixctl_command_register("dpif-netdev/pmd-stats-clear", "[dp]",
                             0, 1, dpif_netdev_pmd_info,
                             (void *)&clear_aux);
    return 0;
}

static int
dpif_netdev_enumerate(struct sset *all_dps,
                      const struct dpif_class *dpif_class)
{
    struct shash_node *node;

    ovs_mutex_lock(&dp_netdev_mutex);
    SHASH_FOR_EACH(node, &dp_netdevs) {
        struct dp_netdev *dp = node->data;
        if (dpif_class != dp->class) {
            /* 'dp_netdevs' contains both "netdev" and "dummy" dpifs.
             * If the class doesn't match, skip this dpif. */
             continue;
        }
        sset_add(all_dps, node->name);
    }
    ovs_mutex_unlock(&dp_netdev_mutex);

    return 0;
}

static bool
dpif_netdev_class_is_dummy(const struct dpif_class *class)
{
    return class != &dpif_netdev_class;
}

static const char *
dpif_netdev_port_open_type(const struct dpif_class *class, const char *type)
{
    return strcmp(type, "internal") ? type
                  : dpif_netdev_class_is_dummy(class) ? "dummy"
                  : "tap";
}

static struct dpif *
create_dpif_netdev(struct dp_netdev *dp)
{
    uint16_t netflow_id = hash_string(dp->name, 0);
    struct dpif_netdev *dpif;

    ovs_refcount_ref(&dp->ref_cnt);

    dpif = xmalloc(sizeof *dpif);
    dpif_init(&dpif->dpif, dp->class, dp->name, netflow_id >> 8, netflow_id);
    dpif->dp = dp;
    dpif->last_port_seq = seq_read(dp->port_seq);

    return &dpif->dpif;
}

/* Choose an unused, non-zero port number and return it on success.
 * Return ODPP_NONE on failure. */
static odp_port_t
choose_port(struct dp_netdev *dp, const char *name)
    OVS_REQUIRES(dp->port_mutex)
{
    uint32_t port_no;

    if (dp->class != &dpif_netdev_class) {
        const char *p;
        int start_no = 0;

        /* If the port name begins with "br", start the number search at
         * 100 to make writing tests easier. */
        if (!strncmp(name, "br", 2)) {
            start_no = 100;
        }

        /* If the port name contains a number, try to assign that port number.
         * This can make writing unit tests easier because port numbers are
         * predictable. */
        for (p = name; *p != '\0'; p++) {
            if (isdigit((unsigned char) *p)) {
                port_no = start_no + strtol(p, NULL, 10);
                if (port_no > 0 && port_no != odp_to_u32(ODPP_NONE)
                    && !dp_netdev_lookup_port(dp, u32_to_odp(port_no))) {
                    return u32_to_odp(port_no);
                }
                break;
            }
        }
    }

    for (port_no = 1; port_no <= UINT16_MAX; port_no++) {
        if (!dp_netdev_lookup_port(dp, u32_to_odp(port_no))) {
            return u32_to_odp(port_no);
        }
    }

    return ODPP_NONE;
}

static int
create_dp_netdev(const char *name, const struct dpif_class *class,
                 struct dp_netdev **dpp)
    OVS_REQUIRES(dp_netdev_mutex)
{
    struct dp_netdev *dp;
    int error;

    dp = xzalloc(sizeof *dp);
    shash_add(&dp_netdevs, name, dp);

    *CONST_CAST(const struct dpif_class **, &dp->class) = class;
    *CONST_CAST(const char **, &dp->name) = xstrdup(name);
    ovs_refcount_init(&dp->ref_cnt);
    atomic_flag_clear(&dp->destroyed);

    ovs_mutex_init(&dp->port_mutex);
    cmap_init(&dp->ports);
    dp->port_seq = seq_create();
    fat_rwlock_init(&dp->upcall_rwlock);

    /* Disable upcalls by default. */
    dp_netdev_disable_upcall(dp);
    dp->upcall_aux = NULL;
    dp->upcall_cb = NULL;

    cmap_init(&dp->poll_threads);
    ovs_mutex_init_recursive(&dp->non_pmd_mutex);
    ovsthread_key_create(&dp->per_pmd_key, NULL);

    dp_netdev_set_nonpmd(dp);
    dp->n_dpdk_rxqs = NR_QUEUE;

    ovs_mutex_lock(&dp->port_mutex);
    error = do_add_port(dp, name, "internal", ODPP_LOCAL);
    ovs_mutex_unlock(&dp->port_mutex);
    if (error) {
        dp_netdev_free(dp);
        return error;
    }

    dp->last_tnl_conf_seq = seq_read(tnl_conf_seq);
    *dpp = dp;
    return 0;
}

static int
dpif_netdev_open(const struct dpif_class *class, const char *name,
                 bool create, struct dpif **dpifp)
{
    struct dp_netdev *dp;
    int error;

    ovs_mutex_lock(&dp_netdev_mutex);
    dp = shash_find_data(&dp_netdevs, name);
    if (!dp) {
        error = create ? create_dp_netdev(name, class, &dp) : ENODEV;
    } else {
        error = (dp->class != class ? EINVAL
                 : create ? EEXIST
                 : 0);
    }
    if (!error) {
        *dpifp = create_dpif_netdev(dp);
        dp->dpif = *dpifp;
    }
    ovs_mutex_unlock(&dp_netdev_mutex);

    return error;
}

static void
dp_netdev_destroy_upcall_lock(struct dp_netdev *dp)
    OVS_NO_THREAD_SAFETY_ANALYSIS
{
    /* Check that upcalls are disabled, i.e. that the rwlock is taken */
    ovs_assert(fat_rwlock_tryrdlock(&dp->upcall_rwlock));

    /* Before freeing a lock we should release it */
    fat_rwlock_unlock(&dp->upcall_rwlock);
    fat_rwlock_destroy(&dp->upcall_rwlock);
}

/* Requires dp_netdev_mutex so that we can't get a new reference to 'dp'
 * through the 'dp_netdevs' shash while freeing 'dp'. */
static void
dp_netdev_free(struct dp_netdev *dp)
    OVS_REQUIRES(dp_netdev_mutex)
{
    struct dp_netdev_port *port;

    shash_find_and_delete(&dp_netdevs, dp->name);

    dp_netdev_destroy_all_pmds(dp);
    cmap_destroy(&dp->poll_threads);
    ovs_mutex_destroy(&dp->non_pmd_mutex);
    ovsthread_key_delete(dp->per_pmd_key);

    ovs_mutex_lock(&dp->port_mutex);
    CMAP_FOR_EACH (port, node, &dp->ports) {
        do_del_port(dp, port);
    }
    ovs_mutex_unlock(&dp->port_mutex);

    seq_destroy(dp->port_seq);
    cmap_destroy(&dp->ports);

    /* Upcalls must be disabled at this point */
    dp_netdev_destroy_upcall_lock(dp);

    free(dp->pmd_cmask);
    free(CONST_CAST(char *, dp->name));
    free(dp);
}

static void
dp_netdev_unref(struct dp_netdev *dp)
{
    if (dp) {
        /* Take dp_netdev_mutex so that, if dp->ref_cnt falls to zero, we can't
         * get a new reference to 'dp' through the 'dp_netdevs' shash. */
        ovs_mutex_lock(&dp_netdev_mutex);
        if (ovs_refcount_unref_relaxed(&dp->ref_cnt) == 1) {
            dp_netdev_free(dp);
        }
        ovs_mutex_unlock(&dp_netdev_mutex);
    }
}

static void
dpif_netdev_close(struct dpif *dpif)
{
    struct dp_netdev *dp = get_dp_netdev(dpif);

    dp_netdev_unref(dp);
    free(dpif);
}

static int
dpif_netdev_destroy(struct dpif *dpif)
{
    struct dp_netdev *dp = get_dp_netdev(dpif);

    if (!atomic_flag_test_and_set(&dp->destroyed)) {
        if (ovs_refcount_unref_relaxed(&dp->ref_cnt) == 1) {
            /* Can't happen: 'dpif' still owns a reference to 'dp'. */
            OVS_NOT_REACHED();
        }
    }

    return 0;
}

/* Add 'n' to the atomic variable 'var' non-atomically and using relaxed
 * load/store semantics.  While the increment is not atomic, the load and
 * store operations are, making it impossible to read inconsistent values.
 *
 * This is used to update thread local stats counters. */
static void
non_atomic_ullong_add(atomic_ullong *var, unsigned long long n)
{
    unsigned long long tmp;

    atomic_read_relaxed(var, &tmp);
    tmp += n;
    atomic_store_relaxed(var, tmp);
}

static int
dpif_netdev_get_stats(const struct dpif *dpif, struct dpif_dp_stats *stats)
{
    struct dp_netdev *dp = get_dp_netdev(dpif);
    struct dp_netdev_pmd_thread *pmd;

    stats->n_flows = stats->n_hit = stats->n_missed = stats->n_lost = 0;
    CMAP_FOR_EACH (pmd, node, &dp->poll_threads) {
        unsigned long long n;
        stats->n_flows += cmap_count(&pmd->flow_table);

        atomic_read_relaxed(&pmd->stats.n[DP_STAT_MASKED_HIT], &n);
        stats->n_hit += n;
        atomic_read_relaxed(&pmd->stats.n[DP_STAT_EXACT_HIT], &n);
        stats->n_hit += n;
        atomic_read_relaxed(&pmd->stats.n[DP_STAT_MISS], &n);
        stats->n_missed += n;
        atomic_read_relaxed(&pmd->stats.n[DP_STAT_LOST], &n);
        stats->n_lost += n;
    }
    stats->n_masks = UINT32_MAX;
    stats->n_mask_hit = UINT64_MAX;

    return 0;
}

static void
dp_netdev_reload_pmd__(struct dp_netdev_pmd_thread *pmd)
{
    int old_seq;

    if (pmd->core_id == NON_PMD_CORE_ID) {
        return;
    }

    ovs_mutex_lock(&pmd->cond_mutex);
    atomic_add_relaxed(&pmd->change_seq, 1, &old_seq);
    ovs_mutex_cond_wait(&pmd->cond, &pmd->cond_mutex);
    ovs_mutex_unlock(&pmd->cond_mutex);
}

/* Causes all pmd threads to reload its tx/rx devices.
 * Must be called after adding/removing ports. */
static void
dp_netdev_reload_pmds(struct dp_netdev *dp)
{
    struct dp_netdev_pmd_thread *pmd;

    CMAP_FOR_EACH (pmd, node, &dp->poll_threads) {
        dp_netdev_reload_pmd__(pmd);
    }
}

static uint32_t
hash_port_no(odp_port_t port_no)
{
    return hash_int(odp_to_u32(port_no), 0);
}

static int
do_add_port(struct dp_netdev *dp, const char *devname, const char *type,
            odp_port_t port_no)
    OVS_REQUIRES(dp->port_mutex)
{
    struct netdev_saved_flags *sf;
    struct dp_netdev_port *port;
    struct netdev *netdev;
    enum netdev_flags flags;
    const char *open_type;
    int error;
    int i;

    /* Reject devices already in 'dp'. */
    if (!get_port_by_name(dp, devname, &port)) {
        return EEXIST;
    }

    /* Open and validate network device. */
    open_type = dpif_netdev_port_open_type(dp->class, type);
    error = netdev_open(devname, open_type, &netdev);
    if (error) {
        return error;
    }
    /* XXX reject non-Ethernet devices */

    netdev_get_flags(netdev, &flags);
    if (flags & NETDEV_LOOPBACK) {
        VLOG_ERR("%s: cannot add a loopback device", devname);
        netdev_close(netdev);
        return EINVAL;
    }

    if (netdev_is_pmd(netdev)) {
        int n_cores = ovs_numa_get_n_cores();

        if (n_cores == OVS_CORE_UNSPEC) {
            VLOG_ERR("%s, cannot get cpu core info", devname);
            return ENOENT;
        }
        /* There can only be ovs_numa_get_n_cores() pmd threads,
         * so creates a txq for each. */
        error = netdev_set_multiq(netdev, n_cores, dp->n_dpdk_rxqs);
        if (error && (error != EOPNOTSUPP)) {
            VLOG_ERR("%s, cannot set multiq", devname);
            return errno;
        }
    }
    port = xzalloc(sizeof *port);
    port->md = PKT_METADATA_INITIALIZER(port_no);
    port->netdev = netdev;
    port->rxq = xmalloc(sizeof *port->rxq * netdev_n_rxq(netdev));
    port->type = xstrdup(type);
    for (i = 0; i < netdev_n_rxq(netdev); i++) {
        error = netdev_rxq_open(netdev, &port->rxq[i], i);
        if (error
            && !(error == EOPNOTSUPP && dpif_netdev_class_is_dummy(dp->class))) {
            VLOG_ERR("%s: cannot receive packets on this network device (%s)",
                     devname, ovs_strerror(errno));
            netdev_close(netdev);
            free(port->type);
            free(port->rxq);
            free(port);
            return error;
        }
    }

    error = netdev_turn_flags_on(netdev, NETDEV_PROMISC, &sf);
    if (error) {
        for (i = 0; i < netdev_n_rxq(netdev); i++) {
            netdev_rxq_close(port->rxq[i]);
        }
        netdev_close(netdev);
        free(port->type);
        free(port->rxq);
        free(port);
        return error;
    }
    port->sf = sf;

    ovs_refcount_init(&port->ref_cnt);
    cmap_insert(&dp->ports, &port->node, hash_port_no(port_no));

    if (netdev_is_pmd(netdev)) {
        dp_netdev_set_pmds_on_numa(dp, netdev_get_numa_id(netdev));
        dp_netdev_reload_pmds(dp);
    }
    seq_change(dp->port_seq);

    return 0;
}

static int
dpif_netdev_port_add(struct dpif *dpif, struct netdev *netdev,
                     odp_port_t *port_nop)
{
    struct dp_netdev *dp = get_dp_netdev(dpif);
    char namebuf[NETDEV_VPORT_NAME_BUFSIZE];
    const char *dpif_port;
    odp_port_t port_no;
    int error;

    ovs_mutex_lock(&dp->port_mutex);
    dpif_port = netdev_vport_get_dpif_port(netdev, namebuf, sizeof namebuf);
    if (*port_nop != ODPP_NONE) {
        port_no = *port_nop;
        error = dp_netdev_lookup_port(dp, *port_nop) ? EBUSY : 0;
    } else {
        port_no = choose_port(dp, dpif_port);
        error = port_no == ODPP_NONE ? EFBIG : 0;
    }
    if (!error) {
        *port_nop = port_no;
        error = do_add_port(dp, dpif_port, netdev_get_type(netdev), port_no);
    }
    ovs_mutex_unlock(&dp->port_mutex);

    return error;
}

static int
dpif_netdev_port_del(struct dpif *dpif, odp_port_t port_no)
{
    struct dp_netdev *dp = get_dp_netdev(dpif);
    int error;

    ovs_mutex_lock(&dp->port_mutex);
    if (port_no == ODPP_LOCAL) {
        error = EINVAL;
    } else {
        struct dp_netdev_port *port;

        error = get_port_by_number(dp, port_no, &port);
        if (!error) {
            do_del_port(dp, port);
        }
    }
    ovs_mutex_unlock(&dp->port_mutex);

    return error;
}

static bool
is_valid_port_number(odp_port_t port_no)
{
    return port_no != ODPP_NONE;
}

static struct dp_netdev_port *
dp_netdev_lookup_port(const struct dp_netdev *dp, odp_port_t port_no)
{
    struct dp_netdev_port *port;

    CMAP_FOR_EACH_WITH_HASH (port, node, hash_port_no(port_no), &dp->ports) {
        if (port->md.in_port.odp_port == port_no) {
            return port;
        }
    }
    return NULL;
}

static int
get_port_by_number(struct dp_netdev *dp,
                   odp_port_t port_no, struct dp_netdev_port **portp)
{
    if (!is_valid_port_number(port_no)) {
        *portp = NULL;
        return EINVAL;
    } else {
        *portp = dp_netdev_lookup_port(dp, port_no);
        return *portp ? 0 : ENOENT;
    }
}

static void
port_ref(struct dp_netdev_port *port)
{
    if (port) {
        ovs_refcount_ref(&port->ref_cnt);
    }
}

static bool
port_try_ref(struct dp_netdev_port *port)
{
    if (port) {
        return ovs_refcount_try_ref_rcu(&port->ref_cnt);
    }

    return false;
}

static void
port_unref(struct dp_netdev_port *port)
{
    if (port && ovs_refcount_unref_relaxed(&port->ref_cnt) == 1) {
        int n_rxq = netdev_n_rxq(port->netdev);
        int i;

        netdev_close(port->netdev);
        netdev_restore_flags(port->sf);

        for (i = 0; i < n_rxq; i++) {
            netdev_rxq_close(port->rxq[i]);
        }
        free(port->rxq);
        free(port->type);
        free(port);
    }
}

static int
get_port_by_name(struct dp_netdev *dp,
                 const char *devname, struct dp_netdev_port **portp)
    OVS_REQUIRES(dp->port_mutex)
{
    struct dp_netdev_port *port;

    CMAP_FOR_EACH (port, node, &dp->ports) {
        if (!strcmp(netdev_get_name(port->netdev), devname)) {
            *portp = port;
            return 0;
        }
    }
    return ENOENT;
}

static int
get_n_pmd_threads_on_numa(struct dp_netdev *dp, int numa_id)
{
    struct dp_netdev_pmd_thread *pmd;
    int n_pmds = 0;

    CMAP_FOR_EACH (pmd, node, &dp->poll_threads) {
        if (pmd->numa_id == numa_id) {
            n_pmds++;
        }
    }

    return n_pmds;
}

/* Returns 'true' if there is a port with pmd netdev and the netdev
 * is on numa node 'numa_id'. */
static bool
has_pmd_port_for_numa(struct dp_netdev *dp, int numa_id)
{
    struct dp_netdev_port *port;

    CMAP_FOR_EACH (port, node, &dp->ports) {
        if (netdev_is_pmd(port->netdev)
            && netdev_get_numa_id(port->netdev) == numa_id) {
            return true;
        }
    }

    return false;
}


static void
do_del_port(struct dp_netdev *dp, struct dp_netdev_port *port)
    OVS_REQUIRES(dp->port_mutex)
{
    cmap_remove(&dp->ports, &port->node,
                hash_odp_port(port->md.in_port.odp_port));
    seq_change(dp->port_seq);
    if (netdev_is_pmd(port->netdev)) {
        int numa_id = netdev_get_numa_id(port->netdev);

        /* If there is no netdev on the numa node, deletes the pmd threads
         * for that numa.  Else, just reloads the queues.  */
        if (!has_pmd_port_for_numa(dp, numa_id)) {
            dp_netdev_del_pmds_on_numa(dp, numa_id);
        }
        dp_netdev_reload_pmds(dp);
    }

    port_unref(port);
}

static void
answer_port_query(const struct dp_netdev_port *port,
                  struct dpif_port *dpif_port)
{
    dpif_port->name = xstrdup(netdev_get_name(port->netdev));
    dpif_port->type = xstrdup(port->type);
    dpif_port->port_no = port->md.in_port.odp_port;
}

static int
dpif_netdev_port_query_by_number(const struct dpif *dpif, odp_port_t port_no,
                                 struct dpif_port *dpif_port)
{
    struct dp_netdev *dp = get_dp_netdev(dpif);
    struct dp_netdev_port *port;
    int error;

    error = get_port_by_number(dp, port_no, &port);
    if (!error && dpif_port) {
        answer_port_query(port, dpif_port);
    }

    return error;
}

static int
dpif_netdev_port_query_by_name(const struct dpif *dpif, const char *devname,
                               struct dpif_port *dpif_port)
{
    struct dp_netdev *dp = get_dp_netdev(dpif);
    struct dp_netdev_port *port;
    int error;

    ovs_mutex_lock(&dp->port_mutex);
    error = get_port_by_name(dp, devname, &port);
    if (!error && dpif_port) {
        answer_port_query(port, dpif_port);
    }
    ovs_mutex_unlock(&dp->port_mutex);

    return error;
}

static void
dp_netdev_flow_free(struct dp_netdev_flow *flow)
{
    dp_netdev_actions_free(dp_netdev_flow_get_actions(flow));
    free(flow);
}

static void dp_netdev_flow_unref(struct dp_netdev_flow *flow)
{
    if (ovs_refcount_unref_relaxed(&flow->ref_cnt) == 1) {
        ovsrcu_postpone(dp_netdev_flow_free, flow);
    }
}

static uint32_t
dp_netdev_flow_hash(const ovs_u128 *ufid)
{
    return ufid->u32[0];
}

static void
dp_netdev_pmd_remove_flow(struct dp_netdev_pmd_thread *pmd,
                          struct dp_netdev_flow *flow)
    OVS_REQUIRES(pmd->flow_mutex)
{
    struct cmap_node *node = CONST_CAST(struct cmap_node *, &flow->node);

    dpcls_remove(&pmd->cls, &flow->cr);
    cmap_remove(&pmd->flow_table, node, dp_netdev_flow_hash(&flow->ufid));
    flow->dead = true;

    dp_netdev_flow_unref(flow);
}

static void
dp_netdev_pmd_flow_flush(struct dp_netdev_pmd_thread *pmd)
{
    struct dp_netdev_flow *netdev_flow;

    ovs_mutex_lock(&pmd->flow_mutex);
    CMAP_FOR_EACH (netdev_flow, node, &pmd->flow_table) {
        dp_netdev_pmd_remove_flow(pmd, netdev_flow);
    }
    ovs_mutex_unlock(&pmd->flow_mutex);
}

static int
dpif_netdev_flow_flush(struct dpif *dpif)
{
    struct dp_netdev *dp = get_dp_netdev(dpif);
    struct dp_netdev_pmd_thread *pmd;

    CMAP_FOR_EACH (pmd, node, &dp->poll_threads) {
        dp_netdev_pmd_flow_flush(pmd);
    }

    return 0;
}

struct dp_netdev_port_state {
    struct cmap_position position;
    char *name;
};

static int
dpif_netdev_port_dump_start(const struct dpif *dpif OVS_UNUSED, void **statep)
{
    *statep = xzalloc(sizeof(struct dp_netdev_port_state));
    return 0;
}

static int
dpif_netdev_port_dump_next(const struct dpif *dpif, void *state_,
                           struct dpif_port *dpif_port)
{
    struct dp_netdev_port_state *state = state_;
    struct dp_netdev *dp = get_dp_netdev(dpif);
    struct cmap_node *node;
    int retval;

    node = cmap_next_position(&dp->ports, &state->position);
    if (node) {
        struct dp_netdev_port *port;

        port = CONTAINER_OF(node, struct dp_netdev_port, node);

        free(state->name);
        state->name = xstrdup(netdev_get_name(port->netdev));
        dpif_port->name = state->name;
        dpif_port->type = port->type;
        dpif_port->port_no = port->md.in_port.odp_port;

        retval = 0;
    } else {
        retval = EOF;
    }

    return retval;
}

static int
dpif_netdev_port_dump_done(const struct dpif *dpif OVS_UNUSED, void *state_)
{
    struct dp_netdev_port_state *state = state_;
    free(state->name);
    free(state);
    return 0;
}

static int
dpif_netdev_port_poll(const struct dpif *dpif_, char **devnamep OVS_UNUSED)
{
    struct dpif_netdev *dpif = dpif_netdev_cast(dpif_);
    uint64_t new_port_seq;
    int error;

    new_port_seq = seq_read(dpif->dp->port_seq);
    if (dpif->last_port_seq != new_port_seq) {
        dpif->last_port_seq = new_port_seq;
        error = ENOBUFS;
    } else {
        error = EAGAIN;
    }

    return error;
}

static void
dpif_netdev_port_poll_wait(const struct dpif *dpif_)
{
    struct dpif_netdev *dpif = dpif_netdev_cast(dpif_);

    seq_wait(dpif->dp->port_seq, dpif->last_port_seq);
}

static struct dp_netdev_flow *
dp_netdev_flow_cast(const struct dpcls_rule *cr)
{
    return cr ? CONTAINER_OF(cr, struct dp_netdev_flow, cr) : NULL;
}

static bool dp_netdev_flow_ref(struct dp_netdev_flow *flow)
{
    return ovs_refcount_try_ref_rcu(&flow->ref_cnt);
}

/* netdev_flow_key utilities.
 *
 * netdev_flow_key is basically a miniflow.  We use these functions
 * (netdev_flow_key_clone, netdev_flow_key_equal, ...) instead of the miniflow
 * functions (miniflow_clone_inline, miniflow_equal, ...), because:
 *
 * - Since we are dealing exclusively with miniflows created by
 *   miniflow_extract(), if the map is different the miniflow is different.
 *   Therefore we can be faster by comparing the map and the miniflow in a
 *   single memcmp().
 * _ netdev_flow_key's miniflow has always inline values.
 * - These functions can be inlined by the compiler.
 *
 * The following assertions make sure that what we're doing with miniflow is
 * safe
 */
BUILD_ASSERT_DECL(offsetof(struct miniflow, inline_values)
                  == sizeof(uint64_t));

/* Given the number of bits set in the miniflow map, returns the size of the
 * 'netdev_flow_key.mf' */
static inline uint32_t
netdev_flow_key_size(uint32_t flow_u32s)
{
    return offsetof(struct miniflow, inline_values) +
        MINIFLOW_VALUES_SIZE(flow_u32s);
}

static inline bool
netdev_flow_key_equal(const struct netdev_flow_key *a,
                      const struct netdev_flow_key *b)
{
    /* 'b->len' may be not set yet. */
    return a->hash == b->hash && !memcmp(&a->mf, &b->mf, a->len);
}

/* Used to compare 'netdev_flow_key' in the exact match cache to a miniflow.
 * The maps are compared bitwise, so both 'key->mf' 'mf' must have been
 * generated by miniflow_extract. */
static inline bool
netdev_flow_key_equal_mf(const struct netdev_flow_key *key,
                         const struct miniflow *mf)
{
    return !memcmp(&key->mf, mf, key->len);
}

static inline void
netdev_flow_key_clone(struct netdev_flow_key *dst,
                      const struct netdev_flow_key *src)
{
    memcpy(dst, src,
           offsetof(struct netdev_flow_key, mf) + src->len);
}

/* Slow. */
static void
netdev_flow_key_from_flow(struct netdev_flow_key *dst,
                          const struct flow *src)
{
    struct dp_packet packet;
    uint64_t buf_stub[512 / 8];

    miniflow_initialize(&dst->mf, dst->buf);

    dp_packet_use_stub(&packet, buf_stub, sizeof buf_stub);
    pkt_metadata_from_flow(&packet.md, src);
    flow_compose(&packet, src);
    miniflow_extract(&packet, &dst->mf);
    dp_packet_uninit(&packet);

    dst->len = netdev_flow_key_size(count_1bits(dst->mf.map));
    dst->hash = 0; /* Not computed yet. */
}

/* Initialize a netdev_flow_key 'mask' from 'match'. */
static inline void
netdev_flow_mask_init(struct netdev_flow_key *mask,
                      const struct match *match)
{
    const uint64_t *mask_u64 = (const uint64_t *) &match->wc.masks;
    uint64_t *dst = mask->mf.inline_values;
    uint64_t map, mask_map = 0;
    uint32_t hash = 0;
    int n;

    /* Only check masks that make sense for the flow. */
    map = flow_wc_map(&match->flow);

    while (map) {
        uint64_t rm1bit = rightmost_1bit(map);
        int i = raw_ctz(map);

        if (mask_u64[i]) {
            mask_map |= rm1bit;
            *dst++ = mask_u64[i];
            hash = hash_add64(hash, mask_u64[i]);
        }
        map -= rm1bit;
    }

    mask->mf.values_inline = true;
    mask->mf.map = mask_map;

    hash = hash_add64(hash, mask_map);

    n = dst - mask->mf.inline_values;

    mask->hash = hash_finish(hash, n * 8);
    mask->len = netdev_flow_key_size(n);
}

/* Initializes 'dst' as a copy of 'src' masked with 'mask'. */
static inline void
netdev_flow_key_init_masked(struct netdev_flow_key *dst,
                            const struct flow *flow,
                            const struct netdev_flow_key *mask)
{
    uint64_t *dst_u64 = dst->mf.inline_values;
    const uint64_t *mask_u64 = mask->mf.inline_values;
    uint32_t hash = 0;
    uint64_t value;

    dst->len = mask->len;
    dst->mf.values_inline = true;
    dst->mf.map = mask->mf.map;

    FLOW_FOR_EACH_IN_MAP(value, flow, mask->mf.map) {
        *dst_u64 = value & *mask_u64++;
        hash = hash_add64(hash, *dst_u64++);
    }
    dst->hash = hash_finish(hash, (dst_u64 - dst->mf.inline_values) * 8);
}

/* Iterate through all netdev_flow_key u64 values specified by 'MAP' */
#define NETDEV_FLOW_KEY_FOR_EACH_IN_MAP(VALUE, KEY, MAP)           \
    for (struct mf_for_each_in_map_aux aux__                       \
             = { (KEY)->mf.inline_values, (KEY)->mf.map, MAP };    \
         mf_get_next_in_map(&aux__, &(VALUE));                     \
        )

/* Returns a hash value for the bits of 'key' where there are 1-bits in
 * 'mask'. */
static inline uint32_t
netdev_flow_key_hash_in_mask(const struct netdev_flow_key *key,
                             const struct netdev_flow_key *mask)
{
    const uint64_t *p = mask->mf.inline_values;
    uint32_t hash = 0;
    uint64_t key_u64;

    NETDEV_FLOW_KEY_FOR_EACH_IN_MAP(key_u64, key, mask->mf.map) {
        hash = hash_add64(hash, key_u64 & *p++);
    }

    return hash_finish(hash, (p - mask->mf.inline_values) * 8);
}

static inline bool
emc_entry_alive(struct emc_entry *ce)
{
    return ce->flow && !ce->flow->dead;
}

static void
emc_clear_entry(struct emc_entry *ce)
{
    if (ce->flow) {
        dp_netdev_flow_unref(ce->flow);
        ce->flow = NULL;
    }
}

static inline void
emc_change_entry(struct emc_entry *ce, struct dp_netdev_flow *flow,
                 const struct netdev_flow_key *key)
{
    if (ce->flow != flow) {
        if (ce->flow) {
            dp_netdev_flow_unref(ce->flow);
        }

        if (dp_netdev_flow_ref(flow)) {
            ce->flow = flow;
        } else {
            ce->flow = NULL;
        }
    }
    if (key) {
        netdev_flow_key_clone(&ce->key, key);
    }
}

static inline void
emc_insert(struct emc_cache *cache, const struct netdev_flow_key *key,
           struct dp_netdev_flow *flow)
{
    struct emc_entry *to_be_replaced = NULL;
    struct emc_entry *current_entry;

    EMC_FOR_EACH_POS_WITH_HASH(cache, current_entry, key->hash) {
        if (netdev_flow_key_equal(&current_entry->key, key)) {
            /* We found the entry with the 'mf' miniflow */
            emc_change_entry(current_entry, flow, NULL);
            return;
        }

        /* Replacement policy: put the flow in an empty (not alive) entry, or
         * in the first entry where it can be */
        if (!to_be_replaced
            || (emc_entry_alive(to_be_replaced)
                && !emc_entry_alive(current_entry))
            || current_entry->key.hash < to_be_replaced->key.hash) {
            to_be_replaced = current_entry;
        }
    }
    /* We didn't find the miniflow in the cache.
     * The 'to_be_replaced' entry is where the new flow will be stored */

    emc_change_entry(to_be_replaced, flow, key);
}

static inline struct dp_netdev_flow *
emc_lookup(struct emc_cache *cache, const struct netdev_flow_key *key)
{
    struct emc_entry *current_entry;

    EMC_FOR_EACH_POS_WITH_HASH(cache, current_entry, key->hash) {
        if (current_entry->key.hash == key->hash
            && emc_entry_alive(current_entry)
            && netdev_flow_key_equal_mf(&current_entry->key, &key->mf)) {

            /* We found the entry with the 'key->mf' miniflow */
            return current_entry->flow;
        }
    }

    return NULL;
}

static struct dp_netdev_flow *
dp_netdev_pmd_lookup_flow(const struct dp_netdev_pmd_thread *pmd,
                          const struct netdev_flow_key *key)
{
    struct dp_netdev_flow *netdev_flow;
    struct dpcls_rule *rule;

    dpcls_lookup(&pmd->cls, key, &rule, 1);
    netdev_flow = dp_netdev_flow_cast(rule);

    return netdev_flow;
}

static struct dp_netdev_flow *
dp_netdev_pmd_find_flow(const struct dp_netdev_pmd_thread *pmd,
                        const ovs_u128 *ufidp, const struct nlattr *key,
                        size_t key_len)
{
    struct dp_netdev_flow *netdev_flow;
    struct flow flow;
    ovs_u128 ufid;

    /* If a UFID is not provided, determine one based on the key. */
    if (!ufidp && key && key_len
        && !dpif_netdev_flow_from_nlattrs(key, key_len, &flow)) {
        dpif_flow_hash(pmd->dp->dpif, &flow, sizeof flow, &ufid);
        ufidp = &ufid;
    }

    if (ufidp) {
        CMAP_FOR_EACH_WITH_HASH (netdev_flow, node, dp_netdev_flow_hash(ufidp),
                                 &pmd->flow_table) {
            if (ovs_u128_equals(&netdev_flow->ufid, ufidp)) {
                return netdev_flow;
            }
        }
    }

    return NULL;
}

static void
get_dpif_flow_stats(const struct dp_netdev_flow *netdev_flow_,
                    struct dpif_flow_stats *stats)
{
    struct dp_netdev_flow *netdev_flow;
    unsigned long long n;
    long long used;
    uint16_t flags;

    netdev_flow = CONST_CAST(struct dp_netdev_flow *, netdev_flow_);

    atomic_read_relaxed(&netdev_flow->stats.packet_count, &n);
    stats->n_packets = n;
    atomic_read_relaxed(&netdev_flow->stats.byte_count, &n);
    stats->n_bytes = n;
    atomic_read_relaxed(&netdev_flow->stats.used, &used);
    stats->used = used;
    atomic_read_relaxed(&netdev_flow->stats.tcp_flags, &flags);
    stats->tcp_flags = flags;
}

/* Converts to the dpif_flow format, using 'key_buf' and 'mask_buf' for
 * storing the netlink-formatted key/mask. 'key_buf' may be the same as
 * 'mask_buf'. Actions will be returned without copying, by relying on RCU to
 * protect them. */
static void
dp_netdev_flow_to_dpif_flow(const struct dp_netdev_flow *netdev_flow,
                            struct ofpbuf *key_buf, struct ofpbuf *mask_buf,
                            struct dpif_flow *flow, bool terse)
{
    if (terse) {
        memset(flow, 0, sizeof *flow);
    } else {
        struct flow_wildcards wc;
        struct dp_netdev_actions *actions;
        size_t offset;

        miniflow_expand(&netdev_flow->cr.mask->mf, &wc.masks);

        /* Key */
        offset = key_buf->size;
        flow->key = ofpbuf_tail(key_buf);
        odp_flow_key_from_flow(key_buf, &netdev_flow->flow, &wc.masks,
                               netdev_flow->flow.in_port.odp_port, true);
        flow->key_len = key_buf->size - offset;

        /* Mask */
        offset = mask_buf->size;
        flow->mask = ofpbuf_tail(mask_buf);
        odp_flow_key_from_mask(mask_buf, &wc.masks, &netdev_flow->flow,
                               odp_to_u32(wc.masks.in_port.odp_port),
                               SIZE_MAX, true);
        flow->mask_len = mask_buf->size - offset;

        /* Actions */
        actions = dp_netdev_flow_get_actions(netdev_flow);
        flow->actions = actions->actions;
        flow->actions_len = actions->size;
    }

    flow->ufid = netdev_flow->ufid;
    flow->ufid_present = true;
    flow->pmd_id = netdev_flow->pmd_id;
    get_dpif_flow_stats(netdev_flow, &flow->stats);
}

static int
dpif_netdev_mask_from_nlattrs(const struct nlattr *key, uint32_t key_len,
                              const struct nlattr *mask_key,
                              uint32_t mask_key_len, const struct flow *flow,
                              struct flow *mask)
{
    if (mask_key_len) {
        enum odp_key_fitness fitness;

        fitness = odp_flow_key_to_mask(mask_key, mask_key_len, mask, flow);
        if (fitness) {
            /* This should not happen: it indicates that
             * odp_flow_key_from_mask() and odp_flow_key_to_mask()
             * disagree on the acceptable form of a mask.  Log the problem
             * as an error, with enough details to enable debugging. */
            static struct vlog_rate_limit rl = VLOG_RATE_LIMIT_INIT(1, 5);

            if (!VLOG_DROP_ERR(&rl)) {
                struct ds s;

                ds_init(&s);
                odp_flow_format(key, key_len, mask_key, mask_key_len, NULL, &s,
                                true);
                VLOG_ERR("internal error parsing flow mask %s (%s)",
                         ds_cstr(&s), odp_key_fitness_to_string(fitness));
                ds_destroy(&s);
            }

            return EINVAL;
        }
    } else {
        enum mf_field_id id;
        /* No mask key, unwildcard everything except fields whose
         * prerequisities are not met. */
        memset(mask, 0x0, sizeof *mask);

        for (id = 0; id < MFF_N_IDS; ++id) {
            /* Skip registers and metadata. */
            if (!(id >= MFF_REG0 && id < MFF_REG0 + FLOW_N_REGS)
                && id != MFF_METADATA) {
                const struct mf_field *mf = mf_from_id(id);
                if (mf_are_prereqs_ok(mf, flow)) {
                    mf_mask_field(mf, mask);
                }
            }
        }
    }

    /* Force unwildcard the in_port.
     *
     * We need to do this even in the case where we unwildcard "everything"
     * above because "everything" only includes the 16-bit OpenFlow port number
     * mask->in_port.ofp_port, which only covers half of the 32-bit datapath
     * port number mask->in_port.odp_port. */
    mask->in_port.odp_port = u32_to_odp(UINT32_MAX);

    return 0;
}

static int
dpif_netdev_flow_from_nlattrs(const struct nlattr *key, uint32_t key_len,
                              struct flow *flow)
{
    odp_port_t in_port;

    if (odp_flow_key_to_flow(key, key_len, flow)) {
        /* This should not happen: it indicates that odp_flow_key_from_flow()
         * and odp_flow_key_to_flow() disagree on the acceptable form of a
         * flow.  Log the problem as an error, with enough details to enable
         * debugging. */
        static struct vlog_rate_limit rl = VLOG_RATE_LIMIT_INIT(1, 5);

        if (!VLOG_DROP_ERR(&rl)) {
            struct ds s;

            ds_init(&s);
            odp_flow_format(key, key_len, NULL, 0, NULL, &s, true);
            VLOG_ERR("internal error parsing flow key %s", ds_cstr(&s));
            ds_destroy(&s);
        }

        return EINVAL;
    }

    in_port = flow->in_port.odp_port;
    if (!is_valid_port_number(in_port) && in_port != ODPP_NONE) {
        return EINVAL;
    }

    /* Userspace datapath doesn't support conntrack. */
    if (flow->conn_state || flow->conn_zone || flow->conn_mark
<<<<<<< HEAD
        || ovs_u128_nonzero(flow->conn_label)) {
=======
        || !is_all_zeros(&flow->conn_label, sizeof(flow->conn_label))) {
>>>>>>> a1e0155a
        return EINVAL;
    }

    return 0;
}

static int
dpif_netdev_flow_get(const struct dpif *dpif, const struct dpif_flow_get *get)
{
    struct dp_netdev *dp = get_dp_netdev(dpif);
    struct dp_netdev_flow *netdev_flow;
    struct dp_netdev_pmd_thread *pmd;
    unsigned pmd_id = get->pmd_id == PMD_ID_NULL
                      ? NON_PMD_CORE_ID : get->pmd_id;
    int error = 0;

    pmd = dp_netdev_get_pmd(dp, pmd_id);
    if (!pmd) {
        return EINVAL;
    }

    netdev_flow = dp_netdev_pmd_find_flow(pmd, get->ufid, get->key,
                                          get->key_len);
    if (netdev_flow) {
        dp_netdev_flow_to_dpif_flow(netdev_flow, get->buffer, get->buffer,
                                    get->flow, false);
    } else {
        error = ENOENT;
    }
    dp_netdev_pmd_unref(pmd);


    return error;
}

static struct dp_netdev_flow *
dp_netdev_flow_add(struct dp_netdev_pmd_thread *pmd,
                   struct match *match, const ovs_u128 *ufid,
                   const struct nlattr *actions, size_t actions_len)
    OVS_REQUIRES(pmd->flow_mutex)
{
    struct dp_netdev_flow *flow;
    struct netdev_flow_key mask;

    netdev_flow_mask_init(&mask, match);
    /* Make sure wc does not have metadata. */
    ovs_assert(!(mask.mf.map & (MINIFLOW_MAP(metadata) | MINIFLOW_MAP(regs))));

    /* Do not allocate extra space. */
    flow = xmalloc(sizeof *flow - sizeof flow->cr.flow.mf + mask.len);
    memset(&flow->stats, 0, sizeof flow->stats);
    flow->dead = false;
    flow->batch = NULL;
    *CONST_CAST(unsigned *, &flow->pmd_id) = pmd->core_id;
    *CONST_CAST(struct flow *, &flow->flow) = match->flow;
    *CONST_CAST(ovs_u128 *, &flow->ufid) = *ufid;
    ovs_refcount_init(&flow->ref_cnt);
    ovsrcu_set(&flow->actions, dp_netdev_actions_create(actions, actions_len));

    netdev_flow_key_init_masked(&flow->cr.flow, &match->flow, &mask);
    dpcls_insert(&pmd->cls, &flow->cr, &mask);

    cmap_insert(&pmd->flow_table, CONST_CAST(struct cmap_node *, &flow->node),
                dp_netdev_flow_hash(&flow->ufid));

    if (OVS_UNLIKELY(VLOG_IS_DBG_ENABLED())) {
        struct match match;
        struct ds ds = DS_EMPTY_INITIALIZER;

        match.flow = flow->flow;
        miniflow_expand(&flow->cr.mask->mf, &match.wc.masks);

        ds_put_cstr(&ds, "flow_add: ");
        odp_format_ufid(ufid, &ds);
        ds_put_cstr(&ds, " ");
        match_format(&match, &ds, OFP_DEFAULT_PRIORITY);
        ds_put_cstr(&ds, ", actions:");
        format_odp_actions(&ds, actions, actions_len);

        VLOG_DBG_RL(&upcall_rl, "%s", ds_cstr(&ds));

        ds_destroy(&ds);
    }

    return flow;
}

static int
dpif_netdev_flow_put(struct dpif *dpif, const struct dpif_flow_put *put)
{
    struct dp_netdev *dp = get_dp_netdev(dpif);
    struct dp_netdev_flow *netdev_flow;
    struct netdev_flow_key key;
    struct dp_netdev_pmd_thread *pmd;
    struct match match;
    ovs_u128 ufid;
    unsigned pmd_id = put->pmd_id == PMD_ID_NULL
                      ? NON_PMD_CORE_ID : put->pmd_id;
    int error;

    error = dpif_netdev_flow_from_nlattrs(put->key, put->key_len, &match.flow);
    if (error) {
        return error;
    }
    error = dpif_netdev_mask_from_nlattrs(put->key, put->key_len,
                                          put->mask, put->mask_len,
                                          &match.flow, &match.wc.masks);
    if (error) {
        return error;
    }

    pmd = dp_netdev_get_pmd(dp, pmd_id);
    if (!pmd) {
        return EINVAL;
    }

    /* Must produce a netdev_flow_key for lookup.
     * This interface is no longer performance critical, since it is not used
     * for upcall processing any more. */
    netdev_flow_key_from_flow(&key, &match.flow);

    if (put->ufid) {
        ufid = *put->ufid;
    } else {
        dpif_flow_hash(dpif, &match.flow, sizeof match.flow, &ufid);
    }

    ovs_mutex_lock(&pmd->flow_mutex);
    netdev_flow = dp_netdev_pmd_lookup_flow(pmd, &key);
    if (!netdev_flow) {
        if (put->flags & DPIF_FP_CREATE) {
            if (cmap_count(&pmd->flow_table) < MAX_FLOWS) {
                if (put->stats) {
                    memset(put->stats, 0, sizeof *put->stats);
                }
                dp_netdev_flow_add(pmd, &match, &ufid, put->actions,
                                   put->actions_len);
                error = 0;
            } else {
                error = EFBIG;
            }
        } else {
            error = ENOENT;
        }
    } else {
        if (put->flags & DPIF_FP_MODIFY
            && flow_equal(&match.flow, &netdev_flow->flow)) {
            struct dp_netdev_actions *new_actions;
            struct dp_netdev_actions *old_actions;

            new_actions = dp_netdev_actions_create(put->actions,
                                                   put->actions_len);

            old_actions = dp_netdev_flow_get_actions(netdev_flow);
            ovsrcu_set(&netdev_flow->actions, new_actions);

            if (put->stats) {
                get_dpif_flow_stats(netdev_flow, put->stats);
            }
            if (put->flags & DPIF_FP_ZERO_STATS) {
                /* XXX: The userspace datapath uses thread local statistics
                 * (for flows), which should be updated only by the owning
                 * thread.  Since we cannot write on stats memory here,
                 * we choose not to support this flag.  Please note:
                 * - This feature is currently used only by dpctl commands with
                 *   option --clear.
                 * - Should the need arise, this operation can be implemented
                 *   by keeping a base value (to be update here) for each
                 *   counter, and subtracting it before outputting the stats */
                error = EOPNOTSUPP;
            }

            ovsrcu_postpone(dp_netdev_actions_free, old_actions);
        } else if (put->flags & DPIF_FP_CREATE) {
            error = EEXIST;
        } else {
            /* Overlapping flow. */
            error = EINVAL;
        }
    }
    ovs_mutex_unlock(&pmd->flow_mutex);
    dp_netdev_pmd_unref(pmd);

    return error;
}

static int
dpif_netdev_flow_del(struct dpif *dpif, const struct dpif_flow_del *del)
{
    struct dp_netdev *dp = get_dp_netdev(dpif);
    struct dp_netdev_flow *netdev_flow;
    struct dp_netdev_pmd_thread *pmd;
    unsigned pmd_id = del->pmd_id == PMD_ID_NULL
                      ? NON_PMD_CORE_ID : del->pmd_id;
    int error = 0;

    pmd = dp_netdev_get_pmd(dp, pmd_id);
    if (!pmd) {
        return EINVAL;
    }

    ovs_mutex_lock(&pmd->flow_mutex);
    netdev_flow = dp_netdev_pmd_find_flow(pmd, del->ufid, del->key,
                                          del->key_len);
    if (netdev_flow) {
        if (del->stats) {
            get_dpif_flow_stats(netdev_flow, del->stats);
        }
        dp_netdev_pmd_remove_flow(pmd, netdev_flow);
    } else {
        error = ENOENT;
    }
    ovs_mutex_unlock(&pmd->flow_mutex);
    dp_netdev_pmd_unref(pmd);

    return error;
}

struct dpif_netdev_flow_dump {
    struct dpif_flow_dump up;
    struct cmap_position poll_thread_pos;
    struct cmap_position flow_pos;
    struct dp_netdev_pmd_thread *cur_pmd;
    int status;
    struct ovs_mutex mutex;
};

static struct dpif_netdev_flow_dump *
dpif_netdev_flow_dump_cast(struct dpif_flow_dump *dump)
{
    return CONTAINER_OF(dump, struct dpif_netdev_flow_dump, up);
}

static struct dpif_flow_dump *
dpif_netdev_flow_dump_create(const struct dpif *dpif_, bool terse)
{
    struct dpif_netdev_flow_dump *dump;

    dump = xzalloc(sizeof *dump);
    dpif_flow_dump_init(&dump->up, dpif_);
    dump->up.terse = terse;
    ovs_mutex_init(&dump->mutex);

    return &dump->up;
}

static int
dpif_netdev_flow_dump_destroy(struct dpif_flow_dump *dump_)
{
    struct dpif_netdev_flow_dump *dump = dpif_netdev_flow_dump_cast(dump_);

    ovs_mutex_destroy(&dump->mutex);
    free(dump);
    return 0;
}

struct dpif_netdev_flow_dump_thread {
    struct dpif_flow_dump_thread up;
    struct dpif_netdev_flow_dump *dump;
    struct odputil_keybuf keybuf[FLOW_DUMP_MAX_BATCH];
    struct odputil_keybuf maskbuf[FLOW_DUMP_MAX_BATCH];
};

static struct dpif_netdev_flow_dump_thread *
dpif_netdev_flow_dump_thread_cast(struct dpif_flow_dump_thread *thread)
{
    return CONTAINER_OF(thread, struct dpif_netdev_flow_dump_thread, up);
}

static struct dpif_flow_dump_thread *
dpif_netdev_flow_dump_thread_create(struct dpif_flow_dump *dump_)
{
    struct dpif_netdev_flow_dump *dump = dpif_netdev_flow_dump_cast(dump_);
    struct dpif_netdev_flow_dump_thread *thread;

    thread = xmalloc(sizeof *thread);
    dpif_flow_dump_thread_init(&thread->up, &dump->up);
    thread->dump = dump;
    return &thread->up;
}

static void
dpif_netdev_flow_dump_thread_destroy(struct dpif_flow_dump_thread *thread_)
{
    struct dpif_netdev_flow_dump_thread *thread
        = dpif_netdev_flow_dump_thread_cast(thread_);

    free(thread);
}

static int
dpif_netdev_flow_dump_next(struct dpif_flow_dump_thread *thread_,
                           struct dpif_flow *flows, int max_flows)
{
    struct dpif_netdev_flow_dump_thread *thread
        = dpif_netdev_flow_dump_thread_cast(thread_);
    struct dpif_netdev_flow_dump *dump = thread->dump;
    struct dp_netdev_flow *netdev_flows[FLOW_DUMP_MAX_BATCH];
    int n_flows = 0;
    int i;

    ovs_mutex_lock(&dump->mutex);
    if (!dump->status) {
        struct dpif_netdev *dpif = dpif_netdev_cast(thread->up.dpif);
        struct dp_netdev *dp = get_dp_netdev(&dpif->dpif);
        struct dp_netdev_pmd_thread *pmd = dump->cur_pmd;
        int flow_limit = MIN(max_flows, FLOW_DUMP_MAX_BATCH);

        /* First call to dump_next(), extracts the first pmd thread.
         * If there is no pmd thread, returns immediately. */
        if (!pmd) {
            pmd = dp_netdev_pmd_get_next(dp, &dump->poll_thread_pos);
            if (!pmd) {
                ovs_mutex_unlock(&dump->mutex);
                return n_flows;

            }
        }

        do {
            for (n_flows = 0; n_flows < flow_limit; n_flows++) {
                struct cmap_node *node;

                node = cmap_next_position(&pmd->flow_table, &dump->flow_pos);
                if (!node) {
                    break;
                }
                netdev_flows[n_flows] = CONTAINER_OF(node,
                                                     struct dp_netdev_flow,
                                                     node);
            }
            /* When finishing dumping the current pmd thread, moves to
             * the next. */
            if (n_flows < flow_limit) {
                memset(&dump->flow_pos, 0, sizeof dump->flow_pos);
                dp_netdev_pmd_unref(pmd);
                pmd = dp_netdev_pmd_get_next(dp, &dump->poll_thread_pos);
                if (!pmd) {
                    dump->status = EOF;
                    break;
                }
            }
            /* Keeps the reference to next caller. */
            dump->cur_pmd = pmd;

            /* If the current dump is empty, do not exit the loop, since the
             * remaining pmds could have flows to be dumped.  Just dumps again
             * on the new 'pmd'. */
        } while (!n_flows);
    }
    ovs_mutex_unlock(&dump->mutex);

    for (i = 0; i < n_flows; i++) {
        struct odputil_keybuf *maskbuf = &thread->maskbuf[i];
        struct odputil_keybuf *keybuf = &thread->keybuf[i];
        struct dp_netdev_flow *netdev_flow = netdev_flows[i];
        struct dpif_flow *f = &flows[i];
        struct ofpbuf key, mask;

        ofpbuf_use_stack(&key, keybuf, sizeof *keybuf);
        ofpbuf_use_stack(&mask, maskbuf, sizeof *maskbuf);
        dp_netdev_flow_to_dpif_flow(netdev_flow, &key, &mask, f,
                                    dump->up.terse);
    }

    return n_flows;
}

static int
dpif_netdev_execute(struct dpif *dpif, struct dpif_execute *execute)
    OVS_NO_THREAD_SAFETY_ANALYSIS
{
    struct dp_netdev *dp = get_dp_netdev(dpif);
    struct dp_netdev_pmd_thread *pmd;
    struct dp_packet *pp;

    if (dp_packet_size(execute->packet) < ETH_HEADER_LEN ||
        dp_packet_size(execute->packet) > UINT16_MAX) {
        return EINVAL;
    }

    /* Tries finding the 'pmd'.  If NULL is returned, that means
     * the current thread is a non-pmd thread and should use
     * dp_netdev_get_pmd(dp, NON_PMD_CORE_ID). */
    pmd = ovsthread_getspecific(dp->per_pmd_key);
    if (!pmd) {
        pmd = dp_netdev_get_pmd(dp, NON_PMD_CORE_ID);
    }

    /* If the current thread is non-pmd thread, acquires
     * the 'non_pmd_mutex'. */
    if (pmd->core_id == NON_PMD_CORE_ID) {
        ovs_mutex_lock(&dp->non_pmd_mutex);
        ovs_mutex_lock(&dp->port_mutex);
    }

    pp = execute->packet;
    dp_netdev_execute_actions(pmd, &pp, 1, false, execute->actions,
                              execute->actions_len);
    if (pmd->core_id == NON_PMD_CORE_ID) {
        dp_netdev_pmd_unref(pmd);
        ovs_mutex_unlock(&dp->port_mutex);
        ovs_mutex_unlock(&dp->non_pmd_mutex);
    }

    return 0;
}

static void
dpif_netdev_operate(struct dpif *dpif, struct dpif_op **ops, size_t n_ops)
{
    size_t i;

    for (i = 0; i < n_ops; i++) {
        struct dpif_op *op = ops[i];

        switch (op->type) {
        case DPIF_OP_FLOW_PUT:
            op->error = dpif_netdev_flow_put(dpif, &op->u.flow_put);
            break;

        case DPIF_OP_FLOW_DEL:
            op->error = dpif_netdev_flow_del(dpif, &op->u.flow_del);
            break;

        case DPIF_OP_EXECUTE:
            op->error = dpif_netdev_execute(dpif, &op->u.execute);
            break;

        case DPIF_OP_FLOW_GET:
            op->error = dpif_netdev_flow_get(dpif, &op->u.flow_get);
            break;
        }
    }
}

/* Returns true if the configuration for rx queues or cpu mask
 * is changed. */
static bool
pmd_config_changed(const struct dp_netdev *dp, size_t rxqs, const char *cmask)
{
    if (dp->n_dpdk_rxqs != rxqs) {
        return true;
    } else {
        if (dp->pmd_cmask != NULL && cmask != NULL) {
            return strcmp(dp->pmd_cmask, cmask);
        } else {
            return (dp->pmd_cmask != NULL || cmask != NULL);
        }
    }
}

/* Resets pmd threads if the configuration for 'rxq's or cpu mask changes. */
static int
dpif_netdev_pmd_set(struct dpif *dpif, unsigned int n_rxqs, const char *cmask)
{
    struct dp_netdev *dp = get_dp_netdev(dpif);

    if (pmd_config_changed(dp, n_rxqs, cmask)) {
        struct dp_netdev_port *port;

        dp_netdev_destroy_all_pmds(dp);

        CMAP_FOR_EACH (port, node, &dp->ports) {
            if (netdev_is_pmd(port->netdev)) {
                int i, err;

                /* Closes the existing 'rxq's. */
                for (i = 0; i < netdev_n_rxq(port->netdev); i++) {
                    netdev_rxq_close(port->rxq[i]);
                    port->rxq[i] = NULL;
                }

                /* Sets the new rx queue config.  */
                err = netdev_set_multiq(port->netdev, ovs_numa_get_n_cores(),
                                        n_rxqs);
                if (err && (err != EOPNOTSUPP)) {
                    VLOG_ERR("Failed to set dpdk interface %s rx_queue to:"
                             " %u", netdev_get_name(port->netdev),
                             n_rxqs);
                    return err;
                }

                /* If the set_multiq() above succeeds, reopens the 'rxq's. */
                port->rxq = xrealloc(port->rxq, sizeof *port->rxq
                                     * netdev_n_rxq(port->netdev));
                for (i = 0; i < netdev_n_rxq(port->netdev); i++) {
                    netdev_rxq_open(port->netdev, &port->rxq[i], i);
                }
            }
        }
        dp->n_dpdk_rxqs = n_rxqs;

        /* Reconfigures the cpu mask. */
        ovs_numa_set_cpu_mask(cmask);
        free(dp->pmd_cmask);
        dp->pmd_cmask = cmask ? xstrdup(cmask) : NULL;

        /* Restores the non-pmd. */
        dp_netdev_set_nonpmd(dp);
        /* Restores all pmd threads. */
        dp_netdev_reset_pmd_threads(dp);
    }

    return 0;
}

static int
dpif_netdev_queue_to_priority(const struct dpif *dpif OVS_UNUSED,
                              uint32_t queue_id, uint32_t *priority)
{
    *priority = queue_id;
    return 0;
}


/* Creates and returns a new 'struct dp_netdev_actions', whose actions are
 * a copy of the 'ofpacts_len' bytes of 'ofpacts'. */
struct dp_netdev_actions *
dp_netdev_actions_create(const struct nlattr *actions, size_t size)
{
    struct dp_netdev_actions *netdev_actions;

    netdev_actions = xmalloc(sizeof *netdev_actions + size);
    memcpy(netdev_actions->actions, actions, size);
    netdev_actions->size = size;

    return netdev_actions;
}

struct dp_netdev_actions *
dp_netdev_flow_get_actions(const struct dp_netdev_flow *flow)
{
    return ovsrcu_get(struct dp_netdev_actions *, &flow->actions);
}

static void
dp_netdev_actions_free(struct dp_netdev_actions *actions)
{
    free(actions);
}

static inline unsigned long long
cycles_counter(void)
{
#ifdef DPDK_NETDEV
    return rte_get_tsc_cycles();
#else
    return 0;
#endif
}

/* Fake mutex to make sure that the calls to cycles_count_* are balanced */
extern struct ovs_mutex cycles_counter_fake_mutex;

/* Start counting cycles.  Must be followed by 'cycles_count_end()' */
static inline void
cycles_count_start(struct dp_netdev_pmd_thread *pmd)
    OVS_ACQUIRES(&cycles_counter_fake_mutex)
    OVS_NO_THREAD_SAFETY_ANALYSIS
{
    pmd->last_cycles = cycles_counter();
}

/* Stop counting cycles and add them to the counter 'type' */
static inline void
cycles_count_end(struct dp_netdev_pmd_thread *pmd,
                 enum pmd_cycles_counter_type type)
    OVS_RELEASES(&cycles_counter_fake_mutex)
    OVS_NO_THREAD_SAFETY_ANALYSIS
{
    unsigned long long interval = cycles_counter() - pmd->last_cycles;

    non_atomic_ullong_add(&pmd->cycles.n[type], interval);
}

static void
dp_netdev_process_rxq_port(struct dp_netdev_pmd_thread *pmd,
                           struct dp_netdev_port *port,
                           struct netdev_rxq *rxq)
{
    struct dp_packet *packets[NETDEV_MAX_BURST];
    int error, cnt;

    cycles_count_start(pmd);
    error = netdev_rxq_recv(rxq, packets, &cnt);
    cycles_count_end(pmd, PMD_CYCLES_POLLING);
    if (!error) {
        int i;

        *recirc_depth_get() = 0;

        /* XXX: initialize md in netdev implementation. */
        for (i = 0; i < cnt; i++) {
            packets[i]->md = port->md;
        }
        cycles_count_start(pmd);
        dp_netdev_input(pmd, packets, cnt);
        cycles_count_end(pmd, PMD_CYCLES_PROCESSING);
    } else if (error != EAGAIN && error != EOPNOTSUPP) {
        static struct vlog_rate_limit rl = VLOG_RATE_LIMIT_INIT(1, 5);

        VLOG_ERR_RL(&rl, "error receiving data from %s: %s",
                    netdev_get_name(port->netdev), ovs_strerror(error));
    }
}

/* Return true if needs to revalidate datapath flows. */
static bool
dpif_netdev_run(struct dpif *dpif)
{
    struct dp_netdev_port *port;
    struct dp_netdev *dp = get_dp_netdev(dpif);
    struct dp_netdev_pmd_thread *non_pmd = dp_netdev_get_pmd(dp,
                                                             NON_PMD_CORE_ID);
    uint64_t new_tnl_seq;

    ovs_mutex_lock(&dp->non_pmd_mutex);
    CMAP_FOR_EACH (port, node, &dp->ports) {
        if (!netdev_is_pmd(port->netdev)) {
            int i;

            for (i = 0; i < netdev_n_rxq(port->netdev); i++) {
                dp_netdev_process_rxq_port(non_pmd, port, port->rxq[i]);
            }
        }
    }
    ovs_mutex_unlock(&dp->non_pmd_mutex);
    dp_netdev_pmd_unref(non_pmd);

    tnl_arp_cache_run();
    new_tnl_seq = seq_read(tnl_conf_seq);

    if (dp->last_tnl_conf_seq != new_tnl_seq) {
        dp->last_tnl_conf_seq = new_tnl_seq;
        return true;
    }
    return false;
}

static void
dpif_netdev_wait(struct dpif *dpif)
{
    struct dp_netdev_port *port;
    struct dp_netdev *dp = get_dp_netdev(dpif);

    ovs_mutex_lock(&dp_netdev_mutex);
    CMAP_FOR_EACH (port, node, &dp->ports) {
        if (!netdev_is_pmd(port->netdev)) {
            int i;

            for (i = 0; i < netdev_n_rxq(port->netdev); i++) {
                netdev_rxq_wait(port->rxq[i]);
            }
        }
    }
    ovs_mutex_unlock(&dp_netdev_mutex);
    seq_wait(tnl_conf_seq, dp->last_tnl_conf_seq);
}

struct rxq_poll {
    struct dp_netdev_port *port;
    struct netdev_rxq *rx;
};

static int
pmd_load_queues(struct dp_netdev_pmd_thread *pmd,
                struct rxq_poll **ppoll_list, int poll_cnt)
{
    struct rxq_poll *poll_list = *ppoll_list;
    struct dp_netdev_port *port;
    int n_pmds_on_numa, index, i;

    /* Simple scheduler for netdev rx polling. */
    for (i = 0; i < poll_cnt; i++) {
        port_unref(poll_list[i].port);
    }

    poll_cnt = 0;
    n_pmds_on_numa = get_n_pmd_threads_on_numa(pmd->dp, pmd->numa_id);
    index = 0;

    CMAP_FOR_EACH (port, node, &pmd->dp->ports) {
        /* Calls port_try_ref() to prevent the main thread
         * from deleting the port. */
        if (port_try_ref(port)) {
            if (netdev_is_pmd(port->netdev)
                && netdev_get_numa_id(port->netdev) == pmd->numa_id) {
                int i;

                for (i = 0; i < netdev_n_rxq(port->netdev); i++) {
                    if ((index % n_pmds_on_numa) == pmd->index) {
                        poll_list = xrealloc(poll_list,
                                        sizeof *poll_list * (poll_cnt + 1));

                        port_ref(port);
                        poll_list[poll_cnt].port = port;
                        poll_list[poll_cnt].rx = port->rxq[i];
                        poll_cnt++;
                    }
                    index++;
                }
            }
            /* Unrefs the port_try_ref(). */
            port_unref(port);
        }
    }

    *ppoll_list = poll_list;
    return poll_cnt;
}

static void *
pmd_thread_main(void *f_)
{
    struct dp_netdev_pmd_thread *pmd = f_;
    unsigned int lc = 0;
    struct rxq_poll *poll_list;
    unsigned int port_seq = PMD_INITIAL_SEQ;
    int poll_cnt;
    int i;

    poll_cnt = 0;
    poll_list = NULL;

    /* Stores the pmd thread's 'pmd' to 'per_pmd_key'. */
    ovsthread_setspecific(pmd->dp->per_pmd_key, pmd);
    pmd_thread_setaffinity_cpu(pmd->core_id);
reload:
    emc_cache_init(&pmd->flow_cache);
    poll_cnt = pmd_load_queues(pmd, &poll_list, poll_cnt);

    /* Signal here to make sure the pmd finishes
     * reloading the updated configuration. */
    dp_netdev_pmd_reload_done(pmd);

    for (;;) {
        int i;

        for (i = 0; i < poll_cnt; i++) {
            dp_netdev_process_rxq_port(pmd, poll_list[i].port, poll_list[i].rx);
        }

        if (lc++ > 1024) {
            unsigned int seq;

            lc = 0;

            emc_cache_slow_sweep(&pmd->flow_cache);
            ovsrcu_quiesce();

            atomic_read_relaxed(&pmd->change_seq, &seq);
            if (seq != port_seq) {
                port_seq = seq;
                break;
            }
        }
    }

    emc_cache_uninit(&pmd->flow_cache);

    if (!latch_is_set(&pmd->exit_latch)){
        goto reload;
    }

    for (i = 0; i < poll_cnt; i++) {
         port_unref(poll_list[i].port);
    }

    dp_netdev_pmd_reload_done(pmd);

    free(poll_list);
    return NULL;
}

static void
dp_netdev_disable_upcall(struct dp_netdev *dp)
    OVS_ACQUIRES(dp->upcall_rwlock)
{
    fat_rwlock_wrlock(&dp->upcall_rwlock);
}

static void
dpif_netdev_disable_upcall(struct dpif *dpif)
    OVS_NO_THREAD_SAFETY_ANALYSIS
{
    struct dp_netdev *dp = get_dp_netdev(dpif);
    dp_netdev_disable_upcall(dp);
}

static void
dp_netdev_enable_upcall(struct dp_netdev *dp)
    OVS_RELEASES(dp->upcall_rwlock)
{
    fat_rwlock_unlock(&dp->upcall_rwlock);
}

static void
dpif_netdev_enable_upcall(struct dpif *dpif)
    OVS_NO_THREAD_SAFETY_ANALYSIS
{
    struct dp_netdev *dp = get_dp_netdev(dpif);
    dp_netdev_enable_upcall(dp);
}

void
dp_netdev_pmd_reload_done(struct dp_netdev_pmd_thread *pmd)
{
    ovs_mutex_lock(&pmd->cond_mutex);
    xpthread_cond_signal(&pmd->cond);
    ovs_mutex_unlock(&pmd->cond_mutex);
}

/* Finds and refs the dp_netdev_pmd_thread on core 'core_id'.  Returns
 * the pointer if succeeds, otherwise, NULL.
 *
 * Caller must unrefs the returned reference.  */
static struct dp_netdev_pmd_thread *
dp_netdev_get_pmd(struct dp_netdev *dp, unsigned core_id)
{
    struct dp_netdev_pmd_thread *pmd;
    const struct cmap_node *pnode;

    pnode = cmap_find(&dp->poll_threads, hash_int(core_id, 0));
    if (!pnode) {
        return NULL;
    }
    pmd = CONTAINER_OF(pnode, struct dp_netdev_pmd_thread, node);

    return dp_netdev_pmd_try_ref(pmd) ? pmd : NULL;
}

/* Sets the 'struct dp_netdev_pmd_thread' for non-pmd threads. */
static void
dp_netdev_set_nonpmd(struct dp_netdev *dp)
{
    struct dp_netdev_pmd_thread *non_pmd;

    non_pmd = xzalloc(sizeof *non_pmd);
    dp_netdev_configure_pmd(non_pmd, dp, 0, NON_PMD_CORE_ID,
                            OVS_NUMA_UNSPEC);
}

/* Caller must have valid pointer to 'pmd'. */
static bool
dp_netdev_pmd_try_ref(struct dp_netdev_pmd_thread *pmd)
{
    return ovs_refcount_try_ref_rcu(&pmd->ref_cnt);
}

static void
dp_netdev_pmd_unref(struct dp_netdev_pmd_thread *pmd)
{
    if (pmd && ovs_refcount_unref(&pmd->ref_cnt) == 1) {
        ovsrcu_postpone(dp_netdev_destroy_pmd, pmd);
    }
}

/* Given cmap position 'pos', tries to ref the next node.  If try_ref()
 * fails, keeps checking for next node until reaching the end of cmap.
 *
 * Caller must unrefs the returned reference. */
static struct dp_netdev_pmd_thread *
dp_netdev_pmd_get_next(struct dp_netdev *dp, struct cmap_position *pos)
{
    struct dp_netdev_pmd_thread *next;

    do {
        struct cmap_node *node;

        node = cmap_next_position(&dp->poll_threads, pos);
        next = node ? CONTAINER_OF(node, struct dp_netdev_pmd_thread, node)
            : NULL;
    } while (next && !dp_netdev_pmd_try_ref(next));

    return next;
}

/* Configures the 'pmd' based on the input argument. */
static void
dp_netdev_configure_pmd(struct dp_netdev_pmd_thread *pmd, struct dp_netdev *dp,
                        int index, unsigned core_id, int numa_id)
{
    pmd->dp = dp;
    pmd->index = index;
    pmd->core_id = core_id;
    pmd->numa_id = numa_id;

    ovs_refcount_init(&pmd->ref_cnt);
    latch_init(&pmd->exit_latch);
    atomic_init(&pmd->change_seq, PMD_INITIAL_SEQ);
    xpthread_cond_init(&pmd->cond, NULL);
    ovs_mutex_init(&pmd->cond_mutex);
    ovs_mutex_init(&pmd->flow_mutex);
    dpcls_init(&pmd->cls);
    cmap_init(&pmd->flow_table);
    /* init the 'flow_cache' since there is no
     * actual thread created for NON_PMD_CORE_ID. */
    if (core_id == NON_PMD_CORE_ID) {
        emc_cache_init(&pmd->flow_cache);
    }
    cmap_insert(&dp->poll_threads, CONST_CAST(struct cmap_node *, &pmd->node),
                hash_int(core_id, 0));
}

static void
dp_netdev_destroy_pmd(struct dp_netdev_pmd_thread *pmd)
{
    dp_netdev_pmd_flow_flush(pmd);
    dpcls_destroy(&pmd->cls);
    cmap_destroy(&pmd->flow_table);
    ovs_mutex_destroy(&pmd->flow_mutex);
    latch_destroy(&pmd->exit_latch);
    xpthread_cond_destroy(&pmd->cond);
    ovs_mutex_destroy(&pmd->cond_mutex);
    free(pmd);
}

/* Stops the pmd thread, removes it from the 'dp->poll_threads',
 * and unrefs the struct. */
static void
dp_netdev_del_pmd(struct dp_netdev_pmd_thread *pmd)
{
    /* Uninit the 'flow_cache' since there is
     * no actual thread uninit it for NON_PMD_CORE_ID. */
    if (pmd->core_id == NON_PMD_CORE_ID) {
        emc_cache_uninit(&pmd->flow_cache);
    } else {
        latch_set(&pmd->exit_latch);
        dp_netdev_reload_pmd__(pmd);
        ovs_numa_unpin_core(pmd->core_id);
        xpthread_join(pmd->thread, NULL);
    }
    cmap_remove(&pmd->dp->poll_threads, &pmd->node, hash_int(pmd->core_id, 0));
    dp_netdev_pmd_unref(pmd);
}

/* Destroys all pmd threads. */
static void
dp_netdev_destroy_all_pmds(struct dp_netdev *dp)
{
    struct dp_netdev_pmd_thread *pmd;

    CMAP_FOR_EACH (pmd, node, &dp->poll_threads) {
        dp_netdev_del_pmd(pmd);
    }
}

/* Deletes all pmd threads on numa node 'numa_id'. */
static void
dp_netdev_del_pmds_on_numa(struct dp_netdev *dp, int numa_id)
{
    struct dp_netdev_pmd_thread *pmd;

    CMAP_FOR_EACH (pmd, node, &dp->poll_threads) {
        if (pmd->numa_id == numa_id) {
            dp_netdev_del_pmd(pmd);
        }
    }
}

/* Checks the numa node id of 'netdev' and starts pmd threads for
 * the numa node. */
static void
dp_netdev_set_pmds_on_numa(struct dp_netdev *dp, int numa_id)
{
    int n_pmds;

    if (!ovs_numa_numa_id_is_valid(numa_id)) {
        VLOG_ERR("Cannot create pmd threads due to numa id (%d)"
                 "invalid", numa_id);
        return ;
    }

    n_pmds = get_n_pmd_threads_on_numa(dp, numa_id);

    /* If there are already pmd threads created for the numa node
     * in which 'netdev' is on, do nothing.  Else, creates the
     * pmd threads for the numa node. */
    if (!n_pmds) {
        int can_have, n_unpinned, i;

        n_unpinned = ovs_numa_get_n_unpinned_cores_on_numa(numa_id);
        if (!n_unpinned) {
            VLOG_ERR("Cannot create pmd threads due to out of unpinned "
                     "cores on numa node");
            return;
        }

        /* If cpu mask is specified, uses all unpinned cores, otherwise
         * tries creating NR_PMD_THREADS pmd threads. */
        can_have = dp->pmd_cmask ? n_unpinned : MIN(n_unpinned, NR_PMD_THREADS);
        for (i = 0; i < can_have; i++) {
            struct dp_netdev_pmd_thread *pmd = xzalloc(sizeof *pmd);
            unsigned core_id = ovs_numa_get_unpinned_core_on_numa(numa_id);

            dp_netdev_configure_pmd(pmd, dp, i, core_id, numa_id);
            /* Each thread will distribute all devices rx-queues among
             * themselves. */
            pmd->thread = ovs_thread_create("pmd", pmd_thread_main, pmd);
        }
        VLOG_INFO("Created %d pmd threads on numa node %d", can_have, numa_id);
    }
}


/* Called after pmd threads config change.  Restarts pmd threads with
 * new configuration. */
static void
dp_netdev_reset_pmd_threads(struct dp_netdev *dp)
{
    struct dp_netdev_port *port;

    CMAP_FOR_EACH (port, node, &dp->ports) {
        if (netdev_is_pmd(port->netdev)) {
            int numa_id = netdev_get_numa_id(port->netdev);

            dp_netdev_set_pmds_on_numa(dp, numa_id);
        }
    }
}

static char *
dpif_netdev_get_datapath_version(void)
{
     return xstrdup("<built-in>");
}

static void
dp_netdev_flow_used(struct dp_netdev_flow *netdev_flow, int cnt, int size,
                    uint16_t tcp_flags, long long now)
{
    uint16_t flags;

    atomic_store_relaxed(&netdev_flow->stats.used, now);
    non_atomic_ullong_add(&netdev_flow->stats.packet_count, cnt);
    non_atomic_ullong_add(&netdev_flow->stats.byte_count, size);
    atomic_read_relaxed(&netdev_flow->stats.tcp_flags, &flags);
    flags |= tcp_flags;
    atomic_store_relaxed(&netdev_flow->stats.tcp_flags, flags);
}

static void
dp_netdev_count_packet(struct dp_netdev_pmd_thread *pmd,
                       enum dp_stat_type type, int cnt)
{
    non_atomic_ullong_add(&pmd->stats.n[type], cnt);
}

static int
dp_netdev_upcall(struct dp_netdev_pmd_thread *pmd, struct dp_packet *packet_,
                 struct flow *flow, struct flow_wildcards *wc, ovs_u128 *ufid,
                 enum dpif_upcall_type type, const struct nlattr *userdata,
                 struct ofpbuf *actions, struct ofpbuf *put_actions)
{
    struct dp_netdev *dp = pmd->dp;

    if (OVS_UNLIKELY(!dp->upcall_cb)) {
        return ENODEV;
    }

    if (OVS_UNLIKELY(!VLOG_DROP_DBG(&upcall_rl))) {
        struct ds ds = DS_EMPTY_INITIALIZER;
        char *packet_str;
        struct ofpbuf key;

        ofpbuf_init(&key, 0);
        odp_flow_key_from_flow(&key, flow, &wc->masks, flow->in_port.odp_port,
                               true);
        packet_str = ofp_packet_to_string(dp_packet_data(packet_),
                                          dp_packet_size(packet_));

        odp_flow_key_format(key.data, key.size, &ds);

        VLOG_DBG("%s: %s upcall:\n%s\n%s", dp->name,
                 dpif_upcall_type_to_string(type), ds_cstr(&ds), packet_str);

        ofpbuf_uninit(&key);
        free(packet_str);

        ds_destroy(&ds);
    }

    return dp->upcall_cb(packet_, flow, ufid, pmd->core_id, type, userdata,
                         actions, wc, put_actions, dp->upcall_aux);
}

static inline uint32_t
dpif_netdev_packet_get_rss_hash(struct dp_packet *packet,
                                const struct miniflow *mf)
{
    uint32_t hash, recirc_depth;

    hash = dp_packet_get_rss_hash(packet);
    if (OVS_UNLIKELY(!hash)) {
        hash = miniflow_hash_5tuple(mf, 0);
        dp_packet_set_rss_hash(packet, hash);
    }

    /* The RSS hash must account for the recirculation depth to avoid
     * collisions in the exact match cache */
    recirc_depth = *recirc_depth_get_unsafe();
    if (OVS_UNLIKELY(recirc_depth)) {
        hash = hash_finish(hash, recirc_depth);
        dp_packet_set_rss_hash(packet, hash);
    }
    return hash;
}

struct packet_batch {
    unsigned int packet_count;
    unsigned int byte_count;
    uint16_t tcp_flags;

    struct dp_netdev_flow *flow;

    struct dp_packet *packets[NETDEV_MAX_BURST];
};

static inline void
packet_batch_update(struct packet_batch *batch, struct dp_packet *packet,
                    const struct miniflow *mf)
{
    batch->tcp_flags |= miniflow_get_tcp_flags(mf);
    batch->packets[batch->packet_count++] = packet;
    batch->byte_count += dp_packet_size(packet);
}

static inline void
packet_batch_init(struct packet_batch *batch, struct dp_netdev_flow *flow)
{
    flow->batch = batch;

    batch->flow = flow;
    batch->packet_count = 0;
    batch->byte_count = 0;
    batch->tcp_flags = 0;
}

static inline void
packet_batch_execute(struct packet_batch *batch,
                     struct dp_netdev_pmd_thread *pmd,
                     long long now)
{
    struct dp_netdev_actions *actions;
    struct dp_netdev_flow *flow = batch->flow;

    dp_netdev_flow_used(flow, batch->packet_count, batch->byte_count,
                        batch->tcp_flags, now);

    actions = dp_netdev_flow_get_actions(flow);

    dp_netdev_execute_actions(pmd, batch->packets, batch->packet_count, true,
                              actions->actions, actions->size);
}

static inline void
dp_netdev_queue_batches(struct dp_packet *pkt,
                        struct dp_netdev_flow *flow, const struct miniflow *mf,
                        struct packet_batch *batches, size_t *n_batches)
{
    struct packet_batch *batch = flow->batch;

    if (OVS_LIKELY(batch)) {
        packet_batch_update(batch, pkt, mf);
        return;
    }

    batch = &batches[(*n_batches)++];
    packet_batch_init(batch, flow);
    packet_batch_update(batch, pkt, mf);
}

static inline void
dp_packet_swap(struct dp_packet **a, struct dp_packet **b)
{
    struct dp_packet *tmp = *a;
    *a = *b;
    *b = tmp;
}

/* Try to process all ('cnt') the 'packets' using only the exact match cache
 * 'flow_cache'. If a flow is not found for a packet 'packets[i]', the
 * miniflow is copied into 'keys' and the packet pointer is moved at the
 * beginning of the 'packets' array.
 *
 * The function returns the number of packets that needs to be processed in the
 * 'packets' array (they have been moved to the beginning of the vector).
 */
static inline size_t
emc_processing(struct dp_netdev_pmd_thread *pmd, struct dp_packet **packets,
               size_t cnt, struct netdev_flow_key *keys,
               struct packet_batch batches[], size_t *n_batches)
{
    struct emc_cache *flow_cache = &pmd->flow_cache;
    struct netdev_flow_key key;
    size_t i, notfound_cnt = 0;

    miniflow_initialize(&key.mf, key.buf);
    for (i = 0; i < cnt; i++) {
        struct dp_netdev_flow *flow;

        if (OVS_UNLIKELY(dp_packet_size(packets[i]) < ETH_HEADER_LEN)) {
            dp_packet_delete(packets[i]);
            continue;
        }

        miniflow_extract(packets[i], &key.mf);
        key.len = 0; /* Not computed yet. */
        key.hash = dpif_netdev_packet_get_rss_hash(packets[i], &key.mf);

        flow = emc_lookup(flow_cache, &key);
        if (OVS_LIKELY(flow)) {
            dp_netdev_queue_batches(packets[i], flow, &key.mf, batches,
                                    n_batches);
        } else {
            if (i != notfound_cnt) {
                dp_packet_swap(&packets[i], &packets[notfound_cnt]);
            }

            keys[notfound_cnt++] = key;
        }
    }

    dp_netdev_count_packet(pmd, DP_STAT_EXACT_HIT, cnt - notfound_cnt);

    return notfound_cnt;
}

static inline void
fast_path_processing(struct dp_netdev_pmd_thread *pmd,
                     struct dp_packet **packets, size_t cnt,
                     struct netdev_flow_key *keys,
                     struct packet_batch batches[], size_t *n_batches)
{
#if !defined(__CHECKER__) && !defined(_WIN32)
    const size_t PKT_ARRAY_SIZE = cnt;
#else
    /* Sparse or MSVC doesn't like variable length array. */
    enum { PKT_ARRAY_SIZE = NETDEV_MAX_BURST };
#endif
    struct dpcls_rule *rules[PKT_ARRAY_SIZE];
    struct dp_netdev *dp = pmd->dp;
    struct emc_cache *flow_cache = &pmd->flow_cache;
    int miss_cnt = 0, lost_cnt = 0;
    bool any_miss;
    size_t i;

    for (i = 0; i < cnt; i++) {
        /* Key length is needed in all the cases, hash computed on demand. */
        keys[i].len = netdev_flow_key_size(count_1bits(keys[i].mf.map));
    }
    any_miss = !dpcls_lookup(&pmd->cls, keys, rules, cnt);
    if (OVS_UNLIKELY(any_miss) && !fat_rwlock_tryrdlock(&dp->upcall_rwlock)) {
        uint64_t actions_stub[512 / 8], slow_stub[512 / 8];
        struct ofpbuf actions, put_actions;
        ovs_u128 ufid;

        ofpbuf_use_stub(&actions, actions_stub, sizeof actions_stub);
        ofpbuf_use_stub(&put_actions, slow_stub, sizeof slow_stub);

        for (i = 0; i < cnt; i++) {
            struct dp_netdev_flow *netdev_flow;
            struct ofpbuf *add_actions;
            struct match match;
            int error;

            if (OVS_LIKELY(rules[i])) {
                continue;
            }

            /* It's possible that an earlier slow path execution installed
             * a rule covering this flow.  In this case, it's a lot cheaper
             * to catch it here than execute a miss. */
            netdev_flow = dp_netdev_pmd_lookup_flow(pmd, &keys[i]);
            if (netdev_flow) {
                rules[i] = &netdev_flow->cr;
                continue;
            }

            miss_cnt++;

            miniflow_expand(&keys[i].mf, &match.flow);

            ofpbuf_clear(&actions);
            ofpbuf_clear(&put_actions);

            dpif_flow_hash(dp->dpif, &match.flow, sizeof match.flow, &ufid);
            error = dp_netdev_upcall(pmd, packets[i], &match.flow, &match.wc,
                                     &ufid, DPIF_UC_MISS, NULL, &actions,
                                     &put_actions);
            if (OVS_UNLIKELY(error && error != ENOSPC)) {
                dp_packet_delete(packets[i]);
                lost_cnt++;
                continue;
            }

            /* We can't allow the packet batching in the next loop to execute
             * the actions.  Otherwise, if there are any slow path actions,
             * we'll send the packet up twice. */
            dp_netdev_execute_actions(pmd, &packets[i], 1, true,
                                      actions.data, actions.size);

            add_actions = put_actions.size ? &put_actions : &actions;
            if (OVS_LIKELY(error != ENOSPC)) {
                /* XXX: There's a race window where a flow covering this packet
                 * could have already been installed since we last did the flow
                 * lookup before upcall.  This could be solved by moving the
                 * mutex lock outside the loop, but that's an awful long time
                 * to be locking everyone out of making flow installs.  If we
                 * move to a per-core classifier, it would be reasonable. */
                ovs_mutex_lock(&pmd->flow_mutex);
                netdev_flow = dp_netdev_pmd_lookup_flow(pmd, &keys[i]);
                if (OVS_LIKELY(!netdev_flow)) {
                    netdev_flow = dp_netdev_flow_add(pmd, &match, &ufid,
                                                     add_actions->data,
                                                     add_actions->size);
                }
                ovs_mutex_unlock(&pmd->flow_mutex);

                emc_insert(flow_cache, &keys[i], netdev_flow);
            }
        }

        ofpbuf_uninit(&actions);
        ofpbuf_uninit(&put_actions);
        fat_rwlock_unlock(&dp->upcall_rwlock);
        dp_netdev_count_packet(pmd, DP_STAT_LOST, lost_cnt);
    } else if (OVS_UNLIKELY(any_miss)) {
        for (i = 0; i < cnt; i++) {
            if (OVS_UNLIKELY(!rules[i])) {
                dp_packet_delete(packets[i]);
                lost_cnt++;
                miss_cnt++;
            }
        }
    }

    for (i = 0; i < cnt; i++) {
        struct dp_packet *packet = packets[i];
        struct dp_netdev_flow *flow;

        if (OVS_UNLIKELY(!rules[i])) {
            continue;
        }

        flow = dp_netdev_flow_cast(rules[i]);

        emc_insert(flow_cache, &keys[i], flow);
        dp_netdev_queue_batches(packet, flow, &keys[i].mf, batches, n_batches);
    }

    dp_netdev_count_packet(pmd, DP_STAT_MASKED_HIT, cnt - miss_cnt);
    dp_netdev_count_packet(pmd, DP_STAT_MISS, miss_cnt);
    dp_netdev_count_packet(pmd, DP_STAT_LOST, lost_cnt);
}

static void
dp_netdev_input(struct dp_netdev_pmd_thread *pmd,
                struct dp_packet **packets, int cnt)
{
#if !defined(__CHECKER__) && !defined(_WIN32)
    const size_t PKT_ARRAY_SIZE = cnt;
#else
    /* Sparse or MSVC doesn't like variable length array. */
    enum { PKT_ARRAY_SIZE = NETDEV_MAX_BURST };
#endif
    struct netdev_flow_key keys[PKT_ARRAY_SIZE];
    struct packet_batch batches[PKT_ARRAY_SIZE];
    long long now = time_msec();
    size_t newcnt, n_batches, i;

    n_batches = 0;
    newcnt = emc_processing(pmd, packets, cnt, keys, batches, &n_batches);
    if (OVS_UNLIKELY(newcnt)) {
        fast_path_processing(pmd, packets, newcnt, keys, batches, &n_batches);
    }

    for (i = 0; i < n_batches; i++) {
        batches[i].flow->batch = NULL;
    }

    for (i = 0; i < n_batches; i++) {
        packet_batch_execute(&batches[i], pmd, now);
    }
}

struct dp_netdev_execute_aux {
    struct dp_netdev_pmd_thread *pmd;
};

static void
dpif_netdev_register_upcall_cb(struct dpif *dpif, upcall_callback *cb,
                               void *aux)
{
    struct dp_netdev *dp = get_dp_netdev(dpif);
    dp->upcall_aux = aux;
    dp->upcall_cb = cb;
}

static void
dp_netdev_drop_packets(struct dp_packet ** packets, int cnt, bool may_steal)
{
    if (may_steal) {
        int i;

        for (i = 0; i < cnt; i++) {
            dp_packet_delete(packets[i]);
        }
    }
}

static int
push_tnl_action(const struct dp_netdev *dp,
                   const struct nlattr *attr,
                   struct dp_packet **packets, int cnt)
{
    struct dp_netdev_port *tun_port;
    const struct ovs_action_push_tnl *data;

    data = nl_attr_get(attr);

    tun_port = dp_netdev_lookup_port(dp, u32_to_odp(data->tnl_port));
    if (!tun_port) {
        return -EINVAL;
    }
    netdev_push_header(tun_port->netdev, packets, cnt, data);

    return 0;
}

static void
dp_netdev_clone_pkt_batch(struct dp_packet **dst_pkts,
                          struct dp_packet **src_pkts, int cnt)
{
    int i;

    for (i = 0; i < cnt; i++) {
        dst_pkts[i] = dp_packet_clone(src_pkts[i]);
    }
}

static void
dp_execute_cb(void *aux_, struct dp_packet **packets, int cnt,
              const struct nlattr *a, bool may_steal)
    OVS_NO_THREAD_SAFETY_ANALYSIS
{
    struct dp_netdev_execute_aux *aux = aux_;
    uint32_t *depth = recirc_depth_get();
    struct dp_netdev_pmd_thread *pmd = aux->pmd;
    struct dp_netdev *dp = pmd->dp;
    int type = nl_attr_type(a);
    struct dp_netdev_port *p;
    int i;

    switch ((enum ovs_action_attr)type) {
    case OVS_ACTION_ATTR_OUTPUT:
        p = dp_netdev_lookup_port(dp, u32_to_odp(nl_attr_get_u32(a)));
        if (OVS_LIKELY(p)) {
            netdev_send(p->netdev, pmd->core_id, packets, cnt, may_steal);
            return;
        }
        break;

    case OVS_ACTION_ATTR_TUNNEL_PUSH:
        if (*depth < MAX_RECIRC_DEPTH) {
            struct dp_packet *tnl_pkt[NETDEV_MAX_BURST];
            int err;

            if (!may_steal) {
                dp_netdev_clone_pkt_batch(tnl_pkt, packets, cnt);
                packets = tnl_pkt;
            }

            err = push_tnl_action(dp, a, packets, cnt);
            if (!err) {
                (*depth)++;
                dp_netdev_input(pmd, packets, cnt);
                (*depth)--;
            } else {
                dp_netdev_drop_packets(tnl_pkt, cnt, !may_steal);
            }
            return;
        }
        break;

    case OVS_ACTION_ATTR_TUNNEL_POP:
        if (*depth < MAX_RECIRC_DEPTH) {
            odp_port_t portno = u32_to_odp(nl_attr_get_u32(a));

            p = dp_netdev_lookup_port(dp, portno);
            if (p) {
                struct dp_packet *tnl_pkt[NETDEV_MAX_BURST];
                int err;

                if (!may_steal) {
                   dp_netdev_clone_pkt_batch(tnl_pkt, packets, cnt);
                   packets = tnl_pkt;
                }

                err = netdev_pop_header(p->netdev, packets, cnt);
                if (!err) {

                    for (i = 0; i < cnt; i++) {
                        packets[i]->md.in_port.odp_port = portno;
                    }

                    (*depth)++;
                    dp_netdev_input(pmd, packets, cnt);
                    (*depth)--;
                } else {
                    dp_netdev_drop_packets(tnl_pkt, cnt, !may_steal);
                }
                return;
            }
        }
        break;

    case OVS_ACTION_ATTR_USERSPACE:
        if (!fat_rwlock_tryrdlock(&dp->upcall_rwlock)) {
            const struct nlattr *userdata;
            struct ofpbuf actions;
            struct flow flow;
            ovs_u128 ufid;

            userdata = nl_attr_find_nested(a, OVS_USERSPACE_ATTR_USERDATA);
            ofpbuf_init(&actions, 0);

            for (i = 0; i < cnt; i++) {
                int error;

                ofpbuf_clear(&actions);

                flow_extract(packets[i], &flow);
                dpif_flow_hash(dp->dpif, &flow, sizeof flow, &ufid);
                error = dp_netdev_upcall(pmd, packets[i], &flow, NULL, &ufid,
                                         DPIF_UC_ACTION, userdata,&actions,
                                         NULL);
                if (!error || error == ENOSPC) {
                    dp_netdev_execute_actions(pmd, &packets[i], 1, may_steal,
                                              actions.data, actions.size);
                } else if (may_steal) {
                    dp_packet_delete(packets[i]);
                }
            }
            ofpbuf_uninit(&actions);
            fat_rwlock_unlock(&dp->upcall_rwlock);

            return;
        }
        break;

    case OVS_ACTION_ATTR_RECIRC:
        if (*depth < MAX_RECIRC_DEPTH) {
            struct dp_packet *recirc_pkts[NETDEV_MAX_BURST];

            if (!may_steal) {
               dp_netdev_clone_pkt_batch(recirc_pkts, packets, cnt);
               packets = recirc_pkts;
            }

            for (i = 0; i < cnt; i++) {
                packets[i]->md.recirc_id = nl_attr_get_u32(a);
            }

            (*depth)++;
            dp_netdev_input(pmd, packets, cnt);
            (*depth)--;

            return;
        }

        VLOG_WARN("Packet dropped. Max recirculation depth exceeded.");
        break;

    case OVS_ACTION_ATTR_CT:
        /* If a flow with this action is slow-pathed, datapath assistance is
         * required to implement it. However, we don't support this action
         * in the userspace datapath. */
        VLOG_WARN("Cannot execute conntrack action in userspace.");
        break;

    case OVS_ACTION_ATTR_SET:
    case OVS_ACTION_ATTR_SET_MASKED: {
        const struct nlattr *set = nl_attr_get(a);
        enum ovs_key_attr set_type = nl_attr_type(set);

        VLOG_WARN("Cannot execute set_field (type=%d) action in userspace.",
                  set_type);
        break;
    }

    case OVS_ACTION_ATTR_PUSH_VLAN:
    case OVS_ACTION_ATTR_POP_VLAN:
    case OVS_ACTION_ATTR_PUSH_MPLS:
    case OVS_ACTION_ATTR_POP_MPLS:
    case OVS_ACTION_ATTR_SAMPLE:
    case OVS_ACTION_ATTR_HASH:
    case OVS_ACTION_ATTR_UNSPEC:
    case __OVS_ACTION_ATTR_MAX:
        OVS_NOT_REACHED();
    }

    dp_netdev_drop_packets(packets, cnt, may_steal);
}

static void
dp_netdev_execute_actions(struct dp_netdev_pmd_thread *pmd,
                          struct dp_packet **packets, int cnt,
                          bool may_steal,
                          const struct nlattr *actions, size_t actions_len)
{
    struct dp_netdev_execute_aux aux = { pmd };

    odp_execute_actions(&aux, packets, cnt, may_steal, actions,
                        actions_len, dp_execute_cb);
}

const struct dpif_class dpif_netdev_class = {
    "netdev",
    dpif_netdev_init,
    dpif_netdev_enumerate,
    dpif_netdev_port_open_type,
    dpif_netdev_open,
    dpif_netdev_close,
    dpif_netdev_destroy,
    dpif_netdev_run,
    dpif_netdev_wait,
    dpif_netdev_get_stats,
    dpif_netdev_port_add,
    dpif_netdev_port_del,
    dpif_netdev_port_query_by_number,
    dpif_netdev_port_query_by_name,
    NULL,                       /* port_get_pid */
    dpif_netdev_port_dump_start,
    dpif_netdev_port_dump_next,
    dpif_netdev_port_dump_done,
    dpif_netdev_port_poll,
    dpif_netdev_port_poll_wait,
    dpif_netdev_flow_flush,
    dpif_netdev_flow_dump_create,
    dpif_netdev_flow_dump_destroy,
    dpif_netdev_flow_dump_thread_create,
    dpif_netdev_flow_dump_thread_destroy,
    dpif_netdev_flow_dump_next,
    dpif_netdev_operate,
    NULL,                       /* recv_set */
    NULL,                       /* handlers_set */
    dpif_netdev_pmd_set,
    dpif_netdev_queue_to_priority,
    NULL,                       /* recv */
    NULL,                       /* recv_wait */
    NULL,                       /* recv_purge */
    dpif_netdev_register_upcall_cb,
    dpif_netdev_enable_upcall,
    dpif_netdev_disable_upcall,
    dpif_netdev_get_datapath_version,
};

static void
dpif_dummy_change_port_number(struct unixctl_conn *conn, int argc OVS_UNUSED,
                              const char *argv[], void *aux OVS_UNUSED)
{
    struct dp_netdev_port *old_port;
    struct dp_netdev_port *new_port;
    struct dp_netdev *dp;
    odp_port_t port_no;

    ovs_mutex_lock(&dp_netdev_mutex);
    dp = shash_find_data(&dp_netdevs, argv[1]);
    if (!dp || !dpif_netdev_class_is_dummy(dp->class)) {
        ovs_mutex_unlock(&dp_netdev_mutex);
        unixctl_command_reply_error(conn, "unknown datapath or not a dummy");
        return;
    }
    ovs_refcount_ref(&dp->ref_cnt);
    ovs_mutex_unlock(&dp_netdev_mutex);

    ovs_mutex_lock(&dp->port_mutex);
    if (get_port_by_name(dp, argv[2], &old_port)) {
        unixctl_command_reply_error(conn, "unknown port");
        goto exit;
    }

    port_no = u32_to_odp(atoi(argv[3]));
    if (!port_no || port_no == ODPP_NONE) {
        unixctl_command_reply_error(conn, "bad port number");
        goto exit;
    }
    if (dp_netdev_lookup_port(dp, port_no)) {
        unixctl_command_reply_error(conn, "port number already in use");
        goto exit;
    }

    /* Remove old port. */
    cmap_remove(&dp->ports, &old_port->node, hash_port_no(old_port->md.in_port.odp_port));
    ovsrcu_postpone(free, old_port);

    /* Insert new port (cmap semantics mean we cannot re-insert 'old_port'). */
    new_port = xmemdup(old_port, sizeof *old_port);
    new_port->md.in_port.odp_port = port_no;
    cmap_insert(&dp->ports, &new_port->node, hash_port_no(port_no));

    seq_change(dp->port_seq);
    unixctl_command_reply(conn, NULL);

exit:
    ovs_mutex_unlock(&dp->port_mutex);
    dp_netdev_unref(dp);
}

static void
dpif_dummy_delete_port(struct unixctl_conn *conn, int argc OVS_UNUSED,
                       const char *argv[], void *aux OVS_UNUSED)
{
    struct dp_netdev_port *port;
    struct dp_netdev *dp;

    ovs_mutex_lock(&dp_netdev_mutex);
    dp = shash_find_data(&dp_netdevs, argv[1]);
    if (!dp || !dpif_netdev_class_is_dummy(dp->class)) {
        ovs_mutex_unlock(&dp_netdev_mutex);
        unixctl_command_reply_error(conn, "unknown datapath or not a dummy");
        return;
    }
    ovs_refcount_ref(&dp->ref_cnt);
    ovs_mutex_unlock(&dp_netdev_mutex);

    ovs_mutex_lock(&dp->port_mutex);
    if (get_port_by_name(dp, argv[2], &port)) {
        unixctl_command_reply_error(conn, "unknown port");
    } else if (port->md.in_port.odp_port == ODPP_LOCAL) {
        unixctl_command_reply_error(conn, "can't delete local port");
    } else {
        do_del_port(dp, port);
        unixctl_command_reply(conn, NULL);
    }
    ovs_mutex_unlock(&dp->port_mutex);

    dp_netdev_unref(dp);
}

static void
dpif_dummy_register__(const char *type)
{
    struct dpif_class *class;

    class = xmalloc(sizeof *class);
    *class = dpif_netdev_class;
    class->type = xstrdup(type);
    dp_register_provider(class);
}

void
dpif_dummy_register(bool override)
{
    if (override) {
        struct sset types;
        const char *type;

        sset_init(&types);
        dp_enumerate_types(&types);
        SSET_FOR_EACH (type, &types) {
            if (!dp_unregister_provider(type)) {
                dpif_dummy_register__(type);
            }
        }
        sset_destroy(&types);
    }

    dpif_dummy_register__("dummy");

    unixctl_command_register("dpif-dummy/change-port-number",
                             "dp port new-number",
                             3, 3, dpif_dummy_change_port_number, NULL);
    unixctl_command_register("dpif-dummy/delete-port", "dp port",
                             2, 2, dpif_dummy_delete_port, NULL);
}

/* Datapath Classifier. */

/* A set of rules that all have the same fields wildcarded. */
struct dpcls_subtable {
    /* The fields are only used by writers. */
    struct cmap_node cmap_node OVS_GUARDED; /* Within dpcls 'subtables_map'. */

    /* These fields are accessed by readers. */
    struct cmap rules;           /* Contains "struct dpcls_rule"s. */
    struct netdev_flow_key mask; /* Wildcards for fields (const). */
    /* 'mask' must be the last field, additional space is allocated here. */
};

/* Initializes 'cls' as a classifier that initially contains no classification
 * rules. */
static void
dpcls_init(struct dpcls *cls)
{
    cmap_init(&cls->subtables_map);
    pvector_init(&cls->subtables);
}

static void
dpcls_destroy_subtable(struct dpcls *cls, struct dpcls_subtable *subtable)
{
    pvector_remove(&cls->subtables, subtable);
    cmap_remove(&cls->subtables_map, &subtable->cmap_node,
                subtable->mask.hash);
    cmap_destroy(&subtable->rules);
    ovsrcu_postpone(free, subtable);
}

/* Destroys 'cls'.  Rules within 'cls', if any, are not freed; this is the
 * caller's responsibility.
 * May only be called after all the readers have been terminated. */
static void
dpcls_destroy(struct dpcls *cls)
{
    if (cls) {
        struct dpcls_subtable *subtable;

        CMAP_FOR_EACH (subtable, cmap_node, &cls->subtables_map) {
            dpcls_destroy_subtable(cls, subtable);
        }
        cmap_destroy(&cls->subtables_map);
        pvector_destroy(&cls->subtables);
    }
}

static struct dpcls_subtable *
dpcls_create_subtable(struct dpcls *cls, const struct netdev_flow_key *mask)
{
    struct dpcls_subtable *subtable;

    /* Need to add one. */
    subtable = xmalloc(sizeof *subtable
                       - sizeof subtable->mask.mf + mask->len);
    cmap_init(&subtable->rules);
    netdev_flow_key_clone(&subtable->mask, mask);
    cmap_insert(&cls->subtables_map, &subtable->cmap_node, mask->hash);
    pvector_insert(&cls->subtables, subtable, 0);
    pvector_publish(&cls->subtables);

    return subtable;
}

static inline struct dpcls_subtable *
dpcls_find_subtable(struct dpcls *cls, const struct netdev_flow_key *mask)
{
    struct dpcls_subtable *subtable;

    CMAP_FOR_EACH_WITH_HASH (subtable, cmap_node, mask->hash,
                             &cls->subtables_map) {
        if (netdev_flow_key_equal(&subtable->mask, mask)) {
            return subtable;
        }
    }
    return dpcls_create_subtable(cls, mask);
}

/* Insert 'rule' into 'cls'. */
static void
dpcls_insert(struct dpcls *cls, struct dpcls_rule *rule,
             const struct netdev_flow_key *mask)
{
    struct dpcls_subtable *subtable = dpcls_find_subtable(cls, mask);

    rule->mask = &subtable->mask;
    cmap_insert(&subtable->rules, &rule->cmap_node, rule->flow.hash);
}

/* Removes 'rule' from 'cls', also destructing the 'rule'. */
static void
dpcls_remove(struct dpcls *cls, struct dpcls_rule *rule)
{
    struct dpcls_subtable *subtable;

    ovs_assert(rule->mask);

    INIT_CONTAINER(subtable, rule->mask, mask);

    if (cmap_remove(&subtable->rules, &rule->cmap_node, rule->flow.hash)
        == 0) {
        dpcls_destroy_subtable(cls, subtable);
        pvector_publish(&cls->subtables);
    }
}

/* Returns true if 'target' satisifies 'key' in 'mask', that is, if each 1-bit
 * in 'mask' the values in 'key' and 'target' are the same.
 *
 * Note: 'key' and 'mask' have the same mask, and 'key' is already masked. */
static inline bool
dpcls_rule_matches_key(const struct dpcls_rule *rule,
                       const struct netdev_flow_key *target)
{
    const uint64_t *keyp = rule->flow.mf.inline_values;
    const uint64_t *maskp = rule->mask->mf.inline_values;
    uint64_t target_u64;

    NETDEV_FLOW_KEY_FOR_EACH_IN_MAP(target_u64, target, rule->flow.mf.map) {
        if (OVS_UNLIKELY((target_u64 & *maskp++) != *keyp++)) {
            return false;
        }
    }
    return true;
}

/* For each miniflow in 'flows' performs a classifier lookup writing the result
 * into the corresponding slot in 'rules'.  If a particular entry in 'flows' is
 * NULL it is skipped.
 *
 * This function is optimized for use in the userspace datapath and therefore
 * does not implement a lot of features available in the standard
 * classifier_lookup() function.  Specifically, it does not implement
 * priorities, instead returning any rule which matches the flow.
 *
 * Returns true if all flows found a corresponding rule. */
static bool
dpcls_lookup(const struct dpcls *cls, const struct netdev_flow_key keys[],
             struct dpcls_rule **rules, const size_t cnt)
{
    /* The batch size 16 was experimentally found faster than 8 or 32. */
    typedef uint16_t map_type;
#define MAP_BITS (sizeof(map_type) * CHAR_BIT)

#if !defined(__CHECKER__) && !defined(_WIN32)
    const int N_MAPS = DIV_ROUND_UP(cnt, MAP_BITS);
#else
    enum { N_MAPS = DIV_ROUND_UP(NETDEV_MAX_BURST, MAP_BITS) };
#endif
    map_type maps[N_MAPS];
    struct dpcls_subtable *subtable;

    memset(maps, 0xff, sizeof maps);
    if (cnt % MAP_BITS) {
        maps[N_MAPS - 1] >>= MAP_BITS - cnt % MAP_BITS; /* Clear extra bits. */
    }
    memset(rules, 0, cnt * sizeof *rules);

    PVECTOR_FOR_EACH (subtable, &cls->subtables) {
        const struct netdev_flow_key *mkeys = keys;
        struct dpcls_rule **mrules = rules;
        map_type remains = 0;
        int m;

        BUILD_ASSERT_DECL(sizeof remains == sizeof *maps);

        for (m = 0; m < N_MAPS; m++, mkeys += MAP_BITS, mrules += MAP_BITS) {
            uint32_t hashes[MAP_BITS];
            const struct cmap_node *nodes[MAP_BITS];
            unsigned long map = maps[m];
            int i;

            if (!map) {
                continue; /* Skip empty maps. */
            }

            /* Compute hashes for the remaining keys. */
            ULONG_FOR_EACH_1(i, map) {
                hashes[i] = netdev_flow_key_hash_in_mask(&mkeys[i],
                                                         &subtable->mask);
            }
            /* Lookup. */
            map = cmap_find_batch(&subtable->rules, map, hashes, nodes);
            /* Check results. */
            ULONG_FOR_EACH_1(i, map) {
                struct dpcls_rule *rule;

                CMAP_NODE_FOR_EACH (rule, cmap_node, nodes[i]) {
                    if (OVS_LIKELY(dpcls_rule_matches_key(rule, &mkeys[i]))) {
                        mrules[i] = rule;
                        goto next;
                    }
                }
                ULONG_SET0(map, i);   /* Did not match. */
            next:
                ;                     /* Keep Sparse happy. */
            }
            maps[m] &= ~map;          /* Clear the found rules. */
            remains |= maps[m];
        }
        if (!remains) {
            return true;              /* All found. */
        }
    }
    return false;                     /* Some misses. */
}<|MERGE_RESOLUTION|>--- conflicted
+++ resolved
@@ -1937,11 +1937,7 @@
 
     /* Userspace datapath doesn't support conntrack. */
     if (flow->conn_state || flow->conn_zone || flow->conn_mark
-<<<<<<< HEAD
-        || ovs_u128_nonzero(flow->conn_label)) {
-=======
         || !is_all_zeros(&flow->conn_label, sizeof(flow->conn_label))) {
->>>>>>> a1e0155a
         return EINVAL;
     }
 
