--- conflicted
+++ resolved
@@ -1040,13 +1040,8 @@
     put_16aligned_be32(&arp->ar_spa, ip_src);
     put_16aligned_be32(&arp->ar_tpa, ip_dst);
 
-<<<<<<< HEAD
-    ofpbuf_set_frame(b, eth);
-    ofpbuf_set_l3(b, arp);
-=======
     dp_packet_set_frame(b, eth);
     dp_packet_set_l3(b, arp);
->>>>>>> 21e487e7
 }
 
 const char *
