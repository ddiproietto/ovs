/*
 * Copyright (c) 2009, 2010, 2011, 2012, 2013, 2014, 2015 Nicira, Inc.
 *
 * Licensed under the Apache License, Version 2.0 (the "License");
 * you may not use this file except in compliance with the License.
 * You may obtain a copy of the License at:
 *
 *     http://www.apache.org/licenses/LICENSE-2.0
 *
 * Unless required by applicable law or agreed to in writing, software
 * distributed under the License is distributed on an "AS IS" BASIS,
 * WITHOUT WARRANTIES OR CONDITIONS OF ANY KIND, either express or implied.
 * See the License for the specific language governing permissions and
 * limitations under the License.
 */

#include <config.h>
#include "packets.h"
#include <arpa/inet.h>
#include <sys/socket.h>
#include <netinet/in.h>
#include <netinet/ip6.h>
#include <netinet/icmp6.h>
#include <stdlib.h>
#include "byte-order.h"
#include "csum.h"
#include "crc32c.h"
#include "flow.h"
#include "hmap.h"
#include "dynamic-string.h"
#include "ovs-thread.h"
#include "odp-util.h"
#include "dp-packet.h"
#include "unaligned.h"

const struct in6_addr in6addr_exact = IN6ADDR_EXACT_INIT;
const struct in6_addr in6addr_all_hosts = IN6ADDR_ALL_HOSTS_INIT;

/* Parses 's' as a 16-digit hexadecimal number representing a datapath ID.  On
 * success stores the dpid into '*dpidp' and returns true, on failure stores 0
 * into '*dpidp' and returns false.
 *
 * Rejects an all-zeros dpid as invalid. */
bool
dpid_from_string(const char *s, uint64_t *dpidp)
{
    *dpidp = (strlen(s) == 16 && strspn(s, "0123456789abcdefABCDEF") == 16
              ? strtoull(s, NULL, 16)
              : 0);
    return *dpidp != 0;
}

/* Returns true if 'ea' is a reserved address, that a bridge must never
 * forward, false otherwise.
 *
 * If you change this function's behavior, please update corresponding
 * documentation in vswitch.xml at the same time. */
bool
eth_addr_is_reserved(const uint8_t ea[ETH_ADDR_LEN])
{
    struct eth_addr_node {
        struct hmap_node hmap_node;
        const uint64_t ea64;
    };

    static struct eth_addr_node nodes[] = {
        /* STP, IEEE pause frames, and other reserved protocols. */
        { HMAP_NODE_NULL_INITIALIZER, 0x0180c2000000ULL },
        { HMAP_NODE_NULL_INITIALIZER, 0x0180c2000001ULL },
        { HMAP_NODE_NULL_INITIALIZER, 0x0180c2000002ULL },
        { HMAP_NODE_NULL_INITIALIZER, 0x0180c2000003ULL },
        { HMAP_NODE_NULL_INITIALIZER, 0x0180c2000004ULL },
        { HMAP_NODE_NULL_INITIALIZER, 0x0180c2000005ULL },
        { HMAP_NODE_NULL_INITIALIZER, 0x0180c2000006ULL },
        { HMAP_NODE_NULL_INITIALIZER, 0x0180c2000007ULL },
        { HMAP_NODE_NULL_INITIALIZER, 0x0180c2000008ULL },
        { HMAP_NODE_NULL_INITIALIZER, 0x0180c2000009ULL },
        { HMAP_NODE_NULL_INITIALIZER, 0x0180c200000aULL },
        { HMAP_NODE_NULL_INITIALIZER, 0x0180c200000bULL },
        { HMAP_NODE_NULL_INITIALIZER, 0x0180c200000cULL },
        { HMAP_NODE_NULL_INITIALIZER, 0x0180c200000dULL },
        { HMAP_NODE_NULL_INITIALIZER, 0x0180c200000eULL },
        { HMAP_NODE_NULL_INITIALIZER, 0x0180c200000fULL },

        /* Extreme protocols. */
        { HMAP_NODE_NULL_INITIALIZER, 0x00e02b000000ULL }, /* EDP. */
        { HMAP_NODE_NULL_INITIALIZER, 0x00e02b000004ULL }, /* EAPS. */
        { HMAP_NODE_NULL_INITIALIZER, 0x00e02b000006ULL }, /* EAPS. */

        /* Cisco protocols. */
        { HMAP_NODE_NULL_INITIALIZER, 0x01000c000000ULL }, /* ISL. */
        { HMAP_NODE_NULL_INITIALIZER, 0x01000cccccccULL }, /* PAgP, UDLD, CDP,
                                                            * DTP, VTP. */
        { HMAP_NODE_NULL_INITIALIZER, 0x01000ccccccdULL }, /* PVST+. */
        { HMAP_NODE_NULL_INITIALIZER, 0x01000ccdcdcdULL }, /* STP Uplink Fast,
                                                            * FlexLink. */

        /* Cisco CFM. */
        { HMAP_NODE_NULL_INITIALIZER, 0x01000cccccc0ULL },
        { HMAP_NODE_NULL_INITIALIZER, 0x01000cccccc1ULL },
        { HMAP_NODE_NULL_INITIALIZER, 0x01000cccccc2ULL },
        { HMAP_NODE_NULL_INITIALIZER, 0x01000cccccc3ULL },
        { HMAP_NODE_NULL_INITIALIZER, 0x01000cccccc4ULL },
        { HMAP_NODE_NULL_INITIALIZER, 0x01000cccccc5ULL },
        { HMAP_NODE_NULL_INITIALIZER, 0x01000cccccc6ULL },
        { HMAP_NODE_NULL_INITIALIZER, 0x01000cccccc7ULL },
    };

    static struct ovsthread_once once = OVSTHREAD_ONCE_INITIALIZER;
    struct eth_addr_node *node;
    static struct hmap addrs;
    uint64_t ea64;

    if (ovsthread_once_start(&once)) {
        hmap_init(&addrs);
        for (node = nodes; node < &nodes[ARRAY_SIZE(nodes)]; node++) {
            hmap_insert(&addrs, &node->hmap_node, hash_uint64(node->ea64));
        }
        ovsthread_once_done(&once);
    }

    ea64 = eth_addr_to_uint64(ea);
    HMAP_FOR_EACH_IN_BUCKET (node, hmap_node, hash_uint64(ea64), &addrs) {
        if (node->ea64 == ea64) {
            return true;
        }
    }
    return false;
}

bool
eth_addr_from_string(const char *s, uint8_t ea[ETH_ADDR_LEN])
{
    if (ovs_scan(s, ETH_ADDR_SCAN_FMT, ETH_ADDR_SCAN_ARGS(ea))) {
        return true;
    } else {
        memset(ea, 0, ETH_ADDR_LEN);
        return false;
    }
}

/* Fills 'b' with a Reverse ARP packet with Ethernet source address 'eth_src'.
 * This function is used by Open vSwitch to compose packets in cases where
 * context is important but content doesn't (or shouldn't) matter.
 *
 * The returned packet has enough headroom to insert an 802.1Q VLAN header if
 * desired. */
void
compose_rarp(struct dp_packet *b, const uint8_t eth_src[ETH_ADDR_LEN])
{
    struct eth_header *eth;
    struct arp_eth_header *arp;

    dp_packet_clear(b);
    dp_packet_prealloc_tailroom(b, 2 + ETH_HEADER_LEN + VLAN_HEADER_LEN
                             + ARP_ETH_HEADER_LEN);
    dp_packet_reserve(b, 2 + VLAN_HEADER_LEN);
    eth = dp_packet_put_uninit(b, sizeof *eth);
    memcpy(eth->eth_dst, eth_addr_broadcast, ETH_ADDR_LEN);
    memcpy(eth->eth_src, eth_src, ETH_ADDR_LEN);
    eth->eth_type = htons(ETH_TYPE_RARP);

    arp = dp_packet_put_uninit(b, sizeof *arp);
    arp->ar_hrd = htons(ARP_HRD_ETHERNET);
    arp->ar_pro = htons(ARP_PRO_IP);
    arp->ar_hln = sizeof arp->ar_sha;
    arp->ar_pln = sizeof arp->ar_spa;
    arp->ar_op = htons(ARP_OP_RARP);
    memcpy(arp->ar_sha, eth_src, ETH_ADDR_LEN);
    put_16aligned_be32(&arp->ar_spa, htonl(0));
    memcpy(arp->ar_tha, eth_src, ETH_ADDR_LEN);
    put_16aligned_be32(&arp->ar_tpa, htonl(0));

    dp_packet_reset_offsets(b);
    dp_packet_set_l3(b, arp);
}

/* Insert VLAN header according to given TCI. Packet passed must be Ethernet
 * packet.  Ignores the CFI bit of 'tci' using 0 instead.
 *
 * Also adjusts the layer offsets accordingly. */
void
eth_push_vlan(struct dp_packet *packet, ovs_be16 tpid, ovs_be16 tci)
{
    struct vlan_eth_header *veh;

    /* Insert new 802.1Q header. */
    veh = dp_packet_resize_l2(packet, VLAN_HEADER_LEN);
    memmove(veh, (char *)veh + VLAN_HEADER_LEN, 2 * ETH_ADDR_LEN);
    veh->veth_type = tpid;
    veh->veth_tci = tci & htons(~VLAN_CFI);
}

/* Removes outermost VLAN header (if any is present) from 'packet'.
 *
 * 'packet->l2_5' should initially point to 'packet''s outer-most VLAN header
 * or may be NULL if there are no VLAN headers. */
void
eth_pop_vlan(struct dp_packet *packet)
{
    struct vlan_eth_header *veh = dp_packet_l2(packet);

    if (veh && dp_packet_size(packet) >= sizeof *veh
        && eth_type_vlan(veh->veth_type)) {

        memmove((char *)veh + VLAN_HEADER_LEN, veh, 2 * ETH_ADDR_LEN);
        dp_packet_resize_l2(packet, -VLAN_HEADER_LEN);
    }
}

/* Set ethertype of the packet. */
static void
set_ethertype(struct dp_packet *packet, ovs_be16 eth_type)
{
    struct eth_header *eh = dp_packet_l2(packet);

    if (!eh) {
        return;
    }

    if (eth_type_vlan(eh->eth_type)) {
        ovs_be16 *p;
        char *l2_5 = dp_packet_l2_5(packet);

        p = ALIGNED_CAST(ovs_be16 *,
                         (l2_5 ? l2_5 : (char *)dp_packet_l3(packet)) - 2);
        *p = eth_type;
    } else {
        eh->eth_type = eth_type;
    }
}

static bool is_mpls(struct dp_packet *packet)
{
    return packet->l2_5_ofs != UINT16_MAX;
}

/* Set time to live (TTL) of an MPLS label stack entry (LSE). */
void
set_mpls_lse_ttl(ovs_be32 *lse, uint8_t ttl)
{
    *lse &= ~htonl(MPLS_TTL_MASK);
    *lse |= htonl((ttl << MPLS_TTL_SHIFT) & MPLS_TTL_MASK);
}

/* Set traffic class (TC) of an MPLS label stack entry (LSE). */
void
set_mpls_lse_tc(ovs_be32 *lse, uint8_t tc)
{
    *lse &= ~htonl(MPLS_TC_MASK);
    *lse |= htonl((tc << MPLS_TC_SHIFT) & MPLS_TC_MASK);
}

/* Set label of an MPLS label stack entry (LSE). */
void
set_mpls_lse_label(ovs_be32 *lse, ovs_be32 label)
{
    *lse &= ~htonl(MPLS_LABEL_MASK);
    *lse |= htonl((ntohl(label) << MPLS_LABEL_SHIFT) & MPLS_LABEL_MASK);
}

/* Set bottom of stack (BoS) bit of an MPLS label stack entry (LSE). */
void
set_mpls_lse_bos(ovs_be32 *lse, uint8_t bos)
{
    *lse &= ~htonl(MPLS_BOS_MASK);
    *lse |= htonl((bos << MPLS_BOS_SHIFT) & MPLS_BOS_MASK);
}

/* Compose an MPLS label stack entry (LSE) from its components:
 * label, traffic class (TC), time to live (TTL) and
 * bottom of stack (BoS) bit. */
ovs_be32
set_mpls_lse_values(uint8_t ttl, uint8_t tc, uint8_t bos, ovs_be32 label)
{
    ovs_be32 lse = htonl(0);
    set_mpls_lse_ttl(&lse, ttl);
    set_mpls_lse_tc(&lse, tc);
    set_mpls_lse_bos(&lse, bos);
    set_mpls_lse_label(&lse, label);
    return lse;
}

/* Set MPLS label stack entry to outermost MPLS header.*/
void
set_mpls_lse(struct dp_packet *packet, ovs_be32 mpls_lse)
{
    /* Packet type should be MPLS to set label stack entry. */
    if (is_mpls(packet)) {
        struct mpls_hdr *mh = dp_packet_l2_5(packet);

        /* Update mpls label stack entry. */
        put_16aligned_be32(&mh->mpls_lse, mpls_lse);
    }
}

/* Push MPLS label stack entry 'lse' onto 'packet' as the the outermost MPLS
 * header.  If 'packet' does not already have any MPLS labels, then its
 * Ethertype is changed to 'ethtype' (which must be an MPLS Ethertype). */
void
push_mpls(struct dp_packet *packet, ovs_be16 ethtype, ovs_be32 lse)
{
    char * header;
    size_t len;

    if (!eth_type_mpls(ethtype)) {
        return;
    }

    if (!is_mpls(packet)) {
        /* Set MPLS label stack offset. */
        packet->l2_5_ofs = packet->l3_ofs;
    }

    set_ethertype(packet, ethtype);

    /* Push new MPLS shim header onto packet. */
    len = packet->l2_5_ofs;
    header = dp_packet_resize_l2_5(packet, MPLS_HLEN);
    memmove(header, header + MPLS_HLEN, len);
    memcpy(header + len, &lse, sizeof lse);
}

/* If 'packet' is an MPLS packet, removes its outermost MPLS label stack entry.
 * If the label that was removed was the only MPLS label, changes 'packet''s
 * Ethertype to 'ethtype' (which ordinarily should not be an MPLS
 * Ethertype). */
void
pop_mpls(struct dp_packet *packet, ovs_be16 ethtype)
{
    if (is_mpls(packet)) {
        struct mpls_hdr *mh = dp_packet_l2_5(packet);
        size_t len = packet->l2_5_ofs;

        set_ethertype(packet, ethtype);
        if (get_16aligned_be32(&mh->mpls_lse) & htonl(MPLS_BOS_MASK)) {
            dp_packet_set_l2_5(packet, NULL);
        }
        /* Shift the l2 header forward. */
        memmove((char*)dp_packet_data(packet) + MPLS_HLEN, dp_packet_data(packet), len);
        dp_packet_resize_l2_5(packet, -MPLS_HLEN);
    }
}

/* Converts hex digits in 'hex' to an Ethernet packet in '*packetp'.  The
 * caller must free '*packetp'.  On success, returns NULL.  On failure, returns
 * an error message and stores NULL in '*packetp'.
 *
 * Aligns the L3 header of '*packetp' on a 32-bit boundary. */
const char *
eth_from_hex(const char *hex, struct dp_packet **packetp)
{
    struct dp_packet *packet;

    /* Use 2 bytes of headroom to 32-bit align the L3 header. */
    packet = *packetp = dp_packet_new_with_headroom(strlen(hex) / 2, 2);

    if (dp_packet_put_hex(packet, hex, NULL)[0] != '\0') {
        dp_packet_delete(packet);
        *packetp = NULL;
        return "Trailing garbage in packet data";
    }

    if (dp_packet_size(packet) < ETH_HEADER_LEN) {
        dp_packet_delete(packet);
        *packetp = NULL;
        return "Packet data too short for Ethernet";
    }

    return NULL;
}

void
eth_format_masked(const uint8_t eth[ETH_ADDR_LEN],
                  const uint8_t mask[ETH_ADDR_LEN], struct ds *s)
{
    ds_put_format(s, ETH_ADDR_FMT, ETH_ADDR_ARGS(eth));
    if (mask && !eth_mask_is_exact(mask)) {
        ds_put_format(s, "/"ETH_ADDR_FMT, ETH_ADDR_ARGS(mask));
    }
}

void
eth_addr_bitand(const uint8_t src[ETH_ADDR_LEN],
                const uint8_t mask[ETH_ADDR_LEN],
                uint8_t dst[ETH_ADDR_LEN])
{
    int i;

    for (i = 0; i < ETH_ADDR_LEN; i++) {
        dst[i] = src[i] & mask[i];
    }
}

/* Given the IP netmask 'netmask', returns the number of bits of the IP address
 * that it specifies, that is, the number of 1-bits in 'netmask'.
 *
 * If 'netmask' is not a CIDR netmask (see ip_is_cidr()), the return value will
 * still be in the valid range but isn't otherwise meaningful. */
int
ip_count_cidr_bits(ovs_be32 netmask)
{
    return 32 - ctz32(ntohl(netmask));
}

void
ip_format_masked(ovs_be32 ip, ovs_be32 mask, struct ds *s)
{
    ds_put_format(s, IP_FMT, IP_ARGS(ip));
    if (mask != OVS_BE32_MAX) {
        if (ip_is_cidr(mask)) {
            ds_put_format(s, "/%d", ip_count_cidr_bits(mask));
        } else {
            ds_put_format(s, "/"IP_FMT, IP_ARGS(mask));
        }
    }
}


/* Stores the string representation of the IPv6 address 'addr' into the
 * character array 'addr_str', which must be at least INET6_ADDRSTRLEN
 * bytes long. */
void
format_ipv6_addr(char *addr_str, const struct in6_addr *addr)
{
    inet_ntop(AF_INET6, addr, addr_str, INET6_ADDRSTRLEN);
}

void
print_ipv6_addr(struct ds *string, const struct in6_addr *addr)
{
    char *dst;

    ds_reserve(string, string->length + INET6_ADDRSTRLEN);

    dst = string->string + string->length;
    format_ipv6_addr(dst, addr);
    string->length += strlen(dst);
}

void
print_ipv6_mapped(struct ds *s, const struct in6_addr *addr)
{
    if (IN6_IS_ADDR_V4MAPPED(addr)) {
        ds_put_format(s, IP_FMT, addr->s6_addr[12], addr->s6_addr[13],
                                 addr->s6_addr[14], addr->s6_addr[15]);
    } else {
        print_ipv6_addr(s, addr);
    }
}

void
print_ipv6_masked(struct ds *s, const struct in6_addr *addr,
                  const struct in6_addr *mask)
{
    print_ipv6_addr(s, addr);
    if (mask && !ipv6_mask_is_exact(mask)) {
        if (ipv6_is_cidr(mask)) {
            int cidr_bits = ipv6_count_cidr_bits(mask);
            ds_put_format(s, "/%d", cidr_bits);
        } else {
            ds_put_char(s, '/');
            print_ipv6_addr(s, mask);
        }
    }
}

struct in6_addr ipv6_addr_bitand(const struct in6_addr *a,
                                 const struct in6_addr *b)
{
    int i;
    struct in6_addr dst;

#ifdef s6_addr32
    for (i=0; i<4; i++) {
        dst.s6_addr32[i] = a->s6_addr32[i] & b->s6_addr32[i];
    }
#else
    for (i=0; i<16; i++) {
        dst.s6_addr[i] = a->s6_addr[i] & b->s6_addr[i];
    }
#endif

    return dst;
}

/* Returns an in6_addr consisting of 'mask' high-order 1-bits and 128-N
 * low-order 0-bits. */
struct in6_addr
ipv6_create_mask(int mask)
{
    struct in6_addr netmask;
    uint8_t *netmaskp = &netmask.s6_addr[0];

    memset(&netmask, 0, sizeof netmask);
    while (mask > 8) {
        *netmaskp = 0xff;
        netmaskp++;
        mask -= 8;
    }

    if (mask) {
        *netmaskp = 0xff << (8 - mask);
    }

    return netmask;
}

/* Given the IPv6 netmask 'netmask', returns the number of bits of the IPv6
 * address that it specifies, that is, the number of 1-bits in 'netmask'.
 * 'netmask' must be a CIDR netmask (see ipv6_is_cidr()).
 *
 * If 'netmask' is not a CIDR netmask (see ipv6_is_cidr()), the return value
 * will still be in the valid range but isn't otherwise meaningful. */
int
ipv6_count_cidr_bits(const struct in6_addr *netmask)
{
    int i;
    int count = 0;
    const uint8_t *netmaskp = &netmask->s6_addr[0];

    for (i=0; i<16; i++) {
        if (netmaskp[i] == 0xff) {
            count += 8;
        } else {
            uint8_t nm;

            for(nm = netmaskp[i]; nm; nm <<= 1) {
                count++;
            }
            break;
        }

    }

    return count;
}

/* Returns true if 'netmask' is a CIDR netmask, that is, if it consists of N
 * high-order 1-bits and 128-N low-order 0-bits. */
bool
ipv6_is_cidr(const struct in6_addr *netmask)
{
    const uint8_t *netmaskp = &netmask->s6_addr[0];
    int i;

    for (i=0; i<16; i++) {
        if (netmaskp[i] != 0xff) {
            uint8_t x = ~netmaskp[i];
            if (x & (x + 1)) {
                return false;
            }
            while (++i < 16) {
                if (netmaskp[i]) {
                    return false;
                }
            }
        }
    }

    return true;
}

/* Populates 'b' with an Ethernet II packet headed with the given 'eth_dst',
 * 'eth_src' and 'eth_type' parameters.  A payload of 'size' bytes is allocated
 * in 'b' and returned.  This payload may be populated with appropriate
 * information by the caller.  Sets 'b''s 'frame' pointer and 'l3' offset to
 * the Ethernet header and payload respectively.  Aligns b->l3 on a 32-bit
 * boundary.
 *
 * The returned packet has enough headroom to insert an 802.1Q VLAN header if
 * desired. */
void *
eth_compose(struct dp_packet *b, const uint8_t eth_dst[ETH_ADDR_LEN],
            const uint8_t eth_src[ETH_ADDR_LEN], uint16_t eth_type,
            size_t size)
{
    void *data;
    struct eth_header *eth;

    dp_packet_clear(b);

    /* The magic 2 here ensures that the L3 header (when it is added later)
     * will be 32-bit aligned. */
    dp_packet_prealloc_tailroom(b, 2 + ETH_HEADER_LEN + VLAN_HEADER_LEN + size);
    dp_packet_reserve(b, 2 + VLAN_HEADER_LEN);
    eth = dp_packet_put_uninit(b, ETH_HEADER_LEN);
    data = dp_packet_put_uninit(b, size);

    memcpy(eth->eth_dst, eth_dst, ETH_ADDR_LEN);
    memcpy(eth->eth_src, eth_src, ETH_ADDR_LEN);
    eth->eth_type = htons(eth_type);

    dp_packet_reset_offsets(b);
    dp_packet_set_l3(b, data);

    return data;
}

static void
packet_set_ipv4_addr(struct dp_packet *packet,
                     ovs_16aligned_be32 *addr, ovs_be32 new_addr)
{
    struct ip_header *nh = dp_packet_l3(packet);
    ovs_be32 old_addr = get_16aligned_be32(addr);
    size_t l4_size = dp_packet_l4_size(packet);

    if (nh->ip_proto == IPPROTO_TCP && l4_size >= TCP_HEADER_LEN) {
        struct tcp_header *th = dp_packet_l4(packet);

        th->tcp_csum = recalc_csum32(th->tcp_csum, old_addr, new_addr);
    } else if (nh->ip_proto == IPPROTO_UDP && l4_size >= UDP_HEADER_LEN ) {
        struct udp_header *uh = dp_packet_l4(packet);

        if (uh->udp_csum) {
            uh->udp_csum = recalc_csum32(uh->udp_csum, old_addr, new_addr);
            if (!uh->udp_csum) {
                uh->udp_csum = htons(0xffff);
            }
        }
    }
    nh->ip_csum = recalc_csum32(nh->ip_csum, old_addr, new_addr);
    put_16aligned_be32(addr, new_addr);
}

/* Returns true, if packet contains at least one routing header where
 * segements_left > 0.
 *
 * This function assumes that L3 and L4 offsets are set in the packet. */
static bool
packet_rh_present(struct dp_packet *packet)
{
    const struct ovs_16aligned_ip6_hdr *nh;
    int nexthdr;
    size_t len;
    size_t remaining;
    uint8_t *data = dp_packet_l3(packet);

    remaining = packet->l4_ofs - packet->l3_ofs;

    if (remaining < sizeof *nh) {
        return false;
    }
    nh = ALIGNED_CAST(struct ovs_16aligned_ip6_hdr *, data);
    data += sizeof *nh;
    remaining -= sizeof *nh;
    nexthdr = nh->ip6_nxt;

    while (1) {
        if ((nexthdr != IPPROTO_HOPOPTS)
                && (nexthdr != IPPROTO_ROUTING)
                && (nexthdr != IPPROTO_DSTOPTS)
                && (nexthdr != IPPROTO_AH)
                && (nexthdr != IPPROTO_FRAGMENT)) {
            /* It's either a terminal header (e.g., TCP, UDP) or one we
             * don't understand.  In either case, we're done with the
             * packet, so use it to fill in 'nw_proto'. */
            break;
        }

        /* We only verify that at least 8 bytes of the next header are
         * available, but many of these headers are longer.  Ensure that
         * accesses within the extension header are within those first 8
         * bytes. All extension headers are required to be at least 8
         * bytes. */
        if (remaining < 8) {
            return false;
        }

        if (nexthdr == IPPROTO_AH) {
            /* A standard AH definition isn't available, but the fields
             * we care about are in the same location as the generic
             * option header--only the header length is calculated
             * differently. */
            const struct ip6_ext *ext_hdr = (struct ip6_ext *)data;

            nexthdr = ext_hdr->ip6e_nxt;
            len = (ext_hdr->ip6e_len + 2) * 4;
        } else if (nexthdr == IPPROTO_FRAGMENT) {
            const struct ovs_16aligned_ip6_frag *frag_hdr
                = ALIGNED_CAST(struct ovs_16aligned_ip6_frag *, data);

            nexthdr = frag_hdr->ip6f_nxt;
            len = sizeof *frag_hdr;
        } else if (nexthdr == IPPROTO_ROUTING) {
            const struct ip6_rthdr *rh = (struct ip6_rthdr *)data;

            if (rh->ip6r_segleft > 0) {
                return true;
            }

            nexthdr = rh->ip6r_nxt;
            len = (rh->ip6r_len + 1) * 8;
        } else {
            const struct ip6_ext *ext_hdr = (struct ip6_ext *)data;

            nexthdr = ext_hdr->ip6e_nxt;
            len = (ext_hdr->ip6e_len + 1) * 8;
        }

        if (remaining < len) {
            return false;
        }
        remaining -= len;
        data += len;
    }

    return false;
}

static void
packet_update_csum128(struct dp_packet *packet, uint8_t proto,
                     ovs_16aligned_be32 addr[4], const ovs_be32 new_addr[4])
{
    size_t l4_size = dp_packet_l4_size(packet);

    if (proto == IPPROTO_TCP && l4_size >= TCP_HEADER_LEN) {
        struct tcp_header *th = dp_packet_l4(packet);

        th->tcp_csum = recalc_csum128(th->tcp_csum, addr, new_addr);
    } else if (proto == IPPROTO_UDP && l4_size >= UDP_HEADER_LEN) {
        struct udp_header *uh = dp_packet_l4(packet);

        if (uh->udp_csum) {
            uh->udp_csum = recalc_csum128(uh->udp_csum, addr, new_addr);
            if (!uh->udp_csum) {
                uh->udp_csum = htons(0xffff);
            }
        }
    } else if (proto == IPPROTO_ICMPV6 &&
               l4_size >= sizeof(struct icmp6_header)) {
        struct icmp6_header *icmp = dp_packet_l4(packet);

        icmp->icmp6_cksum = recalc_csum128(icmp->icmp6_cksum, addr, new_addr);
    }
}

static void
packet_set_ipv6_addr(struct dp_packet *packet, uint8_t proto,
                     ovs_16aligned_be32 addr[4], const ovs_be32 new_addr[4],
                     bool recalculate_csum)
{
    if (recalculate_csum) {
        packet_update_csum128(packet, proto, addr, new_addr);
    }
    memcpy(addr, new_addr, sizeof(ovs_be32[4]));
}

static void
packet_set_ipv6_flow_label(ovs_16aligned_be32 *flow_label, ovs_be32 flow_key)
{
    ovs_be32 old_label = get_16aligned_be32(flow_label);
    ovs_be32 new_label = (old_label & htonl(~IPV6_LABEL_MASK)) | flow_key;
    put_16aligned_be32(flow_label, new_label);
}

static void
packet_set_ipv6_tc(ovs_16aligned_be32 *flow_label, uint8_t tc)
{
    ovs_be32 old_label = get_16aligned_be32(flow_label);
    ovs_be32 new_label = (old_label & htonl(0xF00FFFFF)) | htonl(tc << 20);
    put_16aligned_be32(flow_label, new_label);
}

/* Modifies the IPv4 header fields of 'packet' to be consistent with 'src',
 * 'dst', 'tos', and 'ttl'.  Updates 'packet''s L4 checksums as appropriate.
 * 'packet' must contain a valid IPv4 packet with correctly populated l[347]
 * markers. */
void
packet_set_ipv4(struct dp_packet *packet, ovs_be32 src, ovs_be32 dst,
                uint8_t tos, uint8_t ttl)
{
    struct ip_header *nh = dp_packet_l3(packet);

    if (get_16aligned_be32(&nh->ip_src) != src) {
        packet_set_ipv4_addr(packet, &nh->ip_src, src);
    }

    if (get_16aligned_be32(&nh->ip_dst) != dst) {
        packet_set_ipv4_addr(packet, &nh->ip_dst, dst);
    }

    if (nh->ip_tos != tos) {
        uint8_t *field = &nh->ip_tos;

        nh->ip_csum = recalc_csum16(nh->ip_csum, htons((uint16_t) *field),
                                    htons((uint16_t) tos));
        *field = tos;
    }

    if (nh->ip_ttl != ttl) {
        uint8_t *field = &nh->ip_ttl;

        nh->ip_csum = recalc_csum16(nh->ip_csum, htons(*field << 8),
                                    htons(ttl << 8));
        *field = ttl;
    }
}

/* Modifies the IPv6 header fields of 'packet' to be consistent with 'src',
 * 'dst', 'traffic class', and 'next hop'.  Updates 'packet''s L4 checksums as
 * appropriate. 'packet' must contain a valid IPv6 packet with correctly
 * populated l[34] offsets. */
void
packet_set_ipv6(struct dp_packet *packet, uint8_t proto, const ovs_be32 src[4],
                const ovs_be32 dst[4], uint8_t key_tc, ovs_be32 key_fl,
                uint8_t key_hl)
{
    struct ovs_16aligned_ip6_hdr *nh = dp_packet_l3(packet);

    if (memcmp(&nh->ip6_src, src, sizeof(ovs_be32[4]))) {
        packet_set_ipv6_addr(packet, proto, nh->ip6_src.be32, src, true);
    }

    if (memcmp(&nh->ip6_dst, dst, sizeof(ovs_be32[4]))) {
        packet_set_ipv6_addr(packet, proto, nh->ip6_dst.be32, dst,
                             !packet_rh_present(packet));
    }

    packet_set_ipv6_tc(&nh->ip6_flow, key_tc);

    packet_set_ipv6_flow_label(&nh->ip6_flow, key_fl);

    nh->ip6_hlim = key_hl;
}

static void
packet_set_port(ovs_be16 *port, ovs_be16 new_port, ovs_be16 *csum)
{
    if (*port != new_port) {
        *csum = recalc_csum16(*csum, *port, new_port);
        *port = new_port;
    }
}

/* Sets the TCP source and destination port ('src' and 'dst' respectively) of
 * the TCP header contained in 'packet'.  'packet' must be a valid TCP packet
 * with its l4 offset properly populated. */
void
packet_set_tcp_port(struct dp_packet *packet, ovs_be16 src, ovs_be16 dst)
{
    struct tcp_header *th = dp_packet_l4(packet);

    packet_set_port(&th->tcp_src, src, &th->tcp_csum);
    packet_set_port(&th->tcp_dst, dst, &th->tcp_csum);
}

/* Sets the UDP source and destination port ('src' and 'dst' respectively) of
 * the UDP header contained in 'packet'.  'packet' must be a valid UDP packet
 * with its l4 offset properly populated. */
void
packet_set_udp_port(struct dp_packet *packet, ovs_be16 src, ovs_be16 dst)
{
    struct udp_header *uh = dp_packet_l4(packet);

    if (uh->udp_csum) {
        packet_set_port(&uh->udp_src, src, &uh->udp_csum);
        packet_set_port(&uh->udp_dst, dst, &uh->udp_csum);

        if (!uh->udp_csum) {
            uh->udp_csum = htons(0xffff);
        }
    } else {
        uh->udp_src = src;
        uh->udp_dst = dst;
    }
}

/* Sets the SCTP source and destination port ('src' and 'dst' respectively) of
 * the SCTP header contained in 'packet'.  'packet' must be a valid SCTP packet
 * with its l4 offset properly populated. */
void
packet_set_sctp_port(struct dp_packet *packet, ovs_be16 src, ovs_be16 dst)
{
    struct sctp_header *sh = dp_packet_l4(packet);
    ovs_be32 old_csum, old_correct_csum, new_csum;
    uint16_t tp_len = dp_packet_l4_size(packet);

    old_csum = get_16aligned_be32(&sh->sctp_csum);
    put_16aligned_be32(&sh->sctp_csum, 0);
    old_correct_csum = crc32c((void *)sh, tp_len);

    sh->sctp_src = src;
    sh->sctp_dst = dst;

    new_csum = crc32c((void *)sh, tp_len);
    put_16aligned_be32(&sh->sctp_csum, old_csum ^ old_correct_csum ^ new_csum);
}

void
packet_set_nd(struct dp_packet *packet, const ovs_be32 target[4],
              const uint8_t sll[ETH_ADDR_LEN],
              const uint8_t tll[ETH_ADDR_LEN]) {
    struct ovs_nd_msg *ns;
    struct ovs_nd_opt *nd_opt;
    int bytes_remain = dp_packet_l4_size(packet);

    if (OVS_UNLIKELY(bytes_remain < sizeof(*ns))) {
        return;
    }

    ns = dp_packet_l4(packet);
    nd_opt = &ns->options[0];
    bytes_remain -= sizeof(*ns);

    if (memcmp(&ns->target, target, sizeof(ovs_be32[4]))) {
        packet_set_ipv6_addr(packet, IPPROTO_ICMPV6,
                             ns->target.be32,
                             target, true);
    }

    while (bytes_remain >= ND_OPT_LEN && nd_opt->nd_opt_len != 0) {
        if (nd_opt->nd_opt_type == ND_OPT_SOURCE_LINKADDR
            && nd_opt->nd_opt_len == 1) {
            if (memcmp(nd_opt->nd_opt_data, sll, ETH_ADDR_LEN)) {
                ovs_be16 *csum = &(ns->icmph.icmp6_cksum);

                *csum = recalc_csum48(*csum, nd_opt->nd_opt_data, sll);
                memcpy(nd_opt->nd_opt_data, sll, ETH_ADDR_LEN);
            }

            /* A packet can only contain one SLL or TLL option */
            break;
        } else if (nd_opt->nd_opt_type == ND_OPT_TARGET_LINKADDR
                   && nd_opt->nd_opt_len == 1) {
            if (memcmp(nd_opt->nd_opt_data, tll, ETH_ADDR_LEN)) {
                ovs_be16 *csum = &(ns->icmph.icmp6_cksum);

                *csum = recalc_csum48(*csum, nd_opt->nd_opt_data, tll);
                memcpy(nd_opt->nd_opt_data, tll, ETH_ADDR_LEN);
            }

            /* A packet can only contain one SLL or TLL option */
            break;
        }

        nd_opt += nd_opt->nd_opt_len;
        bytes_remain -= nd_opt->nd_opt_len * ND_OPT_LEN;
    }
}

const char *
packet_tcp_flag_to_string(uint32_t flag)
{
    switch (flag) {
    case TCP_FIN:
        return "fin";
    case TCP_SYN:
        return "syn";
    case TCP_RST:
        return "rst";
    case TCP_PSH:
        return "psh";
    case TCP_ACK:
        return "ack";
    case TCP_URG:
        return "urg";
    case TCP_ECE:
        return "ece";
    case TCP_CWR:
        return "cwr";
    case TCP_NS:
        return "ns";
    case 0x200:
        return "[200]";
    case 0x400:
        return "[400]";
    case 0x800:
        return "[800]";
    default:
        return NULL;
    }
}

/* Appends a string representation of the TCP flags value 'tcp_flags'
 * (e.g. from struct flow.tcp_flags or obtained via TCP_FLAGS) to 's', in the
 * format used by tcpdump. */
void
packet_format_tcp_flags(struct ds *s, uint16_t tcp_flags)
{
    if (!tcp_flags) {
        ds_put_cstr(s, "none");
        return;
    }

    if (tcp_flags & TCP_SYN) {
        ds_put_char(s, 'S');
    }
    if (tcp_flags & TCP_FIN) {
        ds_put_char(s, 'F');
    }
    if (tcp_flags & TCP_PSH) {
        ds_put_char(s, 'P');
    }
    if (tcp_flags & TCP_RST) {
        ds_put_char(s, 'R');
    }
    if (tcp_flags & TCP_URG) {
        ds_put_char(s, 'U');
    }
    if (tcp_flags & TCP_ACK) {
        ds_put_char(s, '.');
    }
    if (tcp_flags & TCP_ECE) {
        ds_put_cstr(s, "E");
    }
    if (tcp_flags & TCP_CWR) {
        ds_put_cstr(s, "C");
    }
    if (tcp_flags & TCP_NS) {
        ds_put_cstr(s, "N");
    }
    if (tcp_flags & 0x200) {
        ds_put_cstr(s, "[200]");
    }
    if (tcp_flags & 0x400) {
        ds_put_cstr(s, "[400]");
    }
    if (tcp_flags & 0x800) {
        ds_put_cstr(s, "[800]");
    }
}

#define ARP_PACKET_SIZE  (2 + ETH_HEADER_LEN + VLAN_HEADER_LEN + \
                          ARP_ETH_HEADER_LEN)

/* Clears 'b' and replaces its contents by an ARP frame with the specified
 * 'arp_op', 'arp_sha', 'arp_tha', 'arp_spa', and 'arp_tpa'.  The outer
 * Ethernet frame is initialized with Ethernet source 'arp_sha' and destination
 * 'arp_tha', except that destination ff:ff:ff:ff:ff:ff is used instead if
 * 'broadcast' is true. */
void
compose_arp(struct dp_packet *b, uint16_t arp_op,
            const uint8_t arp_sha[ETH_ADDR_LEN],
            const uint8_t arp_tha[ETH_ADDR_LEN], bool broadcast,
            ovs_be32 arp_spa, ovs_be32 arp_tpa)
{
    struct eth_header *eth;
    struct arp_eth_header *arp;

    dp_packet_clear(b);
    dp_packet_prealloc_tailroom(b, ARP_PACKET_SIZE);
    dp_packet_reserve(b, 2 + VLAN_HEADER_LEN);

    eth = dp_packet_put_uninit(b, sizeof *eth);
    memcpy(eth->eth_dst, broadcast ? eth_addr_broadcast : arp_tha,
           ETH_ADDR_LEN);
    memcpy(eth->eth_src, arp_sha, ETH_ADDR_LEN);
    eth->eth_type = htons(ETH_TYPE_ARP);

    arp = dp_packet_put_uninit(b, sizeof *arp);
    arp->ar_hrd = htons(ARP_HRD_ETHERNET);
    arp->ar_pro = htons(ARP_PRO_IP);
    arp->ar_hln = sizeof arp->ar_sha;
    arp->ar_pln = sizeof arp->ar_spa;
    arp->ar_op = htons(arp_op);
    memcpy(arp->ar_sha, arp_sha, ETH_ADDR_LEN);
    memcpy(arp->ar_tha, arp_tha, ETH_ADDR_LEN);

    put_16aligned_be32(&arp->ar_spa, arp_spa);
    put_16aligned_be32(&arp->ar_tpa, arp_tpa);

    dp_packet_reset_offsets(b);
    dp_packet_set_l3(b, arp);
}

uint32_t
packet_csum_pseudoheader(const struct ip_header *ip)
{
    uint32_t partial = 0;

    partial = csum_add32(partial, get_16aligned_be32(&ip->ip_src));
    partial = csum_add32(partial, get_16aligned_be32(&ip->ip_dst));
    partial = csum_add16(partial, htons(ip->ip_proto));
    partial = csum_add16(partial, htons(ntohs(ip->ip_tot_len) -
                                        IP_IHL(ip->ip_ihl_ver) * 4));

    return partial;
}

const char *
<<<<<<< HEAD
packet_conn_state_to_string(uint32_t flag)
=======
packet_ct_state_to_string(uint32_t flag)
>>>>>>> d5a61290
{
    switch (flag) {
    case CS_REPLY_DIR:
        return "rpl";
    case CS_TRACKED:
        return "trk";
    case CS_NEW:
        return "new";
    case CS_ESTABLISHED:
        return "est";
    case CS_RELATED:
        return "rel";
    case CS_INVALID:
        return "inv";
    default:
        return NULL;
    }
}<|MERGE_RESOLUTION|>--- conflicted
+++ resolved
@@ -1079,11 +1079,7 @@
 }
 
 const char *
-<<<<<<< HEAD
-packet_conn_state_to_string(uint32_t flag)
-=======
 packet_ct_state_to_string(uint32_t flag)
->>>>>>> d5a61290
 {
     switch (flag) {
     case CS_REPLY_DIR:
