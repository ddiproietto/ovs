--- conflicted
+++ resolved
@@ -1044,8 +1044,6 @@
     dp_packet_set_l3(b, arp);
 }
 
-<<<<<<< HEAD
-=======
 uint32_t
 packet_csum_pseudoheader(const struct ip_header *ip)
 {
@@ -1060,7 +1058,6 @@
     return partial;
 }
 
->>>>>>> 346feff2
 const char *
 packet_conn_state_to_string(uint32_t flag)
 {
