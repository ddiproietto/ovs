--- conflicted
+++ resolved
@@ -692,22 +692,13 @@
      */
     MFF_PKT_MARK,
 
-<<<<<<< HEAD
-    /* "conn_state".
-=======
     /* "ct_state".
->>>>>>> d5a61290
      *
      * Connection tracking state.  The field is populated by the
      * NXAST_CT action.  The following flags are defined:
      *
-<<<<<<< HEAD
-     *   - CONN_STATE_TRACKED (0x80): Connection tracking has occurred.
-     *   - CONN_STATE_REPLY (0x40): This flow did not initiate the connection.
-=======
      *   - CT_STATE_TRACKED (0x80): Connection tracking has occurred.
      *   - CT_STATE_REPLY (0x40): This flow did not initiate the connection.
->>>>>>> d5a61290
      *
      * The following values describe the state of the connection:
      *
@@ -721,21 +712,12 @@
      * Formatting: conn state.
      * Prerequisites: none.
      * Access: read-only.
-<<<<<<< HEAD
-     * NXM: NXM_NX_CONN_STATE(104) since v2.5.
-     * OXM: none.
-     */
-    MFF_CONN_STATE,
-
-    /* "conn_zone".
-=======
      * NXM: NXM_NX_CT_STATE(104) since v2.5.
      * OXM: none.
      */
     MFF_CT_STATE,
 
     /* "ct_zone".
->>>>>>> d5a61290
      *
      * Connection tracking zone.  The field is populated by the
      * NXAST_CT action.
@@ -745,21 +727,12 @@
      * Formatting: hexadecimal.
      * Prerequisites: none.
      * Access: read-only.
-<<<<<<< HEAD
-     * NXM: NXM_NX_CONN_ZONE(105) since v2.5.
-     * OXM: none.
-     */
-    MFF_CONN_ZONE,
-
-    /* "conn_mark".
-=======
      * NXM: NXM_NX_CT_ZONE(105) since v2.5.
      * OXM: none.
      */
     MFF_CT_ZONE,
 
     /* "ct_mark".
->>>>>>> d5a61290
      *
      * Connection tracking mark.  The mark is carried with the
      * connection tracking state.  On Linux this corresponds to the
@@ -771,21 +744,12 @@
      * Formatting: hexadecimal.
      * Prerequisites: none.
      * Access: read/write.
-<<<<<<< HEAD
-     * NXM: NXM_NX_CONN_MARK(106) since v2.5.
-     * OXM: none.
-     */
-    MFF_CONN_MARK,
-
-    /* "conn_label".
-=======
      * NXM: NXM_NX_CT_MARK(106) since v2.5.
      * OXM: none.
      */
     MFF_CT_MARK,
 
     /* "ct_label".
->>>>>>> d5a61290
      *
      * Connection tracking label.  The label is carried with the
      * connection tracking state.  On Linux this is held in the
@@ -797,17 +761,10 @@
      * Formatting: conn label.
      * Prerequisites: none.
      * Access: read/write.
-<<<<<<< HEAD
-     * NXM: NXM_NX_CONN_LABEL(107) since v2.5.
-     * OXM: none.
-     */
-    MFF_CONN_LABEL,
-=======
      * NXM: NXM_NX_CT_LABEL(107) since v2.5.
      * OXM: none.
      */
     MFF_CT_LABEL,
->>>>>>> d5a61290
 
 #if FLOW_N_REGS == 8
     /* "reg<N>".
@@ -1785,13 +1742,8 @@
     MFS_HEXADECIMAL,
 
     /* Other formats. */
-<<<<<<< HEAD
-    MFS_CONN_STATE,             /* Conn* state */
-    MFS_CONN_LABEL,             /* Conn* label */
-=======
     MFS_CT_STATE,               /* Connection tracking state */
     MFS_CT_LABEL,               /* Connection tracking label */
->>>>>>> d5a61290
     MFS_ETHERNET,
     MFS_IPV4,
     MFS_IPV6,
