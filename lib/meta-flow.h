--- conflicted
+++ resolved
@@ -599,8 +599,6 @@
      */
     MFF_CONN_MARK,
 
-<<<<<<< HEAD
-=======
     /* "conn_label".
      *
      * Connection tracking label.  The label is carried with the
@@ -618,7 +616,6 @@
      */
     MFF_CONN_LABEL,
 
->>>>>>> 21e487e7
 #if FLOW_N_REGS == 8
     /* "reg<N>".
      *
@@ -1560,10 +1557,7 @@
 
     /* Other formats. */
     MFS_CONN_STATE,             /* Conn* state */
-<<<<<<< HEAD
-=======
     MFS_CONN_LABEL,             /* Conn* label */
->>>>>>> 21e487e7
     MFS_ETHERNET,
     MFS_IPV4,
     MFS_IPV6,
