/*
 * Copyright (c) 2008, 2009, 2010, 2011, 2012, 2013, 2014, 2015 Nicira, Inc.
 *
 * Licensed under the Apache License, Version 2.0 (the "License");
 * you may not use this file except in compliance with the License.
 * You may obtain a copy of the License at:
 *
 *     http://www.apache.org/licenses/LICENSE-2.0
 *
 * Unless required by applicable law or agreed to in writing, software
 * distributed under the License is distributed on an "AS IS" BASIS,
 * WITHOUT WARRANTIES OR CONDITIONS OF ANY KIND, either express or implied.
 * See the License for the specific language governing permissions and
 * limitations under the License.
 */
#ifndef FLOW_H
#define FLOW_H 1

#include <sys/types.h>
#include <netinet/in.h>
#include <stdbool.h>
#include <stdint.h>
#include <string.h>
#include "byte-order.h"
#include "openflow/nicira-ext.h"
#include "openflow/openflow.h"
#include "packets.h"
#include "hash.h"
#include "util.h"

struct dpif_flow_stats;
struct ds;
struct flow_wildcards;
struct minimask;
struct dp_packet;
struct pkt_metadata;
struct match;

/* This sequence number should be incremented whenever anything involving flows
 * or the wildcarding of flows changes.  This will cause build assertion
 * failures in places which likely need to be updated. */
#define FLOW_WC_SEQ 32

/* Number of Open vSwitch extension 32-bit registers. */
#define FLOW_N_REGS 8
BUILD_ASSERT_DECL(FLOW_N_REGS <= NXM_NX_MAX_REGS);
BUILD_ASSERT_DECL(FLOW_N_REGS % 2 == 0); /* Even. */

/* Number of OpenFlow 1.5+ 64-bit registers.
 *
 * Each of these overlays a pair of Open vSwitch 32-bit registers, so there
 * are half as many of them.*/
#define FLOW_N_XREGS (FLOW_N_REGS / 2)

/* Used for struct flow's dl_type member for frames that have no Ethernet
 * type, that is, pure 802.2 frames. */
#define FLOW_DL_TYPE_NONE 0x5ff

/* Fragment bits, used for IPv4 and IPv6, always zero for non-IP flows. */
#define FLOW_NW_FRAG_ANY   (1 << 0) /* Set for any IP frag. */
#define FLOW_NW_FRAG_LATER (1 << 1) /* Set for IP frag with nonzero offset. */
#define FLOW_NW_FRAG_MASK  (FLOW_NW_FRAG_ANY | FLOW_NW_FRAG_LATER)

BUILD_ASSERT_DECL(FLOW_NW_FRAG_ANY == NX_IP_FRAG_ANY);
BUILD_ASSERT_DECL(FLOW_NW_FRAG_LATER == NX_IP_FRAG_LATER);

#define FLOW_TNL_F_DONT_FRAGMENT (1 << 0)
#define FLOW_TNL_F_CSUM (1 << 1)
#define FLOW_TNL_F_KEY (1 << 2)
#define FLOW_TNL_F_OAM (1 << 3)

#define FLOW_TNL_F_MASK ((1 << 4) - 1)

const char *flow_tun_flag_to_string(uint32_t flags);

/* Maximum number of supported MPLS labels. */
#define FLOW_MAX_MPLS_LABELS 3

/*
 * A flow in the network.
 *
 * Must be initialized to all zeros to make any compiler-induced padding
 * zeroed.  Helps also in keeping unused fields (such as mutually exclusive
 * IPv4 and IPv6 addresses) zeroed out.
 *
 * The meaning of 'in_port' is context-dependent.  In most cases, it is a
 * 16-bit OpenFlow 1.0 port number.  In the software datapath interface (dpif)
 * layer and its implementations (e.g. dpif-netlink, dpif-netdev), it is
 * instead a 32-bit datapath port number.
 *
 * The fields are organized in four segments to facilitate staged lookup, where
 * lower layer fields are first used to determine if the later fields need to
 * be looked at.  This enables better wildcarding for datapath flows.
 *
 * NOTE: Order of the fields is significant, any change in the order must be
 * reflected in miniflow_extract()!
 */
struct flow {
    /* Metadata */
    struct flow_tnl tunnel;     /* Encapsulating tunnel parameters. */
    ovs_be64 metadata;          /* OpenFlow Metadata. */
    uint32_t regs[FLOW_N_REGS]; /* Registers. */
    uint32_t skb_priority;      /* Packet priority for QoS. */
    uint32_t pkt_mark;          /* Packet mark. */
    uint32_t dp_hash;           /* Datapath computed hash value. The exact
                                 * computation is opaque to the user space. */
    union flow_in_port in_port; /* Input port.*/
    uint32_t recirc_id;         /* Must be exact match. */
    uint32_t conj_id;           /* Conjunction ID. */
    uint32_t conn_mark;         /* Connection mark. With L3 to avoid L4 match.*/
    uint16_t conn_zone;         /* Connection Zone. */
    uint8_t conn_state;         /* Connection state. */
    uint8_t pad1[1];            /* Pad to 64 bits. */
    ovs_u128 conn_label;        /* Connection label. */
    ofp_port_t actset_output;   /* Output port in action set. */
    uint8_t pad2[6];            /* Pad to 64 bits. */

    /* L2, Order the same as in the Ethernet header! (64-bit aligned) */
    uint8_t dl_dst[ETH_ADDR_LEN]; /* Ethernet destination address. */
    uint8_t dl_src[ETH_ADDR_LEN]; /* Ethernet source address. */
    ovs_be16 dl_type;           /* Ethernet frame type. */
    ovs_be16 vlan_tci;          /* If 802.1Q, TCI | VLAN_CFI; otherwise 0. */
    ovs_be32 mpls_lse[ROUND_UP(FLOW_MAX_MPLS_LABELS, 2)]; /* MPLS label stack
                                                             (with padding). */
    /* L3 (64-bit aligned) */
    ovs_be32 nw_src;            /* IPv4 source address. */
    ovs_be32 nw_dst;            /* IPv4 destination address. */
    struct in6_addr ipv6_src;   /* IPv6 source address. */
    struct in6_addr ipv6_dst;   /* IPv6 destination address. */
    ovs_be32 ipv6_label;        /* IPv6 flow label. */
    uint8_t nw_frag;            /* FLOW_FRAG_* flags. */
    uint8_t nw_tos;             /* IP ToS (including DSCP and ECN). */
    uint8_t nw_ttl;             /* IP TTL/Hop Limit. */
    uint8_t nw_proto;           /* IP protocol or low 8 bits of ARP opcode. */
    struct in6_addr nd_target;  /* IPv6 neighbor discovery (ND) target. */
    uint8_t arp_sha[ETH_ADDR_LEN]; /* ARP/ND source hardware address. */
    uint8_t arp_tha[ETH_ADDR_LEN]; /* ARP/ND target hardware address. */
    ovs_be16 tcp_flags;         /* TCP flags. With L3 to avoid matching L4. */
    ovs_be16 pad3;              /* Pad to 64 bits. */

    /* L4 (64-bit aligned) */
    ovs_be16 tp_src;            /* TCP/UDP/SCTP source port. */
    ovs_be16 tp_dst;            /* TCP/UDP/SCTP destination port. */
    ovs_be32 igmp_group_ip4;    /* IGMP group IPv4 address.
                                 * Keep last for BUILD_ASSERT_DECL below. */
};
BUILD_ASSERT_DECL(sizeof(struct flow) % sizeof(uint64_t) == 0);

#define FLOW_U64S (sizeof(struct flow) / sizeof(uint64_t))

/* Some flow fields are mutually exclusive or only appear within the flow
 * pipeline.  IPv6 headers are bigger than IPv4 and MPLS, and IPv6 ND packets
 * are bigger than TCP,UDP and IGMP packets. */
#define FLOW_MAX_PACKET_U64S (FLOW_U64S                                   \
    /* Unused in datapath */  - FLOW_U64_SIZE(regs)                       \
                              - FLOW_U64_SIZE(metadata)                   \
    /* L2.5/3 */              - FLOW_U64_SIZE(nw_src)  /* incl. nw_dst */ \
                              - FLOW_U64_SIZE(mpls_lse)                   \
    /* L4 */                  - FLOW_U64_SIZE(tp_src)                     \
                             )

/* Remember to update FLOW_WC_SEQ when changing 'struct flow'. */
BUILD_ASSERT_DECL(offsetof(struct flow, igmp_group_ip4) + sizeof(uint32_t)
                  == sizeof(struct flow_tnl) + 216
                  && FLOW_WC_SEQ == 32);

/* Incremental points at which flow classification may be performed in
 * segments.
 * This is located here since this is dependent on the structure of the
 * struct flow defined above:
 * Each offset must be on a distinct, successive U64 boundary strictly
 * within the struct flow. */
enum {
    FLOW_SEGMENT_1_ENDS_AT = offsetof(struct flow, dl_dst),
    FLOW_SEGMENT_2_ENDS_AT = offsetof(struct flow, nw_src),
    FLOW_SEGMENT_3_ENDS_AT = offsetof(struct flow, tp_src),
};
BUILD_ASSERT_DECL(FLOW_SEGMENT_1_ENDS_AT % sizeof(uint64_t) == 0);
BUILD_ASSERT_DECL(FLOW_SEGMENT_2_ENDS_AT % sizeof(uint64_t) == 0);
BUILD_ASSERT_DECL(FLOW_SEGMENT_3_ENDS_AT % sizeof(uint64_t) == 0);
BUILD_ASSERT_DECL(                     0 < FLOW_SEGMENT_1_ENDS_AT);
BUILD_ASSERT_DECL(FLOW_SEGMENT_1_ENDS_AT < FLOW_SEGMENT_2_ENDS_AT);
BUILD_ASSERT_DECL(FLOW_SEGMENT_2_ENDS_AT < FLOW_SEGMENT_3_ENDS_AT);
BUILD_ASSERT_DECL(FLOW_SEGMENT_3_ENDS_AT < sizeof(struct flow));

extern const uint8_t flow_segment_u64s[];

<<<<<<< HEAD
/* Represents the metadata fields of struct flow. */
struct flow_metadata {
    uint32_t dp_hash;                /* Datapath computed hash field. */
    uint32_t recirc_id;              /* Recirculation ID. */
    ovs_be64 tun_id;                 /* Encapsulating tunnel ID. */
    ovs_be32 tun_src;                /* Tunnel outer IPv4 src addr */
    ovs_be32 tun_dst;                /* Tunnel outer IPv4 dst addr */
    ovs_be16 gbp_id;                 /* Group policy ID */
    uint8_t  gbp_flags;              /* Group policy flags */
    ovs_be64 metadata;               /* OpenFlow 1.1+ metadata field. */
    uint32_t regs[FLOW_N_REGS];      /* Registers. */
    uint32_t pkt_mark;               /* Packet mark. */
    ofp_port_t in_port;              /* OpenFlow port or zero. */
    ovs_u128 conn_label;             /* Connection label. */
    uint32_t conn_mark;              /* Connection mark. */
    uint16_t conn_zone;              /* Connection zone. */
    uint8_t conn_state;              /* Connection state. */
};

=======
>>>>>>> 92aeeed1
void flow_extract(struct dp_packet *, struct flow *);

void flow_zero_wildcards(struct flow *, const struct flow_wildcards *);
void flow_unwildcard_tp_ports(const struct flow *, struct flow_wildcards *);
void flow_get_metadata(const struct flow *, struct match *flow_metadata);

char *flow_to_string(const struct flow *);
void format_flags(struct ds *ds, const char *(*bit_to_string)(uint32_t),
                  uint32_t flags, char del);
void format_flags_masked(struct ds *ds, const char *name,
                         const char *(*bit_to_string)(uint32_t),
                         uint32_t flags, uint32_t mask);

void flow_format(struct ds *, const struct flow *);
void flow_print(FILE *, const struct flow *);
static inline int flow_compare_3way(const struct flow *, const struct flow *);
static inline bool flow_equal(const struct flow *, const struct flow *);
static inline size_t flow_hash(const struct flow *, uint32_t basis);

void flow_set_dl_vlan(struct flow *, ovs_be16 vid);
void flow_set_vlan_vid(struct flow *, ovs_be16 vid);
void flow_set_vlan_pcp(struct flow *, uint8_t pcp);

int flow_count_mpls_labels(const struct flow *, struct flow_wildcards *);
int flow_count_common_mpls_labels(const struct flow *a, int an,
                                  const struct flow *b, int bn,
                                  struct flow_wildcards *wc);
void flow_push_mpls(struct flow *, int n, ovs_be16 mpls_eth_type,
                    struct flow_wildcards *);
bool flow_pop_mpls(struct flow *, int n, ovs_be16 eth_type,
                   struct flow_wildcards *);
void flow_set_mpls_label(struct flow *, int idx, ovs_be32 label);
void flow_set_mpls_ttl(struct flow *, int idx, uint8_t ttl);
void flow_set_mpls_tc(struct flow *, int idx, uint8_t tc);
void flow_set_mpls_bos(struct flow *, int idx, uint8_t stack);
void flow_set_mpls_lse(struct flow *, int idx, ovs_be32 lse);

void flow_compose(struct dp_packet *, const struct flow *);

static inline uint64_t
flow_get_xreg(const struct flow *flow, int idx)
{
    return ((uint64_t) flow->regs[idx * 2] << 32) | flow->regs[idx * 2 + 1];
}

static inline void
flow_set_xreg(struct flow *flow, int idx, uint64_t value)
{
    flow->regs[idx * 2] = value >> 32;
    flow->regs[idx * 2 + 1] = value;
}

static inline int
flow_compare_3way(const struct flow *a, const struct flow *b)
{
    return memcmp(a, b, sizeof *a);
}

static inline bool
flow_equal(const struct flow *a, const struct flow *b)
{
    return !flow_compare_3way(a, b);
}

static inline size_t
flow_hash(const struct flow *flow, uint32_t basis)
{
    return hash_words64((const uint64_t *)flow,
                        sizeof *flow / sizeof(uint64_t), basis);
}

static inline uint16_t
ofp_to_u16(ofp_port_t ofp_port)
{
    return (OVS_FORCE uint16_t) ofp_port;
}

static inline uint32_t
odp_to_u32(odp_port_t odp_port)
{
    return (OVS_FORCE uint32_t) odp_port;
}

static inline uint32_t
ofp11_to_u32(ofp11_port_t ofp11_port)
{
    return (OVS_FORCE uint32_t) ofp11_port;
}

static inline ofp_port_t
u16_to_ofp(uint16_t port)
{
    return OFP_PORT_C(port);
}

static inline odp_port_t
u32_to_odp(uint32_t port)
{
    return ODP_PORT_C(port);
}

static inline ofp11_port_t
u32_to_ofp11(uint32_t port)
{
    return OFP11_PORT_C(port);
}

static inline uint32_t
hash_ofp_port(ofp_port_t ofp_port)
{
    return hash_int(ofp_to_u16(ofp_port), 0);
}

static inline uint32_t
hash_odp_port(odp_port_t odp_port)
{
    return hash_int(odp_to_u32(odp_port), 0);
}

/* Wildcards for a flow.
 *
 * A 1-bit in each bit in 'masks' indicates that the corresponding bit of
 * the flow is significant (must match).  A 0-bit indicates that the
 * corresponding bit of the flow is wildcarded (need not match). */
struct flow_wildcards {
    struct flow masks;
};

#define WC_MASK_FIELD(WC, FIELD) \
    memset(&(WC)->masks.FIELD, 0xff, sizeof (WC)->masks.FIELD)
#define WC_UNMASK_FIELD(WC, FIELD) \
    memset(&(WC)->masks.FIELD, 0, sizeof (WC)->masks.FIELD)

void flow_wildcards_init_catchall(struct flow_wildcards *);

void flow_wildcards_init_for_packet(struct flow_wildcards *,
                                    const struct flow *);
uint64_t flow_wc_map(const struct flow *);

void flow_wildcards_clear_non_packet_fields(struct flow_wildcards *);

bool flow_wildcards_is_catchall(const struct flow_wildcards *);

void flow_wildcards_set_reg_mask(struct flow_wildcards *,
                                 int idx, uint32_t mask);
void flow_wildcards_set_xreg_mask(struct flow_wildcards *,
                                  int idx, uint64_t mask);

void flow_wildcards_and(struct flow_wildcards *dst,
                        const struct flow_wildcards *src1,
                        const struct flow_wildcards *src2);
void flow_wildcards_or(struct flow_wildcards *dst,
                       const struct flow_wildcards *src1,
                       const struct flow_wildcards *src2);
bool flow_wildcards_has_extra(const struct flow_wildcards *,
                              const struct flow_wildcards *);
uint32_t flow_wildcards_hash(const struct flow_wildcards *, uint32_t basis);
bool flow_wildcards_equal(const struct flow_wildcards *,
                          const struct flow_wildcards *);
uint32_t flow_hash_5tuple(const struct flow *flow, uint32_t basis);
uint32_t flow_hash_symmetric_l4(const struct flow *flow, uint32_t basis);

/* Initialize a flow with random fields that matter for nx_hash_fields. */
void flow_random_hash_fields(struct flow *);
void flow_mask_hash_fields(const struct flow *, struct flow_wildcards *,
                           enum nx_hash_fields);
uint32_t flow_hash_fields(const struct flow *, enum nx_hash_fields,
                          uint16_t basis);
const char *flow_hash_fields_to_str(enum nx_hash_fields);
bool flow_hash_fields_valid(enum nx_hash_fields);

uint32_t flow_hash_in_wildcards(const struct flow *,
                                const struct flow_wildcards *,
                                uint32_t basis);

bool flow_equal_except(const struct flow *a, const struct flow *b,
                       const struct flow_wildcards *);

/* Compressed flow. */

/* Number of 64-bit words present in struct miniflow. */
#define MINI_N_INLINE 4

/* Maximum number of 64-bit words supported. */
BUILD_ASSERT_DECL(FLOW_U64S <= 63);

/* A sparse representation of a "struct flow".
 *
 * A "struct flow" is fairly large and tends to be mostly zeros.  Sparse
 * representation has two advantages.  First, it saves memory.  Second, it
 * saves time when the goal is to iterate over only the nonzero parts of the
 * struct.
 *
 * The 'map' member holds one bit for each uint64_t in a "struct flow".  Each
 * 0-bit indicates that the corresponding uint64_t is zero, each 1-bit that it
 * *may* be nonzero (see below how this applies to minimasks).
 *
 * The 'values_inline' boolean member indicates that the values are at
 * 'inline_values'.  If 'values_inline' is zero, then the values are
 * offline at 'offline_values'.  In either case, values is an array that has
 * one element for each 1-bit in 'map'.  The least-numbered 1-bit is in
 * the first element of the values array, the next 1-bit is in the next array
 * element, and so on.
 *
 * MINI_N_INLINE is the default number of inline words.  When a miniflow is
 * dynamically allocated the actual amount of inline storage may be different.
 * In that case 'inline_values' contains storage at least for the number
 * of words indicated by 'map' (one uint64_t for each 1-bit in the map).
 *
 * Elements in values array are allowed to be zero.  This is useful for "struct
 * minimatch", for which ensuring that the miniflow and minimask members have
 * same 'map' allows optimization.  This allowance applies only to a miniflow
 * that is not a mask.  That is, a minimask may NOT have zero elements in
 * its 'values'.
 */
struct miniflow {
    uint64_t map:63;
    uint64_t values_inline:1;
    union {
        uint64_t *offline_values;
        uint64_t inline_values[MINI_N_INLINE]; /* Minimum inline size. */
    };
};
BUILD_ASSERT_DECL(sizeof(struct miniflow)
                  == sizeof(uint64_t) + MINI_N_INLINE * sizeof(uint64_t));

#define MINIFLOW_VALUES_SIZE(COUNT) ((COUNT) * sizeof(uint64_t))

static inline uint64_t *miniflow_values(struct miniflow *mf)
{
    return OVS_LIKELY(mf->values_inline)
        ? mf->inline_values : mf->offline_values;
}

static inline const uint64_t *miniflow_get_values(const struct miniflow *mf)
{
    return OVS_LIKELY(mf->values_inline)
        ? mf->inline_values : mf->offline_values;
}

/* This is useful for initializing a miniflow for a miniflow_extract() call. */
static inline void miniflow_initialize(struct miniflow *mf,
                                       uint64_t buf[FLOW_U64S])
{
    mf->map = 0;
    mf->values_inline = (buf == (uint64_t *)(mf + 1));
    if (!mf->values_inline) {
        mf->offline_values = buf;
    }
}

struct pkt_metadata;

/* The 'dst->values' must be initialized with a buffer with space for
 * FLOW_U64S.  'dst->map' is ignored on input and set on output to
 * indicate which fields were extracted. */
void miniflow_extract(struct dp_packet *packet, struct miniflow *dst);
void miniflow_init(struct miniflow *, const struct flow *);
void miniflow_init_with_minimask(struct miniflow *, const struct flow *,
                                 const struct minimask *);
void miniflow_clone(struct miniflow *, const struct miniflow *);
void miniflow_clone_inline(struct miniflow *, const struct miniflow *,
                           size_t n_values);
void miniflow_move(struct miniflow *dst, struct miniflow *);
void miniflow_destroy(struct miniflow *);

void miniflow_expand(const struct miniflow *, struct flow *);

static inline uint64_t flow_u64_value(const struct flow *flow, size_t index)
{
    return ((uint64_t *)(flow))[index];
}

static inline uint64_t *flow_u64_lvalue(struct flow *flow, size_t index)
{
    return &((uint64_t *)(flow))[index];
}

static inline bool
flow_get_next_in_map(const struct flow *flow, uint64_t map, uint64_t *value)
{
    if (map) {
        *value = flow_u64_value(flow, raw_ctz(map));
        return true;
    }
    return false;
}

/* Iterate through all flow u64 values specified by 'MAP'. */
#define FLOW_FOR_EACH_IN_MAP(VALUE, FLOW, MAP)         \
    for (uint64_t map__ = (MAP);                       \
         flow_get_next_in_map(FLOW, map__, &(VALUE));  \
         map__ = zero_rightmost_1bit(map__))

/* Iterate through all struct flow u64 indices specified by 'MAP'. */
#define MAP_FOR_EACH_INDEX(U64IDX, MAP)                 \
    for (uint64_t map__ = (MAP);                        \
         map__ && ((U64IDX) = raw_ctz(map__), true);    \
         map__ = zero_rightmost_1bit(map__))

#define FLOW_U64_SIZE(FIELD)                                            \
    DIV_ROUND_UP(sizeof(((struct flow *)0)->FIELD), sizeof(uint64_t))

#define MINIFLOW_MAP(FIELD)                       \
    (((UINT64_C(1) << FLOW_U64_SIZE(FIELD)) - 1)  \
     << (offsetof(struct flow, FIELD) / sizeof(uint64_t)))

struct mf_for_each_in_map_aux {
    const uint64_t *values;
    uint64_t fmap;
    uint64_t map;
};

static inline bool
mf_get_next_in_map(struct mf_for_each_in_map_aux *aux, uint64_t *value)
{
    if (aux->map) {
        uint64_t rm1bit = rightmost_1bit(aux->map);
        aux->map -= rm1bit;

        if (aux->fmap & rm1bit) {
            /* Advance 'aux->values' to point to the value for 'rm1bit'. */
            uint64_t trash = aux->fmap & (rm1bit - 1);
            if (trash) {
                aux->fmap -= trash;
                aux->values += count_1bits(trash);
            }

            /* Retrieve the value for 'rm1bit' then advance past it. */
            aux->fmap -= rm1bit;
            *value = *aux->values++;
        } else {
            *value = 0;
        }
        return true;
    } else {
        return false;
    }
}

/* Iterate through all miniflow u64 values specified by 'MAP'. */
#define MINIFLOW_FOR_EACH_IN_MAP(VALUE, FLOW, MAP)                      \
    for (struct mf_for_each_in_map_aux aux__                            \
             = { miniflow_get_values(FLOW), (FLOW)->map, MAP };         \
         mf_get_next_in_map(&aux__, &(VALUE));                          \
        )

/* This can be used when it is known that 'u64_idx' is set in 'map'. */
static inline uint64_t
miniflow_values_get__(const uint64_t *values, uint64_t map, int u64_idx)
{
    return values[count_1bits(map & ((UINT64_C(1) << u64_idx) - 1))];
}

/* This can be used when it is known that 'u64_idx' is set in
 * the map of 'mf'. */
static inline uint64_t
miniflow_get__(const struct miniflow *mf, int u64_idx)
{
    return miniflow_values_get__(miniflow_get_values(mf), mf->map, u64_idx);
}

/* Get the value of 'FIELD' of an up to 8 byte wide integer type 'TYPE' of
 * a miniflow. */
#define MINIFLOW_GET_TYPE(MF, TYPE, OFS)                                \
    (((MF)->map & (UINT64_C(1) << (OFS) / sizeof(uint64_t)))            \
     ? ((OVS_FORCE const TYPE *)                                        \
        (miniflow_get_values(MF)                                        \
         + count_1bits((MF)->map &                                      \
                       ((UINT64_C(1) << (OFS) / sizeof(uint64_t)) - 1)))) \
     [(OFS) % sizeof(uint64_t) / sizeof(TYPE)]                          \
     : 0)                                                               \

#define MINIFLOW_GET_U8(FLOW, FIELD)                                \
    MINIFLOW_GET_TYPE(FLOW, uint8_t, offsetof(struct flow, FIELD))
#define MINIFLOW_GET_U16(FLOW, FIELD)                               \
    MINIFLOW_GET_TYPE(FLOW, uint16_t, offsetof(struct flow, FIELD))
#define MINIFLOW_GET_BE16(FLOW, FIELD)                              \
    MINIFLOW_GET_TYPE(FLOW, ovs_be16, offsetof(struct flow, FIELD))
#define MINIFLOW_GET_U32(FLOW, FIELD)                               \
    MINIFLOW_GET_TYPE(FLOW, uint32_t, offsetof(struct flow, FIELD))
#define MINIFLOW_GET_BE32(FLOW, FIELD)                              \
    MINIFLOW_GET_TYPE(FLOW, ovs_be32, offsetof(struct flow, FIELD))
#define MINIFLOW_GET_U64(FLOW, FIELD)                               \
    MINIFLOW_GET_TYPE(FLOW, uint64_t, offsetof(struct flow, FIELD))
#define MINIFLOW_GET_BE64(FLOW, FIELD)                              \
    MINIFLOW_GET_TYPE(FLOW, ovs_be64, offsetof(struct flow, FIELD))

static inline uint64_t miniflow_get(const struct miniflow *,
                                    unsigned int u64_ofs);
static inline uint32_t miniflow_get_u32(const struct miniflow *,
                                        unsigned int u32_ofs);
static inline ovs_be32 miniflow_get_be32(const struct miniflow *,
                                         unsigned int be32_ofs);
static inline uint16_t miniflow_get_vid(const struct miniflow *);
static inline uint16_t miniflow_get_tcp_flags(const struct miniflow *);
static inline ovs_be64 miniflow_get_metadata(const struct miniflow *);

bool miniflow_equal(const struct miniflow *a, const struct miniflow *b);
bool miniflow_equal_in_minimask(const struct miniflow *a,
                                const struct miniflow *b,
                                const struct minimask *);
bool miniflow_equal_flow_in_minimask(const struct miniflow *a,
                                     const struct flow *b,
                                     const struct minimask *);
uint32_t miniflow_hash_5tuple(const struct miniflow *flow, uint32_t basis);


/* Compressed flow wildcards. */

/* A sparse representation of a "struct flow_wildcards".
 *
 * See the large comment on struct miniflow for details.
 *
 * Note: While miniflow can have zero data for a 1-bit in the map,
 * a minimask may not!  We rely on this in the implementation. */
struct minimask {
    struct miniflow masks;
};

void minimask_init(struct minimask *, const struct flow_wildcards *);
void minimask_clone(struct minimask *, const struct minimask *);
void minimask_move(struct minimask *dst, struct minimask *src);
void minimask_combine(struct minimask *dst,
                      const struct minimask *a, const struct minimask *b,
                      uint64_t storage[FLOW_U64S]);
void minimask_destroy(struct minimask *);

void minimask_expand(const struct minimask *, struct flow_wildcards *);

static inline uint32_t minimask_get_u32(const struct minimask *,
                                        unsigned int u32_ofs);
static inline ovs_be32 minimask_get_be32(const struct minimask *,
                                         unsigned int be32_ofs);
static inline uint16_t minimask_get_vid_mask(const struct minimask *);
static inline ovs_be64 minimask_get_metadata_mask(const struct minimask *);

bool minimask_equal(const struct minimask *a, const struct minimask *b);
bool minimask_has_extra(const struct minimask *, const struct minimask *);


/* Returns true if 'mask' matches every packet, false if 'mask' fixes any bits
 * or fields. */
static inline bool
minimask_is_catchall(const struct minimask *mask)
{
    /* For every 1-bit in mask's map, the corresponding value is non-zero,
     * so the only way the mask can not fix any bits or fields is for the
     * map the be zero. */
    return mask->masks.map == 0;
}

/* Returns the uint64_t that would be at byte offset '8 * u64_ofs' if 'flow'
 * were expanded into a "struct flow". */
static inline uint64_t miniflow_get(const struct miniflow *flow,
                                    unsigned int u64_ofs)
{
    return flow->map & (UINT64_C(1) << u64_ofs)
        ? miniflow_get__(flow, u64_ofs) : 0;
}

static inline uint32_t miniflow_get_u32(const struct miniflow *flow,
                                        unsigned int u32_ofs)
{
    uint64_t value = miniflow_get(flow, u32_ofs / 2);

#if WORDS_BIGENDIAN
    return (u32_ofs & 1) ? value : value >> 32;
#else
    return (u32_ofs & 1) ? value >> 32 : value;
#endif
}

static inline ovs_be32 miniflow_get_be32(const struct miniflow *flow,
                                         unsigned int be32_ofs)
{
    return (OVS_FORCE ovs_be32)miniflow_get_u32(flow, be32_ofs);
}

/* Returns the VID within the vlan_tci member of the "struct flow" represented
 * by 'flow'. */
static inline uint16_t
miniflow_get_vid(const struct miniflow *flow)
{
    ovs_be16 tci = MINIFLOW_GET_BE16(flow, vlan_tci);
    return vlan_tci_to_vid(tci);
}

/* Returns the uint32_t that would be at byte offset '4 * u32_ofs' if 'mask'
 * were expanded into a "struct flow_wildcards". */
static inline uint32_t
minimask_get_u32(const struct minimask *mask, unsigned int u32_ofs)
{
    return miniflow_get_u32(&mask->masks, u32_ofs);
}

static inline ovs_be32
minimask_get_be32(const struct minimask *mask, unsigned int be32_ofs)
{
    return (OVS_FORCE ovs_be32)minimask_get_u32(mask, be32_ofs);
}

/* Returns the VID mask within the vlan_tci member of the "struct
 * flow_wildcards" represented by 'mask'. */
static inline uint16_t
minimask_get_vid_mask(const struct minimask *mask)
{
    return miniflow_get_vid(&mask->masks);
}

/* Returns the value of the "tcp_flags" field in 'flow'. */
static inline uint16_t
miniflow_get_tcp_flags(const struct miniflow *flow)
{
    return ntohs(MINIFLOW_GET_BE16(flow, tcp_flags));
}

/* Returns the value of the OpenFlow 1.1+ "metadata" field in 'flow'. */
static inline ovs_be64
miniflow_get_metadata(const struct miniflow *flow)
{
    return MINIFLOW_GET_BE64(flow, metadata);
}

/* Returns the mask for the OpenFlow 1.1+ "metadata" field in 'mask'.
 *
 * The return value is all-1-bits if 'mask' matches on the whole value of the
 * metadata field, all-0-bits if 'mask' entirely wildcards the metadata field,
 * or some other value if the metadata field is partially matched, partially
 * wildcarded. */
static inline ovs_be64
minimask_get_metadata_mask(const struct minimask *mask)
{
    return MINIFLOW_GET_BE64(&mask->masks, metadata);
}

/* Perform a bitwise OR of miniflow 'src' flow data with the equivalent
 * fields in 'dst', storing the result in 'dst'. */
static inline void
flow_union_with_miniflow(struct flow *dst, const struct miniflow *src)
{
    uint64_t *dst_u64 = (uint64_t *) dst;
    const uint64_t *p = miniflow_get_values(src);
    int idx;

    MAP_FOR_EACH_INDEX(idx, src->map) {
        dst_u64[idx] |= *p++;
    }
}

static inline void
pkt_metadata_from_flow(struct pkt_metadata *md, const struct flow *flow)
{
    md->recirc_id = flow->recirc_id;
    md->dp_hash = flow->dp_hash;
    md->tunnel = flow->tunnel;
    md->skb_priority = flow->skb_priority;
    md->pkt_mark = flow->pkt_mark;
    md->in_port = flow->in_port;
    md->conn_state = flow->conn_state;
    md->conn_zone = flow->conn_zone;
    md->conn_mark = flow->conn_mark;
    md->conn_label = flow->conn_label;
}

static inline bool is_ip_any(const struct flow *flow)
{
    return dl_type_is_ip_any(flow->dl_type);
}

static inline bool is_icmpv4(const struct flow *flow)
{
    return (flow->dl_type == htons(ETH_TYPE_IP)
            && flow->nw_proto == IPPROTO_ICMP);
}

static inline bool is_icmpv6(const struct flow *flow)
{
    return (flow->dl_type == htons(ETH_TYPE_IPV6)
            && flow->nw_proto == IPPROTO_ICMPV6);
}

static inline bool is_stp(const struct flow *flow)
{
    return (eth_addr_equals(flow->dl_dst, eth_addr_stp)
            && flow->dl_type == htons(FLOW_DL_TYPE_NONE));
}

#endif /* flow.h */<|MERGE_RESOLUTION|>--- conflicted
+++ resolved
@@ -185,28 +185,6 @@
 
 extern const uint8_t flow_segment_u64s[];
 
-<<<<<<< HEAD
-/* Represents the metadata fields of struct flow. */
-struct flow_metadata {
-    uint32_t dp_hash;                /* Datapath computed hash field. */
-    uint32_t recirc_id;              /* Recirculation ID. */
-    ovs_be64 tun_id;                 /* Encapsulating tunnel ID. */
-    ovs_be32 tun_src;                /* Tunnel outer IPv4 src addr */
-    ovs_be32 tun_dst;                /* Tunnel outer IPv4 dst addr */
-    ovs_be16 gbp_id;                 /* Group policy ID */
-    uint8_t  gbp_flags;              /* Group policy flags */
-    ovs_be64 metadata;               /* OpenFlow 1.1+ metadata field. */
-    uint32_t regs[FLOW_N_REGS];      /* Registers. */
-    uint32_t pkt_mark;               /* Packet mark. */
-    ofp_port_t in_port;              /* OpenFlow port or zero. */
-    ovs_u128 conn_label;             /* Connection label. */
-    uint32_t conn_mark;              /* Connection mark. */
-    uint16_t conn_zone;              /* Connection zone. */
-    uint8_t conn_state;              /* Connection state. */
-};
-
-=======
->>>>>>> 92aeeed1
 void flow_extract(struct dp_packet *, struct flow *);
 
 void flow_zero_wildcards(struct flow *, const struct flow_wildcards *);
