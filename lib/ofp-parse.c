--- conflicted
+++ resolved
@@ -174,11 +174,7 @@
  * Returns NULL if successful, otherwise a malloc()'d string describing the
  * error.  The caller is responsible for freeing the returned string. */
 char * OVS_WARN_UNUSED_RESULT
-<<<<<<< HEAD
-str_to_connhelper(const char *str, uint16_t *alg OVS_UNUSED)
-=======
 str_to_connhelper(const char *str, uint16_t *alg)
->>>>>>> a1e0155a
 {
     if (!strcmp(str, "ftp")) {
         *alg = IPPORT_FTP;
