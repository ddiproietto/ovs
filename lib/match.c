/*
 * Copyright (c) 2009, 2010, 2011, 2012, 2013, 2014, 2015 Nicira, Inc.
 *
 * Licensed under the Apache License, Version 2.0 (the "License");
 * you may not use this file except in compliance with the License.
 * You may obtain a copy of the License at:
 *
 *     http://www.apache.org/licenses/LICENSE-2.0
 *
 * Unless required by applicable law or agreed to in writing, software
 * distributed under the License is distributed on an "AS IS" BASIS,
 * WITHOUT WARRANTIES OR CONDITIONS OF ANY KIND, either express or implied.
 * See the License for the specific language governing permissions and
 * limitations under the License.
 */

#include <config.h>
#include "match.h"
#include <stdlib.h>
#include "byte-order.h"
#include "dynamic-string.h"
#include "ofp-util.h"
#include "packets.h"

/* Converts the flow in 'flow' into a match in 'match', with the given
 * 'wildcards'. */
void
match_init(struct match *match,
           const struct flow *flow, const struct flow_wildcards *wc)
{
    match->flow = *flow;
    match->wc = *wc;
    match_zero_wildcarded_fields(match);
}

/* Converts a flow into a match.  It sets the wildcard masks based on
 * the packet contents.  It will not set the mask for fields that do not
 * make sense for the packet type. */
void
match_wc_init(struct match *match, const struct flow *flow)
{
    match->flow = *flow;

    flow_wildcards_init_for_packet(&match->wc, flow);
    WC_MASK_FIELD(&match->wc, regs);
    WC_MASK_FIELD(&match->wc, metadata);
}

/* Initializes 'match' as a "catch-all" match that matches every packet. */
void
match_init_catchall(struct match *match)
{
    memset(&match->flow, 0, sizeof match->flow);
    flow_wildcards_init_catchall(&match->wc);
}

/* For each bit or field wildcarded in 'match', sets the corresponding bit or
 * field in 'flow' to all-0-bits.  It is important to maintain this invariant
 * in a match that might be inserted into a classifier.
 *
 * It is never necessary to call this function directly for a match that is
 * initialized or modified only by match_*() functions.  It is useful to
 * restore the invariant in a match whose 'wc' member is modified by hand.
 */
void
match_zero_wildcarded_fields(struct match *match)
{
    flow_zero_wildcards(&match->flow, &match->wc);
}

void
match_set_dp_hash(struct match *match, uint32_t value)
{
    match_set_dp_hash_masked(match, value, UINT32_MAX);
}

void
match_set_dp_hash_masked(struct match *match, uint32_t value, uint32_t mask)
{
    match->wc.masks.dp_hash = mask;
    match->flow.dp_hash = value & mask;
}

void
match_set_recirc_id(struct match *match, uint32_t value)
{
    match->flow.recirc_id = value;
    match->wc.masks.recirc_id = UINT32_MAX;
}

void
match_set_conj_id(struct match *match, uint32_t value)
{
    match->flow.conj_id = value;
    match->wc.masks.conj_id = UINT32_MAX;
}

void
match_set_reg(struct match *match, unsigned int reg_idx, uint32_t value)
{
    match_set_reg_masked(match, reg_idx, value, UINT32_MAX);
}

void
match_set_reg_masked(struct match *match, unsigned int reg_idx,
                     uint32_t value, uint32_t mask)
{
    ovs_assert(reg_idx < FLOW_N_REGS);
    flow_wildcards_set_reg_mask(&match->wc, reg_idx, mask);
    match->flow.regs[reg_idx] = value & mask;
}

void
match_set_xreg(struct match *match, unsigned int xreg_idx, uint64_t value)
{
    match_set_xreg_masked(match, xreg_idx, value, UINT64_MAX);
}

void
match_set_xreg_masked(struct match *match, unsigned int xreg_idx,
                      uint64_t value, uint64_t mask)
{
    ovs_assert(xreg_idx < FLOW_N_XREGS);
    flow_wildcards_set_xreg_mask(&match->wc, xreg_idx, mask);
    flow_set_xreg(&match->flow, xreg_idx, value & mask);
}

void
match_set_actset_output(struct match *match, ofp_port_t actset_output)
{
    match->wc.masks.actset_output = u16_to_ofp(UINT16_MAX);
    match->flow.actset_output = actset_output;
}

void
match_set_metadata(struct match *match, ovs_be64 metadata)
{
    match_set_metadata_masked(match, metadata, OVS_BE64_MAX);
}

void
match_set_metadata_masked(struct match *match,
                          ovs_be64 metadata, ovs_be64 mask)
{
    match->wc.masks.metadata = mask;
    match->flow.metadata = metadata & mask;
}

void
match_set_tun_id(struct match *match, ovs_be64 tun_id)
{
    match_set_tun_id_masked(match, tun_id, OVS_BE64_MAX);
}

void
match_set_tun_id_masked(struct match *match, ovs_be64 tun_id, ovs_be64 mask)
{
    match->wc.masks.tunnel.tun_id = mask;
    match->flow.tunnel.tun_id = tun_id & mask;
}

void
match_set_tun_src(struct match *match, ovs_be32 src)
{
    match_set_tun_src_masked(match, src, OVS_BE32_MAX);
}

void
match_set_tun_src_masked(struct match *match, ovs_be32 src, ovs_be32 mask)
{
    match->wc.masks.tunnel.ip_src = mask;
    match->flow.tunnel.ip_src = src & mask;
}

void
match_set_tun_dst(struct match *match, ovs_be32 dst)
{
    match_set_tun_dst_masked(match, dst, OVS_BE32_MAX);
}

void
match_set_tun_dst_masked(struct match *match, ovs_be32 dst, ovs_be32 mask)
{
    match->wc.masks.tunnel.ip_dst = mask;
    match->flow.tunnel.ip_dst = dst & mask;
}

void
match_set_tun_ttl(struct match *match, uint8_t ttl)
{
    match_set_tun_ttl_masked(match, ttl, UINT8_MAX);
}

void
match_set_tun_ttl_masked(struct match *match, uint8_t ttl, uint8_t mask)
{
    match->wc.masks.tunnel.ip_ttl = mask;
    match->flow.tunnel.ip_ttl = ttl & mask;
}

void
match_set_tun_tos(struct match *match, uint8_t tos)
{
    match_set_tun_tos_masked(match, tos, UINT8_MAX);
}

void
match_set_tun_tos_masked(struct match *match, uint8_t tos, uint8_t mask)
{
    match->wc.masks.tunnel.ip_tos = mask;
    match->flow.tunnel.ip_tos = tos & mask;
}

void
match_set_tun_flags(struct match *match, uint16_t flags)
{
    match_set_tun_flags_masked(match, flags, UINT16_MAX);
}

void
match_set_tun_flags_masked(struct match *match, uint16_t flags, uint16_t mask)
{
    match->wc.masks.tunnel.flags = mask;
    match->flow.tunnel.flags = flags & mask;
}

void
match_set_tun_gbp_id_masked(struct match *match, ovs_be16 gbp_id, ovs_be16 mask)
{
    match->wc.masks.tunnel.gbp_id = mask;
    match->flow.tunnel.gbp_id = gbp_id & mask;
}

void
match_set_tun_gbp_id(struct match *match, ovs_be16 gbp_id)
{
    match_set_tun_gbp_id_masked(match, gbp_id, OVS_BE16_MAX);
}

void
match_set_tun_gbp_flags_masked(struct match *match, uint8_t flags, uint8_t mask)
{
    match->wc.masks.tunnel.gbp_flags = mask;
    match->flow.tunnel.gbp_flags = flags & mask;
}

void
match_set_tun_gbp_flags(struct match *match, uint8_t flags)
{
    match_set_tun_gbp_flags_masked(match, flags, UINT8_MAX);
}

void
match_set_in_port(struct match *match, ofp_port_t ofp_port)
{
    match->wc.masks.in_port.ofp_port = u16_to_ofp(UINT16_MAX);
    match->flow.in_port.ofp_port = ofp_port;
}

void
match_set_skb_priority(struct match *match, uint32_t skb_priority)
{
    match->wc.masks.skb_priority = UINT32_MAX;
    match->flow.skb_priority = skb_priority;
}

void
match_set_pkt_mark(struct match *match, uint32_t pkt_mark)
{
    match_set_pkt_mark_masked(match, pkt_mark, UINT32_MAX);
}

void
match_set_pkt_mark_masked(struct match *match, uint32_t pkt_mark, uint32_t mask)
{
    match->flow.pkt_mark = pkt_mark & mask;
    match->wc.masks.pkt_mark = mask;
}

void
match_set_conn_state(struct match *match, uint8_t conn_state)
{
    match_set_conn_state_masked(match, conn_state, UINT8_MAX);
}

void
match_set_conn_state_masked(struct match *match, uint8_t conn_state,
                            uint8_t mask)
{
    match->flow.conn_state = conn_state & mask;
    match->wc.masks.conn_state = mask;
}

void
match_set_conn_zone(struct match *match, uint16_t conn_zone)
{
    match->flow.conn_zone = conn_zone;
    match->wc.masks.conn_zone = UINT16_MAX;
}

void
match_set_conn_mark(struct match *match, uint32_t conn_mark)
{
    match_set_conn_mark_masked(match, conn_mark, UINT32_MAX);
}

void
match_set_conn_mark_masked(struct match *match, uint32_t conn_mark,
                           uint32_t mask)
{
    match->flow.conn_mark = conn_mark & mask;
    match->wc.masks.conn_mark = mask;
}

void
match_set_conn_label(struct match *match, ovs_u128 conn_label)
{
    ovs_u128 mask;

    mask.u64.lo = UINT64_MAX;
    mask.u64.hi = UINT64_MAX;
    match_set_conn_label_masked(match, conn_label, mask);
}

void
match_set_conn_label_masked(struct match *match, ovs_u128 value,
                            ovs_u128 mask)
{
    match->flow.conn_label.u64.lo = value.u64.lo & mask.u64.lo;
    match->flow.conn_label.u64.hi = value.u64.hi & mask.u64.hi;
    match->wc.masks.conn_label.u64.lo = mask.u64.lo;
    match->wc.masks.conn_label.u64.hi = mask.u64.hi;
}

void
match_set_dl_type(struct match *match, ovs_be16 dl_type)
{
    match->wc.masks.dl_type = OVS_BE16_MAX;
    match->flow.dl_type = dl_type;
}

/* Modifies 'value_src' so that the Ethernet address must match 'value_dst'
 * exactly.  'mask_dst' is set to all 1s. */
static void
set_eth(const uint8_t value_src[ETH_ADDR_LEN],
        uint8_t value_dst[ETH_ADDR_LEN],
        uint8_t mask_dst[ETH_ADDR_LEN])
{
    memcpy(value_dst, value_src, ETH_ADDR_LEN);
    memset(mask_dst, 0xff, ETH_ADDR_LEN);
}

/* Modifies 'value_src' so that the Ethernet address must match 'value_src'
 * after each byte is ANDed with the appropriate byte in 'mask_src'.
 * 'mask_dst' is set to 'mask_src' */
static void
set_eth_masked(const uint8_t value_src[ETH_ADDR_LEN],
               const uint8_t mask_src[ETH_ADDR_LEN],
               uint8_t value_dst[ETH_ADDR_LEN],
               uint8_t mask_dst[ETH_ADDR_LEN])
{
    size_t i;

    for (i = 0; i < ETH_ADDR_LEN; i++) {
        value_dst[i] = value_src[i] & mask_src[i];
        mask_dst[i] = mask_src[i];
    }
}

/* Modifies 'rule' so that the source Ethernet address must match 'dl_src'
 * exactly. */
void
match_set_dl_src(struct match *match, const uint8_t dl_src[ETH_ADDR_LEN])
{
    set_eth(dl_src, match->flow.dl_src, match->wc.masks.dl_src);
}

/* Modifies 'rule' so that the source Ethernet address must match 'dl_src'
 * after each byte is ANDed with the appropriate byte in 'mask'. */
void
match_set_dl_src_masked(struct match *match,
                        const uint8_t dl_src[ETH_ADDR_LEN],
                        const uint8_t mask[ETH_ADDR_LEN])
{
    set_eth_masked(dl_src, mask, match->flow.dl_src, match->wc.masks.dl_src);
}

/* Modifies 'match' so that the Ethernet address must match 'dl_dst'
 * exactly. */
void
match_set_dl_dst(struct match *match, const uint8_t dl_dst[ETH_ADDR_LEN])
{
    set_eth(dl_dst, match->flow.dl_dst, match->wc.masks.dl_dst);
}

/* Modifies 'match' so that the Ethernet address must match 'dl_dst' after each
 * byte is ANDed with the appropriate byte in 'mask'.
 *
 * This function will assert-fail if 'mask' is invalid.  Only 'mask' values
 * accepted by flow_wildcards_is_dl_dst_mask_valid() are allowed. */
void
match_set_dl_dst_masked(struct match *match,
                        const uint8_t dl_dst[ETH_ADDR_LEN],
                        const uint8_t mask[ETH_ADDR_LEN])
{
    set_eth_masked(dl_dst, mask, match->flow.dl_dst, match->wc.masks.dl_dst);
}

void
match_set_dl_tci(struct match *match, ovs_be16 tci)
{
    match_set_dl_tci_masked(match, tci, htons(0xffff));
}

void
match_set_dl_tci_masked(struct match *match, ovs_be16 tci, ovs_be16 mask)
{
    match->flow.vlan_tci = tci & mask;
    match->wc.masks.vlan_tci = mask;
}

/* Modifies 'match' so that the VLAN VID is wildcarded.  If the PCP is already
 * wildcarded, then 'match' will match a packet regardless of whether it has an
 * 802.1Q header or not. */
void
match_set_any_vid(struct match *match)
{
    if (match->wc.masks.vlan_tci & htons(VLAN_PCP_MASK)) {
        match->wc.masks.vlan_tci &= ~htons(VLAN_VID_MASK);
        match->flow.vlan_tci &= ~htons(VLAN_VID_MASK);
    } else {
        match_set_dl_tci_masked(match, htons(0), htons(0));
    }
}

/* Modifies 'match' depending on 'dl_vlan':
 *
 *   - If 'dl_vlan' is htons(OFP_VLAN_NONE), makes 'match' match only packets
 *     without an 802.1Q header.
 *
 *   - Otherwise, makes 'match' match only packets with an 802.1Q header whose
 *     VID equals the low 12 bits of 'dl_vlan'.
 */
void
match_set_dl_vlan(struct match *match, ovs_be16 dl_vlan)
{
    flow_set_dl_vlan(&match->flow, dl_vlan);
    if (dl_vlan == htons(OFP10_VLAN_NONE)) {
        match->wc.masks.vlan_tci = OVS_BE16_MAX;
    } else {
        match->wc.masks.vlan_tci |= htons(VLAN_VID_MASK | VLAN_CFI);
    }
}

/* Sets the VLAN VID that 'match' matches to 'vid', which is interpreted as an
 * OpenFlow 1.2 "vlan_vid" value, that is, the low 13 bits of 'vlan_tci' (VID
 * plus CFI). */
void
match_set_vlan_vid(struct match *match, ovs_be16 vid)
{
    match_set_vlan_vid_masked(match, vid, htons(VLAN_VID_MASK | VLAN_CFI));
}


/* Sets the VLAN VID that 'flow' matches to 'vid', which is interpreted as an
 * OpenFlow 1.2 "vlan_vid" value, that is, the low 13 bits of 'vlan_tci' (VID
 * plus CFI), with the corresponding 'mask'. */
void
match_set_vlan_vid_masked(struct match *match, ovs_be16 vid, ovs_be16 mask)
{
    ovs_be16 pcp_mask = htons(VLAN_PCP_MASK);
    ovs_be16 vid_mask = htons(VLAN_VID_MASK | VLAN_CFI);

    mask &= vid_mask;
    flow_set_vlan_vid(&match->flow, vid & mask);
    match->wc.masks.vlan_tci = mask | (match->wc.masks.vlan_tci & pcp_mask);
}

/* Modifies 'match' so that the VLAN PCP is wildcarded.  If the VID is already
 * wildcarded, then 'match' will match a packet regardless of whether it has an
 * 802.1Q header or not. */
void
match_set_any_pcp(struct match *match)
{
    if (match->wc.masks.vlan_tci & htons(VLAN_VID_MASK)) {
        match->wc.masks.vlan_tci &= ~htons(VLAN_PCP_MASK);
        match->flow.vlan_tci &= ~htons(VLAN_PCP_MASK);
    } else {
        match_set_dl_tci_masked(match, htons(0), htons(0));
    }
}

/* Modifies 'match' so that it matches only packets with an 802.1Q header whose
 * PCP equals the low 3 bits of 'dl_vlan_pcp'. */
void
match_set_dl_vlan_pcp(struct match *match, uint8_t dl_vlan_pcp)
{
    flow_set_vlan_pcp(&match->flow, dl_vlan_pcp);
    match->wc.masks.vlan_tci |= htons(VLAN_CFI | VLAN_PCP_MASK);
}

/* Modifies 'match' so that the MPLS label 'idx' matches 'lse' exactly. */
void
match_set_mpls_lse(struct match *match, int idx, ovs_be32 lse)
{
    match->wc.masks.mpls_lse[idx] = OVS_BE32_MAX;
    match->flow.mpls_lse[idx] = lse;
}

/* Modifies 'match' so that the MPLS label is wildcarded. */
void
match_set_any_mpls_label(struct match *match, int idx)
{
    match->wc.masks.mpls_lse[idx] &= ~htonl(MPLS_LABEL_MASK);
    flow_set_mpls_label(&match->flow, idx, htonl(0));
}

/* Modifies 'match' so that it matches only packets with an MPLS header whose
 * label equals the low 20 bits of 'mpls_label'. */
void
match_set_mpls_label(struct match *match, int idx, ovs_be32 mpls_label)
{
    match->wc.masks.mpls_lse[idx] |= htonl(MPLS_LABEL_MASK);
    flow_set_mpls_label(&match->flow, idx, mpls_label);
}

/* Modifies 'match' so that the MPLS TC is wildcarded. */
void
match_set_any_mpls_tc(struct match *match, int idx)
{
    match->wc.masks.mpls_lse[idx] &= ~htonl(MPLS_TC_MASK);
    flow_set_mpls_tc(&match->flow, idx, 0);
}

/* Modifies 'match' so that it matches only packets with an MPLS header whose
 * Traffic Class equals the low 3 bits of 'mpls_tc'. */
void
match_set_mpls_tc(struct match *match, int idx, uint8_t mpls_tc)
{
    match->wc.masks.mpls_lse[idx] |= htonl(MPLS_TC_MASK);
    flow_set_mpls_tc(&match->flow, idx, mpls_tc);
}

/* Modifies 'match' so that the MPLS stack flag is wildcarded. */
void
match_set_any_mpls_bos(struct match *match, int idx)
{
    match->wc.masks.mpls_lse[idx] &= ~htonl(MPLS_BOS_MASK);
    flow_set_mpls_bos(&match->flow, idx, 0);
}

/* Modifies 'match' so that it matches only packets with an MPLS header whose
 * Stack Flag equals the lower bit of 'mpls_bos' */
void
match_set_mpls_bos(struct match *match, int idx, uint8_t mpls_bos)
{
    match->wc.masks.mpls_lse[idx] |= htonl(MPLS_BOS_MASK);
    flow_set_mpls_bos(&match->flow, idx, mpls_bos);
}

/* Modifies 'match' so that the MPLS LSE is wildcarded. */
void
match_set_any_mpls_lse(struct match *match, int idx)
{
    match->wc.masks.mpls_lse[idx] = htonl(0);
    flow_set_mpls_lse(&match->flow, idx, htonl(0));
}

void
match_set_tp_src(struct match *match, ovs_be16 tp_src)
{
    match_set_tp_src_masked(match, tp_src, OVS_BE16_MAX);
}

void
match_set_tp_src_masked(struct match *match, ovs_be16 port, ovs_be16 mask)
{
    match->flow.tp_src = port & mask;
    match->wc.masks.tp_src = mask;
}

void
match_set_tp_dst(struct match *match, ovs_be16 tp_dst)
{
    match_set_tp_dst_masked(match, tp_dst, OVS_BE16_MAX);
}

void
match_set_tp_dst_masked(struct match *match, ovs_be16 port, ovs_be16 mask)
{
    match->flow.tp_dst = port & mask;
    match->wc.masks.tp_dst = mask;
}

void
match_set_tcp_flags(struct match *match, ovs_be16 flags)
{
    match_set_tcp_flags_masked(match, flags, OVS_BE16_MAX);
}

void
match_set_tcp_flags_masked(struct match *match, ovs_be16 flags, ovs_be16 mask)
{
    match->flow.tcp_flags = flags & mask;
    match->wc.masks.tcp_flags = mask;
}

void
match_set_nw_proto(struct match *match, uint8_t nw_proto)
{
    match->flow.nw_proto = nw_proto;
    match->wc.masks.nw_proto = UINT8_MAX;
}

void
match_set_nw_src(struct match *match, ovs_be32 nw_src)
{
    match->flow.nw_src = nw_src;
    match->wc.masks.nw_src = OVS_BE32_MAX;
}

void
match_set_nw_src_masked(struct match *match,
                        ovs_be32 nw_src, ovs_be32 mask)
{
    match->flow.nw_src = nw_src & mask;
    match->wc.masks.nw_src = mask;
}

void
match_set_nw_dst(struct match *match, ovs_be32 nw_dst)
{
    match->flow.nw_dst = nw_dst;
    match->wc.masks.nw_dst = OVS_BE32_MAX;
}

void
match_set_nw_dst_masked(struct match *match, ovs_be32 ip, ovs_be32 mask)
{
    match->flow.nw_dst = ip & mask;
    match->wc.masks.nw_dst = mask;
}

void
match_set_nw_dscp(struct match *match, uint8_t nw_dscp)
{
    match->wc.masks.nw_tos |= IP_DSCP_MASK;
    match->flow.nw_tos &= ~IP_DSCP_MASK;
    match->flow.nw_tos |= nw_dscp & IP_DSCP_MASK;
}

void
match_set_nw_ecn(struct match *match, uint8_t nw_ecn)
{
    match->wc.masks.nw_tos |= IP_ECN_MASK;
    match->flow.nw_tos &= ~IP_ECN_MASK;
    match->flow.nw_tos |= nw_ecn & IP_ECN_MASK;
}

void
match_set_nw_ttl(struct match *match, uint8_t nw_ttl)
{
    match->wc.masks.nw_ttl = UINT8_MAX;
    match->flow.nw_ttl = nw_ttl;
}

void
match_set_nw_frag(struct match *match, uint8_t nw_frag)
{
    match->wc.masks.nw_frag |= FLOW_NW_FRAG_MASK;
    match->flow.nw_frag = nw_frag;
}

void
match_set_nw_frag_masked(struct match *match,
                         uint8_t nw_frag, uint8_t mask)
{
    match->flow.nw_frag = nw_frag & mask;
    match->wc.masks.nw_frag = mask;
}

void
match_set_icmp_type(struct match *match, uint8_t icmp_type)
{
    match_set_tp_src(match, htons(icmp_type));
}

void
match_set_icmp_code(struct match *match, uint8_t icmp_code)
{
    match_set_tp_dst(match, htons(icmp_code));
}

void
match_set_arp_sha(struct match *match, const uint8_t sha[ETH_ADDR_LEN])
{
    memcpy(match->flow.arp_sha, sha, ETH_ADDR_LEN);
    memset(match->wc.masks.arp_sha, UINT8_MAX, ETH_ADDR_LEN);
}

void
match_set_arp_sha_masked(struct match *match,
                         const uint8_t arp_sha[ETH_ADDR_LEN],
                         const uint8_t mask[ETH_ADDR_LEN])
{
    set_eth_masked(arp_sha, mask,
                   match->flow.arp_sha, match->wc.masks.arp_sha);
}

void
match_set_arp_tha(struct match *match, const uint8_t tha[ETH_ADDR_LEN])
{
    memcpy(match->flow.arp_tha, tha, ETH_ADDR_LEN);
    memset(match->wc.masks.arp_tha, UINT8_MAX, ETH_ADDR_LEN);
}

void
match_set_arp_tha_masked(struct match *match,
                         const uint8_t arp_tha[ETH_ADDR_LEN],
                         const uint8_t mask[ETH_ADDR_LEN])
{
    set_eth_masked(arp_tha, mask,
                   match->flow.arp_tha, match->wc.masks.arp_tha);
}

void
match_set_ipv6_src(struct match *match, const struct in6_addr *src)
{
    match->flow.ipv6_src = *src;
    match->wc.masks.ipv6_src = in6addr_exact;
}

void
match_set_ipv6_src_masked(struct match *match, const struct in6_addr *src,
                          const struct in6_addr *mask)
{
    match->flow.ipv6_src = ipv6_addr_bitand(src, mask);
    match->wc.masks.ipv6_src = *mask;
}

void
match_set_ipv6_dst(struct match *match, const struct in6_addr *dst)
{
    match->flow.ipv6_dst = *dst;
    match->wc.masks.ipv6_dst = in6addr_exact;
}

void
match_set_ipv6_dst_masked(struct match *match, const struct in6_addr *dst,
                          const struct in6_addr *mask)
{
    match->flow.ipv6_dst = ipv6_addr_bitand(dst, mask);
    match->wc.masks.ipv6_dst = *mask;
}

void
match_set_ipv6_label(struct match *match, ovs_be32 ipv6_label)
{
    match->wc.masks.ipv6_label = OVS_BE32_MAX;
    match->flow.ipv6_label = ipv6_label;
}


void
match_set_ipv6_label_masked(struct match *match, ovs_be32 ipv6_label,
                            ovs_be32 mask)
{
    match->flow.ipv6_label = ipv6_label & mask;
    match->wc.masks.ipv6_label = mask;
}

void
match_set_nd_target(struct match *match, const struct in6_addr *target)
{
    match->flow.nd_target = *target;
    match->wc.masks.nd_target = in6addr_exact;
}

void
match_set_nd_target_masked(struct match *match,
                           const struct in6_addr *target,
                           const struct in6_addr *mask)
{
    match->flow.nd_target = ipv6_addr_bitand(target, mask);
    match->wc.masks.nd_target = *mask;
}

/* Returns true if 'a' and 'b' wildcard the same fields and have the same
 * values for fixed fields, otherwise false. */
bool
match_equal(const struct match *a, const struct match *b)
{
    return (flow_wildcards_equal(&a->wc, &b->wc)
            && flow_equal(&a->flow, &b->flow));
}

/* Returns a hash value for the flow and wildcards in 'match', starting from
 * 'basis'. */
uint32_t
match_hash(const struct match *match, uint32_t basis)
{
    return flow_wildcards_hash(&match->wc, flow_hash(&match->flow, basis));
}

static bool
match_has_default_recirc_id(const struct match *m)
{
    return m->flow.recirc_id == 0 && (m->wc.masks.recirc_id == UINT32_MAX ||
                                      m->wc.masks.recirc_id == 0);
}

static bool
match_has_default_dp_hash(const struct match *m)
{
    return ((m->flow.dp_hash | m->wc.masks.dp_hash) == 0);
}

/* Return true if the hidden fields of the match are set to the default values.
 * The default values equals to those set up by match_init_hidden_fields(). */
bool
match_has_default_hidden_fields(const struct match *m)
{
    return match_has_default_recirc_id(m) && match_has_default_dp_hash(m);
}

void
match_init_hidden_fields(struct match *m)
{
    match_set_recirc_id(m, 0);
    match_set_dp_hash_masked(m, 0, 0);
}

static void
format_eth_masked(struct ds *s, const char *name,
                  const uint8_t eth[ETH_ADDR_LEN],
                  const uint8_t mask[ETH_ADDR_LEN])
{
    if (!eth_addr_is_zero(mask)) {
        ds_put_format(s, "%s=", name);
        eth_format_masked(eth, mask, s);
        ds_put_char(s, ',');
    }
}

static void
format_ip_netmask(struct ds *s, const char *name, ovs_be32 ip,
                  ovs_be32 netmask)
{
    if (netmask) {
        ds_put_format(s, "%s=", name);
        ip_format_masked(ip, netmask, s);
        ds_put_char(s, ',');
    }
}

static void
format_ipv6_netmask(struct ds *s, const char *name,
                    const struct in6_addr *addr,
                    const struct in6_addr *netmask)
{
    if (!ipv6_mask_is_any(netmask)) {
        ds_put_format(s, "%s=", name);
        print_ipv6_masked(s, addr, netmask);
        ds_put_char(s, ',');
    }
}

static void
format_uint16_masked(struct ds *s, const char *name,
                   uint16_t value, uint16_t mask)
{
    if (mask != 0) {
        ds_put_format(s, "%s=", name);
        if (mask == UINT16_MAX) {
            ds_put_format(s, "%"PRIu16, value);
        } else {
            ds_put_format(s, "0x%"PRIx16"/0x%"PRIx16, value, mask);
        }
        ds_put_char(s, ',');
    }
}

static void
format_be16_masked(struct ds *s, const char *name,
                   ovs_be16 value, ovs_be16 mask)
{
    if (mask != htons(0)) {
        ds_put_format(s, "%s=", name);
        if (mask == OVS_BE16_MAX) {
            ds_put_format(s, "%"PRIu16, ntohs(value));
        } else {
            ds_put_format(s, "0x%"PRIx16"/0x%"PRIx16,
                          ntohs(value), ntohs(mask));
        }
        ds_put_char(s, ',');
    }
}

static void
format_be32_masked(struct ds *s, const char *name,
                   ovs_be32 value, ovs_be32 mask)
{
    if (mask != htonl(0)) {
        ds_put_format(s, "%s=", name);
        if (mask == OVS_BE32_MAX) {
            ds_put_format(s, "%"PRIu32, ntohl(value));
        } else {
            ds_put_format(s, "0x%"PRIx32"/0x%"PRIx32,
                          ntohl(value), ntohl(mask));
        }
        ds_put_char(s, ',');
    }
}

static void
format_uint32_masked(struct ds *s, const char *name,
                   uint32_t value, uint32_t mask)
{
    if (mask) {
        ds_put_format(s, "%s=%#"PRIx32, name, value);
        if (mask != UINT32_MAX) {
            ds_put_format(s, "/%#"PRIx32, mask);
        }
        ds_put_char(s, ',');
    }
}

static void
format_be64_masked(struct ds *s, const char *name,
                   ovs_be64 value, ovs_be64 mask)
{
    if (mask != htonll(0)) {
        ds_put_format(s, "%s=%#"PRIx64, name, ntohll(value));
        if (mask != OVS_BE64_MAX) {
            ds_put_format(s, "/%#"PRIx64, ntohll(mask));
        }
        ds_put_char(s, ',');
    }
}

static void
format_flow_tunnel(struct ds *s, const struct match *match)
{
    const struct flow_wildcards *wc = &match->wc;
    const struct flow_tnl *tnl = &match->flow.tunnel;

    format_be64_masked(s, "tun_id", tnl->tun_id, wc->masks.tunnel.tun_id);
    format_ip_netmask(s, "tun_src", tnl->ip_src, wc->masks.tunnel.ip_src);
    format_ip_netmask(s, "tun_dst", tnl->ip_dst, wc->masks.tunnel.ip_dst);

    if (wc->masks.tunnel.gbp_id) {
        format_be16_masked(s, "tun_gbp_id", tnl->gbp_id,
                           wc->masks.tunnel.gbp_id);
    }

    if (wc->masks.tunnel.gbp_flags) {
        ds_put_format(s, "tun_gbp_flags=%#"PRIx8",", tnl->gbp_flags);
    }

    if (wc->masks.tunnel.ip_tos) {
        ds_put_format(s, "tun_tos=%"PRIx8",", tnl->ip_tos);
    }
    if (wc->masks.tunnel.ip_ttl) {
        ds_put_format(s, "tun_ttl=%"PRIu8",", tnl->ip_ttl);
    }
    if (wc->masks.tunnel.flags) {
        format_flags(s, flow_tun_flag_to_string, tnl->flags, '|');
        ds_put_char(s, ',');
    }
}

static void
format_conn_label_masked(struct ds *s, const ovs_u128 *key,
                         const ovs_u128 *mask)
{
<<<<<<< HEAD
    if (ovs_u128_nonzero(*mask)) {
        ds_put_format(s, "conn_label="U128_FMT, U128_ARGS(key));
        if (!is_all_ones(mask, sizeof(*mask))) {
            ds_put_format(s, "/"U128_FMT, U128_ARGS(mask));
=======
    if (!is_all_zeros(mask, sizeof(*mask))) {
        ds_put_format(s, "conn_label=");
        ds_put_hex(s, key, sizeof(*key));
        if (!is_all_ones(mask, sizeof(*mask))) {
            ds_put_char(s, '/');
            ds_put_hex(s, mask, sizeof(*mask));
>>>>>>> a1e0155a
        }
        ds_put_char(s, ',');
    }
}

/* Appends a string representation of 'match' to 's'.  If 'priority' is
 * different from OFP_DEFAULT_PRIORITY, includes it in 's'. */
void
match_format(const struct match *match, struct ds *s, int priority)
{
    const struct flow_wildcards *wc = &match->wc;
    size_t start_len = s->length;
    const struct flow *f = &match->flow;
    bool skip_type = false;
    bool skip_proto = false;

    int i;

    BUILD_ASSERT_DECL(FLOW_WC_SEQ == 32);

    if (priority != OFP_DEFAULT_PRIORITY) {
        ds_put_format(s, "priority=%d,", priority);
    }

    format_uint32_masked(s, "pkt_mark", f->pkt_mark, wc->masks.pkt_mark);

    if (wc->masks.recirc_id) {
        format_uint32_masked(s, "recirc_id", f->recirc_id,
                             wc->masks.recirc_id);
    }

    if (wc->masks.dp_hash) {
        format_uint32_masked(s, "dp_hash", f->dp_hash,
                             wc->masks.dp_hash);
    }

    if (wc->masks.conj_id) {
        ds_put_format(s, "conj_id=%"PRIu32",", f->conj_id);
    }

    if (wc->masks.skb_priority) {
        ds_put_format(s, "skb_priority=%#"PRIx32",", f->skb_priority);
    }

    if (wc->masks.actset_output) {
        ds_put_cstr(s, "actset_output=");
        ofputil_format_port(f->actset_output, s);
        ds_put_char(s, ',');
    }

    if (wc->masks.conn_state) {
        if (wc->masks.conn_state == UINT8_MAX) {
            ds_put_cstr(s, "conn_state=");
            if (f->conn_state) {
                format_flags(s, packet_conn_state_to_string, f->conn_state,
                             '|');
            } else {
                ds_put_cstr(s, "0"); /* No state. */
            }
        } else {
            format_flags_masked(s, "conn_state", packet_conn_state_to_string,
                                f->conn_state, wc->masks.conn_state);
        }
        ds_put_char(s, ',');
    }

    if (wc->masks.conn_zone) {
        format_uint16_masked(s, "conn_zone", f->conn_zone, wc->masks.conn_zone);
    }

    if (wc->masks.conn_mark) {
        format_uint32_masked(s, "conn_mark", f->conn_mark, wc->masks.conn_mark);
    }

<<<<<<< HEAD
    if (ovs_u128_nonzero(wc->masks.conn_label)) {
=======
    if (!is_all_zeros(&wc->masks.conn_label, sizeof(wc->masks.conn_label))) {
>>>>>>> a1e0155a
        format_conn_label_masked(s, &f->conn_label, &wc->masks.conn_label);
    }

    if (wc->masks.dl_type) {
        skip_type = true;
        if (f->dl_type == htons(ETH_TYPE_IP)) {
            if (wc->masks.nw_proto) {
                skip_proto = true;
                if (f->nw_proto == IPPROTO_ICMP) {
                    ds_put_cstr(s, "icmp,");
                } else if (f->nw_proto == IPPROTO_IGMP) {
                    ds_put_cstr(s, "igmp,");
                } else if (f->nw_proto == IPPROTO_TCP) {
                    ds_put_cstr(s, "tcp,");
                } else if (f->nw_proto == IPPROTO_UDP) {
                    ds_put_cstr(s, "udp,");
                } else if (f->nw_proto == IPPROTO_SCTP) {
                    ds_put_cstr(s, "sctp,");
                } else {
                    ds_put_cstr(s, "ip,");
                    skip_proto = false;
                }
            } else {
                ds_put_cstr(s, "ip,");
            }
        } else if (f->dl_type == htons(ETH_TYPE_IPV6)) {
            if (wc->masks.nw_proto) {
                skip_proto = true;
                if (f->nw_proto == IPPROTO_ICMPV6) {
                    ds_put_cstr(s, "icmp6,");
                } else if (f->nw_proto == IPPROTO_TCP) {
                    ds_put_cstr(s, "tcp6,");
                } else if (f->nw_proto == IPPROTO_UDP) {
                    ds_put_cstr(s, "udp6,");
                } else if (f->nw_proto == IPPROTO_SCTP) {
                    ds_put_cstr(s, "sctp6,");
                } else {
                    ds_put_cstr(s, "ipv6,");
                    skip_proto = false;
                }
            } else {
                ds_put_cstr(s, "ipv6,");
            }
        } else if (f->dl_type == htons(ETH_TYPE_ARP)) {
            ds_put_cstr(s, "arp,");
        } else if (f->dl_type == htons(ETH_TYPE_RARP)) {
            ds_put_cstr(s, "rarp,");
        } else if (f->dl_type == htons(ETH_TYPE_MPLS)) {
            ds_put_cstr(s, "mpls,");
        } else if (f->dl_type == htons(ETH_TYPE_MPLS_MCAST)) {
            ds_put_cstr(s, "mplsm,");
        } else {
            skip_type = false;
        }
    }
    for (i = 0; i < FLOW_N_REGS; i++) {
        #define REGNAME_LEN 20
        char regname[REGNAME_LEN];
        if (snprintf(regname, REGNAME_LEN, "reg%d", i) >= REGNAME_LEN) {
            strcpy(regname, "reg?");
        }
        format_uint32_masked(s, regname, f->regs[i], wc->masks.regs[i]);
    }

    format_flow_tunnel(s, match);

    format_be64_masked(s, "metadata", f->metadata, wc->masks.metadata);

    if (wc->masks.in_port.ofp_port) {
        ds_put_cstr(s, "in_port=");
        ofputil_format_port(f->in_port.ofp_port, s);
        ds_put_char(s, ',');
    }
    if (wc->masks.vlan_tci) {
        ovs_be16 vid_mask = wc->masks.vlan_tci & htons(VLAN_VID_MASK);
        ovs_be16 pcp_mask = wc->masks.vlan_tci & htons(VLAN_PCP_MASK);
        ovs_be16 cfi = wc->masks.vlan_tci & htons(VLAN_CFI);

        if (cfi && f->vlan_tci & htons(VLAN_CFI)
            && (!vid_mask || vid_mask == htons(VLAN_VID_MASK))
            && (!pcp_mask || pcp_mask == htons(VLAN_PCP_MASK))
            && (vid_mask || pcp_mask)) {
            if (vid_mask) {
                ds_put_format(s, "dl_vlan=%"PRIu16",",
                              vlan_tci_to_vid(f->vlan_tci));
            }
            if (pcp_mask) {
                ds_put_format(s, "dl_vlan_pcp=%d,",
                              vlan_tci_to_pcp(f->vlan_tci));
            }
        } else if (wc->masks.vlan_tci == htons(0xffff)) {
            ds_put_format(s, "vlan_tci=0x%04"PRIx16",", ntohs(f->vlan_tci));
        } else {
            ds_put_format(s, "vlan_tci=0x%04"PRIx16"/0x%04"PRIx16",",
                          ntohs(f->vlan_tci), ntohs(wc->masks.vlan_tci));
        }
    }
    format_eth_masked(s, "dl_src", f->dl_src, wc->masks.dl_src);
    format_eth_masked(s, "dl_dst", f->dl_dst, wc->masks.dl_dst);
    if (!skip_type && wc->masks.dl_type) {
        ds_put_format(s, "dl_type=0x%04"PRIx16",", ntohs(f->dl_type));
    }
    if (f->dl_type == htons(ETH_TYPE_IPV6)) {
        format_ipv6_netmask(s, "ipv6_src", &f->ipv6_src, &wc->masks.ipv6_src);
        format_ipv6_netmask(s, "ipv6_dst", &f->ipv6_dst, &wc->masks.ipv6_dst);
        if (wc->masks.ipv6_label) {
            if (wc->masks.ipv6_label == OVS_BE32_MAX) {
                ds_put_format(s, "ipv6_label=0x%05"PRIx32",",
                              ntohl(f->ipv6_label));
            } else {
                ds_put_format(s, "ipv6_label=0x%05"PRIx32"/0x%05"PRIx32",",
                              ntohl(f->ipv6_label),
                              ntohl(wc->masks.ipv6_label));
            }
        }
    } else if (f->dl_type == htons(ETH_TYPE_ARP) ||
               f->dl_type == htons(ETH_TYPE_RARP)) {
        format_ip_netmask(s, "arp_spa", f->nw_src, wc->masks.nw_src);
        format_ip_netmask(s, "arp_tpa", f->nw_dst, wc->masks.nw_dst);
    } else {
        format_ip_netmask(s, "nw_src", f->nw_src, wc->masks.nw_src);
        format_ip_netmask(s, "nw_dst", f->nw_dst, wc->masks.nw_dst);
    }
    if (!skip_proto && wc->masks.nw_proto) {
        if (f->dl_type == htons(ETH_TYPE_ARP) ||
            f->dl_type == htons(ETH_TYPE_RARP)) {
            ds_put_format(s, "arp_op=%"PRIu8",", f->nw_proto);
        } else {
            ds_put_format(s, "nw_proto=%"PRIu8",", f->nw_proto);
        }
    }
    if (f->dl_type == htons(ETH_TYPE_ARP) ||
        f->dl_type == htons(ETH_TYPE_RARP)) {
        format_eth_masked(s, "arp_sha", f->arp_sha, wc->masks.arp_sha);
        format_eth_masked(s, "arp_tha", f->arp_tha, wc->masks.arp_tha);
    }
    if (wc->masks.nw_tos & IP_DSCP_MASK) {
        ds_put_format(s, "nw_tos=%"PRIu8",", f->nw_tos & IP_DSCP_MASK);
    }
    if (wc->masks.nw_tos & IP_ECN_MASK) {
        ds_put_format(s, "nw_ecn=%"PRIu8",", f->nw_tos & IP_ECN_MASK);
    }
    if (wc->masks.nw_ttl) {
        ds_put_format(s, "nw_ttl=%"PRIu8",", f->nw_ttl);
    }
    if (wc->masks.mpls_lse[0] & htonl(MPLS_LABEL_MASK)) {
        ds_put_format(s, "mpls_label=%"PRIu32",",
                      mpls_lse_to_label(f->mpls_lse[0]));
    }
    if (wc->masks.mpls_lse[0] & htonl(MPLS_TC_MASK)) {
        ds_put_format(s, "mpls_tc=%"PRIu8",",
                      mpls_lse_to_tc(f->mpls_lse[0]));
    }
    if (wc->masks.mpls_lse[0] & htonl(MPLS_TTL_MASK)) {
        ds_put_format(s, "mpls_ttl=%"PRIu8",",
                      mpls_lse_to_ttl(f->mpls_lse[0]));
    }
    if (wc->masks.mpls_lse[0] & htonl(MPLS_BOS_MASK)) {
        ds_put_format(s, "mpls_bos=%"PRIu8",",
                      mpls_lse_to_bos(f->mpls_lse[0]));
    }
    format_be32_masked(s, "mpls_lse1", f->mpls_lse[1], wc->masks.mpls_lse[1]);
    format_be32_masked(s, "mpls_lse2", f->mpls_lse[2], wc->masks.mpls_lse[2]);

    switch (wc->masks.nw_frag) {
    case FLOW_NW_FRAG_ANY | FLOW_NW_FRAG_LATER:
        ds_put_format(s, "nw_frag=%s,",
                      f->nw_frag & FLOW_NW_FRAG_ANY
                      ? (f->nw_frag & FLOW_NW_FRAG_LATER ? "later" : "first")
                      : (f->nw_frag & FLOW_NW_FRAG_LATER ? "<error>" : "no"));
        break;

    case FLOW_NW_FRAG_ANY:
        ds_put_format(s, "nw_frag=%s,",
                      f->nw_frag & FLOW_NW_FRAG_ANY ? "yes" : "no");
        break;

    case FLOW_NW_FRAG_LATER:
        ds_put_format(s, "nw_frag=%s,",
                      f->nw_frag & FLOW_NW_FRAG_LATER ? "later" : "not_later");
        break;
    }
    if (f->dl_type == htons(ETH_TYPE_IP) &&
        f->nw_proto == IPPROTO_ICMP) {
        format_be16_masked(s, "icmp_type", f->tp_src, wc->masks.tp_src);
        format_be16_masked(s, "icmp_code", f->tp_dst, wc->masks.tp_dst);
    } else if (f->dl_type == htons(ETH_TYPE_IP) &&
               f->nw_proto == IPPROTO_IGMP) {
        format_be16_masked(s, "igmp_type", f->tp_src, wc->masks.tp_src);
        format_be16_masked(s, "igmp_code", f->tp_dst, wc->masks.tp_dst);
    } else if (f->dl_type == htons(ETH_TYPE_IPV6) &&
               f->nw_proto == IPPROTO_ICMPV6) {
        format_be16_masked(s, "icmp_type", f->tp_src, wc->masks.tp_src);
        format_be16_masked(s, "icmp_code", f->tp_dst, wc->masks.tp_dst);
        format_ipv6_netmask(s, "nd_target", &f->nd_target,
                            &wc->masks.nd_target);
        format_eth_masked(s, "nd_sll", f->arp_sha, wc->masks.arp_sha);
        format_eth_masked(s, "nd_tll", f->arp_tha, wc->masks.arp_tha);
    } else {
        format_be16_masked(s, "tp_src", f->tp_src, wc->masks.tp_src);
        format_be16_masked(s, "tp_dst", f->tp_dst, wc->masks.tp_dst);
    }
    if (is_ip_any(f) && f->nw_proto == IPPROTO_TCP && wc->masks.tcp_flags) {
        uint16_t mask = TCP_FLAGS(wc->masks.tcp_flags);

        if (mask == TCP_FLAGS(OVS_BE16_MAX)) {
            ds_put_cstr(s, "tcp_flags=");
            if (f->tcp_flags) {
                format_flags(s, packet_tcp_flag_to_string, ntohs(f->tcp_flags),
                             '|');
            } else {
                ds_put_cstr(s, "0"); /* Zero flags. */
            }
        } else if (mask) {
            format_flags_masked(s, "tcp_flags", packet_tcp_flag_to_string,
                                ntohs(f->tcp_flags), mask);
        }
    }

    if (s->length > start_len) {
        ds_chomp(s, ',');
    }
}

/* Converts 'match' to a string and returns the string.  If 'priority' is
 * different from OFP_DEFAULT_PRIORITY, includes it in the string.  The caller
 * must free the string (with free()). */
char *
match_to_string(const struct match *match, int priority)
{
    struct ds s = DS_EMPTY_INITIALIZER;
    match_format(match, &s, priority);
    return ds_steal_cstr(&s);
}

void
match_print(const struct match *match)
{
    char *s = match_to_string(match, OFP_DEFAULT_PRIORITY);
    puts(s);
    free(s);
}

/* Initializes 'dst' as a copy of 'src'.  The caller must eventually free 'dst'
 * with minimatch_destroy(). */
void
minimatch_init(struct minimatch *dst, const struct match *src)
{
    minimask_init(&dst->mask, &src->wc);
    miniflow_init_with_minimask(&dst->flow, &src->flow, &dst->mask);
}

/* Initializes 'dst' as a copy of 'src'.  The caller must eventually free 'dst'
 * with minimatch_destroy(). */
void
minimatch_clone(struct minimatch *dst, const struct minimatch *src)
{
    miniflow_clone(&dst->flow, &src->flow);
    minimask_clone(&dst->mask, &src->mask);
}

/* Initializes 'dst' with the data in 'src', destroying 'src'.  The caller must
 * eventually free 'dst' with minimatch_destroy(). */
void
minimatch_move(struct minimatch *dst, struct minimatch *src)
{
    miniflow_move(&dst->flow, &src->flow);
    minimask_move(&dst->mask, &src->mask);
}

/* Frees any memory owned by 'match'.  Does not free the storage in which
 * 'match' itself resides; the caller is responsible for that. */
void
minimatch_destroy(struct minimatch *match)
{
    miniflow_destroy(&match->flow);
    minimask_destroy(&match->mask);
}

/* Initializes 'dst' as a copy of 'src'. */
void
minimatch_expand(const struct minimatch *src, struct match *dst)
{
    miniflow_expand(&src->flow, &dst->flow);
    minimask_expand(&src->mask, &dst->wc);
}

/* Returns true if 'a' and 'b' match the same packets, false otherwise.  */
bool
minimatch_equal(const struct minimatch *a, const struct minimatch *b)
{
    return (miniflow_equal(&a->flow, &b->flow)
            && minimask_equal(&a->mask, &b->mask));
}

/* Returns true if 'target' satisifies 'match', that is, if each bit for which
 * 'match' specifies a particular value has the correct value in 'target'.
 *
 * This function is equivalent to miniflow_equal_flow_in_minimask(&match->flow,
 * target, &match->mask) but it is faster because of the invariant that
 * match->flow.map and match->mask.map are the same. */
bool
minimatch_matches_flow(const struct minimatch *match,
                       const struct flow *target)
{
    const uint64_t *target_u64 = (const uint64_t *) target;
    const uint64_t *flowp = miniflow_get_values(&match->flow);
    const uint64_t *maskp = miniflow_get_values(&match->mask.masks);
    int idx;

    MAP_FOR_EACH_INDEX(idx, match->flow.map) {
        if ((*flowp++ ^ target_u64[idx]) & *maskp++) {
            return false;
        }
    }

    return true;
}

/* Appends a string representation of 'match' to 's'.  If 'priority' is
 * different from OFP_DEFAULT_PRIORITY, includes it in 's'. */
void
minimatch_format(const struct minimatch *match, struct ds *s, int priority)
{
    struct match megamatch;

    minimatch_expand(match, &megamatch);
    match_format(&megamatch, s, priority);
}

/* Converts 'match' to a string and returns the string.  If 'priority' is
 * different from OFP_DEFAULT_PRIORITY, includes it in the string.  The caller
 * must free the string (with free()). */
char *
minimatch_to_string(const struct minimatch *match, int priority)
{
    struct match megamatch;

    minimatch_expand(match, &megamatch);
    return match_to_string(&megamatch, priority);
}<|MERGE_RESOLUTION|>--- conflicted
+++ resolved
@@ -973,19 +973,12 @@
 format_conn_label_masked(struct ds *s, const ovs_u128 *key,
                          const ovs_u128 *mask)
 {
-<<<<<<< HEAD
-    if (ovs_u128_nonzero(*mask)) {
-        ds_put_format(s, "conn_label="U128_FMT, U128_ARGS(key));
-        if (!is_all_ones(mask, sizeof(*mask))) {
-            ds_put_format(s, "/"U128_FMT, U128_ARGS(mask));
-=======
     if (!is_all_zeros(mask, sizeof(*mask))) {
         ds_put_format(s, "conn_label=");
         ds_put_hex(s, key, sizeof(*key));
         if (!is_all_ones(mask, sizeof(*mask))) {
             ds_put_char(s, '/');
             ds_put_hex(s, mask, sizeof(*mask));
->>>>>>> a1e0155a
         }
         ds_put_char(s, ',');
     }
@@ -1060,11 +1053,7 @@
         format_uint32_masked(s, "conn_mark", f->conn_mark, wc->masks.conn_mark);
     }
 
-<<<<<<< HEAD
-    if (ovs_u128_nonzero(wc->masks.conn_label)) {
-=======
     if (!is_all_zeros(&wc->masks.conn_label, sizeof(wc->masks.conn_label))) {
->>>>>>> a1e0155a
         format_conn_label_masked(s, &f->conn_label, &wc->masks.conn_label);
     }
 
