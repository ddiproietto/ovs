--- conflicted
+++ resolved
@@ -313,8 +313,6 @@
 }
 
 void
-<<<<<<< HEAD
-=======
 match_set_conn_label(struct match *match, ovs_u128 conn_label)
 {
     ovs_u128 mask;
@@ -335,7 +333,6 @@
 }
 
 void
->>>>>>> 21e487e7
 match_set_dl_type(struct match *match, ovs_be16 dl_type)
 {
     match->wc.masks.dl_type = OVS_BE16_MAX;
@@ -1054,13 +1051,10 @@
         format_uint32_masked(s, "conn_mark", f->conn_mark, wc->masks.conn_mark);
     }
 
-<<<<<<< HEAD
-=======
     if (ovs_u128_nonzero(wc->masks.conn_label)) {
         format_conn_label_masked(s, &f->conn_label, &wc->masks.conn_label);
     }
 
->>>>>>> 21e487e7
     if (wc->masks.dl_type) {
         skip_type = true;
         if (f->dl_type == htons(ETH_TYPE_IP)) {
