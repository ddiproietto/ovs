/*
 * Copyright (c) 2009, 2010, 2011, 2012, 2013, 2014, 2015 Nicira, Inc.
 *
 * Licensed under the Apache License, Version 2.0 (the "License");
 * you may not use this file except in compliance with the License.
 * You may obtain a copy of the License at:
 *
 *     http://www.apache.org/licenses/LICENSE-2.0
 *
 * Unless required by applicable law or agreed to in writing, software
 * distributed under the License is distributed on an "AS IS" BASIS,
 * WITHOUT WARRANTIES OR CONDITIONS OF ANY KIND, either express or implied.
 * See the License for the specific language governing permissions and
 * limitations under the License.
 */

#include <config.h>
#include "match.h"
#include <stdlib.h>
#include "byte-order.h"
#include "dynamic-string.h"
#include "ofp-util.h"
#include "packets.h"
#include "tun-metadata.h"

/* Converts the flow in 'flow' into a match in 'match', with the given
 * 'wildcards'. */
void
match_init(struct match *match,
           const struct flow *flow, const struct flow_wildcards *wc)
{
    match->flow = *flow;
    match->wc = *wc;
    match_zero_wildcarded_fields(match);
    memset(&match->tun_md, 0, sizeof match->tun_md);
}

/* Converts a flow into a match.  It sets the wildcard masks based on
 * the packet contents.  It will not set the mask for fields that do not
 * make sense for the packet type. */
void
match_wc_init(struct match *match, const struct flow *flow)
{
    match->flow = *flow;

    flow_wildcards_init_for_packet(&match->wc, flow);
    WC_MASK_FIELD(&match->wc, regs);
    WC_MASK_FIELD(&match->wc, metadata);

    memset(&match->tun_md, 0, sizeof match->tun_md);
}

/* Initializes 'match' as a "catch-all" match that matches every packet. */
void
match_init_catchall(struct match *match)
{
    memset(&match->flow, 0, sizeof match->flow);
    flow_wildcards_init_catchall(&match->wc);
    memset(&match->tun_md, 0, sizeof match->tun_md);
}

/* For each bit or field wildcarded in 'match', sets the corresponding bit or
 * field in 'flow' to all-0-bits.  It is important to maintain this invariant
 * in a match that might be inserted into a classifier.
 *
 * It is never necessary to call this function directly for a match that is
 * initialized or modified only by match_*() functions.  It is useful to
 * restore the invariant in a match whose 'wc' member is modified by hand.
 */
void
match_zero_wildcarded_fields(struct match *match)
{
    flow_zero_wildcards(&match->flow, &match->wc);
}

void
match_set_dp_hash(struct match *match, uint32_t value)
{
    match_set_dp_hash_masked(match, value, UINT32_MAX);
}

void
match_set_dp_hash_masked(struct match *match, uint32_t value, uint32_t mask)
{
    match->wc.masks.dp_hash = mask;
    match->flow.dp_hash = value & mask;
}

void
match_set_recirc_id(struct match *match, uint32_t value)
{
    match->flow.recirc_id = value;
    match->wc.masks.recirc_id = UINT32_MAX;
}

void
match_set_conj_id(struct match *match, uint32_t value)
{
    match->flow.conj_id = value;
    match->wc.masks.conj_id = UINT32_MAX;
}

void
match_set_reg(struct match *match, unsigned int reg_idx, uint32_t value)
{
    match_set_reg_masked(match, reg_idx, value, UINT32_MAX);
}

void
match_set_reg_masked(struct match *match, unsigned int reg_idx,
                     uint32_t value, uint32_t mask)
{
    ovs_assert(reg_idx < FLOW_N_REGS);
    flow_wildcards_set_reg_mask(&match->wc, reg_idx, mask);
    match->flow.regs[reg_idx] = value & mask;
}

void
match_set_xreg(struct match *match, unsigned int xreg_idx, uint64_t value)
{
    match_set_xreg_masked(match, xreg_idx, value, UINT64_MAX);
}

void
match_set_xreg_masked(struct match *match, unsigned int xreg_idx,
                      uint64_t value, uint64_t mask)
{
    ovs_assert(xreg_idx < FLOW_N_XREGS);
    flow_wildcards_set_xreg_mask(&match->wc, xreg_idx, mask);
    flow_set_xreg(&match->flow, xreg_idx, value & mask);
}

void
match_set_actset_output(struct match *match, ofp_port_t actset_output)
{
    match->wc.masks.actset_output = u16_to_ofp(UINT16_MAX);
    match->flow.actset_output = actset_output;
}

void
match_set_metadata(struct match *match, ovs_be64 metadata)
{
    match_set_metadata_masked(match, metadata, OVS_BE64_MAX);
}

void
match_set_metadata_masked(struct match *match,
                          ovs_be64 metadata, ovs_be64 mask)
{
    match->wc.masks.metadata = mask;
    match->flow.metadata = metadata & mask;
}

void
match_set_tun_id(struct match *match, ovs_be64 tun_id)
{
    match_set_tun_id_masked(match, tun_id, OVS_BE64_MAX);
}

void
match_set_tun_id_masked(struct match *match, ovs_be64 tun_id, ovs_be64 mask)
{
    match->wc.masks.tunnel.tun_id = mask;
    match->flow.tunnel.tun_id = tun_id & mask;
}

void
match_set_tun_src(struct match *match, ovs_be32 src)
{
    match_set_tun_src_masked(match, src, OVS_BE32_MAX);
}

void
match_set_tun_src_masked(struct match *match, ovs_be32 src, ovs_be32 mask)
{
    match->wc.masks.tunnel.ip_src = mask;
    match->flow.tunnel.ip_src = src & mask;
}

void
match_set_tun_dst(struct match *match, ovs_be32 dst)
{
    match_set_tun_dst_masked(match, dst, OVS_BE32_MAX);
}

void
match_set_tun_dst_masked(struct match *match, ovs_be32 dst, ovs_be32 mask)
{
    match->wc.masks.tunnel.ip_dst = mask;
    match->flow.tunnel.ip_dst = dst & mask;
}

void
match_set_tun_ttl(struct match *match, uint8_t ttl)
{
    match_set_tun_ttl_masked(match, ttl, UINT8_MAX);
}

void
match_set_tun_ttl_masked(struct match *match, uint8_t ttl, uint8_t mask)
{
    match->wc.masks.tunnel.ip_ttl = mask;
    match->flow.tunnel.ip_ttl = ttl & mask;
}

void
match_set_tun_tos(struct match *match, uint8_t tos)
{
    match_set_tun_tos_masked(match, tos, UINT8_MAX);
}

void
match_set_tun_tos_masked(struct match *match, uint8_t tos, uint8_t mask)
{
    match->wc.masks.tunnel.ip_tos = mask;
    match->flow.tunnel.ip_tos = tos & mask;
}

void
match_set_tun_flags(struct match *match, uint16_t flags)
{
    match_set_tun_flags_masked(match, flags, UINT16_MAX);
}

void
match_set_tun_flags_masked(struct match *match, uint16_t flags, uint16_t mask)
{
    match->wc.masks.tunnel.flags = mask;
    match->flow.tunnel.flags = flags & mask;
}

void
match_set_tun_gbp_id_masked(struct match *match, ovs_be16 gbp_id, ovs_be16 mask)
{
    match->wc.masks.tunnel.gbp_id = mask;
    match->flow.tunnel.gbp_id = gbp_id & mask;
}

void
match_set_tun_gbp_id(struct match *match, ovs_be16 gbp_id)
{
    match_set_tun_gbp_id_masked(match, gbp_id, OVS_BE16_MAX);
}

void
match_set_tun_gbp_flags_masked(struct match *match, uint8_t flags, uint8_t mask)
{
    match->wc.masks.tunnel.gbp_flags = mask;
    match->flow.tunnel.gbp_flags = flags & mask;
}

void
match_set_tun_gbp_flags(struct match *match, uint8_t flags)
{
    match_set_tun_gbp_flags_masked(match, flags, UINT8_MAX);
}

void
match_set_in_port(struct match *match, ofp_port_t ofp_port)
{
    match->wc.masks.in_port.ofp_port = u16_to_ofp(UINT16_MAX);
    match->flow.in_port.ofp_port = ofp_port;
}

void
match_set_skb_priority(struct match *match, uint32_t skb_priority)
{
    match->wc.masks.skb_priority = UINT32_MAX;
    match->flow.skb_priority = skb_priority;
}

void
match_set_pkt_mark(struct match *match, uint32_t pkt_mark)
{
    match_set_pkt_mark_masked(match, pkt_mark, UINT32_MAX);
}

void
match_set_pkt_mark_masked(struct match *match, uint32_t pkt_mark, uint32_t mask)
{
    match->flow.pkt_mark = pkt_mark & mask;
    match->wc.masks.pkt_mark = mask;
}

void
<<<<<<< HEAD
match_set_conn_state(struct match *match, uint8_t conn_state)
{
    match_set_conn_state_masked(match, conn_state, UINT8_MAX);
}

void
match_set_conn_state_masked(struct match *match, uint8_t conn_state,
                            uint8_t mask)
{
    match->flow.conn_state = conn_state & mask;
    match->wc.masks.conn_state = mask;
}

void
match_set_conn_zone(struct match *match, uint16_t conn_zone)
{
    match->flow.conn_zone = conn_zone;
    match->wc.masks.conn_zone = UINT16_MAX;
}

void
match_set_conn_mark(struct match *match, uint32_t conn_mark)
{
    match_set_conn_mark_masked(match, conn_mark, UINT32_MAX);
}

void
match_set_conn_mark_masked(struct match *match, uint32_t conn_mark,
                           uint32_t mask)
{
    match->flow.conn_mark = conn_mark & mask;
    match->wc.masks.conn_mark = mask;
}

void
match_set_conn_label(struct match *match, ovs_u128 conn_label)
=======
match_set_ct_state(struct match *match, uint8_t ct_state)
{
    match_set_ct_state_masked(match, ct_state, UINT8_MAX);
}

void
match_set_ct_state_masked(struct match *match, uint8_t ct_state, uint8_t mask)
{
    match->flow.ct_state = ct_state & mask;
    match->wc.masks.ct_state = mask;
}

void
match_set_ct_zone(struct match *match, uint16_t ct_zone)
{
    match->flow.ct_zone = ct_zone;
    match->wc.masks.ct_zone = UINT16_MAX;
}

void
match_set_ct_mark(struct match *match, uint32_t ct_mark)
{
    match_set_ct_mark_masked(match, ct_mark, UINT32_MAX);
}

void
match_set_ct_mark_masked(struct match *match, uint32_t ct_mark,
                           uint32_t mask)
{
    match->flow.ct_mark = ct_mark & mask;
    match->wc.masks.ct_mark = mask;
}

void
match_set_ct_label(struct match *match, ovs_u128 ct_label)
>>>>>>> d5a61290
{
    ovs_u128 mask;

    mask.u64.lo = UINT64_MAX;
    mask.u64.hi = UINT64_MAX;
<<<<<<< HEAD
    match_set_conn_label_masked(match, conn_label, mask);
}

void
match_set_conn_label_masked(struct match *match, ovs_u128 value,
                            ovs_u128 mask)
{
    match->flow.conn_label.u64.lo = value.u64.lo & mask.u64.lo;
    match->flow.conn_label.u64.hi = value.u64.hi & mask.u64.hi;
    match->wc.masks.conn_label.u64.lo = mask.u64.lo;
    match->wc.masks.conn_label.u64.hi = mask.u64.hi;
=======
    match_set_ct_label_masked(match, ct_label, mask);
}

void
match_set_ct_label_masked(struct match *match, ovs_u128 value, ovs_u128 mask)
{
    match->flow.ct_label.u64.lo = value.u64.lo & mask.u64.lo;
    match->flow.ct_label.u64.hi = value.u64.hi & mask.u64.hi;
    match->wc.masks.ct_label.u64.lo = mask.u64.lo;
    match->wc.masks.ct_label.u64.hi = mask.u64.hi;
>>>>>>> d5a61290
}

void
match_set_dl_type(struct match *match, ovs_be16 dl_type)
{
    match->wc.masks.dl_type = OVS_BE16_MAX;
    match->flow.dl_type = dl_type;
}

/* Modifies 'value_src' so that the Ethernet address must match 'value_dst'
 * exactly.  'mask_dst' is set to all 1s. */
static void
set_eth(const uint8_t value_src[ETH_ADDR_LEN],
        uint8_t value_dst[ETH_ADDR_LEN],
        uint8_t mask_dst[ETH_ADDR_LEN])
{
    memcpy(value_dst, value_src, ETH_ADDR_LEN);
    memset(mask_dst, 0xff, ETH_ADDR_LEN);
}

/* Modifies 'value_src' so that the Ethernet address must match 'value_src'
 * after each byte is ANDed with the appropriate byte in 'mask_src'.
 * 'mask_dst' is set to 'mask_src' */
static void
set_eth_masked(const uint8_t value_src[ETH_ADDR_LEN],
               const uint8_t mask_src[ETH_ADDR_LEN],
               uint8_t value_dst[ETH_ADDR_LEN],
               uint8_t mask_dst[ETH_ADDR_LEN])
{
    size_t i;

    for (i = 0; i < ETH_ADDR_LEN; i++) {
        value_dst[i] = value_src[i] & mask_src[i];
        mask_dst[i] = mask_src[i];
    }
}

/* Modifies 'rule' so that the source Ethernet address must match 'dl_src'
 * exactly. */
void
match_set_dl_src(struct match *match, const uint8_t dl_src[ETH_ADDR_LEN])
{
    set_eth(dl_src, match->flow.dl_src, match->wc.masks.dl_src);
}

/* Modifies 'rule' so that the source Ethernet address must match 'dl_src'
 * after each byte is ANDed with the appropriate byte in 'mask'. */
void
match_set_dl_src_masked(struct match *match,
                        const uint8_t dl_src[ETH_ADDR_LEN],
                        const uint8_t mask[ETH_ADDR_LEN])
{
    set_eth_masked(dl_src, mask, match->flow.dl_src, match->wc.masks.dl_src);
}

/* Modifies 'match' so that the Ethernet address must match 'dl_dst'
 * exactly. */
void
match_set_dl_dst(struct match *match, const uint8_t dl_dst[ETH_ADDR_LEN])
{
    set_eth(dl_dst, match->flow.dl_dst, match->wc.masks.dl_dst);
}

/* Modifies 'match' so that the Ethernet address must match 'dl_dst' after each
 * byte is ANDed with the appropriate byte in 'mask'.
 *
 * This function will assert-fail if 'mask' is invalid.  Only 'mask' values
 * accepted by flow_wildcards_is_dl_dst_mask_valid() are allowed. */
void
match_set_dl_dst_masked(struct match *match,
                        const uint8_t dl_dst[ETH_ADDR_LEN],
                        const uint8_t mask[ETH_ADDR_LEN])
{
    set_eth_masked(dl_dst, mask, match->flow.dl_dst, match->wc.masks.dl_dst);
}

void
match_set_dl_tci(struct match *match, ovs_be16 tci)
{
    match_set_dl_tci_masked(match, tci, htons(0xffff));
}

void
match_set_dl_tci_masked(struct match *match, ovs_be16 tci, ovs_be16 mask)
{
    match->flow.vlan_tci = tci & mask;
    match->wc.masks.vlan_tci = mask;
}

/* Modifies 'match' so that the VLAN VID is wildcarded.  If the PCP is already
 * wildcarded, then 'match' will match a packet regardless of whether it has an
 * 802.1Q header or not. */
void
match_set_any_vid(struct match *match)
{
    if (match->wc.masks.vlan_tci & htons(VLAN_PCP_MASK)) {
        match->wc.masks.vlan_tci &= ~htons(VLAN_VID_MASK);
        match->flow.vlan_tci &= ~htons(VLAN_VID_MASK);
    } else {
        match_set_dl_tci_masked(match, htons(0), htons(0));
    }
}

/* Modifies 'match' depending on 'dl_vlan':
 *
 *   - If 'dl_vlan' is htons(OFP_VLAN_NONE), makes 'match' match only packets
 *     without an 802.1Q header.
 *
 *   - Otherwise, makes 'match' match only packets with an 802.1Q header whose
 *     VID equals the low 12 bits of 'dl_vlan'.
 */
void
match_set_dl_vlan(struct match *match, ovs_be16 dl_vlan)
{
    flow_set_dl_vlan(&match->flow, dl_vlan);
    if (dl_vlan == htons(OFP10_VLAN_NONE)) {
        match->wc.masks.vlan_tci = OVS_BE16_MAX;
    } else {
        match->wc.masks.vlan_tci |= htons(VLAN_VID_MASK | VLAN_CFI);
    }
}

/* Sets the VLAN VID that 'match' matches to 'vid', which is interpreted as an
 * OpenFlow 1.2 "vlan_vid" value, that is, the low 13 bits of 'vlan_tci' (VID
 * plus CFI). */
void
match_set_vlan_vid(struct match *match, ovs_be16 vid)
{
    match_set_vlan_vid_masked(match, vid, htons(VLAN_VID_MASK | VLAN_CFI));
}


/* Sets the VLAN VID that 'flow' matches to 'vid', which is interpreted as an
 * OpenFlow 1.2 "vlan_vid" value, that is, the low 13 bits of 'vlan_tci' (VID
 * plus CFI), with the corresponding 'mask'. */
void
match_set_vlan_vid_masked(struct match *match, ovs_be16 vid, ovs_be16 mask)
{
    ovs_be16 pcp_mask = htons(VLAN_PCP_MASK);
    ovs_be16 vid_mask = htons(VLAN_VID_MASK | VLAN_CFI);

    mask &= vid_mask;
    flow_set_vlan_vid(&match->flow, vid & mask);
    match->wc.masks.vlan_tci = mask | (match->wc.masks.vlan_tci & pcp_mask);
}

/* Modifies 'match' so that the VLAN PCP is wildcarded.  If the VID is already
 * wildcarded, then 'match' will match a packet regardless of whether it has an
 * 802.1Q header or not. */
void
match_set_any_pcp(struct match *match)
{
    if (match->wc.masks.vlan_tci & htons(VLAN_VID_MASK)) {
        match->wc.masks.vlan_tci &= ~htons(VLAN_PCP_MASK);
        match->flow.vlan_tci &= ~htons(VLAN_PCP_MASK);
    } else {
        match_set_dl_tci_masked(match, htons(0), htons(0));
    }
}

/* Modifies 'match' so that it matches only packets with an 802.1Q header whose
 * PCP equals the low 3 bits of 'dl_vlan_pcp'. */
void
match_set_dl_vlan_pcp(struct match *match, uint8_t dl_vlan_pcp)
{
    flow_set_vlan_pcp(&match->flow, dl_vlan_pcp);
    match->wc.masks.vlan_tci |= htons(VLAN_CFI | VLAN_PCP_MASK);
}

/* Modifies 'match' so that the MPLS label 'idx' matches 'lse' exactly. */
void
match_set_mpls_lse(struct match *match, int idx, ovs_be32 lse)
{
    match->wc.masks.mpls_lse[idx] = OVS_BE32_MAX;
    match->flow.mpls_lse[idx] = lse;
}

/* Modifies 'match' so that the MPLS label is wildcarded. */
void
match_set_any_mpls_label(struct match *match, int idx)
{
    match->wc.masks.mpls_lse[idx] &= ~htonl(MPLS_LABEL_MASK);
    flow_set_mpls_label(&match->flow, idx, htonl(0));
}

/* Modifies 'match' so that it matches only packets with an MPLS header whose
 * label equals the low 20 bits of 'mpls_label'. */
void
match_set_mpls_label(struct match *match, int idx, ovs_be32 mpls_label)
{
    match->wc.masks.mpls_lse[idx] |= htonl(MPLS_LABEL_MASK);
    flow_set_mpls_label(&match->flow, idx, mpls_label);
}

/* Modifies 'match' so that the MPLS TC is wildcarded. */
void
match_set_any_mpls_tc(struct match *match, int idx)
{
    match->wc.masks.mpls_lse[idx] &= ~htonl(MPLS_TC_MASK);
    flow_set_mpls_tc(&match->flow, idx, 0);
}

/* Modifies 'match' so that it matches only packets with an MPLS header whose
 * Traffic Class equals the low 3 bits of 'mpls_tc'. */
void
match_set_mpls_tc(struct match *match, int idx, uint8_t mpls_tc)
{
    match->wc.masks.mpls_lse[idx] |= htonl(MPLS_TC_MASK);
    flow_set_mpls_tc(&match->flow, idx, mpls_tc);
}

/* Modifies 'match' so that the MPLS stack flag is wildcarded. */
void
match_set_any_mpls_bos(struct match *match, int idx)
{
    match->wc.masks.mpls_lse[idx] &= ~htonl(MPLS_BOS_MASK);
    flow_set_mpls_bos(&match->flow, idx, 0);
}

/* Modifies 'match' so that it matches only packets with an MPLS header whose
 * Stack Flag equals the lower bit of 'mpls_bos' */
void
match_set_mpls_bos(struct match *match, int idx, uint8_t mpls_bos)
{
    match->wc.masks.mpls_lse[idx] |= htonl(MPLS_BOS_MASK);
    flow_set_mpls_bos(&match->flow, idx, mpls_bos);
}

/* Modifies 'match' so that the MPLS LSE is wildcarded. */
void
match_set_any_mpls_lse(struct match *match, int idx)
{
    match->wc.masks.mpls_lse[idx] = htonl(0);
    flow_set_mpls_lse(&match->flow, idx, htonl(0));
}

void
match_set_tp_src(struct match *match, ovs_be16 tp_src)
{
    match_set_tp_src_masked(match, tp_src, OVS_BE16_MAX);
}

void
match_set_tp_src_masked(struct match *match, ovs_be16 port, ovs_be16 mask)
{
    match->flow.tp_src = port & mask;
    match->wc.masks.tp_src = mask;
}

void
match_set_tp_dst(struct match *match, ovs_be16 tp_dst)
{
    match_set_tp_dst_masked(match, tp_dst, OVS_BE16_MAX);
}

void
match_set_tp_dst_masked(struct match *match, ovs_be16 port, ovs_be16 mask)
{
    match->flow.tp_dst = port & mask;
    match->wc.masks.tp_dst = mask;
}

void
match_set_tcp_flags(struct match *match, ovs_be16 flags)
{
    match_set_tcp_flags_masked(match, flags, OVS_BE16_MAX);
}

void
match_set_tcp_flags_masked(struct match *match, ovs_be16 flags, ovs_be16 mask)
{
    match->flow.tcp_flags = flags & mask;
    match->wc.masks.tcp_flags = mask;
}

void
match_set_nw_proto(struct match *match, uint8_t nw_proto)
{
    match->flow.nw_proto = nw_proto;
    match->wc.masks.nw_proto = UINT8_MAX;
}

void
match_set_nw_src(struct match *match, ovs_be32 nw_src)
{
    match->flow.nw_src = nw_src;
    match->wc.masks.nw_src = OVS_BE32_MAX;
}

void
match_set_nw_src_masked(struct match *match,
                        ovs_be32 nw_src, ovs_be32 mask)
{
    match->flow.nw_src = nw_src & mask;
    match->wc.masks.nw_src = mask;
}

void
match_set_nw_dst(struct match *match, ovs_be32 nw_dst)
{
    match->flow.nw_dst = nw_dst;
    match->wc.masks.nw_dst = OVS_BE32_MAX;
}

void
match_set_nw_dst_masked(struct match *match, ovs_be32 ip, ovs_be32 mask)
{
    match->flow.nw_dst = ip & mask;
    match->wc.masks.nw_dst = mask;
}

void
match_set_nw_dscp(struct match *match, uint8_t nw_dscp)
{
    match->wc.masks.nw_tos |= IP_DSCP_MASK;
    match->flow.nw_tos &= ~IP_DSCP_MASK;
    match->flow.nw_tos |= nw_dscp & IP_DSCP_MASK;
}

void
match_set_nw_ecn(struct match *match, uint8_t nw_ecn)
{
    match->wc.masks.nw_tos |= IP_ECN_MASK;
    match->flow.nw_tos &= ~IP_ECN_MASK;
    match->flow.nw_tos |= nw_ecn & IP_ECN_MASK;
}

void
match_set_nw_ttl(struct match *match, uint8_t nw_ttl)
{
    match->wc.masks.nw_ttl = UINT8_MAX;
    match->flow.nw_ttl = nw_ttl;
}

void
match_set_nw_frag(struct match *match, uint8_t nw_frag)
{
    match->wc.masks.nw_frag |= FLOW_NW_FRAG_MASK;
    match->flow.nw_frag = nw_frag;
}

void
match_set_nw_frag_masked(struct match *match,
                         uint8_t nw_frag, uint8_t mask)
{
    match->flow.nw_frag = nw_frag & mask;
    match->wc.masks.nw_frag = mask;
}

void
match_set_icmp_type(struct match *match, uint8_t icmp_type)
{
    match_set_tp_src(match, htons(icmp_type));
}

void
match_set_icmp_code(struct match *match, uint8_t icmp_code)
{
    match_set_tp_dst(match, htons(icmp_code));
}

void
match_set_arp_sha(struct match *match, const uint8_t sha[ETH_ADDR_LEN])
{
    memcpy(match->flow.arp_sha, sha, ETH_ADDR_LEN);
    memset(match->wc.masks.arp_sha, UINT8_MAX, ETH_ADDR_LEN);
}

void
match_set_arp_sha_masked(struct match *match,
                         const uint8_t arp_sha[ETH_ADDR_LEN],
                         const uint8_t mask[ETH_ADDR_LEN])
{
    set_eth_masked(arp_sha, mask,
                   match->flow.arp_sha, match->wc.masks.arp_sha);
}

void
match_set_arp_tha(struct match *match, const uint8_t tha[ETH_ADDR_LEN])
{
    memcpy(match->flow.arp_tha, tha, ETH_ADDR_LEN);
    memset(match->wc.masks.arp_tha, UINT8_MAX, ETH_ADDR_LEN);
}

void
match_set_arp_tha_masked(struct match *match,
                         const uint8_t arp_tha[ETH_ADDR_LEN],
                         const uint8_t mask[ETH_ADDR_LEN])
{
    set_eth_masked(arp_tha, mask,
                   match->flow.arp_tha, match->wc.masks.arp_tha);
}

void
match_set_ipv6_src(struct match *match, const struct in6_addr *src)
{
    match->flow.ipv6_src = *src;
    match->wc.masks.ipv6_src = in6addr_exact;
}

void
match_set_ipv6_src_masked(struct match *match, const struct in6_addr *src,
                          const struct in6_addr *mask)
{
    match->flow.ipv6_src = ipv6_addr_bitand(src, mask);
    match->wc.masks.ipv6_src = *mask;
}

void
match_set_ipv6_dst(struct match *match, const struct in6_addr *dst)
{
    match->flow.ipv6_dst = *dst;
    match->wc.masks.ipv6_dst = in6addr_exact;
}

void
match_set_ipv6_dst_masked(struct match *match, const struct in6_addr *dst,
                          const struct in6_addr *mask)
{
    match->flow.ipv6_dst = ipv6_addr_bitand(dst, mask);
    match->wc.masks.ipv6_dst = *mask;
}

void
match_set_ipv6_label(struct match *match, ovs_be32 ipv6_label)
{
    match->wc.masks.ipv6_label = OVS_BE32_MAX;
    match->flow.ipv6_label = ipv6_label;
}


void
match_set_ipv6_label_masked(struct match *match, ovs_be32 ipv6_label,
                            ovs_be32 mask)
{
    match->flow.ipv6_label = ipv6_label & mask;
    match->wc.masks.ipv6_label = mask;
}

void
match_set_nd_target(struct match *match, const struct in6_addr *target)
{
    match->flow.nd_target = *target;
    match->wc.masks.nd_target = in6addr_exact;
}

void
match_set_nd_target_masked(struct match *match,
                           const struct in6_addr *target,
                           const struct in6_addr *mask)
{
    match->flow.nd_target = ipv6_addr_bitand(target, mask);
    match->wc.masks.nd_target = *mask;
}

/* Returns true if 'a' and 'b' wildcard the same fields and have the same
 * values for fixed fields, otherwise false. */
bool
match_equal(const struct match *a, const struct match *b)
{
    return (flow_wildcards_equal(&a->wc, &b->wc)
            && flow_equal(&a->flow, &b->flow));
}

/* Returns a hash value for the flow and wildcards in 'match', starting from
 * 'basis'. */
uint32_t
match_hash(const struct match *match, uint32_t basis)
{
    return flow_wildcards_hash(&match->wc, flow_hash(&match->flow, basis));
}

static bool
match_has_default_recirc_id(const struct match *m)
{
    return m->flow.recirc_id == 0 && (m->wc.masks.recirc_id == UINT32_MAX ||
                                      m->wc.masks.recirc_id == 0);
}

static bool
match_has_default_dp_hash(const struct match *m)
{
    return ((m->flow.dp_hash | m->wc.masks.dp_hash) == 0);
}

/* Return true if the hidden fields of the match are set to the default values.
 * The default values equals to those set up by match_init_hidden_fields(). */
bool
match_has_default_hidden_fields(const struct match *m)
{
    return match_has_default_recirc_id(m) && match_has_default_dp_hash(m);
}

void
match_init_hidden_fields(struct match *m)
{
    match_set_recirc_id(m, 0);
    match_set_dp_hash_masked(m, 0, 0);
}

static void
format_eth_masked(struct ds *s, const char *name,
                  const uint8_t eth[ETH_ADDR_LEN],
                  const uint8_t mask[ETH_ADDR_LEN])
{
    if (!eth_addr_is_zero(mask)) {
        ds_put_format(s, "%s=", name);
        eth_format_masked(eth, mask, s);
        ds_put_char(s, ',');
    }
}

static void
format_ip_netmask(struct ds *s, const char *name, ovs_be32 ip,
                  ovs_be32 netmask)
{
    if (netmask) {
        ds_put_format(s, "%s=", name);
        ip_format_masked(ip, netmask, s);
        ds_put_char(s, ',');
    }
}

static void
format_ipv6_netmask(struct ds *s, const char *name,
                    const struct in6_addr *addr,
                    const struct in6_addr *netmask)
{
    if (!ipv6_mask_is_any(netmask)) {
        ds_put_format(s, "%s=", name);
        print_ipv6_masked(s, addr, netmask);
        ds_put_char(s, ',');
    }
}

static void
format_uint16_masked(struct ds *s, const char *name,
                   uint16_t value, uint16_t mask)
{
    if (mask != 0) {
        ds_put_format(s, "%s=", name);
        if (mask == UINT16_MAX) {
            ds_put_format(s, "%"PRIu16, value);
        } else {
            ds_put_format(s, "0x%"PRIx16"/0x%"PRIx16, value, mask);
        }
        ds_put_char(s, ',');
    }
}

static void
format_be16_masked(struct ds *s, const char *name,
                   ovs_be16 value, ovs_be16 mask)
{
    if (mask != htons(0)) {
        ds_put_format(s, "%s=", name);
        if (mask == OVS_BE16_MAX) {
            ds_put_format(s, "%"PRIu16, ntohs(value));
        } else {
            ds_put_format(s, "0x%"PRIx16"/0x%"PRIx16,
                          ntohs(value), ntohs(mask));
        }
        ds_put_char(s, ',');
    }
}

static void
format_be32_masked(struct ds *s, const char *name,
                   ovs_be32 value, ovs_be32 mask)
{
    if (mask != htonl(0)) {
        ds_put_format(s, "%s=", name);
        if (mask == OVS_BE32_MAX) {
            ds_put_format(s, "%"PRIu32, ntohl(value));
        } else {
            ds_put_format(s, "0x%"PRIx32"/0x%"PRIx32,
                          ntohl(value), ntohl(mask));
        }
        ds_put_char(s, ',');
    }
}

static void
format_uint32_masked(struct ds *s, const char *name,
                   uint32_t value, uint32_t mask)
{
    if (mask) {
        ds_put_format(s, "%s=%#"PRIx32, name, value);
        if (mask != UINT32_MAX) {
            ds_put_format(s, "/%#"PRIx32, mask);
        }
        ds_put_char(s, ',');
    }
}

static void
format_be64_masked(struct ds *s, const char *name,
                   ovs_be64 value, ovs_be64 mask)
{
    if (mask != htonll(0)) {
        ds_put_format(s, "%s=%#"PRIx64, name, ntohll(value));
        if (mask != OVS_BE64_MAX) {
            ds_put_format(s, "/%#"PRIx64, ntohll(mask));
        }
        ds_put_char(s, ',');
    }
}

static void
format_flow_tunnel(struct ds *s, const struct match *match)
{
    const struct flow_wildcards *wc = &match->wc;
    const struct flow_tnl *tnl = &match->flow.tunnel;

    format_be64_masked(s, "tun_id", tnl->tun_id, wc->masks.tunnel.tun_id);
    format_ip_netmask(s, "tun_src", tnl->ip_src, wc->masks.tunnel.ip_src);
    format_ip_netmask(s, "tun_dst", tnl->ip_dst, wc->masks.tunnel.ip_dst);

    if (wc->masks.tunnel.gbp_id) {
        format_be16_masked(s, "tun_gbp_id", tnl->gbp_id,
                           wc->masks.tunnel.gbp_id);
    }

    if (wc->masks.tunnel.gbp_flags) {
        ds_put_format(s, "tun_gbp_flags=%#"PRIx8",", tnl->gbp_flags);
    }

    if (wc->masks.tunnel.ip_tos) {
        ds_put_format(s, "tun_tos=%"PRIx8",", tnl->ip_tos);
    }
    if (wc->masks.tunnel.ip_ttl) {
        ds_put_format(s, "tun_ttl=%"PRIu8",", tnl->ip_ttl);
    }
    if (wc->masks.tunnel.flags) {
        format_flags(s, flow_tun_flag_to_string, tnl->flags, '|');
        ds_put_char(s, ',');
    }
    tun_metadata_match_format(s, match);
}

static void
<<<<<<< HEAD
format_conn_label_masked(struct ds *s, const ovs_u128 *key,
                         const ovs_u128 *mask)
{
    if (!is_all_zeros(mask, sizeof(*mask))) {
        ds_put_format(s, "conn_label=");
=======
format_ct_label_masked(struct ds *s, const ovs_u128 *key, const ovs_u128 *mask)
{
    if (!is_all_zeros(mask, sizeof(*mask))) {
        ds_put_format(s, "ct_label=");
>>>>>>> d5a61290
        ds_put_hex(s, key, sizeof(*key));
        if (!is_all_ones(mask, sizeof(*mask))) {
            ds_put_char(s, '/');
            ds_put_hex(s, mask, sizeof(*mask));
        }
        ds_put_char(s, ',');
    }
}

/* Appends a string representation of 'match' to 's'.  If 'priority' is
 * different from OFP_DEFAULT_PRIORITY, includes it in 's'. */
void
match_format(const struct match *match, struct ds *s, int priority)
{
    const struct flow_wildcards *wc = &match->wc;
    size_t start_len = s->length;
    const struct flow *f = &match->flow;
    bool skip_type = false;
    bool skip_proto = false;

    int i;

    BUILD_ASSERT_DECL(FLOW_WC_SEQ == 32);

    if (priority != OFP_DEFAULT_PRIORITY) {
        ds_put_format(s, "priority=%d,", priority);
    }

    format_uint32_masked(s, "pkt_mark", f->pkt_mark, wc->masks.pkt_mark);

    if (wc->masks.recirc_id) {
        format_uint32_masked(s, "recirc_id", f->recirc_id,
                             wc->masks.recirc_id);
    }

    if (wc->masks.dp_hash) {
        format_uint32_masked(s, "dp_hash", f->dp_hash,
                             wc->masks.dp_hash);
    }

    if (wc->masks.conj_id) {
        ds_put_format(s, "conj_id=%"PRIu32",", f->conj_id);
    }

    if (wc->masks.skb_priority) {
        ds_put_format(s, "skb_priority=%#"PRIx32",", f->skb_priority);
    }

    if (wc->masks.actset_output) {
        ds_put_cstr(s, "actset_output=");
        ofputil_format_port(f->actset_output, s);
        ds_put_char(s, ',');
    }

<<<<<<< HEAD
    if (wc->masks.conn_state) {
        if (wc->masks.conn_state == UINT8_MAX) {
            ds_put_cstr(s, "conn_state=");
            if (f->conn_state) {
                format_flags(s, packet_conn_state_to_string, f->conn_state,
=======
    if (wc->masks.ct_state) {
        if (wc->masks.ct_state == UINT8_MAX) {
            ds_put_cstr(s, "ct_state=");
            if (f->ct_state) {
                format_flags(s, packet_ct_state_to_string, f->ct_state,
>>>>>>> d5a61290
                             '|');
            } else {
                ds_put_cstr(s, "0"); /* No state. */
            }
        } else {
<<<<<<< HEAD
            format_flags_masked(s, "conn_state", packet_conn_state_to_string,
                                f->conn_state, wc->masks.conn_state);
=======
            format_flags_masked(s, "ct_state", packet_ct_state_to_string,
                                f->ct_state, wc->masks.ct_state);
>>>>>>> d5a61290
        }
        ds_put_char(s, ',');
    }

<<<<<<< HEAD
    if (wc->masks.conn_zone) {
        format_uint16_masked(s, "conn_zone", f->conn_zone, wc->masks.conn_zone);
    }

    if (wc->masks.conn_mark) {
        format_uint32_masked(s, "conn_mark", f->conn_mark, wc->masks.conn_mark);
    }

    if (!is_all_zeros(&wc->masks.conn_label, sizeof(wc->masks.conn_label))) {
        format_conn_label_masked(s, &f->conn_label, &wc->masks.conn_label);
=======
    if (wc->masks.ct_zone) {
        format_uint16_masked(s, "ct_zone", f->ct_zone, wc->masks.ct_zone);
    }

    if (wc->masks.ct_mark) {
        format_uint32_masked(s, "ct_mark", f->ct_mark, wc->masks.ct_mark);
    }

    if (!is_all_zeros(&wc->masks.ct_label, sizeof(wc->masks.ct_label))) {
        format_ct_label_masked(s, &f->ct_label, &wc->masks.ct_label);
>>>>>>> d5a61290
    }

    if (wc->masks.dl_type) {
        skip_type = true;
        if (f->dl_type == htons(ETH_TYPE_IP)) {
            if (wc->masks.nw_proto) {
                skip_proto = true;
                if (f->nw_proto == IPPROTO_ICMP) {
                    ds_put_cstr(s, "icmp,");
                } else if (f->nw_proto == IPPROTO_IGMP) {
                    ds_put_cstr(s, "igmp,");
                } else if (f->nw_proto == IPPROTO_TCP) {
                    ds_put_cstr(s, "tcp,");
                } else if (f->nw_proto == IPPROTO_UDP) {
                    ds_put_cstr(s, "udp,");
                } else if (f->nw_proto == IPPROTO_SCTP) {
                    ds_put_cstr(s, "sctp,");
                } else {
                    ds_put_cstr(s, "ip,");
                    skip_proto = false;
                }
            } else {
                ds_put_cstr(s, "ip,");
            }
        } else if (f->dl_type == htons(ETH_TYPE_IPV6)) {
            if (wc->masks.nw_proto) {
                skip_proto = true;
                if (f->nw_proto == IPPROTO_ICMPV6) {
                    ds_put_cstr(s, "icmp6,");
                } else if (f->nw_proto == IPPROTO_TCP) {
                    ds_put_cstr(s, "tcp6,");
                } else if (f->nw_proto == IPPROTO_UDP) {
                    ds_put_cstr(s, "udp6,");
                } else if (f->nw_proto == IPPROTO_SCTP) {
                    ds_put_cstr(s, "sctp6,");
                } else {
                    ds_put_cstr(s, "ipv6,");
                    skip_proto = false;
                }
            } else {
                ds_put_cstr(s, "ipv6,");
            }
        } else if (f->dl_type == htons(ETH_TYPE_ARP)) {
            ds_put_cstr(s, "arp,");
        } else if (f->dl_type == htons(ETH_TYPE_RARP)) {
            ds_put_cstr(s, "rarp,");
        } else if (f->dl_type == htons(ETH_TYPE_MPLS)) {
            ds_put_cstr(s, "mpls,");
        } else if (f->dl_type == htons(ETH_TYPE_MPLS_MCAST)) {
            ds_put_cstr(s, "mplsm,");
        } else {
            skip_type = false;
        }
    }
    for (i = 0; i < FLOW_N_REGS; i++) {
        #define REGNAME_LEN 20
        char regname[REGNAME_LEN];
        if (snprintf(regname, REGNAME_LEN, "reg%d", i) >= REGNAME_LEN) {
            strcpy(regname, "reg?");
        }
        format_uint32_masked(s, regname, f->regs[i], wc->masks.regs[i]);
    }

    format_flow_tunnel(s, match);

    format_be64_masked(s, "metadata", f->metadata, wc->masks.metadata);

    if (wc->masks.in_port.ofp_port) {
        ds_put_cstr(s, "in_port=");
        ofputil_format_port(f->in_port.ofp_port, s);
        ds_put_char(s, ',');
    }
    if (wc->masks.vlan_tci) {
        ovs_be16 vid_mask = wc->masks.vlan_tci & htons(VLAN_VID_MASK);
        ovs_be16 pcp_mask = wc->masks.vlan_tci & htons(VLAN_PCP_MASK);
        ovs_be16 cfi = wc->masks.vlan_tci & htons(VLAN_CFI);

        if (cfi && f->vlan_tci & htons(VLAN_CFI)
            && (!vid_mask || vid_mask == htons(VLAN_VID_MASK))
            && (!pcp_mask || pcp_mask == htons(VLAN_PCP_MASK))
            && (vid_mask || pcp_mask)) {
            if (vid_mask) {
                ds_put_format(s, "dl_vlan=%"PRIu16",",
                              vlan_tci_to_vid(f->vlan_tci));
            }
            if (pcp_mask) {
                ds_put_format(s, "dl_vlan_pcp=%d,",
                              vlan_tci_to_pcp(f->vlan_tci));
            }
        } else if (wc->masks.vlan_tci == htons(0xffff)) {
            ds_put_format(s, "vlan_tci=0x%04"PRIx16",", ntohs(f->vlan_tci));
        } else {
            ds_put_format(s, "vlan_tci=0x%04"PRIx16"/0x%04"PRIx16",",
                          ntohs(f->vlan_tci), ntohs(wc->masks.vlan_tci));
        }
    }
    format_eth_masked(s, "dl_src", f->dl_src, wc->masks.dl_src);
    format_eth_masked(s, "dl_dst", f->dl_dst, wc->masks.dl_dst);
    if (!skip_type && wc->masks.dl_type) {
        ds_put_format(s, "dl_type=0x%04"PRIx16",", ntohs(f->dl_type));
    }
    if (f->dl_type == htons(ETH_TYPE_IPV6)) {
        format_ipv6_netmask(s, "ipv6_src", &f->ipv6_src, &wc->masks.ipv6_src);
        format_ipv6_netmask(s, "ipv6_dst", &f->ipv6_dst, &wc->masks.ipv6_dst);
        if (wc->masks.ipv6_label) {
            if (wc->masks.ipv6_label == OVS_BE32_MAX) {
                ds_put_format(s, "ipv6_label=0x%05"PRIx32",",
                              ntohl(f->ipv6_label));
            } else {
                ds_put_format(s, "ipv6_label=0x%05"PRIx32"/0x%05"PRIx32",",
                              ntohl(f->ipv6_label),
                              ntohl(wc->masks.ipv6_label));
            }
        }
    } else if (f->dl_type == htons(ETH_TYPE_ARP) ||
               f->dl_type == htons(ETH_TYPE_RARP)) {
        format_ip_netmask(s, "arp_spa", f->nw_src, wc->masks.nw_src);
        format_ip_netmask(s, "arp_tpa", f->nw_dst, wc->masks.nw_dst);
    } else {
        format_ip_netmask(s, "nw_src", f->nw_src, wc->masks.nw_src);
        format_ip_netmask(s, "nw_dst", f->nw_dst, wc->masks.nw_dst);
    }
    if (!skip_proto && wc->masks.nw_proto) {
        if (f->dl_type == htons(ETH_TYPE_ARP) ||
            f->dl_type == htons(ETH_TYPE_RARP)) {
            ds_put_format(s, "arp_op=%"PRIu8",", f->nw_proto);
        } else {
            ds_put_format(s, "nw_proto=%"PRIu8",", f->nw_proto);
        }
    }
    if (f->dl_type == htons(ETH_TYPE_ARP) ||
        f->dl_type == htons(ETH_TYPE_RARP)) {
        format_eth_masked(s, "arp_sha", f->arp_sha, wc->masks.arp_sha);
        format_eth_masked(s, "arp_tha", f->arp_tha, wc->masks.arp_tha);
    }
    if (wc->masks.nw_tos & IP_DSCP_MASK) {
        ds_put_format(s, "nw_tos=%"PRIu8",", f->nw_tos & IP_DSCP_MASK);
    }
    if (wc->masks.nw_tos & IP_ECN_MASK) {
        ds_put_format(s, "nw_ecn=%"PRIu8",", f->nw_tos & IP_ECN_MASK);
    }
    if (wc->masks.nw_ttl) {
        ds_put_format(s, "nw_ttl=%"PRIu8",", f->nw_ttl);
    }
    if (wc->masks.mpls_lse[0] & htonl(MPLS_LABEL_MASK)) {
        ds_put_format(s, "mpls_label=%"PRIu32",",
                      mpls_lse_to_label(f->mpls_lse[0]));
    }
    if (wc->masks.mpls_lse[0] & htonl(MPLS_TC_MASK)) {
        ds_put_format(s, "mpls_tc=%"PRIu8",",
                      mpls_lse_to_tc(f->mpls_lse[0]));
    }
    if (wc->masks.mpls_lse[0] & htonl(MPLS_TTL_MASK)) {
        ds_put_format(s, "mpls_ttl=%"PRIu8",",
                      mpls_lse_to_ttl(f->mpls_lse[0]));
    }
    if (wc->masks.mpls_lse[0] & htonl(MPLS_BOS_MASK)) {
        ds_put_format(s, "mpls_bos=%"PRIu8",",
                      mpls_lse_to_bos(f->mpls_lse[0]));
    }
    format_be32_masked(s, "mpls_lse1", f->mpls_lse[1], wc->masks.mpls_lse[1]);
    format_be32_masked(s, "mpls_lse2", f->mpls_lse[2], wc->masks.mpls_lse[2]);

    switch (wc->masks.nw_frag) {
    case FLOW_NW_FRAG_ANY | FLOW_NW_FRAG_LATER:
        ds_put_format(s, "nw_frag=%s,",
                      f->nw_frag & FLOW_NW_FRAG_ANY
                      ? (f->nw_frag & FLOW_NW_FRAG_LATER ? "later" : "first")
                      : (f->nw_frag & FLOW_NW_FRAG_LATER ? "<error>" : "no"));
        break;

    case FLOW_NW_FRAG_ANY:
        ds_put_format(s, "nw_frag=%s,",
                      f->nw_frag & FLOW_NW_FRAG_ANY ? "yes" : "no");
        break;

    case FLOW_NW_FRAG_LATER:
        ds_put_format(s, "nw_frag=%s,",
                      f->nw_frag & FLOW_NW_FRAG_LATER ? "later" : "not_later");
        break;
    }
    if (f->dl_type == htons(ETH_TYPE_IP) &&
        f->nw_proto == IPPROTO_ICMP) {
        format_be16_masked(s, "icmp_type", f->tp_src, wc->masks.tp_src);
        format_be16_masked(s, "icmp_code", f->tp_dst, wc->masks.tp_dst);
    } else if (f->dl_type == htons(ETH_TYPE_IP) &&
               f->nw_proto == IPPROTO_IGMP) {
        format_be16_masked(s, "igmp_type", f->tp_src, wc->masks.tp_src);
        format_be16_masked(s, "igmp_code", f->tp_dst, wc->masks.tp_dst);
    } else if (f->dl_type == htons(ETH_TYPE_IPV6) &&
               f->nw_proto == IPPROTO_ICMPV6) {
        format_be16_masked(s, "icmp_type", f->tp_src, wc->masks.tp_src);
        format_be16_masked(s, "icmp_code", f->tp_dst, wc->masks.tp_dst);
        format_ipv6_netmask(s, "nd_target", &f->nd_target,
                            &wc->masks.nd_target);
        format_eth_masked(s, "nd_sll", f->arp_sha, wc->masks.arp_sha);
        format_eth_masked(s, "nd_tll", f->arp_tha, wc->masks.arp_tha);
    } else {
        format_be16_masked(s, "tp_src", f->tp_src, wc->masks.tp_src);
        format_be16_masked(s, "tp_dst", f->tp_dst, wc->masks.tp_dst);
    }
    if (is_ip_any(f) && f->nw_proto == IPPROTO_TCP && wc->masks.tcp_flags) {
        uint16_t mask = TCP_FLAGS(wc->masks.tcp_flags);

        if (mask == TCP_FLAGS(OVS_BE16_MAX)) {
            ds_put_cstr(s, "tcp_flags=");
            if (f->tcp_flags) {
                format_flags(s, packet_tcp_flag_to_string, ntohs(f->tcp_flags),
                             '|');
            } else {
                ds_put_cstr(s, "0"); /* Zero flags. */
            }
        } else if (mask) {
            format_flags_masked(s, "tcp_flags", packet_tcp_flag_to_string,
                                ntohs(f->tcp_flags), mask);
        }
    }

    if (s->length > start_len) {
        ds_chomp(s, ',');
    }
}

/* Converts 'match' to a string and returns the string.  If 'priority' is
 * different from OFP_DEFAULT_PRIORITY, includes it in the string.  The caller
 * must free the string (with free()). */
char *
match_to_string(const struct match *match, int priority)
{
    struct ds s = DS_EMPTY_INITIALIZER;
    match_format(match, &s, priority);
    return ds_steal_cstr(&s);
}

void
match_print(const struct match *match)
{
    char *s = match_to_string(match, OFP_DEFAULT_PRIORITY);
    puts(s);
    free(s);
}

/* Initializes 'dst' as a copy of 'src'.  The caller must eventually free 'dst'
 * with minimatch_destroy(). */
void
minimatch_init(struct minimatch *dst, const struct match *src)
{
    minimask_init(&dst->mask, &src->wc);
    miniflow_init_with_minimask(&dst->flow, &src->flow, &dst->mask);
}

/* Initializes 'dst' as a copy of 'src'.  The caller must eventually free 'dst'
 * with minimatch_destroy(). */
void
minimatch_clone(struct minimatch *dst, const struct minimatch *src)
{
    miniflow_clone(&dst->flow, &src->flow);
    minimask_clone(&dst->mask, &src->mask);
}

/* Initializes 'dst' with the data in 'src', destroying 'src'.  The caller must
 * eventually free 'dst' with minimatch_destroy(). */
void
minimatch_move(struct minimatch *dst, struct minimatch *src)
{
    miniflow_move(&dst->flow, &src->flow);
    minimask_move(&dst->mask, &src->mask);
}

/* Frees any memory owned by 'match'.  Does not free the storage in which
 * 'match' itself resides; the caller is responsible for that. */
void
minimatch_destroy(struct minimatch *match)
{
    miniflow_destroy(&match->flow);
    minimask_destroy(&match->mask);
}

/* Initializes 'dst' as a copy of 'src'. */
void
minimatch_expand(const struct minimatch *src, struct match *dst)
{
    miniflow_expand(&src->flow, &dst->flow);
    minimask_expand(&src->mask, &dst->wc);
    memset(&dst->tun_md, 0, sizeof dst->tun_md);
}

/* Returns true if 'a' and 'b' match the same packets, false otherwise.  */
bool
minimatch_equal(const struct minimatch *a, const struct minimatch *b)
{
    return (miniflow_equal(&a->flow, &b->flow)
            && minimask_equal(&a->mask, &b->mask));
}

/* Returns true if 'target' satisifies 'match', that is, if each bit for which
 * 'match' specifies a particular value has the correct value in 'target'.
 *
 * This function is equivalent to miniflow_equal_flow_in_minimask(&match->flow,
 * target, &match->mask) but it is faster because of the invariant that
 * match->flow.map and match->mask.map are the same. */
bool
minimatch_matches_flow(const struct minimatch *match,
                       const struct flow *target)
{
    const uint64_t *target_u64 = (const uint64_t *) target;
    const uint64_t *flowp = miniflow_get_values(&match->flow);
    const uint64_t *maskp = miniflow_get_values(&match->mask.masks);
    int idx;

    MAP_FOR_EACH_INDEX(idx, match->flow.map) {
        if ((*flowp++ ^ target_u64[idx]) & *maskp++) {
            return false;
        }
    }

    return true;
}

/* Appends a string representation of 'match' to 's'.  If 'priority' is
 * different from OFP_DEFAULT_PRIORITY, includes it in 's'. */
void
minimatch_format(const struct minimatch *match, struct ds *s, int priority)
{
    struct match megamatch;

    minimatch_expand(match, &megamatch);
    match_format(&megamatch, s, priority);
}

/* Converts 'match' to a string and returns the string.  If 'priority' is
 * different from OFP_DEFAULT_PRIORITY, includes it in the string.  The caller
 * must free the string (with free()). */
char *
minimatch_to_string(const struct minimatch *match, int priority)
{
    struct match megamatch;

    minimatch_expand(match, &megamatch);
    return match_to_string(&megamatch, priority);
}<|MERGE_RESOLUTION|>--- conflicted
+++ resolved
@@ -283,44 +283,6 @@
 }
 
 void
-<<<<<<< HEAD
-match_set_conn_state(struct match *match, uint8_t conn_state)
-{
-    match_set_conn_state_masked(match, conn_state, UINT8_MAX);
-}
-
-void
-match_set_conn_state_masked(struct match *match, uint8_t conn_state,
-                            uint8_t mask)
-{
-    match->flow.conn_state = conn_state & mask;
-    match->wc.masks.conn_state = mask;
-}
-
-void
-match_set_conn_zone(struct match *match, uint16_t conn_zone)
-{
-    match->flow.conn_zone = conn_zone;
-    match->wc.masks.conn_zone = UINT16_MAX;
-}
-
-void
-match_set_conn_mark(struct match *match, uint32_t conn_mark)
-{
-    match_set_conn_mark_masked(match, conn_mark, UINT32_MAX);
-}
-
-void
-match_set_conn_mark_masked(struct match *match, uint32_t conn_mark,
-                           uint32_t mask)
-{
-    match->flow.conn_mark = conn_mark & mask;
-    match->wc.masks.conn_mark = mask;
-}
-
-void
-match_set_conn_label(struct match *match, ovs_u128 conn_label)
-=======
 match_set_ct_state(struct match *match, uint8_t ct_state)
 {
     match_set_ct_state_masked(match, ct_state, UINT8_MAX);
@@ -356,25 +318,11 @@
 
 void
 match_set_ct_label(struct match *match, ovs_u128 ct_label)
->>>>>>> d5a61290
 {
     ovs_u128 mask;
 
     mask.u64.lo = UINT64_MAX;
     mask.u64.hi = UINT64_MAX;
-<<<<<<< HEAD
-    match_set_conn_label_masked(match, conn_label, mask);
-}
-
-void
-match_set_conn_label_masked(struct match *match, ovs_u128 value,
-                            ovs_u128 mask)
-{
-    match->flow.conn_label.u64.lo = value.u64.lo & mask.u64.lo;
-    match->flow.conn_label.u64.hi = value.u64.hi & mask.u64.hi;
-    match->wc.masks.conn_label.u64.lo = mask.u64.lo;
-    match->wc.masks.conn_label.u64.hi = mask.u64.hi;
-=======
     match_set_ct_label_masked(match, ct_label, mask);
 }
 
@@ -385,7 +333,6 @@
     match->flow.ct_label.u64.hi = value.u64.hi & mask.u64.hi;
     match->wc.masks.ct_label.u64.lo = mask.u64.lo;
     match->wc.masks.ct_label.u64.hi = mask.u64.hi;
->>>>>>> d5a61290
 }
 
 void
@@ -1027,18 +974,10 @@
 }
 
 static void
-<<<<<<< HEAD
-format_conn_label_masked(struct ds *s, const ovs_u128 *key,
-                         const ovs_u128 *mask)
-{
-    if (!is_all_zeros(mask, sizeof(*mask))) {
-        ds_put_format(s, "conn_label=");
-=======
 format_ct_label_masked(struct ds *s, const ovs_u128 *key, const ovs_u128 *mask)
 {
     if (!is_all_zeros(mask, sizeof(*mask))) {
         ds_put_format(s, "ct_label=");
->>>>>>> d5a61290
         ds_put_hex(s, key, sizeof(*key));
         if (!is_all_ones(mask, sizeof(*mask))) {
             ds_put_char(s, '/');
@@ -1093,47 +1032,22 @@
         ds_put_char(s, ',');
     }
 
-<<<<<<< HEAD
-    if (wc->masks.conn_state) {
-        if (wc->masks.conn_state == UINT8_MAX) {
-            ds_put_cstr(s, "conn_state=");
-            if (f->conn_state) {
-                format_flags(s, packet_conn_state_to_string, f->conn_state,
-=======
     if (wc->masks.ct_state) {
         if (wc->masks.ct_state == UINT8_MAX) {
             ds_put_cstr(s, "ct_state=");
             if (f->ct_state) {
                 format_flags(s, packet_ct_state_to_string, f->ct_state,
->>>>>>> d5a61290
                              '|');
             } else {
                 ds_put_cstr(s, "0"); /* No state. */
             }
         } else {
-<<<<<<< HEAD
-            format_flags_masked(s, "conn_state", packet_conn_state_to_string,
-                                f->conn_state, wc->masks.conn_state);
-=======
             format_flags_masked(s, "ct_state", packet_ct_state_to_string,
                                 f->ct_state, wc->masks.ct_state);
->>>>>>> d5a61290
         }
         ds_put_char(s, ',');
     }
 
-<<<<<<< HEAD
-    if (wc->masks.conn_zone) {
-        format_uint16_masked(s, "conn_zone", f->conn_zone, wc->masks.conn_zone);
-    }
-
-    if (wc->masks.conn_mark) {
-        format_uint32_masked(s, "conn_mark", f->conn_mark, wc->masks.conn_mark);
-    }
-
-    if (!is_all_zeros(&wc->masks.conn_label, sizeof(wc->masks.conn_label))) {
-        format_conn_label_masked(s, &f->conn_label, &wc->masks.conn_label);
-=======
     if (wc->masks.ct_zone) {
         format_uint16_masked(s, "ct_zone", f->ct_zone, wc->masks.ct_zone);
     }
@@ -1144,7 +1058,6 @@
 
     if (!is_all_zeros(&wc->masks.ct_label, sizeof(wc->masks.ct_label))) {
         format_ct_label_masked(s, &f->ct_label, &wc->masks.ct_label);
->>>>>>> d5a61290
     }
 
     if (wc->masks.dl_type) {
