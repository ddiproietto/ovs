/*
 * Copyright (c) 2008, 2009, 2010, 2011, 2012, 2013, 2014, 2015 Nicira, Inc.
 *
 * Licensed under the Apache License, Version 2.0 (the "License");
 * you may not use this file except in compliance with the License.
 * You may obtain a copy of the License at:
 *
 *     http://www.apache.org/licenses/LICENSE-2.0
 *
 * Unless required by applicable law or agreed to in writing, software
 * distributed under the License is distributed on an "AS IS" BASIS,
 * WITHOUT WARRANTIES OR CONDITIONS OF ANY KIND, either express or implied.
 * See the License for the specific language governing permissions and
 * limitations under the License.
 */
#include <config.h>
#include <sys/types.h>
#include "flow.h"
#include <errno.h>
#include <inttypes.h>
#include <limits.h>
#include <netinet/in.h>
#include <netinet/icmp6.h>
#include <netinet/ip6.h>
#include <stdint.h>
#include <stdlib.h>
#include <string.h>
#include "byte-order.h"
#include "coverage.h"
#include "csum.h"
#include "dynamic-string.h"
#include "hash.h"
#include "jhash.h"
#include "match.h"
#include "dp-packet.h"
#include "openflow/openflow.h"
#include "packets.h"
#include "odp-util.h"
#include "random.h"
#include "unaligned.h"

COVERAGE_DEFINE(flow_extract);
COVERAGE_DEFINE(miniflow_malloc);

/* U64 indices for segmented flow classification. */
const uint8_t flow_segment_u64s[4] = {
    FLOW_SEGMENT_1_ENDS_AT / sizeof(uint64_t),
    FLOW_SEGMENT_2_ENDS_AT / sizeof(uint64_t),
    FLOW_SEGMENT_3_ENDS_AT / sizeof(uint64_t),
    FLOW_U64S
};

/* Asserts that field 'f1' follows immediately after 'f0' in struct flow,
 * without any intervening padding. */
#define ASSERT_SEQUENTIAL(f0, f1)                       \
    BUILD_ASSERT_DECL(offsetof(struct flow, f0)         \
                      + MEMBER_SIZEOF(struct flow, f0)  \
                      == offsetof(struct flow, f1))

/* Asserts that fields 'f0' and 'f1' are in the same 32-bit aligned word within
 * struct flow. */
#define ASSERT_SAME_WORD(f0, f1)                        \
    BUILD_ASSERT_DECL(offsetof(struct flow, f0) / 4     \
                      == offsetof(struct flow, f1) / 4)

/* Asserts that 'f0' and 'f1' are both sequential and within the same 32-bit
 * aligned word in struct flow. */
#define ASSERT_SEQUENTIAL_SAME_WORD(f0, f1)     \
    ASSERT_SEQUENTIAL(f0, f1);                  \
    ASSERT_SAME_WORD(f0, f1)

/* miniflow_extract() assumes the following to be true to optimize the
 * extraction process. */
ASSERT_SEQUENTIAL_SAME_WORD(dl_type, vlan_tci);

ASSERT_SEQUENTIAL_SAME_WORD(nw_frag, nw_tos);
ASSERT_SEQUENTIAL_SAME_WORD(nw_tos, nw_ttl);
ASSERT_SEQUENTIAL_SAME_WORD(nw_ttl, nw_proto);

/* TCP flags in the middle of a BE64, zeroes in the other half. */
BUILD_ASSERT_DECL(offsetof(struct flow, tcp_flags) % 8 == 4);

#if WORDS_BIGENDIAN
#define TCP_FLAGS_BE32(tcp_ctl) ((OVS_FORCE ovs_be32)TCP_FLAGS_BE16(tcp_ctl) \
                                 << 16)
#else
#define TCP_FLAGS_BE32(tcp_ctl) ((OVS_FORCE ovs_be32)TCP_FLAGS_BE16(tcp_ctl))
#endif

ASSERT_SEQUENTIAL_SAME_WORD(tp_src, tp_dst);

/* Removes 'size' bytes from the head end of '*datap', of size '*sizep', which
 * must contain at least 'size' bytes of data.  Returns the first byte of data
 * removed. */
static inline const void *
data_pull(const void **datap, size_t *sizep, size_t size)
{
    const char *data = *datap;
    *datap = data + size;
    *sizep -= size;
    return data;
}

/* If '*datap' has at least 'size' bytes of data, removes that many bytes from
 * the head end of '*datap' and returns the first byte removed.  Otherwise,
 * returns a null pointer without modifying '*datap'. */
static inline const void *
data_try_pull(const void **datap, size_t *sizep, size_t size)
{
    return OVS_LIKELY(*sizep >= size) ? data_pull(datap, sizep, size) : NULL;
}

/* Context for pushing data to a miniflow. */
struct mf_ctx {
    uint64_t map;
    uint64_t *data;
    uint64_t * const end;
};

/* miniflow_push_* macros allow filling in a miniflow data values in order.
 * Assertions are needed only when the layout of the struct flow is modified.
 * 'ofs' is a compile-time constant, which allows most of the code be optimized
 * away.  Some GCC versions gave warnings on ALWAYS_INLINE, so these are
 * defined as macros. */

#if (FLOW_WC_SEQ != 32)
#define MINIFLOW_ASSERT(X) ovs_assert(X)
BUILD_MESSAGE("FLOW_WC_SEQ changed: miniflow_extract() will have runtime "
               "assertions enabled. Consider updating FLOW_WC_SEQ after "
               "testing")
#else
#define MINIFLOW_ASSERT(X)
#endif

#define miniflow_push_uint64_(MF, OFS, VALUE)                   \
{                                                               \
    MINIFLOW_ASSERT(MF.data < MF.end && (OFS) % 8 == 0          \
                    && !(MF.map & (UINT64_MAX << (OFS) / 8)));  \
    *MF.data++ = VALUE;                                         \
    MF.map |= UINT64_C(1) << (OFS) / 8;                         \
}

#define miniflow_push_be64_(MF, OFS, VALUE) \
    miniflow_push_uint64_(MF, OFS, (OVS_FORCE uint64_t)(VALUE))

#define miniflow_push_uint32_(MF, OFS, VALUE)                   \
{                                                               \
    MINIFLOW_ASSERT(MF.data < MF.end &&                                 \
                    (((OFS) % 8 == 0 && !(MF.map & (UINT64_MAX << (OFS) / 8))) \
                     || ((OFS) % 8 == 4 && MF.map & (UINT64_C(1) << (OFS) / 8) \
                         && !(MF.map & (UINT64_MAX << ((OFS) / 8 + 1)))))); \
                                                                        \
    if ((OFS) % 8 == 0) {                                               \
        *(uint32_t *)MF.data = VALUE;                                   \
        MF.map |= UINT64_C(1) << (OFS) / 8;                             \
    } else if ((OFS) % 8 == 4) {                                        \
        *((uint32_t *)MF.data + 1) = VALUE;                             \
        MF.data++;                                                      \
    }                                                                   \
}

#define miniflow_push_be32_(MF, OFS, VALUE)                     \
    miniflow_push_uint32_(MF, OFS, (OVS_FORCE uint32_t)(VALUE))

#define miniflow_push_uint16_(MF, OFS, VALUE)                           \
{                                                                       \
    MINIFLOW_ASSERT(MF.data < MF.end &&                                 \
                    (((OFS) % 8 == 0 && !(MF.map & (UINT64_MAX << (OFS) / 8))) \
                     || ((OFS) % 2 == 0 && MF.map & (UINT64_C(1) << (OFS) / 8) \
                         && !(MF.map & (UINT64_MAX << ((OFS) / 8 + 1)))))); \
                                                                        \
    if ((OFS) % 8 == 0) {                                               \
        *(uint16_t *)MF.data = VALUE;                                   \
        MF.map |= UINT64_C(1) << (OFS) / 8;                             \
    } else if ((OFS) % 8 == 2) {                                        \
        *((uint16_t *)MF.data + 1) = VALUE;                             \
    } else if ((OFS) % 8 == 4) {                                        \
        *((uint16_t *)MF.data + 2) = VALUE;                             \
    } else if ((OFS) % 8 == 6) {                                        \
        *((uint16_t *)MF.data + 3) = VALUE;                             \
        MF.data++;                                                      \
    }                                                                   \
}

/* Are there any other asserts we need for pushing one octet? */
#define miniflow_push_uint8_(MF, OFS, VALUE)                            \
{                                                                       \
    MINIFLOW_ASSERT(MF.data < MF.end &&                                 \
                    ((OFS) % 8 != 0                                     \
                     || !(MF.map & (UINT64_MAX << (OFS) / 8))))         \
                                                                        \
    if ((OFS) % 8 == 0) {                                               \
        *(uint8_t *)MF.data = VALUE;                                    \
        MF.map |= UINT64_C(1) << (OFS) / 8;                             \
    } else if ((OFS) % 8 < 7) {                                         \
        *((uint8_t *)MF.data + (OFS % 8)) = VALUE;                      \
    } else {                                                            \
        *((uint8_t *)MF.data + 7) = VALUE;                              \
        MF.data++;                                                      \
    }                                                                   \
}

#define miniflow_pad_to_64_(MF, OFS)                                    \
{                                                                   \
    MINIFLOW_ASSERT((OFS) % 8 != 0);                                    \
    MINIFLOW_ASSERT(MF.map & (UINT64_C(1) << (OFS) / 8));               \
    MINIFLOW_ASSERT(!(MF.map & (UINT64_MAX << ((OFS) / 8 + 1))));       \
                                                                        \
    memset((uint8_t *)MF.data + (OFS) % 8, 0, 8 - (OFS) % 8);           \
    MF.data++;                                                          \
}

#define miniflow_push_be16_(MF, OFS, VALUE)                     \
    miniflow_push_uint16_(MF, OFS, (OVS_FORCE uint16_t)VALUE);

/* Data at 'valuep' may be unaligned. */
#define miniflow_push_words_(MF, OFS, VALUEP, N_WORDS)          \
{                                                               \
    int ofs64 = (OFS) / 8;                                      \
                                                                        \
    MINIFLOW_ASSERT(MF.data + (N_WORDS) <= MF.end && (OFS) % 8 == 0     \
                    && !(MF.map & (UINT64_MAX << ofs64)));              \
                                                                        \
    memcpy(MF.data, (VALUEP), (N_WORDS) * sizeof *MF.data);             \
    MF.data += (N_WORDS);                                               \
    MF.map |= ((UINT64_MAX >> (64 - (N_WORDS))) << ofs64);              \
}

/* Push 32-bit words padded to 64-bits. */
#define miniflow_push_words_32_(MF, OFS, VALUEP, N_WORDS)               \
{                                                                       \
    int ofs64 = (OFS) / 8;                                              \
                                                                        \
    MINIFLOW_ASSERT(MF.data + DIV_ROUND_UP(N_WORDS, 2) <= MF.end        \
                    && (OFS) % 8 == 0                                   \
                    && !(MF.map & (UINT64_MAX << ofs64)));              \
                                                                        \
    memcpy(MF.data, (VALUEP), (N_WORDS) * sizeof(uint32_t));            \
    MF.data += DIV_ROUND_UP(N_WORDS, 2);                                \
    MF.map |= ((UINT64_MAX >> (64 - DIV_ROUND_UP(N_WORDS, 2))) << ofs64); \
    if ((N_WORDS) & 1) {                                                \
        *((uint32_t *)MF.data - 1) = 0;                                 \
    }                                                                   \
}

/* Data at 'valuep' may be unaligned. */
/* MACs start 64-aligned, and must be followed by other data or padding. */
#define miniflow_push_macs_(MF, OFS, VALUEP)                    \
{                                                               \
    int ofs64 = (OFS) / 8;                                      \
                                                                \
    MINIFLOW_ASSERT(MF.data + 2 <= MF.end && (OFS) % 8 == 0     \
                    && !(MF.map & (UINT64_MAX << ofs64)));      \
                                                                \
    memcpy(MF.data, (VALUEP), 2 * ETH_ADDR_LEN);                \
    MF.data += 1;                   /* First word only. */      \
    MF.map |= UINT64_C(3) << ofs64; /* Both words. */           \
}

#define miniflow_push_uint64(MF, FIELD, VALUE)                      \
    miniflow_push_uint64_(MF, offsetof(struct flow, FIELD), VALUE)

#define miniflow_push_uint32(MF, FIELD, VALUE)                      \
    miniflow_push_uint32_(MF, offsetof(struct flow, FIELD), VALUE)

#define miniflow_push_be32(MF, FIELD, VALUE)                        \
    miniflow_push_be32_(MF, offsetof(struct flow, FIELD), VALUE)

#define miniflow_push_uint16(MF, FIELD, VALUE)                      \
    miniflow_push_uint16_(MF, offsetof(struct flow, FIELD), VALUE)

#define miniflow_push_be16(MF, FIELD, VALUE)                        \
    miniflow_push_be16_(MF, offsetof(struct flow, FIELD), VALUE)

#define miniflow_push_uint8(MF, FIELD, VALUE)                      \
    miniflow_push_uint8_(MF, offsetof(struct flow, FIELD), VALUE)

#define miniflow_pad_to_64(MF, FIELD)                       \
    miniflow_pad_to_64_(MF, offsetof(struct flow, FIELD))

#define miniflow_push_words(MF, FIELD, VALUEP, N_WORDS)                 \
    miniflow_push_words_(MF, offsetof(struct flow, FIELD), VALUEP, N_WORDS)

#define miniflow_push_words_32(MF, FIELD, VALUEP, N_WORDS)              \
    miniflow_push_words_32_(MF, offsetof(struct flow, FIELD), VALUEP, N_WORDS)

#define miniflow_push_macs(MF, FIELD, VALUEP)                       \
    miniflow_push_macs_(MF, offsetof(struct flow, FIELD), VALUEP)

/* Pulls the MPLS headers at '*datap' and returns the count of them. */
static inline int
parse_mpls(const void **datap, size_t *sizep)
{
    const struct mpls_hdr *mh;
    int count = 0;

    while ((mh = data_try_pull(datap, sizep, sizeof *mh))) {
        count++;
        if (mh->mpls_lse.lo & htons(1 << MPLS_BOS_SHIFT)) {
            break;
        }
    }
    return MIN(count, FLOW_MAX_MPLS_LABELS);
}

static inline ovs_be16
parse_vlan(const void **datap, size_t *sizep)
{
    const struct eth_header *eth = *datap;

    struct qtag_prefix {
        ovs_be16 eth_type;      /* ETH_TYPE_VLAN */
        ovs_be16 tci;
    };

    data_pull(datap, sizep, ETH_ADDR_LEN * 2);

    if (eth->eth_type == htons(ETH_TYPE_VLAN)) {
        if (OVS_LIKELY(*sizep
                       >= sizeof(struct qtag_prefix) + sizeof(ovs_be16))) {
            const struct qtag_prefix *qp = data_pull(datap, sizep, sizeof *qp);
            return qp->tci | htons(VLAN_CFI);
        }
    }
    return 0;
}

static inline ovs_be16
parse_ethertype(const void **datap, size_t *sizep)
{
    const struct llc_snap_header *llc;
    ovs_be16 proto;

    proto = *(ovs_be16 *) data_pull(datap, sizep, sizeof proto);
    if (OVS_LIKELY(ntohs(proto) >= ETH_TYPE_MIN)) {
        return proto;
    }

    if (OVS_UNLIKELY(*sizep < sizeof *llc)) {
        return htons(FLOW_DL_TYPE_NONE);
    }

    llc = *datap;
    if (OVS_UNLIKELY(llc->llc.llc_dsap != LLC_DSAP_SNAP
                     || llc->llc.llc_ssap != LLC_SSAP_SNAP
                     || llc->llc.llc_cntl != LLC_CNTL_SNAP
                     || memcmp(llc->snap.snap_org, SNAP_ORG_ETHERNET,
                               sizeof llc->snap.snap_org))) {
        return htons(FLOW_DL_TYPE_NONE);
    }

    data_pull(datap, sizep, sizeof *llc);

    if (OVS_LIKELY(ntohs(llc->snap.snap_type) >= ETH_TYPE_MIN)) {
        return llc->snap.snap_type;
    }

    return htons(FLOW_DL_TYPE_NONE);
}

static inline bool
parse_icmpv6(const void **datap, size_t *sizep, const struct icmp6_hdr *icmp,
             const struct in6_addr **nd_target,
             uint8_t arp_buf[2][ETH_ADDR_LEN])
{
    if (icmp->icmp6_code == 0 &&
        (icmp->icmp6_type == ND_NEIGHBOR_SOLICIT ||
         icmp->icmp6_type == ND_NEIGHBOR_ADVERT)) {

        *nd_target = data_try_pull(datap, sizep, sizeof **nd_target);
        if (OVS_UNLIKELY(!*nd_target)) {
            return false;
        }

        while (*sizep >= 8) {
            /* The minimum size of an option is 8 bytes, which also is
             * the size of Ethernet link-layer options. */
            const struct nd_opt_hdr *nd_opt = *datap;
            int opt_len = nd_opt->nd_opt_len * 8;

            if (!opt_len || opt_len > *sizep) {
                goto invalid;
            }

            /* Store the link layer address if the appropriate option is
             * provided.  It is considered an error if the same link
             * layer option is specified twice. */
            if (nd_opt->nd_opt_type == ND_OPT_SOURCE_LINKADDR
                    && opt_len == 8) {
                if (OVS_LIKELY(eth_addr_is_zero(arp_buf[0]))) {
                    memcpy(arp_buf[0], nd_opt + 1, ETH_ADDR_LEN);
                } else {
                    goto invalid;
                }
            } else if (nd_opt->nd_opt_type == ND_OPT_TARGET_LINKADDR
                    && opt_len == 8) {
                if (OVS_LIKELY(eth_addr_is_zero(arp_buf[1]))) {
                    memcpy(arp_buf[1], nd_opt + 1, ETH_ADDR_LEN);
                } else {
                    goto invalid;
                }
            }

            if (OVS_UNLIKELY(!data_try_pull(datap, sizep, opt_len))) {
                goto invalid;
            }
        }
    }

    return true;

invalid:
    return false;
}

/* Initializes 'flow' members from 'packet' and 'md'
 *
 * Initializes 'packet' header l2 pointer to the start of the Ethernet
 * header, and the layer offsets as follows:
 *
 *    - packet->l2_5_ofs to the start of the MPLS shim header, or UINT16_MAX
 *      when there is no MPLS shim header.
 *
 *    - packet->l3_ofs to just past the Ethernet header, or just past the
 *      vlan_header if one is present, to the first byte of the payload of the
 *      Ethernet frame.  UINT16_MAX if the frame is too short to contain an
 *      Ethernet header.
 *
 *    - packet->l4_ofs to just past the IPv4 header, if one is present and
 *      has at least the content used for the fields of interest for the flow,
 *      otherwise UINT16_MAX.
 */
void
flow_extract(struct dp_packet *packet, struct flow *flow)
{
    struct {
        struct miniflow mf;
        uint64_t buf[FLOW_U64S];
    } m;

    COVERAGE_INC(flow_extract);

    miniflow_initialize(&m.mf, m.buf);
    miniflow_extract(packet, &m.mf);
    miniflow_expand(&m.mf, flow);
}

/* Caller is responsible for initializing 'dst' with enough storage for
 * FLOW_U64S * 8 bytes. */
void
miniflow_extract(struct dp_packet *packet, struct miniflow *dst)
{
    const struct pkt_metadata *md = &packet->md;
    const void *data = dp_packet_data(packet);
    size_t size = dp_packet_size(packet);
    uint64_t *values = miniflow_values(dst);
    struct mf_ctx mf = { 0, values, values + FLOW_U64S };
    const char *l2;
    ovs_be16 dl_type;
    uint8_t nw_frag, nw_tos, nw_ttl, nw_proto;

    /* Metadata. */
    if (md->tunnel.ip_dst) {
        miniflow_push_words(mf, tunnel, &md->tunnel,
                            offsetof(struct flow_tnl, metadata) /
                            sizeof(uint64_t));
        if (md->tunnel.metadata.opt_map) {
            miniflow_push_words(mf, tunnel.metadata, &md->tunnel.metadata,
                                 sizeof md->tunnel.metadata / sizeof(uint64_t));
        }
    }
    if (md->skb_priority || md->pkt_mark) {
        miniflow_push_uint32(mf, skb_priority, md->skb_priority);
        miniflow_push_uint32(mf, pkt_mark, md->pkt_mark);
    }
    miniflow_push_uint32(mf, dp_hash, md->dp_hash);
    miniflow_push_uint32(mf, in_port, odp_to_u32(md->in_port.odp_port));
    if (md->recirc_id) {
        miniflow_push_uint32(mf, recirc_id, md->recirc_id);
        miniflow_pad_to_64(mf, conj_id);
    }

    if (md->conn_mark || md->conn_zone || md->conn_state) {
        miniflow_push_uint32(mf, conn_mark, md->conn_mark);
        miniflow_push_uint16(mf, conn_zone, md->conn_zone);
        miniflow_push_uint8(mf, conn_state, md->conn_state);
        miniflow_pad_to_64(mf, pad1);
    }
    if (!is_all_zeros(&md->conn_label, sizeof md->conn_label)) {
        miniflow_push_words(mf, conn_label, &md->conn_label,
                            sizeof md->conn_label / 8);
    }

    /* Initialize packet's layer pointer and offsets. */
    l2 = data;
    dp_packet_reset_offsets(packet);

    /* Must have full Ethernet header to proceed. */
    if (OVS_UNLIKELY(size < sizeof(struct eth_header))) {
        goto out;
    } else {
        ovs_be16 vlan_tci;

        /* Link layer. */
        ASSERT_SEQUENTIAL(dl_dst, dl_src);
        miniflow_push_macs(mf, dl_dst, data);
        /* dl_type, vlan_tci. */
        vlan_tci = parse_vlan(&data, &size);
        dl_type = parse_ethertype(&data, &size);
        miniflow_push_be16(mf, dl_type, dl_type);
        miniflow_push_be16(mf, vlan_tci, vlan_tci);
    }

    /* Parse mpls. */
    if (OVS_UNLIKELY(eth_type_mpls(dl_type))) {
        int count;
        const void *mpls = data;

        packet->l2_5_ofs = (char *)data - l2;
        count = parse_mpls(&data, &size);
        miniflow_push_words_32(mf, mpls_lse, mpls, count);
    }

    /* Network layer. */
    packet->l3_ofs = (char *)data - l2;

    nw_frag = 0;
    if (OVS_LIKELY(dl_type == htons(ETH_TYPE_IP))) {
        const struct ip_header *nh = data;
        int ip_len;
        uint16_t tot_len;

        if (OVS_UNLIKELY(size < IP_HEADER_LEN)) {
            goto out;
        }
        ip_len = IP_IHL(nh->ip_ihl_ver) * 4;

        if (OVS_UNLIKELY(ip_len < IP_HEADER_LEN)) {
            goto out;
        }
        if (OVS_UNLIKELY(size < ip_len)) {
            goto out;
        }
        tot_len = ntohs(nh->ip_tot_len);
        if (OVS_UNLIKELY(tot_len > size)) {
            goto out;
        }
        if (OVS_UNLIKELY(size - tot_len > UINT8_MAX)) {
            goto out;
        }
        dp_packet_set_l2_pad_size(packet, size - tot_len);
        size = tot_len;   /* Never pull padding. */

        /* Push both source and destination address at once. */
        miniflow_push_words(mf, nw_src, &nh->ip_src, 1);

        miniflow_push_be32(mf, ipv6_label, 0); /* Padding for IPv4. */

        nw_tos = nh->ip_tos;
        nw_ttl = nh->ip_ttl;
        nw_proto = nh->ip_proto;
        if (OVS_UNLIKELY(IP_IS_FRAGMENT(nh->ip_frag_off))) {
            nw_frag = FLOW_NW_FRAG_ANY;
            if (nh->ip_frag_off & htons(IP_FRAG_OFF_MASK)) {
                nw_frag |= FLOW_NW_FRAG_LATER;
            }
        }
        data_pull(&data, &size, ip_len);
    } else if (dl_type == htons(ETH_TYPE_IPV6)) {
        const struct ovs_16aligned_ip6_hdr *nh;
        ovs_be32 tc_flow;
        uint16_t plen;

        if (OVS_UNLIKELY(size < sizeof *nh)) {
            goto out;
        }
        nh = data_pull(&data, &size, sizeof *nh);

        plen = ntohs(nh->ip6_plen);
        if (OVS_UNLIKELY(plen > size)) {
            goto out;
        }
        /* Jumbo Payload option not supported yet. */
        if (OVS_UNLIKELY(size - plen > UINT8_MAX)) {
            goto out;
        }
        dp_packet_set_l2_pad_size(packet, size - plen);
        size = plen;   /* Never pull padding. */

        miniflow_push_words(mf, ipv6_src, &nh->ip6_src,
                            sizeof nh->ip6_src / 8);
        miniflow_push_words(mf, ipv6_dst, &nh->ip6_dst,
                            sizeof nh->ip6_dst / 8);

        tc_flow = get_16aligned_be32(&nh->ip6_flow);
        {
            ovs_be32 label = tc_flow & htonl(IPV6_LABEL_MASK);
            miniflow_push_be32(mf, ipv6_label, label);
        }

        nw_tos = ntohl(tc_flow) >> 20;
        nw_ttl = nh->ip6_hlim;
        nw_proto = nh->ip6_nxt;

        while (1) {
            if (OVS_LIKELY((nw_proto != IPPROTO_HOPOPTS)
                           && (nw_proto != IPPROTO_ROUTING)
                           && (nw_proto != IPPROTO_DSTOPTS)
                           && (nw_proto != IPPROTO_AH)
                           && (nw_proto != IPPROTO_FRAGMENT))) {
                /* It's either a terminal header (e.g., TCP, UDP) or one we
                 * don't understand.  In either case, we're done with the
                 * packet, so use it to fill in 'nw_proto'. */
                break;
            }

            /* We only verify that at least 8 bytes of the next header are
             * available, but many of these headers are longer.  Ensure that
             * accesses within the extension header are within those first 8
             * bytes. All extension headers are required to be at least 8
             * bytes. */
            if (OVS_UNLIKELY(size < 8)) {
                goto out;
            }

            if ((nw_proto == IPPROTO_HOPOPTS)
                || (nw_proto == IPPROTO_ROUTING)
                || (nw_proto == IPPROTO_DSTOPTS)) {
                /* These headers, while different, have the fields we care
                 * about in the same location and with the same
                 * interpretation. */
                const struct ip6_ext *ext_hdr = data;
                nw_proto = ext_hdr->ip6e_nxt;
                if (OVS_UNLIKELY(!data_try_pull(&data, &size,
                                                (ext_hdr->ip6e_len + 1) * 8))) {
                    goto out;
                }
            } else if (nw_proto == IPPROTO_AH) {
                /* A standard AH definition isn't available, but the fields
                 * we care about are in the same location as the generic
                 * option header--only the header length is calculated
                 * differently. */
                const struct ip6_ext *ext_hdr = data;
                nw_proto = ext_hdr->ip6e_nxt;
                if (OVS_UNLIKELY(!data_try_pull(&data, &size,
                                                (ext_hdr->ip6e_len + 2) * 4))) {
                    goto out;
                }
            } else if (nw_proto == IPPROTO_FRAGMENT) {
                const struct ovs_16aligned_ip6_frag *frag_hdr = data;

                nw_proto = frag_hdr->ip6f_nxt;
                if (!data_try_pull(&data, &size, sizeof *frag_hdr)) {
                    goto out;
                }

                /* We only process the first fragment. */
                if (frag_hdr->ip6f_offlg != htons(0)) {
                    nw_frag = FLOW_NW_FRAG_ANY;
                    if ((frag_hdr->ip6f_offlg & IP6F_OFF_MASK) != htons(0)) {
                        nw_frag |= FLOW_NW_FRAG_LATER;
                        nw_proto = IPPROTO_FRAGMENT;
                        break;
                    }
                }
            }
        }
    } else {
        if (dl_type == htons(ETH_TYPE_ARP) ||
            dl_type == htons(ETH_TYPE_RARP)) {
            uint8_t arp_buf[2][ETH_ADDR_LEN];
            const struct arp_eth_header *arp = (const struct arp_eth_header *)
                data_try_pull(&data, &size, ARP_ETH_HEADER_LEN);

            if (OVS_LIKELY(arp) && OVS_LIKELY(arp->ar_hrd == htons(1))
                && OVS_LIKELY(arp->ar_pro == htons(ETH_TYPE_IP))
                && OVS_LIKELY(arp->ar_hln == ETH_ADDR_LEN)
                && OVS_LIKELY(arp->ar_pln == 4)) {
                miniflow_push_be32(mf, nw_src,
                                   get_16aligned_be32(&arp->ar_spa));
                miniflow_push_be32(mf, nw_dst,
                                   get_16aligned_be32(&arp->ar_tpa));

                /* We only match on the lower 8 bits of the opcode. */
                if (OVS_LIKELY(ntohs(arp->ar_op) <= 0xff)) {
                    miniflow_push_be32(mf, ipv6_label, 0); /* Pad with ARP. */
                    miniflow_push_be32(mf, nw_frag, htonl(ntohs(arp->ar_op)));
                }

                /* Must be adjacent. */
                ASSERT_SEQUENTIAL(arp_sha, arp_tha);

                memcpy(arp_buf[0], arp->ar_sha, ETH_ADDR_LEN);
                memcpy(arp_buf[1], arp->ar_tha, ETH_ADDR_LEN);
                miniflow_push_macs(mf, arp_sha, arp_buf);
                miniflow_pad_to_64(mf, tcp_flags);
            }
        }
        goto out;
    }

    packet->l4_ofs = (char *)data - l2;
    miniflow_push_be32(mf, nw_frag,
                       BYTES_TO_BE32(nw_frag, nw_tos, nw_ttl, nw_proto));

    if (OVS_LIKELY(!(nw_frag & FLOW_NW_FRAG_LATER))) {
        if (OVS_LIKELY(nw_proto == IPPROTO_TCP)) {
            if (OVS_LIKELY(size >= TCP_HEADER_LEN)) {
                const struct tcp_header *tcp = data;

                miniflow_push_be32(mf, arp_tha[2], 0);
                miniflow_push_be32(mf, tcp_flags,
                                   TCP_FLAGS_BE32(tcp->tcp_ctl));
                miniflow_push_be16(mf, tp_src, tcp->tcp_src);
                miniflow_push_be16(mf, tp_dst, tcp->tcp_dst);
                miniflow_pad_to_64(mf, igmp_group_ip4);
            }
        } else if (OVS_LIKELY(nw_proto == IPPROTO_UDP)) {
            if (OVS_LIKELY(size >= UDP_HEADER_LEN)) {
                const struct udp_header *udp = data;

                miniflow_push_be16(mf, tp_src, udp->udp_src);
                miniflow_push_be16(mf, tp_dst, udp->udp_dst);
                miniflow_pad_to_64(mf, igmp_group_ip4);
            }
        } else if (OVS_LIKELY(nw_proto == IPPROTO_SCTP)) {
            if (OVS_LIKELY(size >= SCTP_HEADER_LEN)) {
                const struct sctp_header *sctp = data;

                miniflow_push_be16(mf, tp_src, sctp->sctp_src);
                miniflow_push_be16(mf, tp_dst, sctp->sctp_dst);
                miniflow_pad_to_64(mf, igmp_group_ip4);
            }
        } else if (OVS_LIKELY(nw_proto == IPPROTO_ICMP)) {
            if (OVS_LIKELY(size >= ICMP_HEADER_LEN)) {
                const struct icmp_header *icmp = data;

                miniflow_push_be16(mf, tp_src, htons(icmp->icmp_type));
                miniflow_push_be16(mf, tp_dst, htons(icmp->icmp_code));
                miniflow_pad_to_64(mf, igmp_group_ip4);
            }
        } else if (OVS_LIKELY(nw_proto == IPPROTO_IGMP)) {
            if (OVS_LIKELY(size >= IGMP_HEADER_LEN)) {
                const struct igmp_header *igmp = data;

                miniflow_push_be16(mf, tp_src, htons(igmp->igmp_type));
                miniflow_push_be16(mf, tp_dst, htons(igmp->igmp_code));
                miniflow_push_be32(mf, igmp_group_ip4,
                                   get_16aligned_be32(&igmp->group));
            }
        } else if (OVS_LIKELY(nw_proto == IPPROTO_ICMPV6)) {
            if (OVS_LIKELY(size >= sizeof(struct icmp6_hdr))) {
                const struct in6_addr *nd_target = NULL;
                uint8_t arp_buf[2][ETH_ADDR_LEN];
                const struct icmp6_hdr *icmp = data_pull(&data, &size,
                                                         sizeof *icmp);
                memset(arp_buf, 0, sizeof arp_buf);
                if (OVS_LIKELY(parse_icmpv6(&data, &size, icmp, &nd_target,
                                            arp_buf))) {
                    if (nd_target) {
                        miniflow_push_words(mf, nd_target, nd_target,
                                            sizeof *nd_target / 8);
                    }
                    miniflow_push_macs(mf, arp_sha, arp_buf);
                    miniflow_pad_to_64(mf, tcp_flags);
                    miniflow_push_be16(mf, tp_src, htons(icmp->icmp6_type));
                    miniflow_push_be16(mf, tp_dst, htons(icmp->icmp6_code));
                    miniflow_pad_to_64(mf, igmp_group_ip4);
                }
            }
        }
    }
 out:
    dst->map = mf.map;
}

/* For every bit of a field that is wildcarded in 'wildcards', sets the
 * corresponding bit in 'flow' to zero. */
void
flow_zero_wildcards(struct flow *flow, const struct flow_wildcards *wildcards)
{
    uint64_t *flow_u64 = (uint64_t *) flow;
    const uint64_t *wc_u64 = (const uint64_t *) &wildcards->masks;
    size_t i;

    for (i = 0; i < FLOW_U64S; i++) {
        flow_u64[i] &= wc_u64[i];
    }
}

void
flow_unwildcard_tp_ports(const struct flow *flow, struct flow_wildcards *wc)
{
    if (flow->nw_proto != IPPROTO_ICMP) {
        memset(&wc->masks.tp_src, 0xff, sizeof wc->masks.tp_src);
        memset(&wc->masks.tp_dst, 0xff, sizeof wc->masks.tp_dst);
    } else {
        wc->masks.tp_src = htons(0xff);
        wc->masks.tp_dst = htons(0xff);
    }
}

/* Initializes 'flow_metadata' with the metadata found in 'flow'. */
void
flow_get_metadata(const struct flow *flow, struct match *flow_metadata)
{
    int i;

    BUILD_ASSERT_DECL(FLOW_WC_SEQ == 32);

    match_init_catchall(flow_metadata);
    if (flow->tunnel.tun_id != htonll(0)) {
        match_set_tun_id(flow_metadata, flow->tunnel.tun_id);
    }
    if (flow->tunnel.ip_src != htonl(0)) {
        match_set_tun_src(flow_metadata, flow->tunnel.ip_src);
    }
    if (flow->tunnel.ip_dst != htonl(0)) {
        match_set_tun_dst(flow_metadata, flow->tunnel.ip_dst);
    }
    if (flow->tunnel.gbp_id != htons(0)) {
        match_set_tun_gbp_id(flow_metadata, flow->tunnel.gbp_id);
    }
    if (flow->tunnel.gbp_flags) {
        match_set_tun_gbp_flags(flow_metadata, flow->tunnel.gbp_flags);
    }
    tun_metadata_get_fmd(&flow->tunnel.metadata, flow_metadata);
    if (flow->metadata != htonll(0)) {
        match_set_metadata(flow_metadata, flow->metadata);
    }

    for (i = 0; i < FLOW_N_REGS; i++) {
        if (flow->regs[i]) {
            match_set_reg(flow_metadata, i, flow->regs[i]);
        }
    }

    if (flow->pkt_mark != 0) {
        match_set_pkt_mark(flow_metadata, flow->pkt_mark);
    }

    match_set_in_port(flow_metadata, flow->in_port.ofp_port);
    if (flow->conn_state != 0) {
        match_set_conn_state(flow_metadata, flow->conn_state);
    }
<<<<<<< HEAD
    if (flow->conn_zone != htons(0)) {
        match_set_conn_zone(flow_metadata, flow->conn_zone);
    }
    if (flow->conn_zone != htonl(0)) {
=======
    if (flow->conn_zone != 0) {
        match_set_conn_zone(flow_metadata, flow->conn_zone);
    }
    if (flow->conn_mark != 0) {
>>>>>>> 3c90ae12
        match_set_conn_mark(flow_metadata, flow->conn_mark);
    }
    if (!is_all_zeros(&flow->conn_label, sizeof(flow->conn_label))) {
        match_set_conn_label(flow_metadata, flow->conn_label);
    }
}

char *
flow_to_string(const struct flow *flow)
{
    struct ds ds = DS_EMPTY_INITIALIZER;
    flow_format(&ds, flow);
    return ds_cstr(&ds);
}

const char *
flow_tun_flag_to_string(uint32_t flags)
{
    switch (flags) {
    case FLOW_TNL_F_DONT_FRAGMENT:
        return "df";
    case FLOW_TNL_F_CSUM:
        return "csum";
    case FLOW_TNL_F_KEY:
        return "key";
    case FLOW_TNL_F_OAM:
        return "oam";
    default:
        return NULL;
    }
}

void
format_flags(struct ds *ds, const char *(*bit_to_string)(uint32_t),
             uint32_t flags, char del)
{
    uint32_t bad = 0;

    if (!flags) {
        return;
    }
    while (flags) {
        uint32_t bit = rightmost_1bit(flags);
        const char *s;

        s = bit_to_string(bit);
        if (s) {
            ds_put_format(ds, "%s%c", s, del);
        } else {
            bad |= bit;
        }

        flags &= ~bit;
    }

    if (bad) {
        ds_put_format(ds, "0x%"PRIx32"%c", bad, del);
    }
    ds_chomp(ds, del);
}

void
format_flags_masked(struct ds *ds, const char *name,
                    const char *(*bit_to_string)(uint32_t), uint32_t flags,
                    uint32_t mask)
{
    if (name) {
        ds_put_format(ds, "%s=", name);
    }
    while (mask) {
        uint32_t bit = rightmost_1bit(mask);
        const char *s = bit_to_string(bit);

        ds_put_format(ds, "%s%s", (flags & bit) ? "+" : "-",
                      s ? s : "[Unknown]");
        mask &= ~bit;
    }
}

void
flow_format(struct ds *ds, const struct flow *flow)
{
    struct match match;
    struct flow_wildcards *wc = &match.wc;

    match_wc_init(&match, flow);

    /* As this function is most often used for formatting a packet in a
     * packet-in message, skip formatting the packet context fields that are
     * all-zeroes to make the print-out easier on the eyes.  This means that a
     * missing context field implies a zero value for that field.  This is
     * similar to OpenFlow encoding of these fields, as the specification
     * states that all-zeroes context fields should not be encoded in the
     * packet-in messages. */
    if (!flow->in_port.ofp_port) {
        WC_UNMASK_FIELD(wc, in_port);
    }
    if (!flow->skb_priority) {
        WC_UNMASK_FIELD(wc, skb_priority);
    }
    if (!flow->pkt_mark) {
        WC_UNMASK_FIELD(wc, pkt_mark);
    }
    if (!flow->recirc_id) {
        WC_UNMASK_FIELD(wc, recirc_id);
    }
    if (!flow->dp_hash) {
        WC_UNMASK_FIELD(wc, dp_hash);
    }
    if (!flow->conn_state) {
        WC_UNMASK_FIELD(wc, conn_state);
    }
    if (!flow->conn_zone) {
        WC_UNMASK_FIELD(wc, conn_zone);
    }
    if (!flow->conn_mark) {
        WC_UNMASK_FIELD(wc, conn_mark);
    }
    if (is_all_zeros(&flow->conn_label, sizeof(flow->conn_label))) {
        WC_UNMASK_FIELD(wc, conn_label);
    }
    for (int i = 0; i < FLOW_N_REGS; i++) {
        if (!flow->regs[i]) {
            WC_UNMASK_FIELD(wc, regs[i]);
        }
    }
    if (!flow->metadata) {
        WC_UNMASK_FIELD(wc, metadata);
    }

    match_format(&match, ds, OFP_DEFAULT_PRIORITY);
}

void
flow_print(FILE *stream, const struct flow *flow)
{
    char *s = flow_to_string(flow);
    fputs(s, stream);
    free(s);
}

/* flow_wildcards functions. */

/* Initializes 'wc' as a set of wildcards that matches every packet. */
void
flow_wildcards_init_catchall(struct flow_wildcards *wc)
{
    memset(&wc->masks, 0, sizeof wc->masks);
}

/* Converts a flow into flow wildcards.  It sets the wildcard masks based on
 * the packet headers extracted to 'flow'.  It will not set the mask for fields
 * that do not make sense for the packet type.  OpenFlow-only metadata is
 * wildcarded, but other metadata is unconditionally exact-matched. */
void flow_wildcards_init_for_packet(struct flow_wildcards *wc,
                                    const struct flow *flow)
{
    memset(&wc->masks, 0x0, sizeof wc->masks);

    /* Update this function whenever struct flow changes. */
    BUILD_ASSERT_DECL(FLOW_WC_SEQ == 32);

    if (flow->tunnel.ip_dst) {
        if (flow->tunnel.flags & FLOW_TNL_F_KEY) {
            WC_MASK_FIELD(wc, tunnel.tun_id);
        }
        WC_MASK_FIELD(wc, tunnel.ip_src);
        WC_MASK_FIELD(wc, tunnel.ip_dst);
        WC_MASK_FIELD(wc, tunnel.flags);
        WC_MASK_FIELD(wc, tunnel.ip_tos);
        WC_MASK_FIELD(wc, tunnel.ip_ttl);
        WC_MASK_FIELD(wc, tunnel.tp_src);
        WC_MASK_FIELD(wc, tunnel.tp_dst);
        WC_MASK_FIELD(wc, tunnel.gbp_id);
        WC_MASK_FIELD(wc, tunnel.gbp_flags);

        if (flow->tunnel.metadata.opt_map) {
            wc->masks.tunnel.metadata.opt_map = flow->tunnel.metadata.opt_map;
            WC_MASK_FIELD(wc, tunnel.metadata.opts);
        }
    } else if (flow->tunnel.tun_id) {
        WC_MASK_FIELD(wc, tunnel.tun_id);
    }

    /* metadata, regs, and conj_id wildcarded. */

    WC_MASK_FIELD(wc, skb_priority);
    WC_MASK_FIELD(wc, pkt_mark);
    WC_MASK_FIELD(wc, conn_state);
    WC_MASK_FIELD(wc, conn_zone);
    WC_MASK_FIELD(wc, conn_mark);
    WC_MASK_FIELD(wc, conn_label);
    WC_MASK_FIELD(wc, recirc_id);
    WC_MASK_FIELD(wc, dp_hash);
    WC_MASK_FIELD(wc, in_port);

    /* actset_output wildcarded. */

    WC_MASK_FIELD(wc, dl_dst);
    WC_MASK_FIELD(wc, dl_src);
    WC_MASK_FIELD(wc, dl_type);
    WC_MASK_FIELD(wc, vlan_tci);

    if (flow->dl_type == htons(ETH_TYPE_IP)) {
        WC_MASK_FIELD(wc, nw_src);
        WC_MASK_FIELD(wc, nw_dst);
    } else if (flow->dl_type == htons(ETH_TYPE_IPV6)) {
        WC_MASK_FIELD(wc, ipv6_src);
        WC_MASK_FIELD(wc, ipv6_dst);
        WC_MASK_FIELD(wc, ipv6_label);
    } else if (flow->dl_type == htons(ETH_TYPE_ARP) ||
               flow->dl_type == htons(ETH_TYPE_RARP)) {
        WC_MASK_FIELD(wc, nw_src);
        WC_MASK_FIELD(wc, nw_dst);
        WC_MASK_FIELD(wc, nw_proto);
        WC_MASK_FIELD(wc, arp_sha);
        WC_MASK_FIELD(wc, arp_tha);
        return;
    } else if (eth_type_mpls(flow->dl_type)) {
        for (int i = 0; i < FLOW_MAX_MPLS_LABELS; i++) {
            WC_MASK_FIELD(wc, mpls_lse[i]);
            if (flow->mpls_lse[i] & htonl(MPLS_BOS_MASK)) {
                break;
            }
        }
        return;
    } else {
        return; /* Unknown ethertype. */
    }

    /* IPv4 or IPv6. */
    WC_MASK_FIELD(wc, nw_frag);
    WC_MASK_FIELD(wc, nw_tos);
    WC_MASK_FIELD(wc, nw_ttl);
    WC_MASK_FIELD(wc, nw_proto);

    /* No transport layer header in later fragments. */
    if (!(flow->nw_frag & FLOW_NW_FRAG_LATER) &&
        (flow->nw_proto == IPPROTO_ICMP ||
         flow->nw_proto == IPPROTO_ICMPV6 ||
         flow->nw_proto == IPPROTO_TCP ||
         flow->nw_proto == IPPROTO_UDP ||
         flow->nw_proto == IPPROTO_SCTP ||
         flow->nw_proto == IPPROTO_IGMP)) {
        WC_MASK_FIELD(wc, tp_src);
        WC_MASK_FIELD(wc, tp_dst);

        if (flow->nw_proto == IPPROTO_TCP) {
            WC_MASK_FIELD(wc, tcp_flags);
        } else if (flow->nw_proto == IPPROTO_ICMPV6) {
            WC_MASK_FIELD(wc, arp_sha);
            WC_MASK_FIELD(wc, arp_tha);
            WC_MASK_FIELD(wc, nd_target);
        } else if (flow->nw_proto == IPPROTO_IGMP) {
            WC_MASK_FIELD(wc, igmp_group_ip4);
        }
    }
}

/* Return a map of possible fields for a packet of the same type as 'flow'.
 * Including extra bits in the returned mask is not wrong, it is just less
 * optimal.
 *
 * This is a less precise version of flow_wildcards_init_for_packet() above. */
uint64_t
flow_wc_map(const struct flow *flow)
{
    /* Update this function whenever struct flow changes. */
    BUILD_ASSERT_DECL(FLOW_WC_SEQ == 32);

    uint64_t map = (flow->tunnel.ip_dst) ? MINIFLOW_MAP(tunnel) : 0;

    /* Metadata fields that can appear on packet input. */
    map |= MINIFLOW_MAP(skb_priority) | MINIFLOW_MAP(pkt_mark)
        | MINIFLOW_MAP(recirc_id) | MINIFLOW_MAP(dp_hash)
        | MINIFLOW_MAP(in_port) | MINIFLOW_MAP(conn_mark)
        | MINIFLOW_MAP(conn_zone) | MINIFLOW_MAP(conn_state)
        | MINIFLOW_MAP(conn_label)
        | MINIFLOW_MAP(dl_dst) | MINIFLOW_MAP(dl_src)
        | MINIFLOW_MAP(dl_type) | MINIFLOW_MAP(vlan_tci);

    /* Ethertype-dependent fields. */
    if (OVS_LIKELY(flow->dl_type == htons(ETH_TYPE_IP))) {
        map |= MINIFLOW_MAP(nw_src) | MINIFLOW_MAP(nw_dst)
            | MINIFLOW_MAP(nw_proto) | MINIFLOW_MAP(nw_frag)
            | MINIFLOW_MAP(nw_tos) | MINIFLOW_MAP(nw_ttl);
        if (OVS_UNLIKELY(flow->nw_proto == IPPROTO_IGMP)) {
            map |= MINIFLOW_MAP(igmp_group_ip4);
        } else {
            map |= MINIFLOW_MAP(tcp_flags)
                | MINIFLOW_MAP(tp_src) | MINIFLOW_MAP(tp_dst);
        }
    } else if (flow->dl_type == htons(ETH_TYPE_IPV6)) {
        map |= MINIFLOW_MAP(ipv6_src) | MINIFLOW_MAP(ipv6_dst)
            | MINIFLOW_MAP(ipv6_label)
            | MINIFLOW_MAP(nw_proto) | MINIFLOW_MAP(nw_frag)
            | MINIFLOW_MAP(nw_tos) | MINIFLOW_MAP(nw_ttl);
        if (OVS_UNLIKELY(flow->nw_proto == IPPROTO_ICMPV6)) {
            map |= MINIFLOW_MAP(nd_target)
                | MINIFLOW_MAP(arp_sha) | MINIFLOW_MAP(arp_tha);
        } else {
            map |= MINIFLOW_MAP(tcp_flags)
                | MINIFLOW_MAP(tp_src) | MINIFLOW_MAP(tp_dst);
        }
    } else if (eth_type_mpls(flow->dl_type)) {
        map |= MINIFLOW_MAP(mpls_lse);
    } else if (flow->dl_type == htons(ETH_TYPE_ARP) ||
               flow->dl_type == htons(ETH_TYPE_RARP)) {
        map |= MINIFLOW_MAP(nw_src) | MINIFLOW_MAP(nw_dst)
            | MINIFLOW_MAP(nw_proto)
            | MINIFLOW_MAP(arp_sha) | MINIFLOW_MAP(arp_tha);
    }

    return map;
}

/* Clear the metadata and register wildcard masks. They are not packet
 * header fields. */
void
flow_wildcards_clear_non_packet_fields(struct flow_wildcards *wc)
{
    /* Update this function whenever struct flow changes. */
    BUILD_ASSERT_DECL(FLOW_WC_SEQ == 32);

    memset(&wc->masks.metadata, 0, sizeof wc->masks.metadata);
    memset(&wc->masks.regs, 0, sizeof wc->masks.regs);
    wc->masks.actset_output = 0;
    wc->masks.conj_id = 0;
}

/* Returns true if 'wc' matches every packet, false if 'wc' fixes any bits or
 * fields. */
bool
flow_wildcards_is_catchall(const struct flow_wildcards *wc)
{
    const uint64_t *wc_u64 = (const uint64_t *) &wc->masks;
    size_t i;

    for (i = 0; i < FLOW_U64S; i++) {
        if (wc_u64[i]) {
            return false;
        }
    }
    return true;
}

/* Sets 'dst' as the bitwise AND of wildcards in 'src1' and 'src2'.
 * That is, a bit or a field is wildcarded in 'dst' if it is wildcarded
 * in 'src1' or 'src2' or both.  */
void
flow_wildcards_and(struct flow_wildcards *dst,
                   const struct flow_wildcards *src1,
                   const struct flow_wildcards *src2)
{
    uint64_t *dst_u64 = (uint64_t *) &dst->masks;
    const uint64_t *src1_u64 = (const uint64_t *) &src1->masks;
    const uint64_t *src2_u64 = (const uint64_t *) &src2->masks;
    size_t i;

    for (i = 0; i < FLOW_U64S; i++) {
        dst_u64[i] = src1_u64[i] & src2_u64[i];
    }
}

/* Sets 'dst' as the bitwise OR of wildcards in 'src1' and 'src2'.  That
 * is, a bit or a field is wildcarded in 'dst' if it is neither
 * wildcarded in 'src1' nor 'src2'. */
void
flow_wildcards_or(struct flow_wildcards *dst,
                  const struct flow_wildcards *src1,
                  const struct flow_wildcards *src2)
{
    uint64_t *dst_u64 = (uint64_t *) &dst->masks;
    const uint64_t *src1_u64 = (const uint64_t *) &src1->masks;
    const uint64_t *src2_u64 = (const uint64_t *) &src2->masks;
    size_t i;

    for (i = 0; i < FLOW_U64S; i++) {
        dst_u64[i] = src1_u64[i] | src2_u64[i];
    }
}

/* Returns a hash of the wildcards in 'wc'. */
uint32_t
flow_wildcards_hash(const struct flow_wildcards *wc, uint32_t basis)
{
    return flow_hash(&wc->masks, basis);
}

/* Returns true if 'a' and 'b' represent the same wildcards, false if they are
 * different. */
bool
flow_wildcards_equal(const struct flow_wildcards *a,
                     const struct flow_wildcards *b)
{
    return flow_equal(&a->masks, &b->masks);
}

/* Returns true if at least one bit or field is wildcarded in 'a' but not in
 * 'b', false otherwise. */
bool
flow_wildcards_has_extra(const struct flow_wildcards *a,
                         const struct flow_wildcards *b)
{
    const uint64_t *a_u64 = (const uint64_t *) &a->masks;
    const uint64_t *b_u64 = (const uint64_t *) &b->masks;
    size_t i;

    for (i = 0; i < FLOW_U64S; i++) {
        if ((a_u64[i] & b_u64[i]) != b_u64[i]) {
            return true;
        }
    }
    return false;
}

/* Returns true if 'a' and 'b' are equal, except that 0-bits (wildcarded bits)
 * in 'wc' do not need to be equal in 'a' and 'b'. */
bool
flow_equal_except(const struct flow *a, const struct flow *b,
                  const struct flow_wildcards *wc)
{
    const uint64_t *a_u64 = (const uint64_t *) a;
    const uint64_t *b_u64 = (const uint64_t *) b;
    const uint64_t *wc_u64 = (const uint64_t *) &wc->masks;
    size_t i;

    for (i = 0; i < FLOW_U64S; i++) {
        if ((a_u64[i] ^ b_u64[i]) & wc_u64[i]) {
            return false;
        }
    }
    return true;
}

/* Sets the wildcard mask for register 'idx' in 'wc' to 'mask'.
 * (A 0-bit indicates a wildcard bit.) */
void
flow_wildcards_set_reg_mask(struct flow_wildcards *wc, int idx, uint32_t mask)
{
    wc->masks.regs[idx] = mask;
}

/* Sets the wildcard mask for register 'idx' in 'wc' to 'mask'.
 * (A 0-bit indicates a wildcard bit.) */
void
flow_wildcards_set_xreg_mask(struct flow_wildcards *wc, int idx, uint64_t mask)
{
    flow_set_xreg(&wc->masks, idx, mask);
}

/* Calculates the 5-tuple hash from the given miniflow.
 * This returns the same value as flow_hash_5tuple for the corresponding
 * flow. */
uint32_t
miniflow_hash_5tuple(const struct miniflow *flow, uint32_t basis)
{
    uint32_t hash = basis;

    if (flow) {
        ovs_be16 dl_type = MINIFLOW_GET_BE16(flow, dl_type);

        hash = hash_add(hash, MINIFLOW_GET_U8(flow, nw_proto));

        /* Separate loops for better optimization. */
        if (dl_type == htons(ETH_TYPE_IPV6)) {
            uint64_t map = MINIFLOW_MAP(ipv6_src) | MINIFLOW_MAP(ipv6_dst);
            uint64_t value;

            MINIFLOW_FOR_EACH_IN_MAP(value, flow, map) {
                hash = hash_add64(hash, value);
            }
        } else {
            hash = hash_add(hash, MINIFLOW_GET_U32(flow, nw_src));
            hash = hash_add(hash, MINIFLOW_GET_U32(flow, nw_dst));
        }
        /* Add both ports at once. */
        hash = hash_add(hash, MINIFLOW_GET_U32(flow, tp_src));
        hash = hash_finish(hash, 42); /* Arbitrary number. */
    }
    return hash;
}

ASSERT_SEQUENTIAL_SAME_WORD(tp_src, tp_dst);
ASSERT_SEQUENTIAL(ipv6_src, ipv6_dst);

/* Calculates the 5-tuple hash from the given flow. */
uint32_t
flow_hash_5tuple(const struct flow *flow, uint32_t basis)
{
    uint32_t hash = basis;

    if (flow) {
        hash = hash_add(hash, flow->nw_proto);

        if (flow->dl_type == htons(ETH_TYPE_IPV6)) {
            const uint64_t *flow_u64 = (const uint64_t *)flow;
            int ofs = offsetof(struct flow, ipv6_src) / 8;
            int end = ofs + 2 * sizeof flow->ipv6_src / 8;

            for (;ofs < end; ofs++) {
                hash = hash_add64(hash, flow_u64[ofs]);
            }
        } else {
            hash = hash_add(hash, (OVS_FORCE uint32_t) flow->nw_src);
            hash = hash_add(hash, (OVS_FORCE uint32_t) flow->nw_dst);
        }
        /* Add both ports at once. */
        hash = hash_add(hash,
                        ((const uint32_t *)flow)[offsetof(struct flow, tp_src)
                                                 / sizeof(uint32_t)]);
        hash = hash_finish(hash, 42); /* Arbitrary number. */
    }
    return hash;
}

/* Hashes 'flow' based on its L2 through L4 protocol information. */
uint32_t
flow_hash_symmetric_l4(const struct flow *flow, uint32_t basis)
{
    struct {
        union {
            ovs_be32 ipv4_addr;
            struct in6_addr ipv6_addr;
        };
        ovs_be16 eth_type;
        ovs_be16 vlan_tci;
        ovs_be16 tp_port;
        uint8_t eth_addr[ETH_ADDR_LEN];
        uint8_t ip_proto;
    } fields;

    int i;

    memset(&fields, 0, sizeof fields);
    for (i = 0; i < ETH_ADDR_LEN; i++) {
        fields.eth_addr[i] = flow->dl_src[i] ^ flow->dl_dst[i];
    }
    fields.vlan_tci = flow->vlan_tci & htons(VLAN_VID_MASK);
    fields.eth_type = flow->dl_type;

    /* UDP source and destination port are not taken into account because they
     * will not necessarily be symmetric in a bidirectional flow. */
    if (fields.eth_type == htons(ETH_TYPE_IP)) {
        fields.ipv4_addr = flow->nw_src ^ flow->nw_dst;
        fields.ip_proto = flow->nw_proto;
        if (fields.ip_proto == IPPROTO_TCP || fields.ip_proto == IPPROTO_SCTP) {
            fields.tp_port = flow->tp_src ^ flow->tp_dst;
        }
    } else if (fields.eth_type == htons(ETH_TYPE_IPV6)) {
        const uint8_t *a = &flow->ipv6_src.s6_addr[0];
        const uint8_t *b = &flow->ipv6_dst.s6_addr[0];
        uint8_t *ipv6_addr = &fields.ipv6_addr.s6_addr[0];

        for (i=0; i<16; i++) {
            ipv6_addr[i] = a[i] ^ b[i];
        }
        fields.ip_proto = flow->nw_proto;
        if (fields.ip_proto == IPPROTO_TCP || fields.ip_proto == IPPROTO_SCTP) {
            fields.tp_port = flow->tp_src ^ flow->tp_dst;
        }
    }
    return jhash_bytes(&fields, sizeof fields, basis);
}

/* Hashes 'flow' based on its L3 through L4 protocol information */
uint32_t
flow_hash_symmetric_l3l4(const struct flow *flow, uint32_t basis,
                         bool inc_udp_ports)
{
    uint32_t hash = basis;

    /* UDP source and destination port are also taken into account. */
    if (flow->dl_type == htons(ETH_TYPE_IP)) {
        hash = hash_add(hash,
                        (OVS_FORCE uint32_t) (flow->nw_src ^ flow->nw_dst));
    } else if (flow->dl_type == htons(ETH_TYPE_IPV6)) {
        /* IPv6 addresses are 64-bit aligned inside struct flow. */
        const uint64_t *a = ALIGNED_CAST(uint64_t *, flow->ipv6_src.s6_addr);
        const uint64_t *b = ALIGNED_CAST(uint64_t *, flow->ipv6_dst.s6_addr);

        for (int i = 0; i < 4; i++) {
            hash = hash_add64(hash, a[i] ^ b[i]);
        }
    } else {
        /* Cannot hash non-IP flows */
        return 0;
    }

    hash = hash_add(hash, flow->nw_proto);
    if (flow->nw_proto == IPPROTO_TCP || flow->nw_proto == IPPROTO_SCTP ||
         (inc_udp_ports && flow->nw_proto == IPPROTO_UDP)) {
        hash = hash_add(hash,
                        (OVS_FORCE uint16_t) (flow->tp_src ^ flow->tp_dst));
    }

    return hash_finish(hash, basis);
}

/* Initialize a flow with random fields that matter for nx_hash_fields. */
void
flow_random_hash_fields(struct flow *flow)
{
    uint16_t rnd = random_uint16();

    /* Initialize to all zeros. */
    memset(flow, 0, sizeof *flow);

    eth_addr_random(flow->dl_src);
    eth_addr_random(flow->dl_dst);

    flow->vlan_tci = (OVS_FORCE ovs_be16) (random_uint16() & VLAN_VID_MASK);

    /* Make most of the random flows IPv4, some IPv6, and rest random. */
    flow->dl_type = rnd < 0x8000 ? htons(ETH_TYPE_IP) :
        rnd < 0xc000 ? htons(ETH_TYPE_IPV6) : (OVS_FORCE ovs_be16)rnd;

    if (dl_type_is_ip_any(flow->dl_type)) {
        if (flow->dl_type == htons(ETH_TYPE_IP)) {
            flow->nw_src = (OVS_FORCE ovs_be32)random_uint32();
            flow->nw_dst = (OVS_FORCE ovs_be32)random_uint32();
        } else {
            random_bytes(&flow->ipv6_src, sizeof flow->ipv6_src);
            random_bytes(&flow->ipv6_dst, sizeof flow->ipv6_dst);
        }
        /* Make most of IP flows TCP, some UDP or SCTP, and rest random. */
        rnd = random_uint16();
        flow->nw_proto = rnd < 0x8000 ? IPPROTO_TCP :
            rnd < 0xc000 ? IPPROTO_UDP :
            rnd < 0xd000 ? IPPROTO_SCTP : (uint8_t)rnd;
        if (flow->nw_proto == IPPROTO_TCP ||
            flow->nw_proto == IPPROTO_UDP ||
            flow->nw_proto == IPPROTO_SCTP) {
            flow->tp_src = (OVS_FORCE ovs_be16)random_uint16();
            flow->tp_dst = (OVS_FORCE ovs_be16)random_uint16();
        }
    }
}

/* Masks the fields in 'wc' that are used by the flow hash 'fields'. */
void
flow_mask_hash_fields(const struct flow *flow, struct flow_wildcards *wc,
                      enum nx_hash_fields fields)
{
    switch (fields) {
    case NX_HASH_FIELDS_ETH_SRC:
        memset(&wc->masks.dl_src, 0xff, sizeof wc->masks.dl_src);
        break;

    case NX_HASH_FIELDS_SYMMETRIC_L4:
        memset(&wc->masks.dl_src, 0xff, sizeof wc->masks.dl_src);
        memset(&wc->masks.dl_dst, 0xff, sizeof wc->masks.dl_dst);
        if (flow->dl_type == htons(ETH_TYPE_IP)) {
            memset(&wc->masks.nw_src, 0xff, sizeof wc->masks.nw_src);
            memset(&wc->masks.nw_dst, 0xff, sizeof wc->masks.nw_dst);
        } else if (flow->dl_type == htons(ETH_TYPE_IPV6)) {
            memset(&wc->masks.ipv6_src, 0xff, sizeof wc->masks.ipv6_src);
            memset(&wc->masks.ipv6_dst, 0xff, sizeof wc->masks.ipv6_dst);
        }
        if (is_ip_any(flow)) {
            memset(&wc->masks.nw_proto, 0xff, sizeof wc->masks.nw_proto);
            flow_unwildcard_tp_ports(flow, wc);
        }
        wc->masks.vlan_tci |= htons(VLAN_VID_MASK | VLAN_CFI);
        break;

    case NX_HASH_FIELDS_SYMMETRIC_L3L4_UDP:
        if (is_ip_any(flow) && flow->nw_proto == IPPROTO_UDP) {
            memset(&wc->masks.tp_src, 0xff, sizeof wc->masks.tp_src);
            memset(&wc->masks.tp_dst, 0xff, sizeof wc->masks.tp_dst);
        }
        /* no break */
    case NX_HASH_FIELDS_SYMMETRIC_L3L4:
        if (flow->dl_type == htons(ETH_TYPE_IP)) {
            memset(&wc->masks.nw_src, 0xff, sizeof wc->masks.nw_src);
            memset(&wc->masks.nw_dst, 0xff, sizeof wc->masks.nw_dst);
        } else if (flow->dl_type == htons(ETH_TYPE_IPV6)) {
            memset(&wc->masks.ipv6_src, 0xff, sizeof wc->masks.ipv6_src);
            memset(&wc->masks.ipv6_dst, 0xff, sizeof wc->masks.ipv6_dst);
        } else {
            break; /* non-IP flow */
        }

        memset(&wc->masks.nw_proto, 0xff, sizeof wc->masks.nw_proto);
        if (flow->nw_proto == IPPROTO_TCP || flow->nw_proto == IPPROTO_SCTP) {
            memset(&wc->masks.tp_src, 0xff, sizeof wc->masks.tp_src);
            memset(&wc->masks.tp_dst, 0xff, sizeof wc->masks.tp_dst);
        }
        break;

    default:
        OVS_NOT_REACHED();
    }
}

/* Hashes the portions of 'flow' designated by 'fields'. */
uint32_t
flow_hash_fields(const struct flow *flow, enum nx_hash_fields fields,
                 uint16_t basis)
{
    switch (fields) {

    case NX_HASH_FIELDS_ETH_SRC:
        return jhash_bytes(flow->dl_src, sizeof flow->dl_src, basis);

    case NX_HASH_FIELDS_SYMMETRIC_L4:
        return flow_hash_symmetric_l4(flow, basis);

    case NX_HASH_FIELDS_SYMMETRIC_L3L4:
        return flow_hash_symmetric_l3l4(flow, basis, false);

    case NX_HASH_FIELDS_SYMMETRIC_L3L4_UDP:
        return flow_hash_symmetric_l3l4(flow, basis, true);

    }

    OVS_NOT_REACHED();
}

/* Returns a string representation of 'fields'. */
const char *
flow_hash_fields_to_str(enum nx_hash_fields fields)
{
    switch (fields) {
    case NX_HASH_FIELDS_ETH_SRC: return "eth_src";
    case NX_HASH_FIELDS_SYMMETRIC_L4: return "symmetric_l4";
    case NX_HASH_FIELDS_SYMMETRIC_L3L4: return "symmetric_l3l4";
    case NX_HASH_FIELDS_SYMMETRIC_L3L4_UDP: return "symmetric_l3l4+udp";
    default: return "<unknown>";
    }
}

/* Returns true if the value of 'fields' is supported. Otherwise false. */
bool
flow_hash_fields_valid(enum nx_hash_fields fields)
{
    return fields == NX_HASH_FIELDS_ETH_SRC
        || fields == NX_HASH_FIELDS_SYMMETRIC_L4
        || fields == NX_HASH_FIELDS_SYMMETRIC_L3L4
        || fields == NX_HASH_FIELDS_SYMMETRIC_L3L4_UDP;
}

/* Returns a hash value for the bits of 'flow' that are active based on
 * 'wc', given 'basis'. */
uint32_t
flow_hash_in_wildcards(const struct flow *flow,
                       const struct flow_wildcards *wc, uint32_t basis)
{
    const uint64_t *wc_u64 = (const uint64_t *) &wc->masks;
    const uint64_t *flow_u64 = (const uint64_t *) flow;
    uint32_t hash;
    size_t i;

    hash = basis;
    for (i = 0; i < FLOW_U64S; i++) {
        hash = hash_add64(hash, flow_u64[i] & wc_u64[i]);
    }
    return hash_finish(hash, 8 * FLOW_U64S);
}

/* Sets the VLAN VID that 'flow' matches to 'vid', which is interpreted as an
 * OpenFlow 1.0 "dl_vlan" value:
 *
 *      - If it is in the range 0...4095, 'flow->vlan_tci' is set to match
 *        that VLAN.  Any existing PCP match is unchanged (it becomes 0 if
 *        'flow' previously matched packets without a VLAN header).
 *
 *      - If it is OFP_VLAN_NONE, 'flow->vlan_tci' is set to match a packet
 *        without a VLAN tag.
 *
 *      - Other values of 'vid' should not be used. */
void
flow_set_dl_vlan(struct flow *flow, ovs_be16 vid)
{
    if (vid == htons(OFP10_VLAN_NONE)) {
        flow->vlan_tci = htons(0);
    } else {
        vid &= htons(VLAN_VID_MASK);
        flow->vlan_tci &= ~htons(VLAN_VID_MASK);
        flow->vlan_tci |= htons(VLAN_CFI) | vid;
    }
}

/* Sets the VLAN VID that 'flow' matches to 'vid', which is interpreted as an
 * OpenFlow 1.2 "vlan_vid" value, that is, the low 13 bits of 'vlan_tci' (VID
 * plus CFI). */
void
flow_set_vlan_vid(struct flow *flow, ovs_be16 vid)
{
    ovs_be16 mask = htons(VLAN_VID_MASK | VLAN_CFI);
    flow->vlan_tci &= ~mask;
    flow->vlan_tci |= vid & mask;
}

/* Sets the VLAN PCP that 'flow' matches to 'pcp', which should be in the
 * range 0...7.
 *
 * This function has no effect on the VLAN ID that 'flow' matches.
 *
 * After calling this function, 'flow' will not match packets without a VLAN
 * header. */
void
flow_set_vlan_pcp(struct flow *flow, uint8_t pcp)
{
    pcp &= 0x07;
    flow->vlan_tci &= ~htons(VLAN_PCP_MASK);
    flow->vlan_tci |= htons((pcp << VLAN_PCP_SHIFT) | VLAN_CFI);
}

/* Returns the number of MPLS LSEs present in 'flow'
 *
 * Returns 0 if the 'dl_type' of 'flow' is not an MPLS ethernet type.
 * Otherwise traverses 'flow''s MPLS label stack stopping at the
 * first entry that has the BoS bit set. If no such entry exists then
 * the maximum number of LSEs that can be stored in 'flow' is returned.
 */
int
flow_count_mpls_labels(const struct flow *flow, struct flow_wildcards *wc)
{
    /* dl_type is always masked. */
    if (eth_type_mpls(flow->dl_type)) {
        int i;
        int cnt;

        cnt = 0;
        for (i = 0; i < FLOW_MAX_MPLS_LABELS; i++) {
            if (wc) {
                wc->masks.mpls_lse[i] |= htonl(MPLS_BOS_MASK);
            }
            if (flow->mpls_lse[i] & htonl(MPLS_BOS_MASK)) {
                return i + 1;
            }
            if (flow->mpls_lse[i]) {
                cnt++;
            }
        }
        return cnt;
    } else {
        return 0;
    }
}

/* Returns the number consecutive of MPLS LSEs, starting at the
 * innermost LSE, that are common in 'a' and 'b'.
 *
 * 'an' must be flow_count_mpls_labels(a).
 * 'bn' must be flow_count_mpls_labels(b).
 */
int
flow_count_common_mpls_labels(const struct flow *a, int an,
                              const struct flow *b, int bn,
                              struct flow_wildcards *wc)
{
    int min_n = MIN(an, bn);
    if (min_n == 0) {
        return 0;
    } else {
        int common_n = 0;
        int a_last = an - 1;
        int b_last = bn - 1;
        int i;

        for (i = 0; i < min_n; i++) {
            if (wc) {
                wc->masks.mpls_lse[a_last - i] = OVS_BE32_MAX;
                wc->masks.mpls_lse[b_last - i] = OVS_BE32_MAX;
            }
            if (a->mpls_lse[a_last - i] != b->mpls_lse[b_last - i]) {
                break;
            } else {
                common_n++;
            }
        }

        return common_n;
    }
}

/* Adds a new outermost MPLS label to 'flow' and changes 'flow''s Ethernet type
 * to 'mpls_eth_type', which must be an MPLS Ethertype.
 *
 * If the new label is the first MPLS label in 'flow', it is generated as;
 *
 *     - label: 2, if 'flow' is IPv6, otherwise 0.
 *
 *     - TTL: IPv4 or IPv6 TTL, if present and nonzero, otherwise 64.
 *
 *     - TC: IPv4 or IPv6 TOS, if present, otherwise 0.
 *
 *     - BoS: 1.
 *
 * If the new label is the second or later label MPLS label in 'flow', it is
 * generated as;
 *
 *     - label: Copied from outer label.
 *
 *     - TTL: Copied from outer label.
 *
 *     - TC: Copied from outer label.
 *
 *     - BoS: 0.
 *
 * 'n' must be flow_count_mpls_labels(flow).  'n' must be less than
 * FLOW_MAX_MPLS_LABELS (because otherwise flow->mpls_lse[] would overflow).
 */
void
flow_push_mpls(struct flow *flow, int n, ovs_be16 mpls_eth_type,
               struct flow_wildcards *wc)
{
    ovs_assert(eth_type_mpls(mpls_eth_type));
    ovs_assert(n < FLOW_MAX_MPLS_LABELS);

    if (n) {
        int i;

        if (wc) {
            memset(&wc->masks.mpls_lse, 0xff, sizeof *wc->masks.mpls_lse * n);
        }
        for (i = n; i >= 1; i--) {
            flow->mpls_lse[i] = flow->mpls_lse[i - 1];
        }
        flow->mpls_lse[0] = (flow->mpls_lse[1] & htonl(~MPLS_BOS_MASK));
    } else {
        int label = 0;          /* IPv4 Explicit Null. */
        int tc = 0;
        int ttl = 64;

        if (flow->dl_type == htons(ETH_TYPE_IPV6)) {
            label = 2;
        }

        if (is_ip_any(flow)) {
            tc = (flow->nw_tos & IP_DSCP_MASK) >> 2;
            if (wc) {
                wc->masks.nw_tos |= IP_DSCP_MASK;
                wc->masks.nw_ttl = 0xff;
            }

            if (flow->nw_ttl) {
                ttl = flow->nw_ttl;
            }
        }

        flow->mpls_lse[0] = set_mpls_lse_values(ttl, tc, 1, htonl(label));

        /* Clear all L3 and L4 fields and dp_hash. */
        BUILD_ASSERT(FLOW_WC_SEQ == 32);
        memset((char *) flow + FLOW_SEGMENT_2_ENDS_AT, 0,
               sizeof(struct flow) - FLOW_SEGMENT_2_ENDS_AT);
        flow->dp_hash = 0;
    }
    flow->dl_type = mpls_eth_type;
}

/* Tries to remove the outermost MPLS label from 'flow'.  Returns true if
 * successful, false otherwise.  On success, sets 'flow''s Ethernet type to
 * 'eth_type'.
 *
 * 'n' must be flow_count_mpls_labels(flow). */
bool
flow_pop_mpls(struct flow *flow, int n, ovs_be16 eth_type,
              struct flow_wildcards *wc)
{
    int i;

    if (n == 0) {
        /* Nothing to pop. */
        return false;
    } else if (n == FLOW_MAX_MPLS_LABELS) {
        if (wc) {
            wc->masks.mpls_lse[n - 1] |= htonl(MPLS_BOS_MASK);
        }
        if (!(flow->mpls_lse[n - 1] & htonl(MPLS_BOS_MASK))) {
            /* Can't pop because don't know what to fill in mpls_lse[n - 1]. */
            return false;
        }
    }

    if (wc) {
        memset(&wc->masks.mpls_lse[1], 0xff,
               sizeof *wc->masks.mpls_lse * (n - 1));
    }
    for (i = 1; i < n; i++) {
        flow->mpls_lse[i - 1] = flow->mpls_lse[i];
    }
    flow->mpls_lse[n - 1] = 0;
    flow->dl_type = eth_type;
    return true;
}

/* Sets the MPLS Label that 'flow' matches to 'label', which is interpreted
 * as an OpenFlow 1.1 "mpls_label" value. */
void
flow_set_mpls_label(struct flow *flow, int idx, ovs_be32 label)
{
    set_mpls_lse_label(&flow->mpls_lse[idx], label);
}

/* Sets the MPLS TTL that 'flow' matches to 'ttl', which should be in the
 * range 0...255. */
void
flow_set_mpls_ttl(struct flow *flow, int idx, uint8_t ttl)
{
    set_mpls_lse_ttl(&flow->mpls_lse[idx], ttl);
}

/* Sets the MPLS TC that 'flow' matches to 'tc', which should be in the
 * range 0...7. */
void
flow_set_mpls_tc(struct flow *flow, int idx, uint8_t tc)
{
    set_mpls_lse_tc(&flow->mpls_lse[idx], tc);
}

/* Sets the MPLS BOS bit that 'flow' matches to which should be 0 or 1. */
void
flow_set_mpls_bos(struct flow *flow, int idx, uint8_t bos)
{
    set_mpls_lse_bos(&flow->mpls_lse[idx], bos);
}

/* Sets the entire MPLS LSE. */
void
flow_set_mpls_lse(struct flow *flow, int idx, ovs_be32 lse)
{
    flow->mpls_lse[idx] = lse;
}

static size_t
flow_compose_l4(struct dp_packet *p, const struct flow *flow)
{
    size_t l4_len = 0;

    if (!(flow->nw_frag & FLOW_NW_FRAG_ANY)
        || !(flow->nw_frag & FLOW_NW_FRAG_LATER)) {
        if (flow->nw_proto == IPPROTO_TCP) {
            struct tcp_header *tcp;

            l4_len = sizeof *tcp;
            tcp = dp_packet_put_zeros(p, l4_len);
            tcp->tcp_src = flow->tp_src;
            tcp->tcp_dst = flow->tp_dst;
            tcp->tcp_ctl = TCP_CTL(ntohs(flow->tcp_flags), 5);
        } else if (flow->nw_proto == IPPROTO_UDP) {
            struct udp_header *udp;

            l4_len = sizeof *udp;
            udp = dp_packet_put_zeros(p, l4_len);
            udp->udp_src = flow->tp_src;
            udp->udp_dst = flow->tp_dst;
        } else if (flow->nw_proto == IPPROTO_SCTP) {
            struct sctp_header *sctp;

            l4_len = sizeof *sctp;
            sctp = dp_packet_put_zeros(p, l4_len);
            sctp->sctp_src = flow->tp_src;
            sctp->sctp_dst = flow->tp_dst;
        } else if (flow->nw_proto == IPPROTO_ICMP) {
            struct icmp_header *icmp;

            l4_len = sizeof *icmp;
            icmp = dp_packet_put_zeros(p, l4_len);
            icmp->icmp_type = ntohs(flow->tp_src);
            icmp->icmp_code = ntohs(flow->tp_dst);
            icmp->icmp_csum = csum(icmp, ICMP_HEADER_LEN);
        } else if (flow->nw_proto == IPPROTO_IGMP) {
            struct igmp_header *igmp;

            l4_len = sizeof *igmp;
            igmp = dp_packet_put_zeros(p, l4_len);
            igmp->igmp_type = ntohs(flow->tp_src);
            igmp->igmp_code = ntohs(flow->tp_dst);
            put_16aligned_be32(&igmp->group, flow->igmp_group_ip4);
            igmp->igmp_csum = csum(igmp, IGMP_HEADER_LEN);
        } else if (flow->nw_proto == IPPROTO_ICMPV6) {
            struct icmp6_hdr *icmp;

            l4_len = sizeof *icmp;
            icmp = dp_packet_put_zeros(p, l4_len);
            icmp->icmp6_type = ntohs(flow->tp_src);
            icmp->icmp6_code = ntohs(flow->tp_dst);

            if (icmp->icmp6_code == 0 &&
                (icmp->icmp6_type == ND_NEIGHBOR_SOLICIT ||
                 icmp->icmp6_type == ND_NEIGHBOR_ADVERT)) {
                struct in6_addr *nd_target;
                struct nd_opt_hdr *nd_opt;

                l4_len += sizeof *nd_target;
                nd_target = dp_packet_put_zeros(p, sizeof *nd_target);
                *nd_target = flow->nd_target;

                if (!eth_addr_is_zero(flow->arp_sha)) {
                    l4_len += 8;
                    nd_opt = dp_packet_put_zeros(p, 8);
                    nd_opt->nd_opt_len = 1;
                    nd_opt->nd_opt_type = ND_OPT_SOURCE_LINKADDR;
                    memcpy(nd_opt + 1, flow->arp_sha, ETH_ADDR_LEN);
                }
                if (!eth_addr_is_zero(flow->arp_tha)) {
                    l4_len += 8;
                    nd_opt = dp_packet_put_zeros(p, 8);
                    nd_opt->nd_opt_len = 1;
                    nd_opt->nd_opt_type = ND_OPT_TARGET_LINKADDR;
                    memcpy(nd_opt + 1, flow->arp_tha, ETH_ADDR_LEN);
                }
            }
            icmp->icmp6_cksum = (OVS_FORCE uint16_t)
                csum(icmp, (char *)dp_packet_tail(p) - (char *)icmp);
        }
    }
    return l4_len;
}

/* Puts into 'b' a packet that flow_extract() would parse as having the given
 * 'flow'.
 *
 * (This is useful only for testing, obviously, and the packet isn't really
 * valid. It hasn't got some checksums filled in, for one, and lots of fields
 * are just zeroed.) */
void
flow_compose(struct dp_packet *p, const struct flow *flow)
{
    size_t l4_len;

    /* eth_compose() sets l3 pointer and makes sure it is 32-bit aligned. */
    eth_compose(p, flow->dl_dst, flow->dl_src, ntohs(flow->dl_type), 0);
    if (flow->dl_type == htons(FLOW_DL_TYPE_NONE)) {
        struct eth_header *eth = dp_packet_l2(p);
        eth->eth_type = htons(dp_packet_size(p));
        return;
    }

    if (flow->vlan_tci & htons(VLAN_CFI)) {
        eth_push_vlan(p, htons(ETH_TYPE_VLAN), flow->vlan_tci);
    }

    if (flow->dl_type == htons(ETH_TYPE_IP)) {
        struct ip_header *ip;

        ip = dp_packet_put_zeros(p, sizeof *ip);
        ip->ip_ihl_ver = IP_IHL_VER(5, 4);
        ip->ip_tos = flow->nw_tos;
        ip->ip_ttl = flow->nw_ttl;
        ip->ip_proto = flow->nw_proto;
        put_16aligned_be32(&ip->ip_src, flow->nw_src);
        put_16aligned_be32(&ip->ip_dst, flow->nw_dst);

        if (flow->nw_frag & FLOW_NW_FRAG_ANY) {
            ip->ip_frag_off |= htons(IP_MORE_FRAGMENTS);
            if (flow->nw_frag & FLOW_NW_FRAG_LATER) {
                ip->ip_frag_off |= htons(100);
            }
        }

        dp_packet_set_l4(p, dp_packet_tail(p));

        l4_len = flow_compose_l4(p, flow);

        ip = dp_packet_l3(p);
        ip->ip_tot_len = htons(p->l4_ofs - p->l3_ofs + l4_len);
        ip->ip_csum = csum(ip, sizeof *ip);
    } else if (flow->dl_type == htons(ETH_TYPE_IPV6)) {
        struct ovs_16aligned_ip6_hdr *nh;

        nh = dp_packet_put_zeros(p, sizeof *nh);
        put_16aligned_be32(&nh->ip6_flow, htonl(6 << 28) |
                           htonl(flow->nw_tos << 20) | flow->ipv6_label);
        nh->ip6_hlim = flow->nw_ttl;
        nh->ip6_nxt = flow->nw_proto;

        memcpy(&nh->ip6_src, &flow->ipv6_src, sizeof(nh->ip6_src));
        memcpy(&nh->ip6_dst, &flow->ipv6_dst, sizeof(nh->ip6_dst));

        dp_packet_set_l4(p, dp_packet_tail(p));

        l4_len = flow_compose_l4(p, flow);

        nh = dp_packet_l3(p);
        nh->ip6_plen = htons(l4_len);
    } else if (flow->dl_type == htons(ETH_TYPE_ARP) ||
               flow->dl_type == htons(ETH_TYPE_RARP)) {
        struct arp_eth_header *arp;

        arp = dp_packet_put_zeros(p, sizeof *arp);
        dp_packet_set_l3(p, arp);
        arp->ar_hrd = htons(1);
        arp->ar_pro = htons(ETH_TYPE_IP);
        arp->ar_hln = ETH_ADDR_LEN;
        arp->ar_pln = 4;
        arp->ar_op = htons(flow->nw_proto);

        if (flow->nw_proto == ARP_OP_REQUEST ||
            flow->nw_proto == ARP_OP_REPLY) {
            put_16aligned_be32(&arp->ar_spa, flow->nw_src);
            put_16aligned_be32(&arp->ar_tpa, flow->nw_dst);
            memcpy(arp->ar_sha, flow->arp_sha, ETH_ADDR_LEN);
            memcpy(arp->ar_tha, flow->arp_tha, ETH_ADDR_LEN);
        }
    }

    if (eth_type_mpls(flow->dl_type)) {
        int n;

        p->l2_5_ofs = p->l3_ofs;
        for (n = 1; n < FLOW_MAX_MPLS_LABELS; n++) {
            if (flow->mpls_lse[n - 1] & htonl(MPLS_BOS_MASK)) {
                break;
            }
        }
        while (n > 0) {
            push_mpls(p, flow->dl_type, flow->mpls_lse[--n]);
        }
    }
}

/* Compressed flow. */

static int
miniflow_n_values(const struct miniflow *flow)
{
    return count_1bits(flow->map);
}

static uint64_t *
miniflow_alloc_values(struct miniflow *flow, int n)
{
    int size = MINIFLOW_VALUES_SIZE(n);

    if (size <= sizeof flow->inline_values) {
        flow->values_inline = true;
        return flow->inline_values;
    } else {
        COVERAGE_INC(miniflow_malloc);
        flow->values_inline = false;
        flow->offline_values = xmalloc(size);
        return flow->offline_values;
    }
}

/* Completes an initialization of 'dst' as a miniflow copy of 'src' begun by
 * the caller.  The caller must have already initialized 'dst->map' properly
 * to indicate the significant uint64_t elements of 'src'.  'n' must be the
 * number of 1-bits in 'dst->map'.
 *
 * Normally the significant elements are the ones that are non-zero.  However,
 * when a miniflow is initialized from a (mini)mask, the values can be zeroes,
 * so that the flow and mask always have the same maps.
 *
 * This function initializes values (either inline if possible or with
 * malloc() otherwise) and copies the uint64_t elements of 'src' indicated by
 * 'dst->map' into it. */
static void
miniflow_init__(struct miniflow *dst, const struct flow *src, int n)
{
    const uint64_t *src_u64 = (const uint64_t *) src;
    uint64_t *dst_u64 = miniflow_alloc_values(dst, n);
    int idx;

    MAP_FOR_EACH_INDEX(idx, dst->map) {
        *dst_u64++ = src_u64[idx];
    }
}

/* Initializes 'dst' as a copy of 'src'.  The caller must eventually free 'dst'
 * with miniflow_destroy().
 * Always allocates offline storage. */
void
miniflow_init(struct miniflow *dst, const struct flow *src)
{
    const uint64_t *src_u64 = (const uint64_t *) src;
    unsigned int i;
    int n;

    /* Initialize dst->map, counting the number of nonzero elements. */
    n = 0;
    dst->map = 0;

    for (i = 0; i < FLOW_U64S; i++) {
        if (src_u64[i]) {
            dst->map |= UINT64_C(1) << i;
            n++;
        }
    }

    miniflow_init__(dst, src, n);
}

/* Initializes 'dst' as a copy of 'src', using 'mask->map' as 'dst''s map.  The
 * caller must eventually free 'dst' with miniflow_destroy(). */
void
miniflow_init_with_minimask(struct miniflow *dst, const struct flow *src,
                            const struct minimask *mask)
{
    dst->map = mask->masks.map;
    miniflow_init__(dst, src, miniflow_n_values(dst));
}

/* Initializes 'dst' as a copy of 'src'.  The caller must eventually free 'dst'
 * with miniflow_destroy(). */
void
miniflow_clone(struct miniflow *dst, const struct miniflow *src)
{
    int size = MINIFLOW_VALUES_SIZE(miniflow_n_values(src));
    uint64_t *values;

    dst->map = src->map;
    if (size <= sizeof dst->inline_values) {
        dst->values_inline = true;
        values = dst->inline_values;
    } else {
        dst->values_inline = false;
        COVERAGE_INC(miniflow_malloc);
        dst->offline_values = xmalloc(size);
        values = dst->offline_values;
    }
    memcpy(values, miniflow_get_values(src), size);
}

/* Initializes 'dst' as a copy of 'src'.  The caller must have allocated
 * 'dst' to have inline space all data in 'src'. */
void
miniflow_clone_inline(struct miniflow *dst, const struct miniflow *src,
                      size_t n_values)
{
    dst->values_inline = true;
    dst->map = src->map;
    memcpy(dst->inline_values, miniflow_get_values(src),
           MINIFLOW_VALUES_SIZE(n_values));
}

/* Initializes 'dst' with the data in 'src', destroying 'src'.
 * The caller must eventually free 'dst' with miniflow_destroy().
 * 'dst' must be regularly sized miniflow, but 'src' can have
 * storage for more than the default MINI_N_INLINE inline
 * values. */
void
miniflow_move(struct miniflow *dst, struct miniflow *src)
{
    int size = MINIFLOW_VALUES_SIZE(miniflow_n_values(src));

    dst->map = src->map;
    if (size <= sizeof dst->inline_values) {
        dst->values_inline = true;
        memcpy(dst->inline_values, miniflow_get_values(src), size);
        miniflow_destroy(src);
    } else if (src->values_inline) {
        dst->values_inline = false;
        COVERAGE_INC(miniflow_malloc);
        dst->offline_values = xmalloc(size);
        memcpy(dst->offline_values, src->inline_values, size);
    } else {
        dst->values_inline = false;
        dst->offline_values = src->offline_values;
    }
}

/* Frees any memory owned by 'flow'.  Does not free the storage in which 'flow'
 * itself resides; the caller is responsible for that. */
void
miniflow_destroy(struct miniflow *flow)
{
    if (!flow->values_inline) {
        free(flow->offline_values);
    }
}

/* Initializes 'dst' as a copy of 'src'. */
void
miniflow_expand(const struct miniflow *src, struct flow *dst)
{
    memset(dst, 0, sizeof *dst);
    flow_union_with_miniflow(dst, src);
}

/* Returns true if 'a' and 'b' are the equal miniflow, false otherwise. */
bool
miniflow_equal(const struct miniflow *a, const struct miniflow *b)
{
    const uint64_t *ap = miniflow_get_values(a);
    const uint64_t *bp = miniflow_get_values(b);

    if (OVS_LIKELY(a->map == b->map)) {
        int count = miniflow_n_values(a);

        return !memcmp(ap, bp, count * sizeof *ap);
    } else {
        uint64_t map;

        for (map = a->map | b->map; map; map = zero_rightmost_1bit(map)) {
            uint64_t bit = rightmost_1bit(map);

            if ((a->map & bit ? *ap++ : 0) != (b->map & bit ? *bp++ : 0)) {
                return false;
            }
        }
    }

    return true;
}

/* Returns false if 'a' and 'b' differ at the places where there are 1-bits
 * in 'mask', true otherwise. */
bool
miniflow_equal_in_minimask(const struct miniflow *a, const struct miniflow *b,
                           const struct minimask *mask)
{
    const uint64_t *p = miniflow_get_values(&mask->masks);
    int idx;

    MAP_FOR_EACH_INDEX(idx, mask->masks.map) {
        if ((miniflow_get(a, idx) ^ miniflow_get(b, idx)) & *p++) {
            return false;
        }
    }

    return true;
}

/* Returns true if 'a' and 'b' are equal at the places where there are 1-bits
 * in 'mask', false if they differ. */
bool
miniflow_equal_flow_in_minimask(const struct miniflow *a, const struct flow *b,
                                const struct minimask *mask)
{
    const uint64_t *b_u64 = (const uint64_t *) b;
    const uint64_t *p = miniflow_get_values(&mask->masks);
    int idx;

    MAP_FOR_EACH_INDEX(idx, mask->masks.map) {
        if ((miniflow_get(a, idx) ^ b_u64[idx]) & *p++) {
            return false;
        }
    }

    return true;
}


/* Initializes 'dst' as a copy of 'src'.  The caller must eventually free 'dst'
 * with minimask_destroy(). */
void
minimask_init(struct minimask *mask, const struct flow_wildcards *wc)
{
    miniflow_init(&mask->masks, &wc->masks);
}

/* Initializes 'dst' as a copy of 'src'.  The caller must eventually free 'dst'
 * with minimask_destroy(). */
void
minimask_clone(struct minimask *dst, const struct minimask *src)
{
    miniflow_clone(&dst->masks, &src->masks);
}

/* Initializes 'dst' with the data in 'src', destroying 'src'.
 * The caller must eventually free 'dst' with minimask_destroy(). */
void
minimask_move(struct minimask *dst, struct minimask *src)
{
    miniflow_move(&dst->masks, &src->masks);
}

/* Initializes 'dst_' as the bit-wise "and" of 'a_' and 'b_'.
 *
 * The caller must provide room for FLOW_U64S "uint64_t"s in 'storage', for use
 * by 'dst_'.  The caller must *not* free 'dst_' with minimask_destroy(). */
void
minimask_combine(struct minimask *dst_,
                 const struct minimask *a_, const struct minimask *b_,
                 uint64_t storage[FLOW_U64S])
{
    struct miniflow *dst = &dst_->masks;
    uint64_t *dst_values = storage;
    const struct miniflow *a = &a_->masks;
    const struct miniflow *b = &b_->masks;
    int idx;

    dst->values_inline = false;
    dst->offline_values = storage;

    dst->map = 0;
    MAP_FOR_EACH_INDEX(idx, a->map & b->map) {
        /* Both 'a' and 'b' have non-zero data at 'idx'. */
        uint64_t mask = miniflow_get__(a, idx) & miniflow_get__(b, idx);

        if (mask) {
            dst->map |= UINT64_C(1) << idx;
            *dst_values++ = mask;
        }
    }
}

/* Frees any memory owned by 'mask'.  Does not free the storage in which 'mask'
 * itself resides; the caller is responsible for that. */
void
minimask_destroy(struct minimask *mask)
{
    miniflow_destroy(&mask->masks);
}

/* Initializes 'dst' as a copy of 'src'. */
void
minimask_expand(const struct minimask *mask, struct flow_wildcards *wc)
{
    miniflow_expand(&mask->masks, &wc->masks);
}

/* Returns true if 'a' and 'b' are the same flow mask, false otherwise.
 * Minimasks may not have zero data values, so for the minimasks to be the
 * same, they need to have the same map and the same data values. */
bool
minimask_equal(const struct minimask *a, const struct minimask *b)
{
    return a->masks.map == b->masks.map &&
        !memcmp(miniflow_get_values(&a->masks),
                miniflow_get_values(&b->masks),
                count_1bits(a->masks.map) * sizeof *a->masks.inline_values);
}

/* Returns true if at least one bit matched by 'b' is wildcarded by 'a',
 * false otherwise. */
bool
minimask_has_extra(const struct minimask *a, const struct minimask *b)
{
    const uint64_t *ap = miniflow_get_values(&a->masks);
    const uint64_t *bp = miniflow_get_values(&b->masks);
    int idx;

    MAP_FOR_EACH_INDEX(idx, b->masks.map) {
        uint64_t b_u64 = *bp++;

        /* 'b_u64' is non-zero, check if the data in 'a' is either zero
         * or misses some of the bits in 'b_u64'. */
        if (!(a->masks.map & (UINT64_C(1) << idx))
            || ((miniflow_values_get__(ap, a->masks.map, idx) & b_u64)
                != b_u64)) {
            return true; /* 'a' wildcards some bits 'b' doesn't. */
        }
    }

    return false;
}<|MERGE_RESOLUTION|>--- conflicted
+++ resolved
@@ -843,17 +843,10 @@
     if (flow->conn_state != 0) {
         match_set_conn_state(flow_metadata, flow->conn_state);
     }
-<<<<<<< HEAD
-    if (flow->conn_zone != htons(0)) {
-        match_set_conn_zone(flow_metadata, flow->conn_zone);
-    }
-    if (flow->conn_zone != htonl(0)) {
-=======
     if (flow->conn_zone != 0) {
         match_set_conn_zone(flow_metadata, flow->conn_zone);
     }
     if (flow->conn_mark != 0) {
->>>>>>> 3c90ae12
         match_set_conn_mark(flow_metadata, flow->conn_mark);
     }
     if (!is_all_zeros(&flow->conn_label, sizeof(flow->conn_label))) {
