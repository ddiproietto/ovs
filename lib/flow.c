--- conflicted
+++ resolved
@@ -456,30 +456,6 @@
     uint8_t nw_frag, nw_tos, nw_ttl, nw_proto;
 
     /* Metadata. */
-<<<<<<< HEAD
-    if (md) {
-        if (md->tunnel.ip_dst) {
-            miniflow_push_words(mf, tunnel, &md->tunnel,
-                                sizeof md->tunnel / sizeof(uint64_t));
-        }
-        if (md->skb_priority || md->pkt_mark) {
-            miniflow_push_uint32(mf, skb_priority, md->skb_priority);
-            miniflow_push_uint32(mf, pkt_mark, md->pkt_mark);
-        }
-        miniflow_push_uint32(mf, dp_hash, md->dp_hash);
-        miniflow_push_uint32(mf, in_port, odp_to_u32(md->in_port.odp_port));
-        if (md->recirc_id) {
-            miniflow_push_uint32(mf, recirc_id, md->recirc_id);
-            miniflow_pad_to_64(mf, conj_id);
-        }
-
-        if (md->conn_zone || md->conn_state || md->conn_mark) {
-            miniflow_push_uint32(mf, conn_mark, md->conn_mark);
-            miniflow_push_uint16(mf, conn_zone, md->conn_zone);
-            miniflow_push_uint8(mf, conn_state, md->conn_state);
-            miniflow_pad_to_64(mf, pad1);
-        }
-=======
     if (md->tunnel.ip_dst) {
         miniflow_push_words(mf, tunnel, &md->tunnel,
                             sizeof md->tunnel / sizeof(uint64_t));
@@ -504,7 +480,6 @@
     if (ovs_u128_nonzero(md->conn_label)) {
         miniflow_push_words(mf, conn_label, &md->conn_label,
                             sizeof md->conn_label / 8);
->>>>>>> 21e487e7
     }
 
     /* Initialize packet's layer pointer and offsets. */
@@ -837,10 +812,7 @@
     fmd->conn_state = flow->conn_state;
     fmd->conn_zone = flow->conn_zone;
     fmd->conn_mark = flow->conn_mark;
-<<<<<<< HEAD
-=======
     fmd->conn_label = flow->conn_label;
->>>>>>> 21e487e7
     fmd->in_port = flow->in_port.ofp_port;
 }
 
@@ -939,12 +911,9 @@
     if (!flow->recirc_id) {
         WC_UNMASK_FIELD(wc, recirc_id);
     }
-<<<<<<< HEAD
-=======
     if (!flow->dp_hash) {
         WC_UNMASK_FIELD(wc, dp_hash);
     }
->>>>>>> 21e487e7
     if (!flow->conn_state) {
         WC_UNMASK_FIELD(wc, conn_state);
     }
@@ -954,12 +923,9 @@
     if (!flow->conn_mark) {
         WC_UNMASK_FIELD(wc, conn_mark);
     }
-<<<<<<< HEAD
-=======
     if (is_all_zeros(&flow->conn_label, sizeof(flow->conn_label))) {
         WC_UNMASK_FIELD(wc, conn_label);
     }
->>>>>>> 21e487e7
     for (int i = 0; i < FLOW_N_REGS; i++) {
         if (!flow->regs[i]) {
             WC_UNMASK_FIELD(wc, regs[i]);
@@ -1026,10 +992,7 @@
     WC_MASK_FIELD(wc, conn_state);
     WC_MASK_FIELD(wc, conn_zone);
     WC_MASK_FIELD(wc, conn_mark);
-<<<<<<< HEAD
-=======
     WC_MASK_FIELD(wc, conn_label);
->>>>>>> 21e487e7
     WC_MASK_FIELD(wc, recirc_id);
     WC_MASK_FIELD(wc, dp_hash);
     WC_MASK_FIELD(wc, in_port);
@@ -1115,10 +1078,7 @@
         | MINIFLOW_MAP(recirc_id) | MINIFLOW_MAP(dp_hash)
         | MINIFLOW_MAP(in_port) | MINIFLOW_MAP(conn_mark)
         | MINIFLOW_MAP(conn_zone) | MINIFLOW_MAP(conn_state)
-<<<<<<< HEAD
-=======
         | MINIFLOW_MAP(conn_label)
->>>>>>> 21e487e7
         | MINIFLOW_MAP(dl_dst) | MINIFLOW_MAP(dl_src)
         | MINIFLOW_MAP(dl_type) | MINIFLOW_MAP(vlan_tci);
 
