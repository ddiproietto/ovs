/* Copyright (c) 2009, 2010, 2011, 2012, 2013, 2014 Nicira, Inc.
 *
 * Licensed under the Apache License, Version 2.0 (the "License");
 * you may not use this file except in compliance with the License.
 * You may obtain a copy of the License at:
 *
 *     http://www.apache.org/licenses/LICENSE-2.0
 *
 * Unless required by applicable law or agreed to in writing, software
 * distributed under the License is distributed on an "AS IS" BASIS,
 * WITHOUT WARRANTIES OR CONDITIONS OF ANY KIND, either express or implied.
 * See the License for the specific language governing permissions and
 * limitations under the License.  */

#include <config.h>
#include "ofproto-dpif-upcall.h"

#include <errno.h>
#include <stdbool.h>
#include <inttypes.h>

#include "connmgr.h"
#include "coverage.h"
#include "cmap.h"
#include "dpif.h"
#include "dynamic-string.h"
#include "fail-open.h"
#include "guarded-list.h"
#include "latch.h"
#include "list.h"
#include "netlink.h"
#include "ofpbuf.h"
#include "ofproto-dpif-ipfix.h"
#include "ofproto-dpif-sflow.h"
#include "ofproto-dpif-xlate.h"
#include "ovs-rcu.h"
#include "packets.h"
#include "poll-loop.h"
#include "seq.h"
#include "unixctl.h"
#include "openvswitch/vlog.h"

#define MAX_QUEUE_LENGTH 512
#define UPCALL_MAX_BATCH 64
#define REVALIDATE_MAX_BATCH 50

VLOG_DEFINE_THIS_MODULE(ofproto_dpif_upcall);

COVERAGE_DEFINE(dumped_duplicate_flow);
COVERAGE_DEFINE(dumped_new_flow);
COVERAGE_DEFINE(handler_duplicate_upcall);
COVERAGE_DEFINE(upcall_ukey_contention);
COVERAGE_DEFINE(revalidate_missed_dp_flow);

/* A thread that reads upcalls from dpif, forwards each upcall's packet,
 * and possibly sets up a kernel flow as a cache. */
struct handler {
    struct udpif *udpif;               /* Parent udpif. */
    pthread_t thread;                  /* Thread ID. */
    uint32_t handler_id;               /* Handler id. */
};

/* In the absence of a multiple-writer multiple-reader datastructure for
 * storing ukeys, we use a large number of cmaps, each with its own lock for
 * writing. */
#define N_UMAPS 512 /* per udpif. */
struct umap {
    struct ovs_mutex mutex;            /* Take for writing to the following. */
    struct cmap cmap;                  /* Datapath flow keys. */
};

/* A thread that processes datapath flows, updates OpenFlow statistics, and
 * updates or removes them if necessary. */
struct revalidator {
    struct udpif *udpif;               /* Parent udpif. */
    pthread_t thread;                  /* Thread ID. */
    unsigned int id;                   /* ovsthread_id_self(). */
};

/* An upcall handler for ofproto_dpif.
 *
 * udpif keeps records of two kind of logically separate units:
 *
 * upcall handling
 * ---------------
 *
 *    - An array of 'struct handler's for upcall handling and flow
 *      installation.
 *
 * flow revalidation
 * -----------------
 *
 *    - Revalidation threads which read the datapath flow table and maintains
 *      them.
 */
struct udpif {
    struct ovs_list list_node;         /* In all_udpifs list. */

    struct dpif *dpif;                 /* Datapath handle. */
    struct dpif_backer *backer;        /* Opaque dpif_backer pointer. */

    struct handler *handlers;          /* Upcall handlers. */
    size_t n_handlers;

    struct revalidator *revalidators;  /* Flow revalidators. */
    size_t n_revalidators;

    struct latch exit_latch;           /* Tells child threads to exit. */

    /* Revalidation. */
    struct seq *reval_seq;             /* Incremented to force revalidation. */
    bool reval_exit;                   /* Set by leader on 'exit_latch. */
    struct ovs_barrier reval_barrier;  /* Barrier used by revalidators. */
    struct dpif_flow_dump *dump;       /* DPIF flow dump state. */
    long long int dump_duration;       /* Duration of the last flow dump. */
    struct seq *dump_seq;              /* Increments each dump iteration. */
    atomic_bool enable_ufid;           /* If true, skip dumping flow attrs. */

    /* There are 'N_UMAPS' maps containing 'struct udpif_key' elements.
     *
     * During the flow dump phase, revalidators insert into these with a random
     * distribution. During the garbage collection phase, each revalidator
     * takes care of garbage collecting a slice of these maps. */
    struct umap *ukeys;

    /* Datapath flow statistics. */
    unsigned int max_n_flows;
    unsigned int avg_n_flows;

    /* Following fields are accessed and modified by different threads. */
    atomic_uint flow_limit;            /* Datapath flow hard limit. */

    /* n_flows_mutex prevents multiple threads updating these concurrently. */
    atomic_uint n_flows;               /* Number of flows in the datapath. */
    atomic_llong n_flows_timestamp;    /* Last time n_flows was updated. */
    struct ovs_mutex n_flows_mutex;

    /* Following fields are accessed and modified only from the main thread. */
    struct unixctl_conn **conns;       /* Connections waiting on dump_seq. */
    uint64_t conn_seq;                 /* Corresponds to 'dump_seq' when
                                          conns[n_conns-1] was stored. */
    size_t n_conns;                    /* Number of connections waiting. */
};

enum upcall_type {
    BAD_UPCALL,                 /* Some kind of bug somewhere. */
    MISS_UPCALL,                /* A flow miss.  */
    SFLOW_UPCALL,               /* sFlow sample. */
    FLOW_SAMPLE_UPCALL,         /* Per-flow sampling. */
    IPFIX_UPCALL                /* Per-bridge sampling. */
};

struct upcall {
    struct ofproto_dpif *ofproto;  /* Parent ofproto. */
    const struct recirc_id_node *recirc; /* Recirculation context. */
    bool have_recirc_ref;                /* Reference held on recirc ctx? */

    /* The flow and packet are only required to be constant when using
     * dpif-netdev.  If a modification is absolutely necessary, a const cast
     * may be used with other datapaths. */
    const struct flow *flow;       /* Parsed representation of the packet. */
    const ovs_u128 *ufid;          /* Unique identifier for 'flow'. */
    int pmd_id;                    /* Datapath poll mode driver id. */
    const struct dp_packet *packet;   /* Packet associated with this upcall. */
    ofp_port_t in_port;            /* OpenFlow in port, or OFPP_NONE. */
    unsigned int  mru;             /* If !0, Maximum receive unit of
                                      fragmented IP packet */

    enum dpif_upcall_type type;    /* Datapath type of the upcall. */
    const struct nlattr *userdata; /* Userdata for DPIF_UC_ACTION Upcalls. */

    bool xout_initialized;         /* True if 'xout' must be uninitialized. */
    struct xlate_out xout;         /* Result of xlate_actions(). */
    struct ofpbuf put_actions;     /* Actions 'put' in the fastapath. */

    struct dpif_ipfix *ipfix;      /* IPFIX pointer or NULL. */
    struct dpif_sflow *sflow;      /* SFlow pointer or NULL. */

    bool vsp_adjusted;             /* 'packet' and 'flow' were adjusted for
                                      VLAN splinters if true. */

    struct udpif_key *ukey;        /* Revalidator flow cache. */
    bool ukey_persists;            /* Set true to keep 'ukey' beyond the
                                      lifetime of this upcall. */

    uint64_t dump_seq;             /* udpif->dump_seq at translation time. */
    uint64_t reval_seq;            /* udpif->reval_seq at translation time. */

    /* Not used by the upcall callback interface. */
    const struct nlattr *key;      /* Datapath flow key. */
    size_t key_len;                /* Datapath flow key length. */
    const struct nlattr *out_tun_key;  /* Datapath output tunnel key. */
};

/* 'udpif_key's are responsible for tracking the little bit of state udpif
 * needs to do flow expiration which can't be pulled directly from the
 * datapath.  They may be created by any handler or revalidator thread at any
 * time, and read by any revalidator during the dump phase. They are however
 * each owned by a single revalidator which takes care of destroying them
 * during the garbage-collection phase.
 *
 * The mutex within the ukey protects some members of the ukey. The ukey
 * itself is protected by RCU and is held within a umap in the parent udpif.
 * Adding or removing a ukey from a umap is only safe when holding the
 * corresponding umap lock. */
struct udpif_key {
    struct cmap_node cmap_node;     /* In parent revalidator 'ukeys' map. */

    /* These elements are read only once created, and therefore aren't
     * protected by a mutex. */
    const struct nlattr *key;      /* Datapath flow key. */
    size_t key_len;                /* Length of 'key'. */
    const struct nlattr *mask;     /* Datapath flow mask. */
    size_t mask_len;               /* Length of 'mask'. */
    struct ofpbuf *actions;        /* Datapath flow actions as nlattrs. */
    ovs_u128 ufid;                 /* Unique flow identifier. */
    bool ufid_present;             /* True if 'ufid' is in datapath. */
    uint32_t hash;                 /* Pre-computed hash for 'key'. */
    int pmd_id;                    /* Datapath poll mode driver id. */

    struct ovs_mutex mutex;                   /* Guards the following. */
    struct dpif_flow_stats stats OVS_GUARDED; /* Last known stats.*/
    long long int created OVS_GUARDED;        /* Estimate of creation time. */
    uint64_t dump_seq OVS_GUARDED;            /* Tracks udpif->dump_seq. */
    uint64_t reval_seq OVS_GUARDED;           /* Tracks udpif->reval_seq. */
    bool flow_exists OVS_GUARDED;             /* Ensures flows are only deleted
                                                 once. */

    struct xlate_cache *xcache OVS_GUARDED;   /* Cache for xlate entries that
                                               * are affected by this ukey.
                                               * Used for stats and learning.*/
    union {
        struct odputil_keybuf buf;
        struct nlattr nla;
    } keybuf, maskbuf;

    /* Recirculation IDs with references held by the ukey. */
    unsigned n_recircs;
    uint32_t recircs[];   /* 'n_recircs' id's for which references are held. */
};

/* Datapath operation with optional ukey attached. */
struct ukey_op {
    struct udpif_key *ukey;
    struct dpif_flow_stats stats; /* Stats for 'op'. */
    struct dpif_op dop;           /* Flow operation. */
};

static struct vlog_rate_limit rl = VLOG_RATE_LIMIT_INIT(1, 5);
static struct ovs_list all_udpifs = OVS_LIST_INITIALIZER(&all_udpifs);

static size_t recv_upcalls(struct handler *);
static int process_upcall(struct udpif *, struct upcall *,
                          struct ofpbuf *odp_actions);
static void handle_upcalls(struct udpif *, struct upcall *, size_t n_upcalls);
static void udpif_stop_threads(struct udpif *);
static void udpif_start_threads(struct udpif *, size_t n_handlers,
                                size_t n_revalidators);
static void *udpif_upcall_handler(void *);
static void *udpif_revalidator(void *);
static unsigned long udpif_get_n_flows(struct udpif *);
static void revalidate(struct revalidator *);
static void revalidator_sweep(struct revalidator *);
static void revalidator_purge(struct revalidator *);
static void upcall_unixctl_show(struct unixctl_conn *conn, int argc,
                                const char *argv[], void *aux);
static void upcall_unixctl_disable_megaflows(struct unixctl_conn *, int argc,
                                             const char *argv[], void *aux);
static void upcall_unixctl_enable_megaflows(struct unixctl_conn *, int argc,
                                            const char *argv[], void *aux);
static void upcall_unixctl_disable_ufid(struct unixctl_conn *, int argc,
                                              const char *argv[], void *aux);
static void upcall_unixctl_enable_ufid(struct unixctl_conn *, int argc,
                                             const char *argv[], void *aux);
static void upcall_unixctl_set_flow_limit(struct unixctl_conn *conn, int argc,
                                            const char *argv[], void *aux);
static void upcall_unixctl_dump_wait(struct unixctl_conn *conn, int argc,
                                     const char *argv[], void *aux);
static void upcall_unixctl_purge(struct unixctl_conn *conn, int argc,
                                 const char *argv[], void *aux);

static struct udpif_key *ukey_create_from_upcall(struct upcall *);
static int ukey_create_from_dpif_flow(const struct udpif *,
                                      const struct dpif_flow *,
                                      struct udpif_key **);
static bool ukey_install_start(struct udpif *, struct udpif_key *ukey);
static bool ukey_install_finish(struct udpif_key *ukey, int error);
static bool ukey_install(struct udpif *udpif, struct udpif_key *ukey);
static struct udpif_key *ukey_lookup(struct udpif *udpif,
                                     const ovs_u128 *ufid);
static int ukey_acquire(struct udpif *, const struct dpif_flow *,
                        struct udpif_key **result, int *error);
static void ukey_delete__(struct udpif_key *);
static void ukey_delete(struct umap *, struct udpif_key *);
static enum upcall_type classify_upcall(enum dpif_upcall_type type,
                                        const struct nlattr *userdata);

static int upcall_receive(struct upcall *, const struct dpif_backer *,
                          const struct dp_packet *packet, enum dpif_upcall_type,
                          const struct nlattr *userdata, const struct flow *,
                          const unsigned int mru,
                          const ovs_u128 *ufid, const int pmd_id);
static void upcall_uninit(struct upcall *);

static upcall_callback upcall_cb;

static atomic_bool enable_megaflows = ATOMIC_VAR_INIT(true);
static atomic_bool enable_ufid = ATOMIC_VAR_INIT(true);

struct udpif *
udpif_create(struct dpif_backer *backer, struct dpif *dpif)
{
    static struct ovsthread_once once = OVSTHREAD_ONCE_INITIALIZER;
    struct udpif *udpif = xzalloc(sizeof *udpif);

    if (ovsthread_once_start(&once)) {
        unixctl_command_register("upcall/show", "", 0, 0, upcall_unixctl_show,
                                 NULL);
        unixctl_command_register("upcall/disable-megaflows", "", 0, 0,
                                 upcall_unixctl_disable_megaflows, NULL);
        unixctl_command_register("upcall/enable-megaflows", "", 0, 0,
                                 upcall_unixctl_enable_megaflows, NULL);
        unixctl_command_register("upcall/disable-ufid", "", 0, 0,
                                 upcall_unixctl_disable_ufid, NULL);
        unixctl_command_register("upcall/enable-ufid", "", 0, 0,
                                 upcall_unixctl_enable_ufid, NULL);
        unixctl_command_register("upcall/set-flow-limit", "", 1, 1,
                                 upcall_unixctl_set_flow_limit, NULL);
        unixctl_command_register("revalidator/wait", "", 0, 0,
                                 upcall_unixctl_dump_wait, NULL);
        unixctl_command_register("revalidator/purge", "", 0, 0,
                                 upcall_unixctl_purge, NULL);
        ovsthread_once_done(&once);
    }

    udpif->dpif = dpif;
    udpif->backer = backer;
    atomic_init(&udpif->flow_limit, MIN(ofproto_flow_limit, 10000));
    udpif->reval_seq = seq_create();
    udpif->dump_seq = seq_create();
    latch_init(&udpif->exit_latch);
    list_push_back(&all_udpifs, &udpif->list_node);
    atomic_init(&udpif->enable_ufid, false);
    atomic_init(&udpif->n_flows, 0);
    atomic_init(&udpif->n_flows_timestamp, LLONG_MIN);
    ovs_mutex_init(&udpif->n_flows_mutex);
    udpif->ukeys = xmalloc(N_UMAPS * sizeof *udpif->ukeys);
    for (int i = 0; i < N_UMAPS; i++) {
        cmap_init(&udpif->ukeys[i].cmap);
        ovs_mutex_init(&udpif->ukeys[i].mutex);
    }

    dpif_register_upcall_cb(dpif, upcall_cb, udpif);

    return udpif;
}

void
udpif_run(struct udpif *udpif)
{
    if (udpif->conns && udpif->conn_seq != seq_read(udpif->dump_seq)) {
        int i;

        for (i = 0; i < udpif->n_conns; i++) {
            unixctl_command_reply(udpif->conns[i], NULL);
        }
        free(udpif->conns);
        udpif->conns = NULL;
        udpif->n_conns = 0;
    }
}

void
udpif_destroy(struct udpif *udpif)
{
    udpif_stop_threads(udpif);

    for (int i = 0; i < N_UMAPS; i++) {
        cmap_destroy(&udpif->ukeys[i].cmap);
        ovs_mutex_destroy(&udpif->ukeys[i].mutex);
    }
    free(udpif->ukeys);
    udpif->ukeys = NULL;

    list_remove(&udpif->list_node);
    latch_destroy(&udpif->exit_latch);
    seq_destroy(udpif->reval_seq);
    seq_destroy(udpif->dump_seq);
    ovs_mutex_destroy(&udpif->n_flows_mutex);
    free(udpif);
}

/* Stops the handler and revalidator threads, must be enclosed in
 * ovsrcu quiescent state unless when destroying udpif. */
static void
udpif_stop_threads(struct udpif *udpif)
{
    if (udpif && (udpif->n_handlers != 0 || udpif->n_revalidators != 0)) {
        size_t i;

        latch_set(&udpif->exit_latch);

        for (i = 0; i < udpif->n_handlers; i++) {
            struct handler *handler = &udpif->handlers[i];

            xpthread_join(handler->thread, NULL);
        }

        for (i = 0; i < udpif->n_revalidators; i++) {
            xpthread_join(udpif->revalidators[i].thread, NULL);
        }

        dpif_disable_upcall(udpif->dpif);

        for (i = 0; i < udpif->n_revalidators; i++) {
            struct revalidator *revalidator = &udpif->revalidators[i];

            /* Delete ukeys, and delete all flows from the datapath to prevent
             * double-counting stats. */
            revalidator_purge(revalidator);
        }

        latch_poll(&udpif->exit_latch);

        ovs_barrier_destroy(&udpif->reval_barrier);

        free(udpif->revalidators);
        udpif->revalidators = NULL;
        udpif->n_revalidators = 0;

        free(udpif->handlers);
        udpif->handlers = NULL;
        udpif->n_handlers = 0;
    }
}

/* Starts the handler and revalidator threads, must be enclosed in
 * ovsrcu quiescent state. */
static void
udpif_start_threads(struct udpif *udpif, size_t n_handlers,
                    size_t n_revalidators)
{
    if (udpif && n_handlers && n_revalidators) {
        size_t i;
        bool enable_ufid;

        udpif->n_handlers = n_handlers;
        udpif->n_revalidators = n_revalidators;

        udpif->handlers = xzalloc(udpif->n_handlers * sizeof *udpif->handlers);
        for (i = 0; i < udpif->n_handlers; i++) {
            struct handler *handler = &udpif->handlers[i];

            handler->udpif = udpif;
            handler->handler_id = i;
            handler->thread = ovs_thread_create(
                "handler", udpif_upcall_handler, handler);
        }

        enable_ufid = ofproto_dpif_get_enable_ufid(udpif->backer);
        atomic_init(&udpif->enable_ufid, enable_ufid);
        dpif_enable_upcall(udpif->dpif);

        ovs_barrier_init(&udpif->reval_barrier, udpif->n_revalidators);
        udpif->reval_exit = false;
        udpif->revalidators = xzalloc(udpif->n_revalidators
                                      * sizeof *udpif->revalidators);
        for (i = 0; i < udpif->n_revalidators; i++) {
            struct revalidator *revalidator = &udpif->revalidators[i];

            revalidator->udpif = udpif;
            revalidator->thread = ovs_thread_create(
                "revalidator", udpif_revalidator, revalidator);
        }
    }
}

/* Tells 'udpif' how many threads it should use to handle upcalls.
 * 'n_handlers' and 'n_revalidators' can never be zero.  'udpif''s
 * datapath handle must have packet reception enabled before starting
 * threads. */
void
udpif_set_threads(struct udpif *udpif, size_t n_handlers,
                  size_t n_revalidators)
{
    ovs_assert(udpif);
    ovs_assert(n_handlers && n_revalidators);

    ovsrcu_quiesce_start();
    if (udpif->n_handlers != n_handlers
        || udpif->n_revalidators != n_revalidators) {
        udpif_stop_threads(udpif);
    }

    if (!udpif->handlers && !udpif->revalidators) {
        int error;

        error = dpif_handlers_set(udpif->dpif, n_handlers);
        if (error) {
            VLOG_ERR("failed to configure handlers in dpif %s: %s",
                     dpif_name(udpif->dpif), ovs_strerror(error));
            return;
        }

        udpif_start_threads(udpif, n_handlers, n_revalidators);
    }
    ovsrcu_quiesce_end();
}

/* Waits for all ongoing upcall translations to complete.  This ensures that
 * there are no transient references to any removed ofprotos (or other
 * objects).  In particular, this should be called after an ofproto is removed
 * (e.g. via xlate_remove_ofproto()) but before it is destroyed. */
void
udpif_synchronize(struct udpif *udpif)
{
    /* This is stronger than necessary.  It would be sufficient to ensure
     * (somehow) that each handler and revalidator thread had passed through
     * its main loop once. */
    size_t n_handlers = udpif->n_handlers;
    size_t n_revalidators = udpif->n_revalidators;

    ovsrcu_quiesce_start();
    udpif_stop_threads(udpif);
    udpif_start_threads(udpif, n_handlers, n_revalidators);
    ovsrcu_quiesce_end();
}

/* Notifies 'udpif' that something changed which may render previous
 * xlate_actions() results invalid. */
void
udpif_revalidate(struct udpif *udpif)
{
    seq_change(udpif->reval_seq);
}

/* Returns a seq which increments every time 'udpif' pulls stats from the
 * datapath.  Callers can use this to get a sense of when might be a good time
 * to do periodic work which relies on relatively up to date statistics. */
struct seq *
udpif_dump_seq(struct udpif *udpif)
{
    return udpif->dump_seq;
}

void
udpif_get_memory_usage(struct udpif *udpif, struct simap *usage)
{
    size_t i;

    simap_increase(usage, "handlers", udpif->n_handlers);

    simap_increase(usage, "revalidators", udpif->n_revalidators);
    for (i = 0; i < N_UMAPS; i++) {
        simap_increase(usage, "udpif keys", cmap_count(&udpif->ukeys[i].cmap));
    }
}

/* Remove flows from a single datapath. */
void
udpif_flush(struct udpif *udpif)
{
    size_t n_handlers, n_revalidators;

    n_handlers = udpif->n_handlers;
    n_revalidators = udpif->n_revalidators;

    ovsrcu_quiesce_start();

    udpif_stop_threads(udpif);
    dpif_flow_flush(udpif->dpif);
    udpif_start_threads(udpif, n_handlers, n_revalidators);

    ovsrcu_quiesce_end();
}

/* Removes all flows from all datapaths. */
static void
udpif_flush_all_datapaths(void)
{
    struct udpif *udpif;

    LIST_FOR_EACH (udpif, list_node, &all_udpifs) {
        udpif_flush(udpif);
    }
}

static bool
udpif_use_ufid(struct udpif *udpif)
{
    bool enable;

    atomic_read_relaxed(&enable_ufid, &enable);
    return enable && ofproto_dpif_get_enable_ufid(udpif->backer);
}


static unsigned long
udpif_get_n_flows(struct udpif *udpif)
{
    long long int time, now;
    unsigned long flow_count;

    now = time_msec();
    atomic_read_relaxed(&udpif->n_flows_timestamp, &time);
    if (time < now - 100 && !ovs_mutex_trylock(&udpif->n_flows_mutex)) {
        struct dpif_dp_stats stats;

        atomic_store_relaxed(&udpif->n_flows_timestamp, now);
        dpif_get_dp_stats(udpif->dpif, &stats);
        flow_count = stats.n_flows;
        atomic_store_relaxed(&udpif->n_flows, flow_count);
        ovs_mutex_unlock(&udpif->n_flows_mutex);
    } else {
        atomic_read_relaxed(&udpif->n_flows, &flow_count);
    }
    return flow_count;
}

/* The upcall handler thread tries to read a batch of UPCALL_MAX_BATCH
 * upcalls from dpif, processes the batch and installs corresponding flows
 * in dpif. */
static void *
udpif_upcall_handler(void *arg)
{
    struct handler *handler = arg;
    struct udpif *udpif = handler->udpif;

    while (!latch_is_set(&handler->udpif->exit_latch)) {
        if (recv_upcalls(handler)) {
            poll_immediate_wake();
        } else {
            dpif_recv_wait(udpif->dpif, handler->handler_id);
            latch_wait(&udpif->exit_latch);
        }
        poll_block();
    }

    return NULL;
}

static size_t
recv_upcalls(struct handler *handler)
{
    struct udpif *udpif = handler->udpif;
    uint64_t recv_stubs[UPCALL_MAX_BATCH][512 / 8];
    struct ofpbuf recv_bufs[UPCALL_MAX_BATCH];
    struct dpif_upcall dupcalls[UPCALL_MAX_BATCH];
    struct upcall upcalls[UPCALL_MAX_BATCH];
    struct flow flows[UPCALL_MAX_BATCH];
    size_t n_upcalls, i;

    n_upcalls = 0;
    while (n_upcalls < UPCALL_MAX_BATCH) {
        struct ofpbuf *recv_buf = &recv_bufs[n_upcalls];
        struct dpif_upcall *dupcall = &dupcalls[n_upcalls];
        struct upcall *upcall = &upcalls[n_upcalls];
        struct flow *flow = &flows[n_upcalls];
<<<<<<< HEAD
        struct pkt_metadata md;
=======
>>>>>>> 21e487e7
        unsigned int mru;
        int error;

        ofpbuf_use_stub(recv_buf, recv_stubs[n_upcalls],
                        sizeof recv_stubs[n_upcalls]);
        if (dpif_recv(udpif->dpif, handler->handler_id, dupcall, recv_buf)) {
            ofpbuf_uninit(recv_buf);
            break;
        }

        if (odp_flow_key_to_flow(dupcall->key, dupcall->key_len, flow)
            == ODP_FIT_ERROR) {
            goto free_dupcall;
        }

        if (dupcall->mru) {
            mru = nl_attr_get_u16(dupcall->mru);
        } else {
            mru = 0;
        }

        error = upcall_receive(upcall, udpif->backer, &dupcall->packet,
                               dupcall->type, dupcall->userdata, flow, mru,
                               &dupcall->ufid, PMD_ID_NULL);
        if (error) {
            if (error == ENODEV) {
                /* Received packet on datapath port for which we couldn't
                 * associate an ofproto.  This can happen if a port is removed
                 * while traffic is being received.  Print a rate-limited
                 * message in case it happens frequently. */
                dpif_flow_put(udpif->dpif, DPIF_FP_CREATE, dupcall->key,
                              dupcall->key_len, NULL, 0, NULL, 0,
                              &dupcall->ufid, PMD_ID_NULL, NULL);
                VLOG_INFO_RL(&rl, "received packet on unassociated datapath "
                             "port %"PRIu32, flow->in_port.odp_port);
            }
            goto free_dupcall;
        }

        upcall->key = dupcall->key;
        upcall->key_len = dupcall->key_len;
        upcall->ufid = &dupcall->ufid;

        upcall->out_tun_key = dupcall->out_tun_key;

        if (vsp_adjust_flow(upcall->ofproto, flow, &dupcall->packet)) {
            upcall->vsp_adjusted = true;
        }

        pkt_metadata_from_flow(&dupcall->packet.md, flow);
        flow_extract(&dupcall->packet, flow);

        error = process_upcall(udpif, upcall, NULL);
        if (error) {
            goto cleanup;
        }

        n_upcalls++;
        continue;

cleanup:
        upcall_uninit(upcall);
free_dupcall:
        dp_packet_uninit(&dupcall->packet);
        ofpbuf_uninit(recv_buf);
    }

    if (n_upcalls) {
        handle_upcalls(handler->udpif, upcalls, n_upcalls);
        for (i = 0; i < n_upcalls; i++) {
            dp_packet_uninit(&dupcalls[i].packet);
            ofpbuf_uninit(&recv_bufs[i]);
            upcall_uninit(&upcalls[i]);
        }
    }

    return n_upcalls;
}

static void *
udpif_revalidator(void *arg)
{
    /* Used by all revalidators. */
    struct revalidator *revalidator = arg;
    struct udpif *udpif = revalidator->udpif;
    bool leader = revalidator == &udpif->revalidators[0];

    /* Used only by the leader. */
    long long int start_time = 0;
    uint64_t last_reval_seq = 0;
    size_t n_flows = 0;

    revalidator->id = ovsthread_id_self();
    for (;;) {
        if (leader) {
            uint64_t reval_seq;

            recirc_run(); /* Recirculation cleanup. */

            reval_seq = seq_read(udpif->reval_seq);
            last_reval_seq = reval_seq;

            n_flows = udpif_get_n_flows(udpif);
            udpif->max_n_flows = MAX(n_flows, udpif->max_n_flows);
            udpif->avg_n_flows = (udpif->avg_n_flows + n_flows) / 2;

            /* Only the leader checks the exit latch to prevent a race where
             * some threads think it's true and exit and others think it's
             * false and block indefinitely on the reval_barrier */
            udpif->reval_exit = latch_is_set(&udpif->exit_latch);

            start_time = time_msec();
            if (!udpif->reval_exit) {
                bool terse_dump;

                terse_dump = udpif_use_ufid(udpif);
                udpif->dump = dpif_flow_dump_create(udpif->dpif, terse_dump);
            }
        }

        /* Wait for the leader to start the flow dump. */
        ovs_barrier_block(&udpif->reval_barrier);
        if (udpif->reval_exit) {
            break;
        }
        revalidate(revalidator);

        /* Wait for all flows to have been dumped before we garbage collect. */
        ovs_barrier_block(&udpif->reval_barrier);
        revalidator_sweep(revalidator);

        /* Wait for all revalidators to finish garbage collection. */
        ovs_barrier_block(&udpif->reval_barrier);

        if (leader) {
            unsigned int flow_limit;
            long long int duration;

            atomic_read_relaxed(&udpif->flow_limit, &flow_limit);

            dpif_flow_dump_destroy(udpif->dump);
            seq_change(udpif->dump_seq);

            duration = MAX(time_msec() - start_time, 1);
            udpif->dump_duration = duration;
            if (duration > 2000) {
                flow_limit /= duration / 1000;
            } else if (duration > 1300) {
                flow_limit = flow_limit * 3 / 4;
            } else if (duration < 1000 && n_flows > 2000
                       && flow_limit < n_flows * 1000 / duration) {
                flow_limit += 1000;
            }
            flow_limit = MIN(ofproto_flow_limit, MAX(flow_limit, 1000));
            atomic_store_relaxed(&udpif->flow_limit, flow_limit);

            if (duration > 2000) {
                VLOG_INFO("Spent an unreasonably long %lldms dumping flows",
                          duration);
            }

            poll_timer_wait_until(start_time + MIN(ofproto_max_idle, 500));
            seq_wait(udpif->reval_seq, last_reval_seq);
            latch_wait(&udpif->exit_latch);
            poll_block();
        }
    }

    return NULL;
}

static enum upcall_type
classify_upcall(enum dpif_upcall_type type, const struct nlattr *userdata)
{
    union user_action_cookie cookie;
    size_t userdata_len;

    /* First look at the upcall type. */
    switch (type) {
    case DPIF_UC_ACTION:
        break;

    case DPIF_UC_MISS:
        return MISS_UPCALL;

    case DPIF_N_UC_TYPES:
    default:
        VLOG_WARN_RL(&rl, "upcall has unexpected type %"PRIu32, type);
        return BAD_UPCALL;
    }

    /* "action" upcalls need a closer look. */
    if (!userdata) {
        VLOG_WARN_RL(&rl, "action upcall missing cookie");
        return BAD_UPCALL;
    }
    userdata_len = nl_attr_get_size(userdata);
    if (userdata_len < sizeof cookie.type
        || userdata_len > sizeof cookie) {
        VLOG_WARN_RL(&rl, "action upcall cookie has unexpected size %"PRIuSIZE,
                     userdata_len);
        return BAD_UPCALL;
    }
    memset(&cookie, 0, sizeof cookie);
    memcpy(&cookie, nl_attr_get(userdata), userdata_len);
    if (userdata_len == MAX(8, sizeof cookie.sflow)
        && cookie.type == USER_ACTION_COOKIE_SFLOW) {
        return SFLOW_UPCALL;
    } else if (userdata_len == MAX(8, sizeof cookie.slow_path)
               && cookie.type == USER_ACTION_COOKIE_SLOW_PATH) {
        return MISS_UPCALL;
    } else if (userdata_len == MAX(8, sizeof cookie.flow_sample)
               && cookie.type == USER_ACTION_COOKIE_FLOW_SAMPLE) {
        return FLOW_SAMPLE_UPCALL;
    } else if (userdata_len == MAX(8, sizeof cookie.ipfix)
               && cookie.type == USER_ACTION_COOKIE_IPFIX) {
        return IPFIX_UPCALL;
    } else {
        VLOG_WARN_RL(&rl, "invalid user cookie of type %"PRIu16
                     " and size %"PRIuSIZE, cookie.type, userdata_len);
        return BAD_UPCALL;
    }
}

/* Calculates slow path actions for 'xout'.  'buf' must statically be
 * initialized with at least 128 bytes of space. */
static void
compose_slow_path(struct udpif *udpif, struct xlate_out *xout,
                  const struct flow *flow, odp_port_t odp_in_port,
                  struct ofpbuf *buf)
{
    union user_action_cookie cookie;
    odp_port_t port;
    uint32_t pid;

    cookie.type = USER_ACTION_COOKIE_SLOW_PATH;
    cookie.slow_path.unused = 0;
    cookie.slow_path.reason = xout->slow;

    port = xout->slow & (SLOW_CFM | SLOW_BFD | SLOW_LACP | SLOW_STP)
        ? ODPP_NONE
        : odp_in_port;
    pid = dpif_port_get_pid(udpif->dpif, port, flow_hash_5tuple(flow, 0));
    odp_put_userspace_action(pid, &cookie, sizeof cookie.slow_path, ODPP_NONE,
                             buf);
}

/* If there is no error, the upcall must be destroyed with upcall_uninit()
 * before quiescing, as the referred objects are guaranteed to exist only
 * until the calling thread quiesces.  Otherwise, do not call upcall_uninit()
 * since the 'upcall->put_actions' remains uninitialized. */
static int
upcall_receive(struct upcall *upcall, const struct dpif_backer *backer,
               const struct dp_packet *packet, enum dpif_upcall_type type,
               const struct nlattr *userdata, const struct flow *flow,
               const unsigned int mru, const ovs_u128 *ufid, const int pmd_id)
{
    int error;

    error = xlate_lookup(backer, flow, &upcall->ofproto, &upcall->ipfix,
                         &upcall->sflow, NULL, &upcall->in_port);
    if (error) {
        return error;
    }

    upcall->recirc = NULL;
    upcall->have_recirc_ref = false;
    upcall->flow = flow;
    upcall->packet = packet;
    upcall->ufid = ufid;
    upcall->pmd_id = pmd_id;
    upcall->type = type;
    upcall->userdata = userdata;
    ofpbuf_init(&upcall->put_actions, 0);

    upcall->xout_initialized = false;
    upcall->vsp_adjusted = false;
    upcall->ukey_persists = false;

    upcall->ukey = NULL;
    upcall->key = NULL;
    upcall->key_len = 0;
    upcall->mru = mru;

    upcall->out_tun_key = NULL;

    return 0;
}

static void
upcall_xlate(struct udpif *udpif, struct upcall *upcall,
             struct ofpbuf *odp_actions)
{
    struct dpif_flow_stats stats;
    struct xlate_in xin;

    stats.n_packets = 1;
    stats.n_bytes = dp_packet_size(upcall->packet);
    stats.used = time_msec();
    stats.tcp_flags = ntohs(upcall->flow->tcp_flags);

    xlate_in_init(&xin, upcall->ofproto, upcall->flow, upcall->in_port, NULL,
                  stats.tcp_flags, upcall->packet);
    xin.odp_actions = odp_actions;

    if (upcall->type == DPIF_UC_MISS) {
        xin.resubmit_stats = &stats;

        if (xin.recirc) {
            /* We may install a datapath flow only if we get a reference to the
             * recirculation context (otherwise we could have recirculation
             * upcalls using recirculation ID for which no context can be
             * found).  We may still execute the flow's actions even if we
             * don't install the flow. */
            upcall->recirc = xin.recirc;
            upcall->have_recirc_ref = recirc_id_node_try_ref_rcu(xin.recirc);
        }
    } else {
        /* For non-miss upcalls, we are either executing actions (one of which
         * is an userspace action) for an upcall, in which case the stats have
         * already been taken care of, or there's a flow in the datapath which
         * this packet was accounted to.  Presumably the revalidators will deal
         * with pushing its stats eventually. */
    }

    upcall->dump_seq = seq_read(udpif->dump_seq);
    upcall->reval_seq = seq_read(udpif->reval_seq);
    xlate_actions(&xin, &upcall->xout);
    upcall->xout_initialized = true;

    /* Special case for fail-open mode.
     *
     * If we are in fail-open mode, but we are connected to a controller too,
     * then we should send the packet up to the controller in the hope that it
     * will try to set up a flow and thereby allow us to exit fail-open.
     *
     * See the top-level comment in fail-open.c for more information.
     *
     * Copy packets before they are modified by execution. */
    if (upcall->xout.fail_open) {
        const struct dp_packet *packet = upcall->packet;
        struct ofproto_packet_in *pin;

        pin = xmalloc(sizeof *pin);
        pin->up.packet = xmemdup(dp_packet_data(packet), dp_packet_size(packet));
        pin->up.packet_len = dp_packet_size(packet);
        pin->up.reason = OFPR_NO_MATCH;
        pin->up.table_id = 0;
        pin->up.cookie = OVS_BE64_MAX;
        flow_get_metadata(upcall->flow, &pin->up.fmd);
        pin->send_len = 0; /* Not used for flow table misses. */
        pin->miss_type = OFPROTO_PACKET_IN_NO_MISS;
        ofproto_dpif_send_packet_in(upcall->ofproto, pin);
    }

    if (!upcall->xout.slow) {
        ofpbuf_use_const(&upcall->put_actions,
                         upcall->xout.odp_actions->data,
                         upcall->xout.odp_actions->size);
    } else {
        ofpbuf_init(&upcall->put_actions, 0);
        compose_slow_path(udpif, &upcall->xout, upcall->flow,
                          upcall->flow->in_port.odp_port,
                          &upcall->put_actions);
    }

    /* This function is also called for slow-pathed flows.  As we are only
     * going to create new datapath flows for actual datapath misses, there is
     * no point in creating a ukey otherwise. */
    if (upcall->type == DPIF_UC_MISS) {
        upcall->ukey = ukey_create_from_upcall(upcall);
    }
}

static void
upcall_uninit(struct upcall *upcall)
{
    if (upcall) {
        if (upcall->xout_initialized) {
            xlate_out_uninit(&upcall->xout);
        }
        ofpbuf_uninit(&upcall->put_actions);
        if (upcall->ukey) {
            if (!upcall->ukey_persists) {
                ukey_delete__(upcall->ukey);
            }
        } else if (upcall->have_recirc_ref) {
            /* The reference was transferred to the ukey if one was created. */
            recirc_id_node_unref(upcall->recirc);
        }
    }
}

static int
upcall_cb(const struct dp_packet *packet, const struct flow *flow, ovs_u128 *ufid,
          int pmd_id, enum dpif_upcall_type type,
          const struct nlattr *userdata, struct ofpbuf *actions,
          struct flow_wildcards *wc, struct ofpbuf *put_actions, void *aux)
{
    struct udpif *udpif = aux;
    unsigned int flow_limit;
    struct upcall upcall;
    bool megaflow;
    int error;

    atomic_read_relaxed(&enable_megaflows, &megaflow);
    atomic_read_relaxed(&udpif->flow_limit, &flow_limit);

    error = upcall_receive(&upcall, udpif->backer, packet, type, userdata,
                           flow, 0, ufid, pmd_id);
    if (error) {
        return error;
    }

    error = process_upcall(udpif, &upcall, actions);
    if (error) {
        goto out;
    }

    if (upcall.xout.slow && put_actions) {
        ofpbuf_put(put_actions, upcall.put_actions.data,
                   upcall.put_actions.size);
    }

    if (OVS_LIKELY(wc)) {
        if (megaflow) {
            /* XXX: This could be avoided with sufficient API changes. */
            *wc = upcall.xout.wc;
        } else {
            flow_wildcards_init_for_packet(wc, flow);
        }
    }

    if (udpif_get_n_flows(udpif) >= flow_limit) {
        error = ENOSPC;
        goto out;
    }

    /* Prevent miss flow installation if the key has recirculation ID but we
     * were not able to get a reference on it. */
    if (type == DPIF_UC_MISS && upcall.recirc && !upcall.have_recirc_ref) {
        error = ENOSPC;
        goto out;
    }

    if (upcall.ukey && !ukey_install(udpif, upcall.ukey)) {
        error = ENOSPC;
    }
out:
    if (!error) {
        upcall.ukey_persists = true;
    }
    upcall_uninit(&upcall);
    return error;
}

static int
process_upcall(struct udpif *udpif, struct upcall *upcall,
               struct ofpbuf *odp_actions)
{
    const struct nlattr *userdata = upcall->userdata;
    const struct dp_packet *packet = upcall->packet;
    const struct flow *flow = upcall->flow;

    switch (classify_upcall(upcall->type, userdata)) {
    case MISS_UPCALL:
        upcall_xlate(udpif, upcall, odp_actions);
        return 0;

    case SFLOW_UPCALL:
        if (upcall->sflow) {
            union user_action_cookie cookie;

            memset(&cookie, 0, sizeof cookie);
            memcpy(&cookie, nl_attr_get(userdata), sizeof cookie.sflow);
            dpif_sflow_received(upcall->sflow, packet, flow,
                                flow->in_port.odp_port, &cookie);
        }
        break;

    case IPFIX_UPCALL:
        if (upcall->ipfix) {
            union user_action_cookie cookie;
            struct flow_tnl output_tunnel_key;

            memset(&cookie, 0, sizeof cookie);
            memcpy(&cookie, nl_attr_get(userdata), sizeof cookie.ipfix);

            if (upcall->out_tun_key) {
                memset(&output_tunnel_key, 0, sizeof output_tunnel_key);
                odp_tun_key_from_attr(upcall->out_tun_key,
                                      &output_tunnel_key);
            }
            dpif_ipfix_bridge_sample(upcall->ipfix, packet, flow,
                                     flow->in_port.odp_port,
                                     cookie.ipfix.output_odp_port,
                                     upcall->out_tun_key ?
                                         &output_tunnel_key : NULL);
        }
        break;

    case FLOW_SAMPLE_UPCALL:
        if (upcall->ipfix) {
            union user_action_cookie cookie;

            memset(&cookie, 0, sizeof cookie);
            memcpy(&cookie, nl_attr_get(userdata), sizeof cookie.flow_sample);

            /* The flow reflects exactly the contents of the packet.
             * Sample the packet using it. */
            dpif_ipfix_flow_sample(upcall->ipfix, packet, flow,
                                   cookie.flow_sample.collector_set_id,
                                   cookie.flow_sample.probability,
                                   cookie.flow_sample.obs_domain_id,
                                   cookie.flow_sample.obs_point_id);
        }
        break;

    case BAD_UPCALL:
        break;
    }

    return EAGAIN;
}

static void
handle_upcalls(struct udpif *udpif, struct upcall *upcalls,
               size_t n_upcalls)
{
    struct dpif_op *opsp[UPCALL_MAX_BATCH * 2];
    struct ukey_op ops[UPCALL_MAX_BATCH * 2];
    unsigned int flow_limit;
    size_t n_ops, n_opsp, i;
    bool may_put;
    bool megaflow;

    atomic_read_relaxed(&udpif->flow_limit, &flow_limit);
    atomic_read_relaxed(&enable_megaflows, &megaflow);

    may_put = udpif_get_n_flows(udpif) < flow_limit;

    /* Handle the packets individually in order of arrival.
     *
     *   - For SLOW_CFM, SLOW_LACP, SLOW_STP, and SLOW_BFD, translation is what
     *     processes received packets for these protocols.
     *
     *   - For SLOW_CONTROLLER, translation sends the packet to the OpenFlow
     *     controller.
     *
     * The loop fills 'ops' with an array of operations to execute in the
     * datapath. */
    n_ops = 0;
    for (i = 0; i < n_upcalls; i++) {
        struct upcall *upcall = &upcalls[i];
        const struct dp_packet *packet = upcall->packet;
        struct ukey_op *op;

        if (upcall->vsp_adjusted) {
            /* This packet was received on a VLAN splinter port.  We added a
             * VLAN to the packet to make the packet resemble the flow, but the
             * actions were composed assuming that the packet contained no
             * VLAN.  So, we must remove the VLAN header from the packet before
             * trying to execute the actions. */
            if (upcall->xout.odp_actions->size) {
                eth_pop_vlan(CONST_CAST(struct dp_packet *, upcall->packet));
            }

            /* Remove the flow vlan tags inserted by vlan splinter logic
             * to ensure megaflow masks generated match the data path flow. */
            CONST_CAST(struct flow *, upcall->flow)->vlan_tci = 0;
        }

        /* Do not install a flow into the datapath if:
         *
         *    - The datapath already has too many flows.
         *
         *    - We received this packet via some flow installed in the kernel
         *      already.
         *
         *    - Upcall was a recirculation but we do not have a reference to
         *      to the recirculation ID. */
        if (may_put && upcall->type == DPIF_UC_MISS &&
            (!upcall->recirc || upcall->have_recirc_ref)) {
            struct udpif_key *ukey = upcall->ukey;

            upcall->ukey_persists = true;
            op = &ops[n_ops++];

            op->ukey = ukey;
            op->dop.type = DPIF_OP_FLOW_PUT;
            op->dop.u.flow_put.flags = DPIF_FP_CREATE;
            op->dop.u.flow_put.key = ukey->key;
            op->dop.u.flow_put.key_len = ukey->key_len;
            op->dop.u.flow_put.mask = ukey->mask;
            op->dop.u.flow_put.mask_len = ukey->mask_len;
            op->dop.u.flow_put.ufid = upcall->ufid;
            op->dop.u.flow_put.stats = NULL;
            op->dop.u.flow_put.actions = ukey->actions->data;
            op->dop.u.flow_put.actions_len = ukey->actions->size;
        }

        if (upcall->xout.odp_actions->size) {
            op = &ops[n_ops++];
            op->ukey = NULL;
            op->dop.type = DPIF_OP_EXECUTE;
            op->dop.u.execute.packet = CONST_CAST(struct dp_packet *, packet);
            odp_key_to_pkt_metadata(upcall->key, upcall->key_len,
                                    &op->dop.u.execute.packet->md);
            op->dop.u.execute.actions = upcall->xout.odp_actions->data;
            op->dop.u.execute.actions_len = upcall->xout.odp_actions->size;
            op->dop.u.execute.needs_help = (upcall->xout.slow & SLOW_ACTION) != 0;
            op->dop.u.execute.probe = false;
            op->dop.u.execute.mru = upcall->mru;
        }
    }

    /* Execute batch.
     *
     * We install ukeys before installing the flows, locking them for exclusive
     * access by this thread for the period of installation. This ensures that
     * other threads won't attempt to delete the flows as we are creating them.
     */
    n_opsp = 0;
    for (i = 0; i < n_ops; i++) {
        struct udpif_key *ukey = ops[i].ukey;

        if (ukey) {
            /* If we can't install the ukey, don't install the flow. */
            if (!ukey_install_start(udpif, ukey)) {
                ukey_delete__(ukey);
                ops[i].ukey = NULL;
                continue;
            }
        }
        opsp[n_opsp++] = &ops[i].dop;
    }
    dpif_operate(udpif->dpif, opsp, n_opsp);
    for (i = 0; i < n_ops; i++) {
        if (ops[i].ukey) {
            ukey_install_finish(ops[i].ukey, ops[i].dop.error);
        }
    }
}

static uint32_t
get_ufid_hash(const ovs_u128 *ufid)
{
    return ufid->u32[0];
}

static struct udpif_key *
ukey_lookup(struct udpif *udpif, const ovs_u128 *ufid)
{
    struct udpif_key *ukey;
    int idx = get_ufid_hash(ufid) % N_UMAPS;
    struct cmap *cmap = &udpif->ukeys[idx].cmap;

    CMAP_FOR_EACH_WITH_HASH (ukey, cmap_node, get_ufid_hash(ufid), cmap) {
        if (ovs_u128_equal(&ukey->ufid, ufid)) {
            return ukey;
        }
    }
    return NULL;
}

static struct udpif_key *
ukey_create__(const struct nlattr *key, size_t key_len,
              const struct nlattr *mask, size_t mask_len,
              bool ufid_present, const ovs_u128 *ufid,
              const int pmd_id, const struct ofpbuf *actions,
              uint64_t dump_seq, uint64_t reval_seq, long long int used,
              const struct recirc_id_node *key_recirc, struct xlate_out *xout)
    OVS_NO_THREAD_SAFETY_ANALYSIS
{
    unsigned n_recircs = (key_recirc ? 1 : 0) + (xout ? xout->n_recircs : 0);
    struct udpif_key *ukey = xmalloc(sizeof *ukey +
                                     n_recircs * sizeof *ukey->recircs);

    memcpy(&ukey->keybuf, key, key_len);
    ukey->key = &ukey->keybuf.nla;
    ukey->key_len = key_len;
    memcpy(&ukey->maskbuf, mask, mask_len);
    ukey->mask = &ukey->maskbuf.nla;
    ukey->mask_len = mask_len;
    ukey->ufid_present = ufid_present;
    ukey->ufid = *ufid;
    ukey->pmd_id = pmd_id;
    ukey->hash = get_ufid_hash(&ukey->ufid);
    ukey->actions = ofpbuf_clone(actions);

    ovs_mutex_init(&ukey->mutex);
    ukey->dump_seq = dump_seq;
    ukey->reval_seq = reval_seq;
    ukey->flow_exists = false;
    ukey->created = time_msec();
    memset(&ukey->stats, 0, sizeof ukey->stats);
    ukey->stats.used = used;
    ukey->xcache = NULL;

    ukey->n_recircs = n_recircs;
    if (key_recirc) {
        ukey->recircs[0] = key_recirc->id;
    }
    if (xout && xout->n_recircs) {
        const uint32_t *act_recircs = xlate_out_get_recircs(xout);

        memcpy(ukey->recircs + (key_recirc ? 1 : 0), act_recircs,
               xout->n_recircs * sizeof *ukey->recircs);
        xlate_out_take_recircs(xout);
    }
    return ukey;
}

static struct udpif_key *
ukey_create_from_upcall(struct upcall *upcall)
{
    struct odputil_keybuf keystub, maskstub;
    struct ofpbuf keybuf, maskbuf;
    bool recirc, megaflow;

    if (upcall->key_len) {
        ofpbuf_use_const(&keybuf, upcall->key, upcall->key_len);
    } else {
        /* dpif-netdev doesn't provide a netlink-formatted flow key in the
         * upcall, so convert the upcall's flow here. */
        ofpbuf_use_stack(&keybuf, &keystub, sizeof keystub);
        odp_flow_key_from_flow(&keybuf, upcall->flow, &upcall->xout.wc.masks,
                               upcall->flow->in_port.odp_port, true);
    }

    atomic_read_relaxed(&enable_megaflows, &megaflow);
    recirc = ofproto_dpif_get_enable_recirc(upcall->ofproto);
    ofpbuf_use_stack(&maskbuf, &maskstub, sizeof maskstub);
    if (megaflow) {
        size_t max_mpls;

        max_mpls = ofproto_dpif_get_max_mpls_depth(upcall->ofproto);
        odp_flow_key_from_mask(&maskbuf, &upcall->xout.wc.masks, upcall->flow,
                               UINT32_MAX, max_mpls, recirc);
    }

    return ukey_create__(keybuf.data, keybuf.size, maskbuf.data, maskbuf.size,
                         true, upcall->ufid, upcall->pmd_id,
                         &upcall->put_actions, upcall->dump_seq,
                         upcall->reval_seq, 0,
                         upcall->have_recirc_ref ? upcall->recirc : NULL,
                         &upcall->xout);
}

static int
ukey_create_from_dpif_flow(const struct udpif *udpif,
                           const struct dpif_flow *flow,
                           struct udpif_key **ukey)
{
    struct dpif_flow full_flow;
    struct ofpbuf actions;
    uint64_t dump_seq, reval_seq;
    uint64_t stub[DPIF_FLOW_BUFSIZE / 8];
    const struct nlattr *a;
    unsigned int left;

    if (!flow->key_len || !flow->actions_len) {
        struct ofpbuf buf;
        int err;

        /* If the key or actions were not provided by the datapath, fetch the
         * full flow. */
        ofpbuf_use_stack(&buf, &stub, sizeof stub);
        err = dpif_flow_get(udpif->dpif, NULL, 0, &flow->ufid,
                            flow->pmd_id, &buf, &full_flow);
        if (err) {
            return err;
        }
        flow = &full_flow;
    }

    /* Check the flow actions for recirculation action.  As recirculation
     * relies on OVS userspace internal state, we need to delete all old
     * datapath flows with recirculation upon OVS restart. */
    NL_ATTR_FOR_EACH_UNSAFE (a, left, flow->actions, flow->actions_len) {
        if (nl_attr_type(a) == OVS_ACTION_ATTR_RECIRC) {
            return EINVAL;
        }
    }

    dump_seq = seq_read(udpif->dump_seq);
    reval_seq = seq_read(udpif->reval_seq);
    ofpbuf_use_const(&actions, &flow->actions, flow->actions_len);
    *ukey = ukey_create__(flow->key, flow->key_len,
                          flow->mask, flow->mask_len, flow->ufid_present,
                          &flow->ufid, flow->pmd_id, &actions, dump_seq,
                          reval_seq, flow->stats.used, NULL, NULL);

    return 0;
}

/* Attempts to insert a ukey into the shared ukey maps.
 *
 * On success, returns true, installs the ukey and returns it in a locked
 * state. Otherwise, returns false. */
static bool
ukey_install_start(struct udpif *udpif, struct udpif_key *new_ukey)
    OVS_TRY_LOCK(true, new_ukey->mutex)
{
    struct umap *umap;
    struct udpif_key *old_ukey;
    uint32_t idx;
    bool locked = false;

    idx = new_ukey->hash % N_UMAPS;
    umap = &udpif->ukeys[idx];
    ovs_mutex_lock(&umap->mutex);
    old_ukey = ukey_lookup(udpif, &new_ukey->ufid);
    if (old_ukey) {
        /* Uncommon case: A ukey is already installed with the same UFID. */
        if (old_ukey->key_len == new_ukey->key_len
            && !memcmp(old_ukey->key, new_ukey->key, new_ukey->key_len)) {
            COVERAGE_INC(handler_duplicate_upcall);
        } else {
            struct ds ds = DS_EMPTY_INITIALIZER;

            odp_format_ufid(&old_ukey->ufid, &ds);
            ds_put_cstr(&ds, " ");
            odp_flow_key_format(old_ukey->key, old_ukey->key_len, &ds);
            ds_put_cstr(&ds, "\n");
            odp_format_ufid(&new_ukey->ufid, &ds);
            ds_put_cstr(&ds, " ");
            odp_flow_key_format(new_ukey->key, new_ukey->key_len, &ds);

            VLOG_WARN_RL(&rl, "Conflicting ukey for flows:\n%s", ds_cstr(&ds));
            ds_destroy(&ds);
        }
    } else {
        ovs_mutex_lock(&new_ukey->mutex);
        cmap_insert(&umap->cmap, &new_ukey->cmap_node, new_ukey->hash);
        locked = true;
    }
    ovs_mutex_unlock(&umap->mutex);

    return locked;
}

static void
ukey_install_finish__(struct udpif_key *ukey) OVS_REQUIRES(ukey->mutex)
{
    ukey->flow_exists = true;
}

static bool
ukey_install_finish(struct udpif_key *ukey, int error)
    OVS_RELEASES(ukey->mutex)
{
    if (!error) {
        ukey_install_finish__(ukey);
    }
    ovs_mutex_unlock(&ukey->mutex);

    return !error;
}

static bool
ukey_install(struct udpif *udpif, struct udpif_key *ukey)
{
    /* The usual way to keep 'ukey->flow_exists' in sync with the datapath is
     * to call ukey_install_start(), install the corresponding datapath flow,
     * then call ukey_install_finish(). The netdev interface using upcall_cb()
     * doesn't provide a function to separately finish the flow installation,
     * so we perform the operations together here.
     *
     * This is fine currently, as revalidator threads will only delete this
     * ukey during revalidator_sweep() and only if the dump_seq is mismatched.
     * It is unlikely for a revalidator thread to advance dump_seq and reach
     * the next GC phase between ukey creation and flow installation. */
    return ukey_install_start(udpif, ukey) && ukey_install_finish(ukey, 0);
}

/* Searches for a ukey in 'udpif->ukeys' that matches 'flow' and attempts to
 * lock the ukey. If the ukey does not exist, create it.
 *
 * Returns 0 on success, setting *result to the matching ukey and returning it
 * in a locked state. Otherwise, returns an errno and clears *result. EBUSY
 * indicates that another thread is handling this flow. Other errors indicate
 * an unexpected condition creating a new ukey.
 *
 * *error is an output parameter provided to appease the threadsafety analyser,
 * and its value matches the return value. */
static int
ukey_acquire(struct udpif *udpif, const struct dpif_flow *flow,
             struct udpif_key **result, int *error)
    OVS_TRY_LOCK(0, (*result)->mutex)
{
    struct udpif_key *ukey;
    int retval;

    ukey = ukey_lookup(udpif, &flow->ufid);
    if (ukey) {
        retval = ovs_mutex_trylock(&ukey->mutex);
    } else {
        /* Usually we try to avoid installing flows from revalidator threads,
         * because locking on a umap may cause handler threads to block.
         * However there are certain cases, like when ovs-vswitchd is
         * restarted, where it is desirable to handle flows that exist in the
         * datapath gracefully (ie, don't just clear the datapath). */
        bool install;

        retval = ukey_create_from_dpif_flow(udpif, flow, &ukey);
        if (retval) {
            goto done;
        }
        install = ukey_install_start(udpif, ukey);
        if (install) {
            ukey_install_finish__(ukey);
            retval = 0;
        } else {
            ukey_delete__(ukey);
            retval = EBUSY;
        }
    }

done:
    *error = retval;
    if (retval) {
        *result = NULL;
    } else {
        *result = ukey;
    }
    return retval;
}

static void
ukey_delete__(struct udpif_key *ukey)
    OVS_NO_THREAD_SAFETY_ANALYSIS
{
    if (ukey) {
        for (int i = 0; i < ukey->n_recircs; i++) {
            recirc_free_id(ukey->recircs[i]);
        }
        xlate_cache_delete(ukey->xcache);
        ofpbuf_delete(ukey->actions);
        ovs_mutex_destroy(&ukey->mutex);
        free(ukey);
    }
}

static void
ukey_delete(struct umap *umap, struct udpif_key *ukey)
    OVS_REQUIRES(umap->mutex)
{
    cmap_remove(&umap->cmap, &ukey->cmap_node, ukey->hash);
    ovsrcu_postpone(ukey_delete__, ukey);
}

static bool
should_revalidate(const struct udpif *udpif, uint64_t packets,
                  long long int used)
{
    long long int metric, now, duration;

    if (udpif->dump_duration < 200) {
        /* We are likely to handle full revalidation for the flows. */
        return true;
    }

    /* Calculate the mean time between seeing these packets. If this
     * exceeds the threshold, then delete the flow rather than performing
     * costly revalidation for flows that aren't being hit frequently.
     *
     * This is targeted at situations where the dump_duration is high (~1s),
     * and revalidation is triggered by a call to udpif_revalidate(). In
     * these situations, revalidation of all flows causes fluctuations in the
     * flow_limit due to the interaction with the dump_duration and max_idle.
     * This tends to result in deletion of low-throughput flows anyway, so
     * skip the revalidation and just delete those flows. */
    packets = MAX(packets, 1);
    now = MAX(used, time_msec());
    duration = now - used;
    metric = duration / packets;

    if (metric < 200) {
        /* The flow is receiving more than ~5pps, so keep it. */
        return true;
    }
    return false;
}

static bool
revalidate_ukey(struct udpif *udpif, struct udpif_key *ukey,
                const struct dpif_flow_stats *stats, uint64_t reval_seq)
    OVS_REQUIRES(ukey->mutex)
{
    uint64_t slow_path_buf[128 / 8];
    struct xlate_out xout, *xoutp;
    struct netflow *netflow;
    struct ofproto_dpif *ofproto;
    struct dpif_flow_stats push;
    struct ofpbuf xout_actions;
    struct flow flow, dp_mask;
    uint64_t *dp64, *xout64;
    ofp_port_t ofp_in_port;
    struct xlate_in xin;
    long long int last_used;
    int error;
    size_t i;
    bool ok;
    bool need_revalidate;

    ok = false;
    xoutp = NULL;
    netflow = NULL;

    need_revalidate = (ukey->reval_seq != reval_seq);
    last_used = ukey->stats.used;
    push.used = stats->used;
    push.tcp_flags = stats->tcp_flags;
    push.n_packets = (stats->n_packets > ukey->stats.n_packets
                      ? stats->n_packets - ukey->stats.n_packets
                      : 0);
    push.n_bytes = (stats->n_bytes > ukey->stats.n_bytes
                    ? stats->n_bytes - ukey->stats.n_bytes
                    : 0);

    if (need_revalidate && last_used
        && !should_revalidate(udpif, push.n_packets, last_used)) {
        ok = false;
        goto exit;
    }

    /* We will push the stats, so update the ukey stats cache. */
    ukey->stats = *stats;
    if (!push.n_packets && !need_revalidate) {
        ok = true;
        goto exit;
    }

    if (ukey->xcache && !need_revalidate) {
        xlate_push_stats(ukey->xcache, &push);
        ok = true;
        goto exit;
    }

    if (odp_flow_key_to_flow(ukey->key, ukey->key_len, &flow)
        == ODP_FIT_ERROR) {
        goto exit;
    }

    error = xlate_lookup(udpif->backer, &flow, &ofproto, NULL, NULL, &netflow,
                         &ofp_in_port);
    if (error) {
        goto exit;
    }

    if (need_revalidate) {
        xlate_cache_clear(ukey->xcache);
    }
    if (!ukey->xcache) {
        ukey->xcache = xlate_cache_new();
    }

    xlate_in_init(&xin, ofproto, &flow, ofp_in_port, NULL, push.tcp_flags,
                  NULL);
    if (push.n_packets) {
        xin.resubmit_stats = &push;
        xin.may_learn = true;
    }
    xin.xcache = ukey->xcache;
    xin.skip_wildcards = !need_revalidate;
    xlate_actions(&xin, &xout);
    xoutp = &xout;

    if (!need_revalidate) {
        ok = true;
        goto exit;
    }

    if (!xout.slow) {
        ofpbuf_use_const(&xout_actions, xout.odp_actions->data,
                         xout.odp_actions->size);
    } else {
        ofpbuf_use_stack(&xout_actions, slow_path_buf, sizeof slow_path_buf);
        compose_slow_path(udpif, &xout, &flow, flow.in_port.odp_port,
                          &xout_actions);
    }

    if (!ofpbuf_equal(&xout_actions, ukey->actions)) {
        goto exit;
    }

    if (odp_flow_key_to_mask(ukey->mask, ukey->mask_len, &dp_mask, &flow)
        == ODP_FIT_ERROR) {
        goto exit;
    }

    /* Since the kernel is free to ignore wildcarded bits in the mask, we can't
     * directly check that the masks are the same.  Instead we check that the
     * mask in the kernel is more specific i.e. less wildcarded, than what
     * we've calculated here.  This guarantees we don't catch any packets we
     * shouldn't with the megaflow. */
    dp64 = (uint64_t *) &dp_mask;
    xout64 = (uint64_t *) &xout.wc.masks;
    for (i = 0; i < FLOW_U64S; i++) {
        if ((dp64[i] | xout64[i]) != dp64[i]) {
            goto exit;
        }
    }

    ok = true;

exit:
    if (ok) {
        ukey->reval_seq = reval_seq;
    }
    if (netflow && !ok) {
        netflow_flow_clear(netflow, &flow);
    }
    xlate_out_uninit(xoutp);
    return ok;
}

static void
delete_op_init__(struct udpif *udpif, struct ukey_op *op,
                 const struct dpif_flow *flow)
{
    op->ukey = NULL;
    op->dop.type = DPIF_OP_FLOW_DEL;
    op->dop.u.flow_del.key = flow->key;
    op->dop.u.flow_del.key_len = flow->key_len;
    op->dop.u.flow_del.ufid = flow->ufid_present ? &flow->ufid : NULL;
    op->dop.u.flow_del.pmd_id = flow->pmd_id;
    op->dop.u.flow_del.stats = &op->stats;
    op->dop.u.flow_del.terse = udpif_use_ufid(udpif);
}

static void
delete_op_init(struct udpif *udpif, struct ukey_op *op, struct udpif_key *ukey)
{
    op->ukey = ukey;
    op->dop.type = DPIF_OP_FLOW_DEL;
    op->dop.u.flow_del.key = ukey->key;
    op->dop.u.flow_del.key_len = ukey->key_len;
    op->dop.u.flow_del.ufid = ukey->ufid_present ? &ukey->ufid : NULL;
    op->dop.u.flow_del.pmd_id = ukey->pmd_id;
    op->dop.u.flow_del.stats = &op->stats;
    op->dop.u.flow_del.terse = udpif_use_ufid(udpif);
}

static void
push_ukey_ops__(struct udpif *udpif, struct ukey_op *ops, size_t n_ops)
{
    struct dpif_op *opsp[REVALIDATE_MAX_BATCH];
    size_t i;

    ovs_assert(n_ops <= REVALIDATE_MAX_BATCH);
    for (i = 0; i < n_ops; i++) {
        opsp[i] = &ops[i].dop;
    }
    dpif_operate(udpif->dpif, opsp, n_ops);

    for (i = 0; i < n_ops; i++) {
        struct ukey_op *op = &ops[i];
        struct dpif_flow_stats *push, *stats, push_buf;

        stats = op->dop.u.flow_del.stats;
        push = &push_buf;

        if (op->ukey) {
            ovs_mutex_lock(&op->ukey->mutex);
            push->used = MAX(stats->used, op->ukey->stats.used);
            push->tcp_flags = stats->tcp_flags | op->ukey->stats.tcp_flags;
            push->n_packets = stats->n_packets - op->ukey->stats.n_packets;
            push->n_bytes = stats->n_bytes - op->ukey->stats.n_bytes;
            ovs_mutex_unlock(&op->ukey->mutex);
        } else {
            push = stats;
        }

        if (push->n_packets || netflow_exists()) {
            const struct nlattr *key = op->dop.u.flow_del.key;
            size_t key_len = op->dop.u.flow_del.key_len;
            struct ofproto_dpif *ofproto;
            struct netflow *netflow;
            ofp_port_t ofp_in_port;
            struct flow flow;
            int error;

            if (op->ukey) {
                ovs_mutex_lock(&op->ukey->mutex);
                if (op->ukey->xcache) {
                    xlate_push_stats(op->ukey->xcache, push);
                    ovs_mutex_unlock(&op->ukey->mutex);
                    continue;
                }
                ovs_mutex_unlock(&op->ukey->mutex);
                key = op->ukey->key;
                key_len = op->ukey->key_len;
            }

            if (odp_flow_key_to_flow(key, key_len, &flow)
                == ODP_FIT_ERROR) {
                continue;
            }

            error = xlate_lookup(udpif->backer, &flow, &ofproto, NULL, NULL,
                                 &netflow, &ofp_in_port);
            if (!error) {
                struct xlate_in xin;

                xlate_in_init(&xin, ofproto, &flow, ofp_in_port, NULL,
                              push->tcp_flags, NULL);
                xin.resubmit_stats = push->n_packets ? push : NULL;
                xin.may_learn = push->n_packets > 0;
                xin.skip_wildcards = true;
                xlate_actions_for_side_effects(&xin);

                if (netflow) {
                    netflow_flow_clear(netflow, &flow);
                }
            }
        }
    }
}

static void
push_ukey_ops(struct udpif *udpif, struct umap *umap,
              struct ukey_op *ops, size_t n_ops)
{
    int i;

    push_ukey_ops__(udpif, ops, n_ops);
    ovs_mutex_lock(&umap->mutex);
    for (i = 0; i < n_ops; i++) {
        ukey_delete(umap, ops[i].ukey);
    }
    ovs_mutex_unlock(&umap->mutex);
}

static void
log_unexpected_flow(const struct dpif_flow *flow, int error)
{
    static struct vlog_rate_limit rl = VLOG_RATE_LIMIT_INIT(10, 60);
    struct ds ds = DS_EMPTY_INITIALIZER;

    ds_put_format(&ds, "Failed to acquire udpif_key corresponding to "
                  "unexpected flow (%s): ", ovs_strerror(error));
    odp_format_ufid(&flow->ufid, &ds);
    VLOG_WARN_RL(&rl, "%s", ds_cstr(&ds));
}

static void
revalidate(struct revalidator *revalidator)
{
    struct udpif *udpif = revalidator->udpif;
    struct dpif_flow_dump_thread *dump_thread;
    uint64_t dump_seq, reval_seq;
    unsigned int flow_limit;

    dump_seq = seq_read(udpif->dump_seq);
    reval_seq = seq_read(udpif->reval_seq);
    atomic_read_relaxed(&udpif->flow_limit, &flow_limit);
    dump_thread = dpif_flow_dump_thread_create(udpif->dump);
    for (;;) {
        struct ukey_op ops[REVALIDATE_MAX_BATCH];
        int n_ops = 0;

        struct dpif_flow flows[REVALIDATE_MAX_BATCH];
        const struct dpif_flow *f;
        int n_dumped;

        long long int max_idle;
        long long int now;
        size_t n_dp_flows;
        bool kill_them_all;

        n_dumped = dpif_flow_dump_next(dump_thread, flows, ARRAY_SIZE(flows));
        if (!n_dumped) {
            break;
        }

        now = time_msec();

        /* In normal operation we want to keep flows around until they have
         * been idle for 'ofproto_max_idle' milliseconds.  However:
         *
         *     - If the number of datapath flows climbs above 'flow_limit',
         *       drop that down to 100 ms to try to bring the flows down to
         *       the limit.
         *
         *     - If the number of datapath flows climbs above twice
         *       'flow_limit', delete all the datapath flows as an emergency
         *       measure.  (We reassess this condition for the next batch of
         *       datapath flows, so we will recover before all the flows are
         *       gone.) */
        n_dp_flows = udpif_get_n_flows(udpif);
        kill_them_all = n_dp_flows > flow_limit * 2;
        max_idle = n_dp_flows > flow_limit ? 100 : ofproto_max_idle;

        for (f = flows; f < &flows[n_dumped]; f++) {
            long long int used = f->stats.used;
            struct udpif_key *ukey;
            bool already_dumped, keep;
            int error;

            if (ukey_acquire(udpif, f, &ukey, &error)) {
                if (error == EBUSY) {
                    /* Another thread is processing this flow, so don't bother
                     * processing it.*/
                    COVERAGE_INC(upcall_ukey_contention);
                } else {
                    log_unexpected_flow(f, error);
                    if (error != ENOENT) {
                        delete_op_init__(udpif, &ops[n_ops++], f);
                    }
                }
                continue;
            }

            already_dumped = ukey->dump_seq == dump_seq;
            if (already_dumped) {
                /* The flow has already been handled during this flow dump
                 * operation. Skip it. */
                if (ukey->xcache) {
                    COVERAGE_INC(dumped_duplicate_flow);
                } else {
                    COVERAGE_INC(dumped_new_flow);
                }
                ovs_mutex_unlock(&ukey->mutex);
                continue;
            }

            if (!used) {
                used = ukey->created;
            }
            if (kill_them_all || (used && used < now - max_idle)) {
                keep = false;
            } else {
                keep = revalidate_ukey(udpif, ukey, &f->stats, reval_seq);
            }
            ukey->dump_seq = dump_seq;
            ukey->flow_exists = keep;

            if (!keep) {
                delete_op_init(udpif, &ops[n_ops++], ukey);
            }
            ovs_mutex_unlock(&ukey->mutex);
        }

        if (n_ops) {
            push_ukey_ops__(udpif, ops, n_ops);
        }
        ovsrcu_quiesce();
    }
    dpif_flow_dump_thread_destroy(dump_thread);
}

static bool
handle_missed_revalidation(struct udpif *udpif, uint64_t reval_seq,
                           struct udpif_key *ukey)
{
    struct dpif_flow_stats stats;
    bool keep;

    COVERAGE_INC(revalidate_missed_dp_flow);

    memset(&stats, 0, sizeof stats);
    ovs_mutex_lock(&ukey->mutex);
    keep = revalidate_ukey(udpif, ukey, &stats, reval_seq);
    ovs_mutex_unlock(&ukey->mutex);

    return keep;
}

static void
revalidator_sweep__(struct revalidator *revalidator, bool purge)
{
    struct udpif *udpif;
    uint64_t dump_seq, reval_seq;
    int slice;

    udpif = revalidator->udpif;
    dump_seq = seq_read(udpif->dump_seq);
    reval_seq = seq_read(udpif->reval_seq);
    slice = revalidator - udpif->revalidators;
    ovs_assert(slice < udpif->n_revalidators);

    for (int i = slice; i < N_UMAPS; i += udpif->n_revalidators) {
        struct ukey_op ops[REVALIDATE_MAX_BATCH];
        struct udpif_key *ukey;
        struct umap *umap = &udpif->ukeys[i];
        size_t n_ops = 0;

        CMAP_FOR_EACH(ukey, cmap_node, &umap->cmap) {
            bool flow_exists, seq_mismatch;

            /* Handler threads could be holding a ukey lock while it installs a
             * new flow, so don't hang around waiting for access to it. */
            if (ovs_mutex_trylock(&ukey->mutex)) {
                continue;
            }
            flow_exists = ukey->flow_exists;
            seq_mismatch = (ukey->dump_seq != dump_seq
                            && ukey->reval_seq != reval_seq);
            ovs_mutex_unlock(&ukey->mutex);

            if (flow_exists
                && (purge
                    || (seq_mismatch
                        && !handle_missed_revalidation(udpif, reval_seq,
                                                       ukey)))) {
                struct ukey_op *op = &ops[n_ops++];

                delete_op_init(udpif, op, ukey);
                if (n_ops == REVALIDATE_MAX_BATCH) {
                    push_ukey_ops(udpif, umap, ops, n_ops);
                    n_ops = 0;
                }
            } else if (!flow_exists) {
                ovs_mutex_lock(&umap->mutex);
                ukey_delete(umap, ukey);
                ovs_mutex_unlock(&umap->mutex);
            }
        }

        if (n_ops) {
            push_ukey_ops(udpif, umap, ops, n_ops);
        }
        ovsrcu_quiesce();
    }
}

static void
revalidator_sweep(struct revalidator *revalidator)
{
    revalidator_sweep__(revalidator, false);
}

static void
revalidator_purge(struct revalidator *revalidator)
{
    revalidator_sweep__(revalidator, true);
}

static void
upcall_unixctl_show(struct unixctl_conn *conn, int argc OVS_UNUSED,
                    const char *argv[] OVS_UNUSED, void *aux OVS_UNUSED)
{
    struct ds ds = DS_EMPTY_INITIALIZER;
    struct udpif *udpif;

    LIST_FOR_EACH (udpif, list_node, &all_udpifs) {
        unsigned int flow_limit;
        bool ufid_enabled;
        size_t i;

        atomic_read_relaxed(&udpif->flow_limit, &flow_limit);
        ufid_enabled = udpif_use_ufid(udpif);

        ds_put_format(&ds, "%s:\n", dpif_name(udpif->dpif));
        ds_put_format(&ds, "\tflows         : (current %lu)"
            " (avg %u) (max %u) (limit %u)\n", udpif_get_n_flows(udpif),
            udpif->avg_n_flows, udpif->max_n_flows, flow_limit);
        ds_put_format(&ds, "\tdump duration : %lldms\n", udpif->dump_duration);
        ds_put_format(&ds, "\tufid enabled : ");
        if (ufid_enabled) {
            ds_put_format(&ds, "true\n");
        } else {
            ds_put_format(&ds, "false\n");
        }
        ds_put_char(&ds, '\n');

        for (i = 0; i < n_revalidators; i++) {
            struct revalidator *revalidator = &udpif->revalidators[i];
            int j, elements = 0;

            for (j = i; j < N_UMAPS; j += n_revalidators) {
                elements += cmap_count(&udpif->ukeys[j].cmap);
            }
            ds_put_format(&ds, "\t%u: (keys %d)\n", revalidator->id, elements);
        }
    }

    unixctl_command_reply(conn, ds_cstr(&ds));
    ds_destroy(&ds);
}

/* Disable using the megaflows.
 *
 * This command is only needed for advanced debugging, so it's not
 * documented in the man page. */
static void
upcall_unixctl_disable_megaflows(struct unixctl_conn *conn,
                                 int argc OVS_UNUSED,
                                 const char *argv[] OVS_UNUSED,
                                 void *aux OVS_UNUSED)
{
    atomic_store_relaxed(&enable_megaflows, false);
    udpif_flush_all_datapaths();
    unixctl_command_reply(conn, "megaflows disabled");
}

/* Re-enable using megaflows.
 *
 * This command is only needed for advanced debugging, so it's not
 * documented in the man page. */
static void
upcall_unixctl_enable_megaflows(struct unixctl_conn *conn,
                                int argc OVS_UNUSED,
                                const char *argv[] OVS_UNUSED,
                                void *aux OVS_UNUSED)
{
    atomic_store_relaxed(&enable_megaflows, true);
    udpif_flush_all_datapaths();
    unixctl_command_reply(conn, "megaflows enabled");
}

/* Disable skipping flow attributes during flow dump.
 *
 * This command is only needed for advanced debugging, so it's not
 * documented in the man page. */
static void
upcall_unixctl_disable_ufid(struct unixctl_conn *conn, int argc OVS_UNUSED,
                           const char *argv[] OVS_UNUSED, void *aux OVS_UNUSED)
{
    atomic_store_relaxed(&enable_ufid, false);
    unixctl_command_reply(conn, "Datapath dumping tersely using UFID disabled");
}

/* Re-enable skipping flow attributes during flow dump.
 *
 * This command is only needed for advanced debugging, so it's not documented
 * in the man page. */
static void
upcall_unixctl_enable_ufid(struct unixctl_conn *conn, int argc OVS_UNUSED,
                          const char *argv[] OVS_UNUSED, void *aux OVS_UNUSED)
{
    atomic_store_relaxed(&enable_ufid, true);
    unixctl_command_reply(conn, "Datapath dumping tersely using UFID enabled "
                                "for supported datapaths");
}

/* Set the flow limit.
 *
 * This command is only needed for advanced debugging, so it's not
 * documented in the man page. */
static void
upcall_unixctl_set_flow_limit(struct unixctl_conn *conn,
                              int argc OVS_UNUSED,
                              const char *argv[] OVS_UNUSED,
                              void *aux OVS_UNUSED)
{
    struct ds ds = DS_EMPTY_INITIALIZER;
    struct udpif *udpif;
    unsigned int flow_limit = atoi(argv[1]);

    LIST_FOR_EACH (udpif, list_node, &all_udpifs) {
        atomic_store_relaxed(&udpif->flow_limit, flow_limit);
    }
    ds_put_format(&ds, "set flow_limit to %u\n", flow_limit);
    unixctl_command_reply(conn, ds_cstr(&ds));
    ds_destroy(&ds);
}

static void
upcall_unixctl_dump_wait(struct unixctl_conn *conn,
                         int argc OVS_UNUSED,
                         const char *argv[] OVS_UNUSED,
                         void *aux OVS_UNUSED)
{
    if (list_is_singleton(&all_udpifs)) {
        struct udpif *udpif = NULL;
        size_t len;

        udpif = OBJECT_CONTAINING(list_front(&all_udpifs), udpif, list_node);
        len = (udpif->n_conns + 1) * sizeof *udpif->conns;
        udpif->conn_seq = seq_read(udpif->dump_seq);
        udpif->conns = xrealloc(udpif->conns, len);
        udpif->conns[udpif->n_conns++] = conn;
    } else {
        unixctl_command_reply_error(conn, "can't wait on multiple udpifs.");
    }
}

static void
upcall_unixctl_purge(struct unixctl_conn *conn, int argc OVS_UNUSED,
                     const char *argv[] OVS_UNUSED, void *aux OVS_UNUSED)
{
    struct udpif *udpif;

    LIST_FOR_EACH (udpif, list_node, &all_udpifs) {
        int n;

        for (n = 0; n < udpif->n_revalidators; n++) {
            revalidator_purge(&udpif->revalidators[n]);
        }
    }
    unixctl_command_reply(conn, "");
}<|MERGE_RESOLUTION|>--- conflicted
+++ resolved
@@ -657,10 +657,6 @@
         struct dpif_upcall *dupcall = &dupcalls[n_upcalls];
         struct upcall *upcall = &upcalls[n_upcalls];
         struct flow *flow = &flows[n_upcalls];
-<<<<<<< HEAD
-        struct pkt_metadata md;
-=======
->>>>>>> 21e487e7
         unsigned int mru;
         int error;
 
