/* Copyright (c) 2009, 2010, 2011, 2012, 2013, 2014 Nicira, Inc.
 *
 * Licensed under the Apache License, Version 2.0 (the "License");
 * you may not use this file except in compliance with the License.
 * You may obtain a copy of the License at:
 *
 *     http://www.apache.org/licenses/LICENSE-2.0
 *
 * Unless required by applicable law or agreed to in writing, software
 * distributed under the License is distributed on an "AS IS" BASIS,
 * WITHOUT WARRANTIES OR CONDITIONS OF ANY KIND, either express or implied.
 * See the License for the specific language governing permissions and
 * limitations under the License.  */

#include <config.h>
#include "ofproto-dpif-upcall.h"

#include <errno.h>
#include <stdbool.h>
#include <inttypes.h>

#include "connmgr.h"
#include "coverage.h"
#include "cmap.h"
#include "dpif.h"
#include "dynamic-string.h"
#include "fail-open.h"
#include "guarded-list.h"
#include "latch.h"
#include "list.h"
#include "netlink.h"
#include "ofpbuf.h"
#include "ofproto-dpif-ipfix.h"
#include "ofproto-dpif-sflow.h"
#include "ofproto-dpif-xlate.h"
#include "ovs-rcu.h"
#include "packets.h"
#include "poll-loop.h"
#include "seq.h"
#include "unixctl.h"
#include "openvswitch/vlog.h"

#define MAX_QUEUE_LENGTH 512
#define UPCALL_MAX_BATCH 64
#define REVALIDATE_MAX_BATCH 50

VLOG_DEFINE_THIS_MODULE(ofproto_dpif_upcall);

COVERAGE_DEFINE(dumped_duplicate_flow);
COVERAGE_DEFINE(dumped_new_flow);
COVERAGE_DEFINE(handler_duplicate_upcall);
COVERAGE_DEFINE(upcall_ukey_contention);
COVERAGE_DEFINE(revalidate_missed_dp_flow);

/* A thread that reads upcalls from dpif, forwards each upcall's packet,
 * and possibly sets up a kernel flow as a cache. */
struct handler {
    struct udpif *udpif;               /* Parent udpif. */
    pthread_t thread;                  /* Thread ID. */
    uint32_t handler_id;               /* Handler id. */
};

/* In the absence of a multiple-writer multiple-reader datastructure for
 * storing ukeys, we use a large number of cmaps, each with its own lock for
 * writing. */
#define N_UMAPS 512 /* per udpif. */
struct umap {
    struct ovs_mutex mutex;            /* Take for writing to the following. */
    struct cmap cmap;                  /* Datapath flow keys. */
};

/* A thread that processes datapath flows, updates OpenFlow statistics, and
 * updates or removes them if necessary. */
struct revalidator {
    struct udpif *udpif;               /* Parent udpif. */
    pthread_t thread;                  /* Thread ID. */
    unsigned int id;                   /* ovsthread_id_self(). */
};

/* An upcall handler for ofproto_dpif.
 *
 * udpif keeps records of two kind of logically separate units:
 *
 * upcall handling
 * ---------------
 *
 *    - An array of 'struct handler's for upcall handling and flow
 *      installation.
 *
 * flow revalidation
 * -----------------
 *
 *    - Revalidation threads which read the datapath flow table and maintains
 *      them.
 */
struct udpif {
    struct ovs_list list_node;         /* In all_udpifs list. */

    struct dpif *dpif;                 /* Datapath handle. */
    struct dpif_backer *backer;        /* Opaque dpif_backer pointer. */

    struct handler *handlers;          /* Upcall handlers. */
    size_t n_handlers;

    struct revalidator *revalidators;  /* Flow revalidators. */
    size_t n_revalidators;

    struct latch exit_latch;           /* Tells child threads to exit. */

    /* Revalidation. */
    struct seq *reval_seq;             /* Incremented to force revalidation. */
    bool reval_exit;                   /* Set by leader on 'exit_latch. */
    struct ovs_barrier reval_barrier;  /* Barrier used by revalidators. */
    struct dpif_flow_dump *dump;       /* DPIF flow dump state. */
    long long int dump_duration;       /* Duration of the last flow dump. */
    struct seq *dump_seq;              /* Increments each dump iteration. */
    atomic_bool enable_ufid;           /* If true, skip dumping flow attrs. */

    /* There are 'N_UMAPS' maps containing 'struct udpif_key' elements.
     *
     * During the flow dump phase, revalidators insert into these with a random
     * distribution. During the garbage collection phase, each revalidator
     * takes care of garbage collecting a slice of these maps. */
    struct umap *ukeys;

    /* Datapath flow statistics. */
    unsigned int max_n_flows;
    unsigned int avg_n_flows;

    /* Following fields are accessed and modified by different threads. */
    atomic_uint flow_limit;            /* Datapath flow hard limit. */

    /* n_flows_mutex prevents multiple threads updating these concurrently. */
    atomic_uint n_flows;               /* Number of flows in the datapath. */
    atomic_llong n_flows_timestamp;    /* Last time n_flows was updated. */
    struct ovs_mutex n_flows_mutex;

    /* Following fields are accessed and modified only from the main thread. */
    struct unixctl_conn **conns;       /* Connections waiting on dump_seq. */
    uint64_t conn_seq;                 /* Corresponds to 'dump_seq' when
                                          conns[n_conns-1] was stored. */
    size_t n_conns;                    /* Number of connections waiting. */
};

enum upcall_type {
    BAD_UPCALL,                 /* Some kind of bug somewhere. */
    MISS_UPCALL,                /* A flow miss.  */
    SFLOW_UPCALL,               /* sFlow sample. */
    FLOW_SAMPLE_UPCALL,         /* Per-flow sampling. */
    IPFIX_UPCALL                /* Per-bridge sampling. */
};

struct upcall {
    struct ofproto_dpif *ofproto;  /* Parent ofproto. */
    const struct recirc_id_node *recirc; /* Recirculation context. */
    bool have_recirc_ref;                /* Reference held on recirc ctx? */

    /* The flow and packet are only required to be constant when using
     * dpif-netdev.  If a modification is absolutely necessary, a const cast
     * may be used with other datapaths. */
    const struct flow *flow;       /* Parsed representation of the packet. */
    const ovs_u128 *ufid;          /* Unique identifier for 'flow'. */
    unsigned pmd_id;               /* Datapath poll mode driver id. */
    const struct dp_packet *packet;   /* Packet associated with this upcall. */
    ofp_port_t in_port;            /* OpenFlow in port, or OFPP_NONE. */

    enum dpif_upcall_type type;    /* Datapath type of the upcall. */
    const struct nlattr *userdata; /* Userdata for DPIF_UC_ACTION Upcalls. */

    bool xout_initialized;         /* True if 'xout' must be uninitialized. */
    struct xlate_out xout;         /* Result of xlate_actions(). */
    struct ofpbuf put_actions;     /* Actions 'put' in the fastapath. */

    struct dpif_ipfix *ipfix;      /* IPFIX pointer or NULL. */
    struct dpif_sflow *sflow;      /* SFlow pointer or NULL. */

    bool vsp_adjusted;             /* 'packet' and 'flow' were adjusted for
                                      VLAN splinters if true. */

    struct udpif_key *ukey;        /* Revalidator flow cache. */
    bool ukey_persists;            /* Set true to keep 'ukey' beyond the
                                      lifetime of this upcall. */

    uint64_t dump_seq;             /* udpif->dump_seq at translation time. */
    uint64_t reval_seq;            /* udpif->reval_seq at translation time. */

    /* Not used by the upcall callback interface. */
    const struct nlattr *key;      /* Datapath flow key. */
    size_t key_len;                /* Datapath flow key length. */
    const struct nlattr *out_tun_key;  /* Datapath output tunnel key. */
};

/* 'udpif_key's are responsible for tracking the little bit of state udpif
 * needs to do flow expiration which can't be pulled directly from the
 * datapath.  They may be created by any handler or revalidator thread at any
 * time, and read by any revalidator during the dump phase. They are however
 * each owned by a single revalidator which takes care of destroying them
 * during the garbage-collection phase.
 *
 * The mutex within the ukey protects some members of the ukey. The ukey
 * itself is protected by RCU and is held within a umap in the parent udpif.
 * Adding or removing a ukey from a umap is only safe when holding the
 * corresponding umap lock. */
struct udpif_key {
    struct cmap_node cmap_node;     /* In parent revalidator 'ukeys' map. */

    /* These elements are read only once created, and therefore aren't
     * protected by a mutex. */
    const struct nlattr *key;      /* Datapath flow key. */
    size_t key_len;                /* Length of 'key'. */
    const struct nlattr *mask;     /* Datapath flow mask. */
    size_t mask_len;               /* Length of 'mask'. */
    struct ofpbuf *actions;        /* Datapath flow actions as nlattrs. */
    ovs_u128 ufid;                 /* Unique flow identifier. */
    bool ufid_present;             /* True if 'ufid' is in datapath. */
    uint32_t hash;                 /* Pre-computed hash for 'key'. */
    unsigned pmd_id;               /* Datapath poll mode driver id. */

    struct ovs_mutex mutex;                   /* Guards the following. */
    struct dpif_flow_stats stats OVS_GUARDED; /* Last known stats.*/
    long long int created OVS_GUARDED;        /* Estimate of creation time. */
    uint64_t dump_seq OVS_GUARDED;            /* Tracks udpif->dump_seq. */
    uint64_t reval_seq OVS_GUARDED;           /* Tracks udpif->reval_seq. */
    bool flow_exists OVS_GUARDED;             /* Ensures flows are only deleted
                                                 once. */

    struct xlate_cache *xcache OVS_GUARDED;   /* Cache for xlate entries that
                                               * are affected by this ukey.
                                               * Used for stats and learning.*/
    union {
        struct odputil_keybuf buf;
        struct nlattr nla;
    } keybuf, maskbuf;

    /* Recirculation IDs with references held by the ukey. */
    unsigned n_recircs;
    uint32_t recircs[];   /* 'n_recircs' id's for which references are held. */
};

/* Datapath operation with optional ukey attached. */
struct ukey_op {
    struct udpif_key *ukey;
    struct dpif_flow_stats stats; /* Stats for 'op'. */
    struct dpif_op dop;           /* Flow operation. */
};

static struct vlog_rate_limit rl = VLOG_RATE_LIMIT_INIT(1, 5);
static struct ovs_list all_udpifs = OVS_LIST_INITIALIZER(&all_udpifs);

static size_t recv_upcalls(struct handler *);
static int process_upcall(struct udpif *, struct upcall *,
                          struct ofpbuf *odp_actions);
static void handle_upcalls(struct udpif *, struct upcall *, size_t n_upcalls);
static void udpif_stop_threads(struct udpif *);
static void udpif_start_threads(struct udpif *, size_t n_handlers,
                                size_t n_revalidators);
static void *udpif_upcall_handler(void *);
static void *udpif_revalidator(void *);
static unsigned long udpif_get_n_flows(struct udpif *);
static void revalidate(struct revalidator *);
static void revalidator_sweep(struct revalidator *);
static void revalidator_purge(struct revalidator *);
static void upcall_unixctl_show(struct unixctl_conn *conn, int argc,
                                const char *argv[], void *aux);
static void upcall_unixctl_disable_megaflows(struct unixctl_conn *, int argc,
                                             const char *argv[], void *aux);
static void upcall_unixctl_enable_megaflows(struct unixctl_conn *, int argc,
                                            const char *argv[], void *aux);
static void upcall_unixctl_disable_ufid(struct unixctl_conn *, int argc,
                                              const char *argv[], void *aux);
static void upcall_unixctl_enable_ufid(struct unixctl_conn *, int argc,
                                             const char *argv[], void *aux);
static void upcall_unixctl_set_flow_limit(struct unixctl_conn *conn, int argc,
                                            const char *argv[], void *aux);
static void upcall_unixctl_dump_wait(struct unixctl_conn *conn, int argc,
                                     const char *argv[], void *aux);
static void upcall_unixctl_purge(struct unixctl_conn *conn, int argc,
                                 const char *argv[], void *aux);

static struct udpif_key *ukey_create_from_upcall(struct upcall *);
static int ukey_create_from_dpif_flow(const struct udpif *,
                                      const struct dpif_flow *,
                                      struct udpif_key **);
static bool ukey_install_start(struct udpif *, struct udpif_key *ukey);
static bool ukey_install_finish(struct udpif_key *ukey, int error);
static bool ukey_install(struct udpif *udpif, struct udpif_key *ukey);
static struct udpif_key *ukey_lookup(struct udpif *udpif,
                                     const ovs_u128 *ufid);
static int ukey_acquire(struct udpif *, const struct dpif_flow *,
                        struct udpif_key **result, int *error);
static void ukey_delete__(struct udpif_key *);
static void ukey_delete(struct umap *, struct udpif_key *);
static enum upcall_type classify_upcall(enum dpif_upcall_type type,
                                        const struct nlattr *userdata);

static int upcall_receive(struct upcall *, const struct dpif_backer *,
                          const struct dp_packet *packet, enum dpif_upcall_type,
                          const struct nlattr *userdata, const struct flow *,
                          const ovs_u128 *ufid, const unsigned pmd_id);
static void upcall_uninit(struct upcall *);

static upcall_callback upcall_cb;

static atomic_bool enable_megaflows = ATOMIC_VAR_INIT(true);
static atomic_bool enable_ufid = ATOMIC_VAR_INIT(true);

struct udpif *
udpif_create(struct dpif_backer *backer, struct dpif *dpif)
{
    static struct ovsthread_once once = OVSTHREAD_ONCE_INITIALIZER;
    struct udpif *udpif = xzalloc(sizeof *udpif);

    if (ovsthread_once_start(&once)) {
        unixctl_command_register("upcall/show", "", 0, 0, upcall_unixctl_show,
                                 NULL);
        unixctl_command_register("upcall/disable-megaflows", "", 0, 0,
                                 upcall_unixctl_disable_megaflows, NULL);
        unixctl_command_register("upcall/enable-megaflows", "", 0, 0,
                                 upcall_unixctl_enable_megaflows, NULL);
        unixctl_command_register("upcall/disable-ufid", "", 0, 0,
                                 upcall_unixctl_disable_ufid, NULL);
        unixctl_command_register("upcall/enable-ufid", "", 0, 0,
                                 upcall_unixctl_enable_ufid, NULL);
        unixctl_command_register("upcall/set-flow-limit", "", 1, 1,
                                 upcall_unixctl_set_flow_limit, NULL);
        unixctl_command_register("revalidator/wait", "", 0, 0,
                                 upcall_unixctl_dump_wait, NULL);
        unixctl_command_register("revalidator/purge", "", 0, 0,
                                 upcall_unixctl_purge, NULL);
        ovsthread_once_done(&once);
    }

    udpif->dpif = dpif;
    udpif->backer = backer;
    atomic_init(&udpif->flow_limit, MIN(ofproto_flow_limit, 10000));
    udpif->reval_seq = seq_create();
    udpif->dump_seq = seq_create();
    latch_init(&udpif->exit_latch);
    list_push_back(&all_udpifs, &udpif->list_node);
    atomic_init(&udpif->enable_ufid, false);
    atomic_init(&udpif->n_flows, 0);
    atomic_init(&udpif->n_flows_timestamp, LLONG_MIN);
    ovs_mutex_init(&udpif->n_flows_mutex);
    udpif->ukeys = xmalloc(N_UMAPS * sizeof *udpif->ukeys);
    for (int i = 0; i < N_UMAPS; i++) {
        cmap_init(&udpif->ukeys[i].cmap);
        ovs_mutex_init(&udpif->ukeys[i].mutex);
    }

    dpif_register_upcall_cb(dpif, upcall_cb, udpif);

    return udpif;
}

void
udpif_run(struct udpif *udpif)
{
    if (udpif->conns && udpif->conn_seq != seq_read(udpif->dump_seq)) {
        int i;

        for (i = 0; i < udpif->n_conns; i++) {
            unixctl_command_reply(udpif->conns[i], NULL);
        }
        free(udpif->conns);
        udpif->conns = NULL;
        udpif->n_conns = 0;
    }
}

void
udpif_destroy(struct udpif *udpif)
{
    udpif_stop_threads(udpif);

    for (int i = 0; i < N_UMAPS; i++) {
        cmap_destroy(&udpif->ukeys[i].cmap);
        ovs_mutex_destroy(&udpif->ukeys[i].mutex);
    }
    free(udpif->ukeys);
    udpif->ukeys = NULL;

    list_remove(&udpif->list_node);
    latch_destroy(&udpif->exit_latch);
    seq_destroy(udpif->reval_seq);
    seq_destroy(udpif->dump_seq);
    ovs_mutex_destroy(&udpif->n_flows_mutex);
    free(udpif);
}

/* Stops the handler and revalidator threads, must be enclosed in
 * ovsrcu quiescent state unless when destroying udpif. */
static void
udpif_stop_threads(struct udpif *udpif)
{
    if (udpif && (udpif->n_handlers != 0 || udpif->n_revalidators != 0)) {
        size_t i;

        latch_set(&udpif->exit_latch);

        for (i = 0; i < udpif->n_handlers; i++) {
            struct handler *handler = &udpif->handlers[i];

            xpthread_join(handler->thread, NULL);
        }

        for (i = 0; i < udpif->n_revalidators; i++) {
            xpthread_join(udpif->revalidators[i].thread, NULL);
        }

        dpif_disable_upcall(udpif->dpif);

        for (i = 0; i < udpif->n_revalidators; i++) {
            struct revalidator *revalidator = &udpif->revalidators[i];

            /* Delete ukeys, and delete all flows from the datapath to prevent
             * double-counting stats. */
            revalidator_purge(revalidator);
        }

        latch_poll(&udpif->exit_latch);

        ovs_barrier_destroy(&udpif->reval_barrier);

        free(udpif->revalidators);
        udpif->revalidators = NULL;
        udpif->n_revalidators = 0;

        free(udpif->handlers);
        udpif->handlers = NULL;
        udpif->n_handlers = 0;
    }
}

/* Starts the handler and revalidator threads, must be enclosed in
 * ovsrcu quiescent state. */
static void
udpif_start_threads(struct udpif *udpif, size_t n_handlers,
                    size_t n_revalidators)
{
    if (udpif && n_handlers && n_revalidators) {
        size_t i;
        bool enable_ufid;

        udpif->n_handlers = n_handlers;
        udpif->n_revalidators = n_revalidators;

        udpif->handlers = xzalloc(udpif->n_handlers * sizeof *udpif->handlers);
        for (i = 0; i < udpif->n_handlers; i++) {
            struct handler *handler = &udpif->handlers[i];

            handler->udpif = udpif;
            handler->handler_id = i;
            handler->thread = ovs_thread_create(
                "handler", udpif_upcall_handler, handler);
        }

        enable_ufid = ofproto_dpif_get_enable_ufid(udpif->backer);
        atomic_init(&udpif->enable_ufid, enable_ufid);
        dpif_enable_upcall(udpif->dpif);

        ovs_barrier_init(&udpif->reval_barrier, udpif->n_revalidators);
        udpif->reval_exit = false;
        udpif->revalidators = xzalloc(udpif->n_revalidators
                                      * sizeof *udpif->revalidators);
        for (i = 0; i < udpif->n_revalidators; i++) {
            struct revalidator *revalidator = &udpif->revalidators[i];

            revalidator->udpif = udpif;
            revalidator->thread = ovs_thread_create(
                "revalidator", udpif_revalidator, revalidator);
        }
    }
}

/* Tells 'udpif' how many threads it should use to handle upcalls.
 * 'n_handlers' and 'n_revalidators' can never be zero.  'udpif''s
 * datapath handle must have packet reception enabled before starting
 * threads. */
void
udpif_set_threads(struct udpif *udpif, size_t n_handlers,
                  size_t n_revalidators)
{
    ovs_assert(udpif);
    ovs_assert(n_handlers && n_revalidators);

    ovsrcu_quiesce_start();
    if (udpif->n_handlers != n_handlers
        || udpif->n_revalidators != n_revalidators) {
        udpif_stop_threads(udpif);
    }

    if (!udpif->handlers && !udpif->revalidators) {
        int error;

        error = dpif_handlers_set(udpif->dpif, n_handlers);
        if (error) {
            VLOG_ERR("failed to configure handlers in dpif %s: %s",
                     dpif_name(udpif->dpif), ovs_strerror(error));
            return;
        }

        udpif_start_threads(udpif, n_handlers, n_revalidators);
    }
    ovsrcu_quiesce_end();
}

/* Waits for all ongoing upcall translations to complete.  This ensures that
 * there are no transient references to any removed ofprotos (or other
 * objects).  In particular, this should be called after an ofproto is removed
 * (e.g. via xlate_remove_ofproto()) but before it is destroyed. */
void
udpif_synchronize(struct udpif *udpif)
{
    /* This is stronger than necessary.  It would be sufficient to ensure
     * (somehow) that each handler and revalidator thread had passed through
     * its main loop once. */
    size_t n_handlers = udpif->n_handlers;
    size_t n_revalidators = udpif->n_revalidators;

    ovsrcu_quiesce_start();
    udpif_stop_threads(udpif);
    udpif_start_threads(udpif, n_handlers, n_revalidators);
    ovsrcu_quiesce_end();
}

/* Notifies 'udpif' that something changed which may render previous
 * xlate_actions() results invalid. */
void
udpif_revalidate(struct udpif *udpif)
{
    seq_change(udpif->reval_seq);
}

/* Returns a seq which increments every time 'udpif' pulls stats from the
 * datapath.  Callers can use this to get a sense of when might be a good time
 * to do periodic work which relies on relatively up to date statistics. */
struct seq *
udpif_dump_seq(struct udpif *udpif)
{
    return udpif->dump_seq;
}

void
udpif_get_memory_usage(struct udpif *udpif, struct simap *usage)
{
    size_t i;

    simap_increase(usage, "handlers", udpif->n_handlers);

    simap_increase(usage, "revalidators", udpif->n_revalidators);
    for (i = 0; i < N_UMAPS; i++) {
        simap_increase(usage, "udpif keys", cmap_count(&udpif->ukeys[i].cmap));
    }
}

/* Remove flows from a single datapath. */
void
udpif_flush(struct udpif *udpif)
{
    size_t n_handlers, n_revalidators;

    n_handlers = udpif->n_handlers;
    n_revalidators = udpif->n_revalidators;

    ovsrcu_quiesce_start();

    udpif_stop_threads(udpif);
    dpif_flow_flush(udpif->dpif);
    udpif_start_threads(udpif, n_handlers, n_revalidators);

    ovsrcu_quiesce_end();
}

/* Removes all flows from all datapaths. */
static void
udpif_flush_all_datapaths(void)
{
    struct udpif *udpif;

    LIST_FOR_EACH (udpif, list_node, &all_udpifs) {
        udpif_flush(udpif);
    }
}

static bool
udpif_use_ufid(struct udpif *udpif)
{
    bool enable;

    atomic_read_relaxed(&enable_ufid, &enable);
    return enable && ofproto_dpif_get_enable_ufid(udpif->backer);
}


static unsigned long
udpif_get_n_flows(struct udpif *udpif)
{
    long long int time, now;
    unsigned long flow_count;

    now = time_msec();
    atomic_read_relaxed(&udpif->n_flows_timestamp, &time);
    if (time < now - 100 && !ovs_mutex_trylock(&udpif->n_flows_mutex)) {
        struct dpif_dp_stats stats;

        atomic_store_relaxed(&udpif->n_flows_timestamp, now);
        dpif_get_dp_stats(udpif->dpif, &stats);
        flow_count = stats.n_flows;
        atomic_store_relaxed(&udpif->n_flows, flow_count);
        ovs_mutex_unlock(&udpif->n_flows_mutex);
    } else {
        atomic_read_relaxed(&udpif->n_flows, &flow_count);
    }
    return flow_count;
}

/* The upcall handler thread tries to read a batch of UPCALL_MAX_BATCH
 * upcalls from dpif, processes the batch and installs corresponding flows
 * in dpif. */
static void *
udpif_upcall_handler(void *arg)
{
    struct handler *handler = arg;
    struct udpif *udpif = handler->udpif;

    while (!latch_is_set(&handler->udpif->exit_latch)) {
        if (recv_upcalls(handler)) {
            poll_immediate_wake();
        } else {
            dpif_recv_wait(udpif->dpif, handler->handler_id);
            latch_wait(&udpif->exit_latch);
        }
        poll_block();
    }

    return NULL;
}

static size_t
recv_upcalls(struct handler *handler)
{
    struct udpif *udpif = handler->udpif;
    uint64_t recv_stubs[UPCALL_MAX_BATCH][512 / 8];
    struct ofpbuf recv_bufs[UPCALL_MAX_BATCH];
    struct dpif_upcall dupcalls[UPCALL_MAX_BATCH];
    struct upcall upcalls[UPCALL_MAX_BATCH];
    struct flow flows[UPCALL_MAX_BATCH];
    size_t n_upcalls, i;

    n_upcalls = 0;
    while (n_upcalls < UPCALL_MAX_BATCH) {
        struct ofpbuf *recv_buf = &recv_bufs[n_upcalls];
        struct dpif_upcall *dupcall = &dupcalls[n_upcalls];
        struct upcall *upcall = &upcalls[n_upcalls];
        struct flow *flow = &flows[n_upcalls];
        int error;

        ofpbuf_use_stub(recv_buf, recv_stubs[n_upcalls],
                        sizeof recv_stubs[n_upcalls]);
        if (dpif_recv(udpif->dpif, handler->handler_id, dupcall, recv_buf)) {
            ofpbuf_uninit(recv_buf);
            break;
        }

        if (odp_flow_key_to_flow(dupcall->key, dupcall->key_len, flow)
            == ODP_FIT_ERROR) {
            goto free_dupcall;
        }

        error = upcall_receive(upcall, udpif->backer, &dupcall->packet,
                               dupcall->type, dupcall->userdata, flow,
                               &dupcall->ufid, PMD_ID_NULL);
        if (error) {
            if (error == ENODEV) {
                /* Received packet on datapath port for which we couldn't
                 * associate an ofproto.  This can happen if a port is removed
                 * while traffic is being received.  Print a rate-limited
                 * message in case it happens frequently. */
                dpif_flow_put(udpif->dpif, DPIF_FP_CREATE, dupcall->key,
                              dupcall->key_len, NULL, 0, NULL, 0,
                              &dupcall->ufid, PMD_ID_NULL, NULL);
                VLOG_INFO_RL(&rl, "received packet on unassociated datapath "
                             "port %"PRIu32, flow->in_port.odp_port);
            }
            goto free_dupcall;
        }

        upcall->key = dupcall->key;
        upcall->key_len = dupcall->key_len;
        upcall->ufid = &dupcall->ufid;

        upcall->out_tun_key = dupcall->out_tun_key;

        if (vsp_adjust_flow(upcall->ofproto, flow, &dupcall->packet)) {
            upcall->vsp_adjusted = true;
        }

        pkt_metadata_from_flow(&dupcall->packet.md, flow);
        flow_extract(&dupcall->packet, flow);

        error = process_upcall(udpif, upcall, NULL);
        if (error) {
            goto cleanup;
        }

        n_upcalls++;
        continue;

cleanup:
        upcall_uninit(upcall);
free_dupcall:
        dp_packet_uninit(&dupcall->packet);
        ofpbuf_uninit(recv_buf);
    }

    if (n_upcalls) {
        handle_upcalls(handler->udpif, upcalls, n_upcalls);
        for (i = 0; i < n_upcalls; i++) {
            dp_packet_uninit(&dupcalls[i].packet);
            ofpbuf_uninit(&recv_bufs[i]);
            upcall_uninit(&upcalls[i]);
        }
    }

    return n_upcalls;
}

static void *
udpif_revalidator(void *arg)
{
    /* Used by all revalidators. */
    struct revalidator *revalidator = arg;
    struct udpif *udpif = revalidator->udpif;
    bool leader = revalidator == &udpif->revalidators[0];

    /* Used only by the leader. */
    long long int start_time = 0;
    uint64_t last_reval_seq = 0;
    size_t n_flows = 0;

    revalidator->id = ovsthread_id_self();
    for (;;) {
        if (leader) {
            uint64_t reval_seq;

            recirc_run(); /* Recirculation cleanup. */

            reval_seq = seq_read(udpif->reval_seq);
            last_reval_seq = reval_seq;

            n_flows = udpif_get_n_flows(udpif);
            udpif->max_n_flows = MAX(n_flows, udpif->max_n_flows);
            udpif->avg_n_flows = (udpif->avg_n_flows + n_flows) / 2;

            /* Only the leader checks the exit latch to prevent a race where
             * some threads think it's true and exit and others think it's
             * false and block indefinitely on the reval_barrier */
            udpif->reval_exit = latch_is_set(&udpif->exit_latch);

            start_time = time_msec();
            if (!udpif->reval_exit) {
                bool terse_dump;

                terse_dump = udpif_use_ufid(udpif);
                udpif->dump = dpif_flow_dump_create(udpif->dpif, terse_dump);
            }
        }

        /* Wait for the leader to start the flow dump. */
        ovs_barrier_block(&udpif->reval_barrier);
        if (udpif->reval_exit) {
            break;
        }
        revalidate(revalidator);

        /* Wait for all flows to have been dumped before we garbage collect. */
        ovs_barrier_block(&udpif->reval_barrier);
        revalidator_sweep(revalidator);

        /* Wait for all revalidators to finish garbage collection. */
        ovs_barrier_block(&udpif->reval_barrier);

        if (leader) {
            unsigned int flow_limit;
            long long int duration;

            atomic_read_relaxed(&udpif->flow_limit, &flow_limit);

            dpif_flow_dump_destroy(udpif->dump);
            seq_change(udpif->dump_seq);

            duration = MAX(time_msec() - start_time, 1);
            udpif->dump_duration = duration;
            if (duration > 2000) {
                flow_limit /= duration / 1000;
            } else if (duration > 1300) {
                flow_limit = flow_limit * 3 / 4;
            } else if (duration < 1000 && n_flows > 2000
                       && flow_limit < n_flows * 1000 / duration) {
                flow_limit += 1000;
            }
            flow_limit = MIN(ofproto_flow_limit, MAX(flow_limit, 1000));
            atomic_store_relaxed(&udpif->flow_limit, flow_limit);

            if (duration > 2000) {
                VLOG_INFO("Spent an unreasonably long %lldms dumping flows",
                          duration);
            }

            poll_timer_wait_until(start_time + MIN(ofproto_max_idle, 500));
            seq_wait(udpif->reval_seq, last_reval_seq);
            latch_wait(&udpif->exit_latch);
            poll_block();
        }
    }

    return NULL;
}

static enum upcall_type
classify_upcall(enum dpif_upcall_type type, const struct nlattr *userdata)
{
    union user_action_cookie cookie;
    size_t userdata_len;

    /* First look at the upcall type. */
    switch (type) {
    case DPIF_UC_ACTION:
        break;

    case DPIF_UC_MISS:
        return MISS_UPCALL;

    case DPIF_N_UC_TYPES:
    default:
        VLOG_WARN_RL(&rl, "upcall has unexpected type %"PRIu32, type);
        return BAD_UPCALL;
    }

    /* "action" upcalls need a closer look. */
    if (!userdata) {
        VLOG_WARN_RL(&rl, "action upcall missing cookie");
        return BAD_UPCALL;
    }
    userdata_len = nl_attr_get_size(userdata);
    if (userdata_len < sizeof cookie.type
        || userdata_len > sizeof cookie) {
        VLOG_WARN_RL(&rl, "action upcall cookie has unexpected size %"PRIuSIZE,
                     userdata_len);
        return BAD_UPCALL;
    }
    memset(&cookie, 0, sizeof cookie);
    memcpy(&cookie, nl_attr_get(userdata), userdata_len);
    if (userdata_len == MAX(8, sizeof cookie.sflow)
        && cookie.type == USER_ACTION_COOKIE_SFLOW) {
        return SFLOW_UPCALL;
    } else if (userdata_len == MAX(8, sizeof cookie.slow_path)
               && cookie.type == USER_ACTION_COOKIE_SLOW_PATH) {
        return MISS_UPCALL;
    } else if (userdata_len == MAX(8, sizeof cookie.flow_sample)
               && cookie.type == USER_ACTION_COOKIE_FLOW_SAMPLE) {
        return FLOW_SAMPLE_UPCALL;
    } else if (userdata_len == MAX(8, sizeof cookie.ipfix)
               && cookie.type == USER_ACTION_COOKIE_IPFIX) {
        return IPFIX_UPCALL;
    } else {
        VLOG_WARN_RL(&rl, "invalid user cookie of type %"PRIu16
                     " and size %"PRIuSIZE, cookie.type, userdata_len);
        return BAD_UPCALL;
    }
}

/* Calculates slow path actions for 'xout'.  'buf' must statically be
 * initialized with at least 128 bytes of space. */
static void
compose_slow_path(struct udpif *udpif, struct xlate_out *xout,
                  const struct flow *flow, odp_port_t odp_in_port,
                  struct ofpbuf *buf)
{
    union user_action_cookie cookie;
    odp_port_t port;
    uint32_t pid;

    cookie.type = USER_ACTION_COOKIE_SLOW_PATH;
    cookie.slow_path.unused = 0;
    cookie.slow_path.reason = xout->slow;

    port = xout->slow & (SLOW_CFM | SLOW_BFD | SLOW_LACP | SLOW_STP)
        ? ODPP_NONE
        : odp_in_port;
    pid = dpif_port_get_pid(udpif->dpif, port, flow_hash_5tuple(flow, 0));
    odp_put_userspace_action(pid, &cookie, sizeof cookie.slow_path, ODPP_NONE,
                             buf);
}

/* If there is no error, the upcall must be destroyed with upcall_uninit()
 * before quiescing, as the referred objects are guaranteed to exist only
 * until the calling thread quiesces.  Otherwise, do not call upcall_uninit()
 * since the 'upcall->put_actions' remains uninitialized. */
static int
upcall_receive(struct upcall *upcall, const struct dpif_backer *backer,
               const struct dp_packet *packet, enum dpif_upcall_type type,
               const struct nlattr *userdata, const struct flow *flow,
               const ovs_u128 *ufid, const unsigned pmd_id)
{
    int error;

    error = xlate_lookup(backer, flow, &upcall->ofproto, &upcall->ipfix,
                         &upcall->sflow, NULL, &upcall->in_port);
    if (error) {
        return error;
    }

    upcall->recirc = NULL;
    upcall->have_recirc_ref = false;
    upcall->flow = flow;
    upcall->packet = packet;
    upcall->ufid = ufid;
    upcall->pmd_id = pmd_id;
    upcall->type = type;
    upcall->userdata = userdata;
    ofpbuf_init(&upcall->put_actions, 0);

    upcall->xout_initialized = false;
    upcall->vsp_adjusted = false;
    upcall->ukey_persists = false;

    upcall->ukey = NULL;
    upcall->key = NULL;
    upcall->key_len = 0;

    upcall->out_tun_key = NULL;

    return 0;
}

static void
upcall_xlate(struct udpif *udpif, struct upcall *upcall,
             struct ofpbuf *odp_actions)
{
    struct dpif_flow_stats stats;
    struct xlate_in xin;

    stats.n_packets = 1;
    stats.n_bytes = dp_packet_size(upcall->packet);
    stats.used = time_msec();
    stats.tcp_flags = ntohs(upcall->flow->tcp_flags);

    xlate_in_init(&xin, upcall->ofproto, upcall->flow, upcall->in_port, NULL,
                  stats.tcp_flags, upcall->packet);
    xin.odp_actions = odp_actions;

    if (upcall->type == DPIF_UC_MISS) {
        xin.resubmit_stats = &stats;

        if (xin.recirc) {
            /* We may install a datapath flow only if we get a reference to the
             * recirculation context (otherwise we could have recirculation
             * upcalls using recirculation ID for which no context can be
             * found).  We may still execute the flow's actions even if we
             * don't install the flow. */
            upcall->recirc = xin.recirc;
            upcall->have_recirc_ref = recirc_id_node_try_ref_rcu(xin.recirc);
        }
    } else {
        /* For non-miss upcalls, we are either executing actions (one of which
         * is an userspace action) for an upcall, in which case the stats have
         * already been taken care of, or there's a flow in the datapath which
         * this packet was accounted to.  Presumably the revalidators will deal
         * with pushing its stats eventually. */
    }

    upcall->dump_seq = seq_read(udpif->dump_seq);
    upcall->reval_seq = seq_read(udpif->reval_seq);
    xlate_actions(&xin, &upcall->xout);
    upcall->xout_initialized = true;

    /* Special case for fail-open mode.
     *
     * If we are in fail-open mode, but we are connected to a controller too,
     * then we should send the packet up to the controller in the hope that it
     * will try to set up a flow and thereby allow us to exit fail-open.
     *
     * See the top-level comment in fail-open.c for more information.
     *
     * Copy packets before they are modified by execution. */
    if (upcall->xout.fail_open) {
        const struct dp_packet *packet = upcall->packet;
        struct ofproto_packet_in *pin;

        pin = xmalloc(sizeof *pin);
        pin->up.packet = xmemdup(dp_packet_data(packet), dp_packet_size(packet));
        pin->up.packet_len = dp_packet_size(packet);
        pin->up.reason = OFPR_NO_MATCH;
        pin->up.table_id = 0;
        pin->up.cookie = OVS_BE64_MAX;
        flow_get_metadata(upcall->flow, &pin->up.flow_metadata);
        pin->send_len = 0; /* Not used for flow table misses. */
        pin->miss_type = OFPROTO_PACKET_IN_NO_MISS;
        ofproto_dpif_send_packet_in(upcall->ofproto, pin);
    }

    if (!upcall->xout.slow) {
        ofpbuf_use_const(&upcall->put_actions,
                         upcall->xout.odp_actions->data,
                         upcall->xout.odp_actions->size);
    } else {
        ofpbuf_init(&upcall->put_actions, 0);
        compose_slow_path(udpif, &upcall->xout, upcall->flow,
                          upcall->flow->in_port.odp_port,
                          &upcall->put_actions);
    }

    /* This function is also called for slow-pathed flows.  As we are only
     * going to create new datapath flows for actual datapath misses, there is
     * no point in creating a ukey otherwise. */
    if (upcall->type == DPIF_UC_MISS) {
        upcall->ukey = ukey_create_from_upcall(upcall);
    }
}

static void
upcall_uninit(struct upcall *upcall)
{
    if (upcall) {
        if (upcall->xout_initialized) {
            xlate_out_uninit(&upcall->xout);
        }
        ofpbuf_uninit(&upcall->put_actions);
        if (upcall->ukey) {
            if (!upcall->ukey_persists) {
                ukey_delete__(upcall->ukey);
            }
        } else if (upcall->have_recirc_ref) {
            /* The reference was transferred to the ukey if one was created. */
            recirc_id_node_unref(upcall->recirc);
        }
    }
}

static int
upcall_cb(const struct dp_packet *packet, const struct flow *flow, ovs_u128 *ufid,
          unsigned pmd_id, enum dpif_upcall_type type,
          const struct nlattr *userdata, struct ofpbuf *actions,
          struct flow_wildcards *wc, struct ofpbuf *put_actions, void *aux)
{
    struct udpif *udpif = aux;
    unsigned int flow_limit;
    struct upcall upcall;
    bool megaflow;
    int error;

    atomic_read_relaxed(&enable_megaflows, &megaflow);
    atomic_read_relaxed(&udpif->flow_limit, &flow_limit);

    error = upcall_receive(&upcall, udpif->backer, packet, type, userdata,
                           flow, ufid, pmd_id);
    if (error) {
        return error;
    }

    error = process_upcall(udpif, &upcall, actions);
    if (error) {
        goto out;
    }

    if (upcall.xout.slow && put_actions) {
        ofpbuf_put(put_actions, upcall.put_actions.data,
                   upcall.put_actions.size);
    }

    if (OVS_LIKELY(wc)) {
        if (megaflow) {
            /* XXX: This could be avoided with sufficient API changes. */
            *wc = upcall.xout.wc;
        } else {
            flow_wildcards_init_for_packet(wc, flow);
        }
    }

    if (udpif_get_n_flows(udpif) >= flow_limit) {
        error = ENOSPC;
        goto out;
    }

    /* Prevent miss flow installation if the key has recirculation ID but we
     * were not able to get a reference on it. */
    if (type == DPIF_UC_MISS && upcall.recirc && !upcall.have_recirc_ref) {
        error = ENOSPC;
        goto out;
    }

    if (upcall.ukey && !ukey_install(udpif, upcall.ukey)) {
        error = ENOSPC;
    }
out:
    if (!error) {
        upcall.ukey_persists = true;
    }
    upcall_uninit(&upcall);
    return error;
}

static int
process_upcall(struct udpif *udpif, struct upcall *upcall,
               struct ofpbuf *odp_actions)
{
    const struct nlattr *userdata = upcall->userdata;
    const struct dp_packet *packet = upcall->packet;
    const struct flow *flow = upcall->flow;

    switch (classify_upcall(upcall->type, userdata)) {
    case MISS_UPCALL:
        upcall_xlate(udpif, upcall, odp_actions);
        return 0;

    case SFLOW_UPCALL:
        if (upcall->sflow) {
            union user_action_cookie cookie;

            memset(&cookie, 0, sizeof cookie);
            memcpy(&cookie, nl_attr_get(userdata), sizeof cookie.sflow);
            dpif_sflow_received(upcall->sflow, packet, flow,
                                flow->in_port.odp_port, &cookie);
        }
        break;

    case IPFIX_UPCALL:
        if (upcall->ipfix) {
            union user_action_cookie cookie;
            struct flow_tnl output_tunnel_key;

            memset(&cookie, 0, sizeof cookie);
            memcpy(&cookie, nl_attr_get(userdata), sizeof cookie.ipfix);

            if (upcall->out_tun_key) {
                odp_tun_key_from_attr(upcall->out_tun_key,
                                      &output_tunnel_key);
            }
            dpif_ipfix_bridge_sample(upcall->ipfix, packet, flow,
                                     flow->in_port.odp_port,
                                     cookie.ipfix.output_odp_port,
                                     upcall->out_tun_key ?
                                         &output_tunnel_key : NULL);
        }
        break;

    case FLOW_SAMPLE_UPCALL:
        if (upcall->ipfix) {
            union user_action_cookie cookie;

            memset(&cookie, 0, sizeof cookie);
            memcpy(&cookie, nl_attr_get(userdata), sizeof cookie.flow_sample);

            /* The flow reflects exactly the contents of the packet.
             * Sample the packet using it. */
            dpif_ipfix_flow_sample(upcall->ipfix, packet, flow,
                                   cookie.flow_sample.collector_set_id,
                                   cookie.flow_sample.probability,
                                   cookie.flow_sample.obs_domain_id,
                                   cookie.flow_sample.obs_point_id);
        }
        break;

    case BAD_UPCALL:
        break;
    }

    return EAGAIN;
}

static void
handle_upcalls(struct udpif *udpif, struct upcall *upcalls,
               size_t n_upcalls)
{
    struct dpif_op *opsp[UPCALL_MAX_BATCH * 2];
    struct ukey_op ops[UPCALL_MAX_BATCH * 2];
    unsigned int flow_limit;
    size_t n_ops, n_opsp, i;
    bool may_put;
    bool megaflow;

    atomic_read_relaxed(&udpif->flow_limit, &flow_limit);
    atomic_read_relaxed(&enable_megaflows, &megaflow);

    may_put = udpif_get_n_flows(udpif) < flow_limit;

    /* Handle the packets individually in order of arrival.
     *
     *   - For SLOW_CFM, SLOW_LACP, SLOW_STP, and SLOW_BFD, translation is what
     *     processes received packets for these protocols.
     *
     *   - For SLOW_CONTROLLER, translation sends the packet to the OpenFlow
     *     controller.
     *
     * The loop fills 'ops' with an array of operations to execute in the
     * datapath. */
    n_ops = 0;
    for (i = 0; i < n_upcalls; i++) {
        struct upcall *upcall = &upcalls[i];
        const struct dp_packet *packet = upcall->packet;
        struct ukey_op *op;

        if (upcall->vsp_adjusted) {
            /* This packet was received on a VLAN splinter port.  We added a
             * VLAN to the packet to make the packet resemble the flow, but the
             * actions were composed assuming that the packet contained no
             * VLAN.  So, we must remove the VLAN header from the packet before
             * trying to execute the actions. */
            if (upcall->xout.odp_actions->size) {
                eth_pop_vlan(CONST_CAST(struct dp_packet *, upcall->packet));
            }

            /* Remove the flow vlan tags inserted by vlan splinter logic
             * to ensure megaflow masks generated match the data path flow. */
            CONST_CAST(struct flow *, upcall->flow)->vlan_tci = 0;
        }

        /* Do not install a flow into the datapath if:
         *
         *    - The datapath already has too many flows.
         *
         *    - We received this packet via some flow installed in the kernel
         *      already.
         *
         *    - Upcall was a recirculation but we do not have a reference to
         *      to the recirculation ID. */
        if (may_put && upcall->type == DPIF_UC_MISS &&
            (!upcall->recirc || upcall->have_recirc_ref)) {
            struct udpif_key *ukey = upcall->ukey;

            upcall->ukey_persists = true;
            op = &ops[n_ops++];

            op->ukey = ukey;
            op->dop.type = DPIF_OP_FLOW_PUT;
            op->dop.u.flow_put.flags = DPIF_FP_CREATE;
            op->dop.u.flow_put.key = ukey->key;
            op->dop.u.flow_put.key_len = ukey->key_len;
            op->dop.u.flow_put.mask = ukey->mask;
            op->dop.u.flow_put.mask_len = ukey->mask_len;
            op->dop.u.flow_put.ufid = upcall->ufid;
            op->dop.u.flow_put.stats = NULL;
            op->dop.u.flow_put.actions = ukey->actions->data;
            op->dop.u.flow_put.actions_len = ukey->actions->size;
        }

        if (upcall->xout.odp_actions->size) {
            op = &ops[n_ops++];
            op->ukey = NULL;
            op->dop.type = DPIF_OP_EXECUTE;
            op->dop.u.execute.packet = CONST_CAST(struct dp_packet *, packet);
            odp_key_to_pkt_metadata(upcall->key, upcall->key_len,
                                    &op->dop.u.execute.packet->md);
            op->dop.u.execute.actions = upcall->xout.odp_actions->data;
            op->dop.u.execute.actions_len = upcall->xout.odp_actions->size;
            op->dop.u.execute.needs_help = (upcall->xout.slow & SLOW_ACTION) != 0;
            op->dop.u.execute.probe = false;
        }
    }

    /* Execute batch.
     *
     * We install ukeys before installing the flows, locking them for exclusive
     * access by this thread for the period of installation. This ensures that
     * other threads won't attempt to delete the flows as we are creating them.
     */
    n_opsp = 0;
    for (i = 0; i < n_ops; i++) {
        struct udpif_key *ukey = ops[i].ukey;

        if (ukey) {
            /* If we can't install the ukey, don't install the flow. */
            if (!ukey_install_start(udpif, ukey)) {
                ukey_delete__(ukey);
                ops[i].ukey = NULL;
                continue;
            }
        }
        opsp[n_opsp++] = &ops[i].dop;
    }
    dpif_operate(udpif->dpif, opsp, n_opsp);
    for (i = 0; i < n_ops; i++) {
        if (ops[i].ukey) {
            ukey_install_finish(ops[i].ukey, ops[i].dop.error);
        }
    }
}

static uint32_t
get_ufid_hash(const ovs_u128 *ufid)
{
    return ufid->u32[0];
}

static struct udpif_key *
ukey_lookup(struct udpif *udpif, const ovs_u128 *ufid)
{
    struct udpif_key *ukey;
    int idx = get_ufid_hash(ufid) % N_UMAPS;
    struct cmap *cmap = &udpif->ukeys[idx].cmap;

    CMAP_FOR_EACH_WITH_HASH (ukey, cmap_node, get_ufid_hash(ufid), cmap) {
        if (ovs_u128_equals(&ukey->ufid, ufid)) {
            return ukey;
        }
    }
    return NULL;
}

static struct udpif_key *
ukey_create__(const struct nlattr *key, size_t key_len,
              const struct nlattr *mask, size_t mask_len,
              bool ufid_present, const ovs_u128 *ufid,
              const unsigned pmd_id, const struct ofpbuf *actions,
              uint64_t dump_seq, uint64_t reval_seq, long long int used,
              const struct recirc_id_node *key_recirc, struct xlate_out *xout)
    OVS_NO_THREAD_SAFETY_ANALYSIS
{
    unsigned n_recircs = (key_recirc ? 1 : 0) + (xout ? xout->n_recircs : 0);
    struct udpif_key *ukey = xmalloc(sizeof *ukey +
                                     n_recircs * sizeof *ukey->recircs);

    memcpy(&ukey->keybuf, key, key_len);
    ukey->key = &ukey->keybuf.nla;
    ukey->key_len = key_len;
    memcpy(&ukey->maskbuf, mask, mask_len);
    ukey->mask = &ukey->maskbuf.nla;
    ukey->mask_len = mask_len;
    ukey->ufid_present = ufid_present;
    ukey->ufid = *ufid;
    ukey->pmd_id = pmd_id;
    ukey->hash = get_ufid_hash(&ukey->ufid);
    ukey->actions = ofpbuf_clone(actions);

    ovs_mutex_init(&ukey->mutex);
    ukey->dump_seq = dump_seq;
    ukey->reval_seq = reval_seq;
    ukey->flow_exists = false;
    ukey->created = time_msec();
    memset(&ukey->stats, 0, sizeof ukey->stats);
    ukey->stats.used = used;
    ukey->xcache = NULL;

    ukey->n_recircs = n_recircs;
    if (key_recirc) {
        ukey->recircs[0] = key_recirc->id;
    }
    if (xout && xout->n_recircs) {
        const uint32_t *act_recircs = xlate_out_get_recircs(xout);

        memcpy(ukey->recircs + (key_recirc ? 1 : 0), act_recircs,
               xout->n_recircs * sizeof *ukey->recircs);
        xlate_out_take_recircs(xout);
    }
    return ukey;
}

static struct udpif_key *
ukey_create_from_upcall(struct upcall *upcall)
{
    struct odputil_keybuf keystub, maskstub;
    struct ofpbuf keybuf, maskbuf;
    bool megaflow;
    struct odp_flow_key_parms odp_parms = {
        .flow = upcall->flow,
        .mask = &upcall->xout.wc.masks,
    };

<<<<<<< HEAD
    odp_parms.support = *ofproto_dpif_get_support(upcall->ofproto);
=======
    odp_parms.support = ofproto_dpif_get_support(upcall->ofproto)->odp;
>>>>>>> 3c90ae12
    if (upcall->key_len) {
        ofpbuf_use_const(&keybuf, upcall->key, upcall->key_len);
    } else {
        /* dpif-netdev doesn't provide a netlink-formatted flow key in the
         * upcall, so convert the upcall's flow here. */
        ofpbuf_use_stack(&keybuf, &keystub, sizeof keystub);
        odp_parms.odp_in_port = upcall->flow->in_port.odp_port;
        odp_flow_key_from_flow(&odp_parms, &keybuf);
    }

    atomic_read_relaxed(&enable_megaflows, &megaflow);
    ofpbuf_use_stack(&maskbuf, &maskstub, sizeof maskstub);
    if (megaflow) {
        odp_parms.odp_in_port = ODPP_NONE;
<<<<<<< HEAD
=======
        odp_parms.key_buf = &keybuf;

>>>>>>> 3c90ae12
        odp_flow_key_from_mask(&odp_parms, &maskbuf);
    }

    return ukey_create__(keybuf.data, keybuf.size, maskbuf.data, maskbuf.size,
                         true, upcall->ufid, upcall->pmd_id,
                         &upcall->put_actions, upcall->dump_seq,
                         upcall->reval_seq, 0,
                         upcall->have_recirc_ref ? upcall->recirc : NULL,
                         &upcall->xout);
}

static int
ukey_create_from_dpif_flow(const struct udpif *udpif,
                           const struct dpif_flow *flow,
                           struct udpif_key **ukey)
{
    struct dpif_flow full_flow;
    struct ofpbuf actions;
    uint64_t dump_seq, reval_seq;
    uint64_t stub[DPIF_FLOW_BUFSIZE / 8];
    const struct nlattr *a;
    unsigned int left;

    if (!flow->key_len || !flow->actions_len) {
        struct ofpbuf buf;
        int err;

        /* If the key or actions were not provided by the datapath, fetch the
         * full flow. */
        ofpbuf_use_stack(&buf, &stub, sizeof stub);
        err = dpif_flow_get(udpif->dpif, NULL, 0, &flow->ufid,
                            flow->pmd_id, &buf, &full_flow);
        if (err) {
            return err;
        }
        flow = &full_flow;
    }

    /* Check the flow actions for recirculation action.  As recirculation
     * relies on OVS userspace internal state, we need to delete all old
     * datapath flows with recirculation upon OVS restart. */
    NL_ATTR_FOR_EACH_UNSAFE (a, left, flow->actions, flow->actions_len) {
        if (nl_attr_type(a) == OVS_ACTION_ATTR_RECIRC) {
            return EINVAL;
        }
    }

    dump_seq = seq_read(udpif->dump_seq);
    reval_seq = seq_read(udpif->reval_seq);
    ofpbuf_use_const(&actions, &flow->actions, flow->actions_len);
    *ukey = ukey_create__(flow->key, flow->key_len,
                          flow->mask, flow->mask_len, flow->ufid_present,
                          &flow->ufid, flow->pmd_id, &actions, dump_seq,
                          reval_seq, flow->stats.used, NULL, NULL);

    return 0;
}

/* Attempts to insert a ukey into the shared ukey maps.
 *
 * On success, returns true, installs the ukey and returns it in a locked
 * state. Otherwise, returns false. */
static bool
ukey_install_start(struct udpif *udpif, struct udpif_key *new_ukey)
    OVS_TRY_LOCK(true, new_ukey->mutex)
{
    struct umap *umap;
    struct udpif_key *old_ukey;
    uint32_t idx;
    bool locked = false;

    idx = new_ukey->hash % N_UMAPS;
    umap = &udpif->ukeys[idx];
    ovs_mutex_lock(&umap->mutex);
    old_ukey = ukey_lookup(udpif, &new_ukey->ufid);
    if (old_ukey) {
        /* Uncommon case: A ukey is already installed with the same UFID. */
        if (old_ukey->key_len == new_ukey->key_len
            && !memcmp(old_ukey->key, new_ukey->key, new_ukey->key_len)) {
            COVERAGE_INC(handler_duplicate_upcall);
        } else {
            struct ds ds = DS_EMPTY_INITIALIZER;

            odp_format_ufid(&old_ukey->ufid, &ds);
            ds_put_cstr(&ds, " ");
            odp_flow_key_format(old_ukey->key, old_ukey->key_len, &ds);
            ds_put_cstr(&ds, "\n");
            odp_format_ufid(&new_ukey->ufid, &ds);
            ds_put_cstr(&ds, " ");
            odp_flow_key_format(new_ukey->key, new_ukey->key_len, &ds);

            VLOG_WARN_RL(&rl, "Conflicting ukey for flows:\n%s", ds_cstr(&ds));
            ds_destroy(&ds);
        }
    } else {
        ovs_mutex_lock(&new_ukey->mutex);
        cmap_insert(&umap->cmap, &new_ukey->cmap_node, new_ukey->hash);
        locked = true;
    }
    ovs_mutex_unlock(&umap->mutex);

    return locked;
}

static void
ukey_install_finish__(struct udpif_key *ukey) OVS_REQUIRES(ukey->mutex)
{
    ukey->flow_exists = true;
}

static bool
ukey_install_finish(struct udpif_key *ukey, int error)
    OVS_RELEASES(ukey->mutex)
{
    if (!error) {
        ukey_install_finish__(ukey);
    }
    ovs_mutex_unlock(&ukey->mutex);

    return !error;
}

static bool
ukey_install(struct udpif *udpif, struct udpif_key *ukey)
{
    /* The usual way to keep 'ukey->flow_exists' in sync with the datapath is
     * to call ukey_install_start(), install the corresponding datapath flow,
     * then call ukey_install_finish(). The netdev interface using upcall_cb()
     * doesn't provide a function to separately finish the flow installation,
     * so we perform the operations together here.
     *
     * This is fine currently, as revalidator threads will only delete this
     * ukey during revalidator_sweep() and only if the dump_seq is mismatched.
     * It is unlikely for a revalidator thread to advance dump_seq and reach
     * the next GC phase between ukey creation and flow installation. */
    return ukey_install_start(udpif, ukey) && ukey_install_finish(ukey, 0);
}

/* Searches for a ukey in 'udpif->ukeys' that matches 'flow' and attempts to
 * lock the ukey. If the ukey does not exist, create it.
 *
 * Returns 0 on success, setting *result to the matching ukey and returning it
 * in a locked state. Otherwise, returns an errno and clears *result. EBUSY
 * indicates that another thread is handling this flow. Other errors indicate
 * an unexpected condition creating a new ukey.
 *
 * *error is an output parameter provided to appease the threadsafety analyser,
 * and its value matches the return value. */
static int
ukey_acquire(struct udpif *udpif, const struct dpif_flow *flow,
             struct udpif_key **result, int *error)
    OVS_TRY_LOCK(0, (*result)->mutex)
{
    struct udpif_key *ukey;
    int retval;

    ukey = ukey_lookup(udpif, &flow->ufid);
    if (ukey) {
        retval = ovs_mutex_trylock(&ukey->mutex);
    } else {
        /* Usually we try to avoid installing flows from revalidator threads,
         * because locking on a umap may cause handler threads to block.
         * However there are certain cases, like when ovs-vswitchd is
         * restarted, where it is desirable to handle flows that exist in the
         * datapath gracefully (ie, don't just clear the datapath). */
        bool install;

        retval = ukey_create_from_dpif_flow(udpif, flow, &ukey);
        if (retval) {
            goto done;
        }
        install = ukey_install_start(udpif, ukey);
        if (install) {
            ukey_install_finish__(ukey);
            retval = 0;
        } else {
            ukey_delete__(ukey);
            retval = EBUSY;
        }
    }

done:
    *error = retval;
    if (retval) {
        *result = NULL;
    } else {
        *result = ukey;
    }
    return retval;
}

static void
ukey_delete__(struct udpif_key *ukey)
    OVS_NO_THREAD_SAFETY_ANALYSIS
{
    if (ukey) {
        for (int i = 0; i < ukey->n_recircs; i++) {
            recirc_free_id(ukey->recircs[i]);
        }
        xlate_cache_delete(ukey->xcache);
        ofpbuf_delete(ukey->actions);
        ovs_mutex_destroy(&ukey->mutex);
        free(ukey);
    }
}

static void
ukey_delete(struct umap *umap, struct udpif_key *ukey)
    OVS_REQUIRES(umap->mutex)
{
    cmap_remove(&umap->cmap, &ukey->cmap_node, ukey->hash);
    ovsrcu_postpone(ukey_delete__, ukey);
}

static bool
should_revalidate(const struct udpif *udpif, uint64_t packets,
                  long long int used)
{
    long long int metric, now, duration;

    if (udpif->dump_duration < 200) {
        /* We are likely to handle full revalidation for the flows. */
        return true;
    }

    /* Calculate the mean time between seeing these packets. If this
     * exceeds the threshold, then delete the flow rather than performing
     * costly revalidation for flows that aren't being hit frequently.
     *
     * This is targeted at situations where the dump_duration is high (~1s),
     * and revalidation is triggered by a call to udpif_revalidate(). In
     * these situations, revalidation of all flows causes fluctuations in the
     * flow_limit due to the interaction with the dump_duration and max_idle.
     * This tends to result in deletion of low-throughput flows anyway, so
     * skip the revalidation and just delete those flows. */
    packets = MAX(packets, 1);
    now = MAX(used, time_msec());
    duration = now - used;
    metric = duration / packets;

    if (metric < 200) {
        /* The flow is receiving more than ~5pps, so keep it. */
        return true;
    }
    return false;
}

static bool
revalidate_ukey(struct udpif *udpif, struct udpif_key *ukey,
                const struct dpif_flow_stats *stats, uint64_t reval_seq)
    OVS_REQUIRES(ukey->mutex)
{
    uint64_t slow_path_buf[128 / 8];
    struct xlate_out xout, *xoutp;
    struct netflow *netflow;
    struct ofproto_dpif *ofproto;
    struct dpif_flow_stats push;
    struct ofpbuf xout_actions;
    struct flow flow, dp_mask;
    uint64_t *dp64, *xout64;
    ofp_port_t ofp_in_port;
    struct xlate_in xin;
    long long int last_used;
    int error;
    size_t i;
    bool ok;
    bool need_revalidate;

    ok = false;
    xoutp = NULL;
    netflow = NULL;

    need_revalidate = (ukey->reval_seq != reval_seq);
    last_used = ukey->stats.used;
    push.used = stats->used;
    push.tcp_flags = stats->tcp_flags;
    push.n_packets = (stats->n_packets > ukey->stats.n_packets
                      ? stats->n_packets - ukey->stats.n_packets
                      : 0);
    push.n_bytes = (stats->n_bytes > ukey->stats.n_bytes
                    ? stats->n_bytes - ukey->stats.n_bytes
                    : 0);

    if (need_revalidate && last_used
        && !should_revalidate(udpif, push.n_packets, last_used)) {
        ok = false;
        goto exit;
    }

    /* We will push the stats, so update the ukey stats cache. */
    ukey->stats = *stats;
    if (!push.n_packets && !need_revalidate) {
        ok = true;
        goto exit;
    }

    if (ukey->xcache && !need_revalidate) {
        xlate_push_stats(ukey->xcache, &push);
        ok = true;
        goto exit;
    }

    if (odp_flow_key_to_flow(ukey->key, ukey->key_len, &flow)
        == ODP_FIT_ERROR) {
        goto exit;
    }

    error = xlate_lookup(udpif->backer, &flow, &ofproto, NULL, NULL, &netflow,
                         &ofp_in_port);
    if (error) {
        goto exit;
    }

    if (need_revalidate) {
        xlate_cache_clear(ukey->xcache);
    }
    if (!ukey->xcache) {
        ukey->xcache = xlate_cache_new();
    }

    xlate_in_init(&xin, ofproto, &flow, ofp_in_port, NULL, push.tcp_flags,
                  NULL);
    if (push.n_packets) {
        xin.resubmit_stats = &push;
        xin.may_learn = true;
    }
    xin.xcache = ukey->xcache;
    xin.skip_wildcards = !need_revalidate;
    xlate_actions(&xin, &xout);
    xoutp = &xout;

    if (!need_revalidate) {
        ok = true;
        goto exit;
    }

    if (!xout.slow) {
        ofpbuf_use_const(&xout_actions, xout.odp_actions->data,
                         xout.odp_actions->size);
    } else {
        ofpbuf_use_stack(&xout_actions, slow_path_buf, sizeof slow_path_buf);
        compose_slow_path(udpif, &xout, &flow, flow.in_port.odp_port,
                          &xout_actions);
    }

    if (!ofpbuf_equal(&xout_actions, ukey->actions)) {
        goto exit;
    }

    if (odp_flow_key_to_mask(ukey->mask, ukey->mask_len, ukey->key,
                             ukey->key_len, &dp_mask, &flow) == ODP_FIT_ERROR) {
        goto exit;
    }

    /* Since the kernel is free to ignore wildcarded bits in the mask, we can't
     * directly check that the masks are the same.  Instead we check that the
     * mask in the kernel is more specific i.e. less wildcarded, than what
     * we've calculated here.  This guarantees we don't catch any packets we
     * shouldn't with the megaflow. */
    dp64 = (uint64_t *) &dp_mask;
    xout64 = (uint64_t *) &xout.wc.masks;
    for (i = 0; i < FLOW_U64S; i++) {
        if ((dp64[i] | xout64[i]) != dp64[i]) {
            goto exit;
        }
    }

    ok = true;

exit:
    if (ok) {
        ukey->reval_seq = reval_seq;
    }
    if (netflow && !ok) {
        netflow_flow_clear(netflow, &flow);
    }
    xlate_out_uninit(xoutp);
    return ok;
}

static void
delete_op_init__(struct udpif *udpif, struct ukey_op *op,
                 const struct dpif_flow *flow)
{
    op->ukey = NULL;
    op->dop.type = DPIF_OP_FLOW_DEL;
    op->dop.u.flow_del.key = flow->key;
    op->dop.u.flow_del.key_len = flow->key_len;
    op->dop.u.flow_del.ufid = flow->ufid_present ? &flow->ufid : NULL;
    op->dop.u.flow_del.pmd_id = flow->pmd_id;
    op->dop.u.flow_del.stats = &op->stats;
    op->dop.u.flow_del.terse = udpif_use_ufid(udpif);
}

static void
delete_op_init(struct udpif *udpif, struct ukey_op *op, struct udpif_key *ukey)
{
    op->ukey = ukey;
    op->dop.type = DPIF_OP_FLOW_DEL;
    op->dop.u.flow_del.key = ukey->key;
    op->dop.u.flow_del.key_len = ukey->key_len;
    op->dop.u.flow_del.ufid = ukey->ufid_present ? &ukey->ufid : NULL;
    op->dop.u.flow_del.pmd_id = ukey->pmd_id;
    op->dop.u.flow_del.stats = &op->stats;
    op->dop.u.flow_del.terse = udpif_use_ufid(udpif);
}

static void
push_ukey_ops__(struct udpif *udpif, struct ukey_op *ops, size_t n_ops)
{
    struct dpif_op *opsp[REVALIDATE_MAX_BATCH];
    size_t i;

    ovs_assert(n_ops <= REVALIDATE_MAX_BATCH);
    for (i = 0; i < n_ops; i++) {
        opsp[i] = &ops[i].dop;
    }
    dpif_operate(udpif->dpif, opsp, n_ops);

    for (i = 0; i < n_ops; i++) {
        struct ukey_op *op = &ops[i];
        struct dpif_flow_stats *push, *stats, push_buf;

        stats = op->dop.u.flow_del.stats;
        push = &push_buf;

        if (op->ukey) {
            ovs_mutex_lock(&op->ukey->mutex);
            push->used = MAX(stats->used, op->ukey->stats.used);
            push->tcp_flags = stats->tcp_flags | op->ukey->stats.tcp_flags;
            push->n_packets = stats->n_packets - op->ukey->stats.n_packets;
            push->n_bytes = stats->n_bytes - op->ukey->stats.n_bytes;
            ovs_mutex_unlock(&op->ukey->mutex);
        } else {
            push = stats;
        }

        if (push->n_packets || netflow_exists()) {
            const struct nlattr *key = op->dop.u.flow_del.key;
            size_t key_len = op->dop.u.flow_del.key_len;
            struct ofproto_dpif *ofproto;
            struct netflow *netflow;
            ofp_port_t ofp_in_port;
            struct flow flow;
            int error;

            if (op->ukey) {
                ovs_mutex_lock(&op->ukey->mutex);
                if (op->ukey->xcache) {
                    xlate_push_stats(op->ukey->xcache, push);
                    ovs_mutex_unlock(&op->ukey->mutex);
                    continue;
                }
                ovs_mutex_unlock(&op->ukey->mutex);
                key = op->ukey->key;
                key_len = op->ukey->key_len;
            }

            if (odp_flow_key_to_flow(key, key_len, &flow)
                == ODP_FIT_ERROR) {
                continue;
            }

            error = xlate_lookup(udpif->backer, &flow, &ofproto, NULL, NULL,
                                 &netflow, &ofp_in_port);
            if (!error) {
                struct xlate_in xin;

                xlate_in_init(&xin, ofproto, &flow, ofp_in_port, NULL,
                              push->tcp_flags, NULL);
                xin.resubmit_stats = push->n_packets ? push : NULL;
                xin.may_learn = push->n_packets > 0;
                xin.skip_wildcards = true;
                xlate_actions_for_side_effects(&xin);

                if (netflow) {
                    netflow_flow_clear(netflow, &flow);
                }
            }
        }
    }
}

static void
push_ukey_ops(struct udpif *udpif, struct umap *umap,
              struct ukey_op *ops, size_t n_ops)
{
    int i;

    push_ukey_ops__(udpif, ops, n_ops);
    ovs_mutex_lock(&umap->mutex);
    for (i = 0; i < n_ops; i++) {
        ukey_delete(umap, ops[i].ukey);
    }
    ovs_mutex_unlock(&umap->mutex);
}

static void
log_unexpected_flow(const struct dpif_flow *flow, int error)
{
    static struct vlog_rate_limit rl = VLOG_RATE_LIMIT_INIT(10, 60);
    struct ds ds = DS_EMPTY_INITIALIZER;

    ds_put_format(&ds, "Failed to acquire udpif_key corresponding to "
                  "unexpected flow (%s): ", ovs_strerror(error));
    odp_format_ufid(&flow->ufid, &ds);
    VLOG_WARN_RL(&rl, "%s", ds_cstr(&ds));
}

static void
revalidate(struct revalidator *revalidator)
{
    struct udpif *udpif = revalidator->udpif;
    struct dpif_flow_dump_thread *dump_thread;
    uint64_t dump_seq, reval_seq;
    unsigned int flow_limit;

    dump_seq = seq_read(udpif->dump_seq);
    reval_seq = seq_read(udpif->reval_seq);
    atomic_read_relaxed(&udpif->flow_limit, &flow_limit);
    dump_thread = dpif_flow_dump_thread_create(udpif->dump);
    for (;;) {
        struct ukey_op ops[REVALIDATE_MAX_BATCH];
        int n_ops = 0;

        struct dpif_flow flows[REVALIDATE_MAX_BATCH];
        const struct dpif_flow *f;
        int n_dumped;

        long long int max_idle;
        long long int now;
        size_t n_dp_flows;
        bool kill_them_all;

        n_dumped = dpif_flow_dump_next(dump_thread, flows, ARRAY_SIZE(flows));
        if (!n_dumped) {
            break;
        }

        now = time_msec();

        /* In normal operation we want to keep flows around until they have
         * been idle for 'ofproto_max_idle' milliseconds.  However:
         *
         *     - If the number of datapath flows climbs above 'flow_limit',
         *       drop that down to 100 ms to try to bring the flows down to
         *       the limit.
         *
         *     - If the number of datapath flows climbs above twice
         *       'flow_limit', delete all the datapath flows as an emergency
         *       measure.  (We reassess this condition for the next batch of
         *       datapath flows, so we will recover before all the flows are
         *       gone.) */
        n_dp_flows = udpif_get_n_flows(udpif);
        kill_them_all = n_dp_flows > flow_limit * 2;
        max_idle = n_dp_flows > flow_limit ? 100 : ofproto_max_idle;

        for (f = flows; f < &flows[n_dumped]; f++) {
            long long int used = f->stats.used;
            struct udpif_key *ukey;
            bool already_dumped, keep;
            int error;

            if (ukey_acquire(udpif, f, &ukey, &error)) {
                if (error == EBUSY) {
                    /* Another thread is processing this flow, so don't bother
                     * processing it.*/
                    COVERAGE_INC(upcall_ukey_contention);
                } else {
                    log_unexpected_flow(f, error);
                    if (error != ENOENT) {
                        delete_op_init__(udpif, &ops[n_ops++], f);
                    }
                }
                continue;
            }

            already_dumped = ukey->dump_seq == dump_seq;
            if (already_dumped) {
                /* The flow has already been handled during this flow dump
                 * operation. Skip it. */
                if (ukey->xcache) {
                    COVERAGE_INC(dumped_duplicate_flow);
                } else {
                    COVERAGE_INC(dumped_new_flow);
                }
                ovs_mutex_unlock(&ukey->mutex);
                continue;
            }

            if (!used) {
                used = ukey->created;
            }
            if (kill_them_all || (used && used < now - max_idle)) {
                keep = false;
            } else {
                keep = revalidate_ukey(udpif, ukey, &f->stats, reval_seq);
            }
            ukey->dump_seq = dump_seq;
            ukey->flow_exists = keep;

            if (!keep) {
                delete_op_init(udpif, &ops[n_ops++], ukey);
            }
            ovs_mutex_unlock(&ukey->mutex);
        }

        if (n_ops) {
            push_ukey_ops__(udpif, ops, n_ops);
        }
        ovsrcu_quiesce();
    }
    dpif_flow_dump_thread_destroy(dump_thread);
}

static bool
handle_missed_revalidation(struct udpif *udpif, uint64_t reval_seq,
                           struct udpif_key *ukey)
{
    struct dpif_flow_stats stats;
    bool keep;

    COVERAGE_INC(revalidate_missed_dp_flow);

    memset(&stats, 0, sizeof stats);
    ovs_mutex_lock(&ukey->mutex);
    keep = revalidate_ukey(udpif, ukey, &stats, reval_seq);
    ovs_mutex_unlock(&ukey->mutex);

    return keep;
}

static void
revalidator_sweep__(struct revalidator *revalidator, bool purge)
{
    struct udpif *udpif;
    uint64_t dump_seq, reval_seq;
    int slice;

    udpif = revalidator->udpif;
    dump_seq = seq_read(udpif->dump_seq);
    reval_seq = seq_read(udpif->reval_seq);
    slice = revalidator - udpif->revalidators;
    ovs_assert(slice < udpif->n_revalidators);

    for (int i = slice; i < N_UMAPS; i += udpif->n_revalidators) {
        struct ukey_op ops[REVALIDATE_MAX_BATCH];
        struct udpif_key *ukey;
        struct umap *umap = &udpif->ukeys[i];
        size_t n_ops = 0;

        CMAP_FOR_EACH(ukey, cmap_node, &umap->cmap) {
            bool flow_exists, seq_mismatch;

            /* Handler threads could be holding a ukey lock while it installs a
             * new flow, so don't hang around waiting for access to it. */
            if (ovs_mutex_trylock(&ukey->mutex)) {
                continue;
            }
            flow_exists = ukey->flow_exists;
            seq_mismatch = (ukey->dump_seq != dump_seq
                            && ukey->reval_seq != reval_seq);
            ovs_mutex_unlock(&ukey->mutex);

            if (flow_exists
                && (purge
                    || (seq_mismatch
                        && !handle_missed_revalidation(udpif, reval_seq,
                                                       ukey)))) {
                struct ukey_op *op = &ops[n_ops++];

                delete_op_init(udpif, op, ukey);
                if (n_ops == REVALIDATE_MAX_BATCH) {
                    push_ukey_ops(udpif, umap, ops, n_ops);
                    n_ops = 0;
                }
            } else if (!flow_exists) {
                ovs_mutex_lock(&umap->mutex);
                ukey_delete(umap, ukey);
                ovs_mutex_unlock(&umap->mutex);
            }
        }

        if (n_ops) {
            push_ukey_ops(udpif, umap, ops, n_ops);
        }
        ovsrcu_quiesce();
    }
}

static void
revalidator_sweep(struct revalidator *revalidator)
{
    revalidator_sweep__(revalidator, false);
}

static void
revalidator_purge(struct revalidator *revalidator)
{
    revalidator_sweep__(revalidator, true);
}

static void
upcall_unixctl_show(struct unixctl_conn *conn, int argc OVS_UNUSED,
                    const char *argv[] OVS_UNUSED, void *aux OVS_UNUSED)
{
    struct ds ds = DS_EMPTY_INITIALIZER;
    struct udpif *udpif;

    LIST_FOR_EACH (udpif, list_node, &all_udpifs) {
        unsigned int flow_limit;
        bool ufid_enabled;
        size_t i;

        atomic_read_relaxed(&udpif->flow_limit, &flow_limit);
        ufid_enabled = udpif_use_ufid(udpif);

        ds_put_format(&ds, "%s:\n", dpif_name(udpif->dpif));
        ds_put_format(&ds, "\tflows         : (current %lu)"
            " (avg %u) (max %u) (limit %u)\n", udpif_get_n_flows(udpif),
            udpif->avg_n_flows, udpif->max_n_flows, flow_limit);
        ds_put_format(&ds, "\tdump duration : %lldms\n", udpif->dump_duration);
        ds_put_format(&ds, "\tufid enabled : ");
        if (ufid_enabled) {
            ds_put_format(&ds, "true\n");
        } else {
            ds_put_format(&ds, "false\n");
        }
        ds_put_char(&ds, '\n');

        for (i = 0; i < n_revalidators; i++) {
            struct revalidator *revalidator = &udpif->revalidators[i];
            int j, elements = 0;

            for (j = i; j < N_UMAPS; j += n_revalidators) {
                elements += cmap_count(&udpif->ukeys[j].cmap);
            }
            ds_put_format(&ds, "\t%u: (keys %d)\n", revalidator->id, elements);
        }
    }

    unixctl_command_reply(conn, ds_cstr(&ds));
    ds_destroy(&ds);
}

/* Disable using the megaflows.
 *
 * This command is only needed for advanced debugging, so it's not
 * documented in the man page. */
static void
upcall_unixctl_disable_megaflows(struct unixctl_conn *conn,
                                 int argc OVS_UNUSED,
                                 const char *argv[] OVS_UNUSED,
                                 void *aux OVS_UNUSED)
{
    atomic_store_relaxed(&enable_megaflows, false);
    udpif_flush_all_datapaths();
    unixctl_command_reply(conn, "megaflows disabled");
}

/* Re-enable using megaflows.
 *
 * This command is only needed for advanced debugging, so it's not
 * documented in the man page. */
static void
upcall_unixctl_enable_megaflows(struct unixctl_conn *conn,
                                int argc OVS_UNUSED,
                                const char *argv[] OVS_UNUSED,
                                void *aux OVS_UNUSED)
{
    atomic_store_relaxed(&enable_megaflows, true);
    udpif_flush_all_datapaths();
    unixctl_command_reply(conn, "megaflows enabled");
}

/* Disable skipping flow attributes during flow dump.
 *
 * This command is only needed for advanced debugging, so it's not
 * documented in the man page. */
static void
upcall_unixctl_disable_ufid(struct unixctl_conn *conn, int argc OVS_UNUSED,
                           const char *argv[] OVS_UNUSED, void *aux OVS_UNUSED)
{
    atomic_store_relaxed(&enable_ufid, false);
    unixctl_command_reply(conn, "Datapath dumping tersely using UFID disabled");
}

/* Re-enable skipping flow attributes during flow dump.
 *
 * This command is only needed for advanced debugging, so it's not documented
 * in the man page. */
static void
upcall_unixctl_enable_ufid(struct unixctl_conn *conn, int argc OVS_UNUSED,
                          const char *argv[] OVS_UNUSED, void *aux OVS_UNUSED)
{
    atomic_store_relaxed(&enable_ufid, true);
    unixctl_command_reply(conn, "Datapath dumping tersely using UFID enabled "
                                "for supported datapaths");
}

/* Set the flow limit.
 *
 * This command is only needed for advanced debugging, so it's not
 * documented in the man page. */
static void
upcall_unixctl_set_flow_limit(struct unixctl_conn *conn,
                              int argc OVS_UNUSED,
                              const char *argv[] OVS_UNUSED,
                              void *aux OVS_UNUSED)
{
    struct ds ds = DS_EMPTY_INITIALIZER;
    struct udpif *udpif;
    unsigned int flow_limit = atoi(argv[1]);

    LIST_FOR_EACH (udpif, list_node, &all_udpifs) {
        atomic_store_relaxed(&udpif->flow_limit, flow_limit);
    }
    ds_put_format(&ds, "set flow_limit to %u\n", flow_limit);
    unixctl_command_reply(conn, ds_cstr(&ds));
    ds_destroy(&ds);
}

static void
upcall_unixctl_dump_wait(struct unixctl_conn *conn,
                         int argc OVS_UNUSED,
                         const char *argv[] OVS_UNUSED,
                         void *aux OVS_UNUSED)
{
    if (list_is_singleton(&all_udpifs)) {
        struct udpif *udpif = NULL;
        size_t len;

        udpif = OBJECT_CONTAINING(list_front(&all_udpifs), udpif, list_node);
        len = (udpif->n_conns + 1) * sizeof *udpif->conns;
        udpif->conn_seq = seq_read(udpif->dump_seq);
        udpif->conns = xrealloc(udpif->conns, len);
        udpif->conns[udpif->n_conns++] = conn;
    } else {
        unixctl_command_reply_error(conn, "can't wait on multiple udpifs.");
    }
}

static void
upcall_unixctl_purge(struct unixctl_conn *conn, int argc OVS_UNUSED,
                     const char *argv[] OVS_UNUSED, void *aux OVS_UNUSED)
{
    struct udpif *udpif;

    LIST_FOR_EACH (udpif, list_node, &all_udpifs) {
        int n;

        for (n = 0; n < udpif->n_revalidators; n++) {
            revalidator_purge(&udpif->revalidators[n]);
        }
    }
    unixctl_command_reply(conn, "");
}<|MERGE_RESOLUTION|>--- conflicted
+++ resolved
@@ -1369,11 +1369,7 @@
         .mask = &upcall->xout.wc.masks,
     };
 
-<<<<<<< HEAD
-    odp_parms.support = *ofproto_dpif_get_support(upcall->ofproto);
-=======
     odp_parms.support = ofproto_dpif_get_support(upcall->ofproto)->odp;
->>>>>>> 3c90ae12
     if (upcall->key_len) {
         ofpbuf_use_const(&keybuf, upcall->key, upcall->key_len);
     } else {
@@ -1388,11 +1384,8 @@
     ofpbuf_use_stack(&maskbuf, &maskstub, sizeof maskstub);
     if (megaflow) {
         odp_parms.odp_in_port = ODPP_NONE;
-<<<<<<< HEAD
-=======
         odp_parms.key_buf = &keybuf;
 
->>>>>>> 3c90ae12
         odp_flow_key_from_mask(&odp_parms, &maskbuf);
     }
 
