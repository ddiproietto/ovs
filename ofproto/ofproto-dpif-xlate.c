/* Copyright (c) 2009, 2010, 2011, 2012, 2013, 2014, 2015 Nicira, Inc.
 *
 * Licensed under the Apache License, Version 2.0 (the "License");
 * you may not use this file except in compliance with the License.
 * You may obtain a copy of the License at:
 *
 *     http://www.apache.org/licenses/LICENSE-2.0
 *
 * Unless required by applicable law or agreed to in writing, software
 * distributed under the License is distributed on an "AS IS" BASIS,
 * WITHOUT WARRANTIES OR CONDITIONS OF ANY KIND, either express or implied.
 * See the License for the specific language governing permissions and
 * limitations under the License. */

#include <config.h>

#include "ofproto/ofproto-dpif-xlate.h"

#include <errno.h>
#include <arpa/inet.h>
#include <net/if.h>
#include <sys/socket.h>
#include <netinet/in.h>

#include "tnl-arp-cache.h"
#include "bfd.h"
#include "bitmap.h"
#include "bond.h"
#include "bundle.h"
#include "byte-order.h"
#include "cfm.h"
#include "connmgr.h"
#include "coverage.h"
#include "dp-packet.h"
#include "dpif.h"
#include "dynamic-string.h"
#include "in-band.h"
#include "lacp.h"
#include "learn.h"
#include "list.h"
#include "ovs-lldp.h"
#include "mac-learning.h"
#include "mcast-snooping.h"
#include "meta-flow.h"
#include "multipath.h"
#include "netdev-vport.h"
#include "netlink.h"
#include "nx-match.h"
#include "odp-execute.h"
#include "ofp-actions.h"
#include "ofproto/ofproto-dpif-ipfix.h"
#include "ofproto/ofproto-dpif-mirror.h"
#include "ofproto/ofproto-dpif-monitor.h"
#include "ofproto/ofproto-dpif-sflow.h"
#include "ofproto/ofproto-dpif.h"
#include "ofproto/ofproto-provider.h"
#include "ovs-router.h"
#include "tnl-ports.h"
#include "tunnel.h"
#include "openvswitch/vlog.h"

COVERAGE_DEFINE(xlate_actions);
COVERAGE_DEFINE(xlate_actions_oversize);
COVERAGE_DEFINE(xlate_actions_too_many_output);

VLOG_DEFINE_THIS_MODULE(ofproto_dpif_xlate);

/* Maximum depth of flow table recursion (due to resubmit actions) in a
 * flow translation. */
#define MAX_RESUBMIT_RECURSION 64
#define MAX_INTERNAL_RESUBMITS 1   /* Max resbmits allowed using rules in
                                      internal table. */

/* Maximum number of resubmit actions in a flow translation, whether they are
 * recursive or not. */
#define MAX_RESUBMITS (MAX_RESUBMIT_RECURSION * MAX_RESUBMIT_RECURSION)

struct xbridge {
    struct hmap_node hmap_node;   /* Node in global 'xbridges' map. */
    struct ofproto_dpif *ofproto; /* Key in global 'xbridges' map. */

    struct ovs_list xbundles;     /* Owned xbundles. */
    struct hmap xports;           /* Indexed by ofp_port. */

    char *name;                   /* Name used in log messages. */
    struct dpif *dpif;            /* Datapath interface. */
    struct mac_learning *ml;      /* Mac learning handle. */
    struct mcast_snooping *ms;    /* Multicast Snooping handle. */
    struct mbridge *mbridge;      /* Mirroring. */
    struct dpif_sflow *sflow;     /* SFlow handle, or null. */
    struct dpif_ipfix *ipfix;     /* Ipfix handle, or null. */
    struct netflow *netflow;      /* Netflow handle, or null. */
    struct stp *stp;              /* STP or null if disabled. */
    struct rstp *rstp;            /* RSTP or null if disabled. */

    bool has_in_band;             /* Bridge has in band control? */
    bool forward_bpdu;            /* Bridge forwards STP BPDUs? */

    /* Datapath feature support. */
    struct odp_support support;
};

struct xbundle {
    struct hmap_node hmap_node;    /* In global 'xbundles' map. */
    struct ofbundle *ofbundle;     /* Key in global 'xbundles' map. */

    struct ovs_list list_node;     /* In parent 'xbridges' list. */
    struct xbridge *xbridge;       /* Parent xbridge. */

    struct ovs_list xports;        /* Contains "struct xport"s. */

    char *name;                    /* Name used in log messages. */
    struct bond *bond;             /* Nonnull iff more than one port. */
    struct lacp *lacp;             /* LACP handle or null. */

    enum port_vlan_mode vlan_mode; /* VLAN mode. */
    int vlan;                      /* -1=trunk port, else a 12-bit VLAN ID. */
    unsigned long *trunks;         /* Bitmap of trunked VLANs, if 'vlan' == -1.
                                    * NULL if all VLANs are trunked. */
    bool use_priority_tags;        /* Use 802.1p tag for frames in VLAN 0? */
    bool floodable;                /* No port has OFPUTIL_PC_NO_FLOOD set? */
};

struct xport {
    struct hmap_node hmap_node;      /* Node in global 'xports' map. */
    struct ofport_dpif *ofport;      /* Key in global 'xports map. */

    struct hmap_node ofp_node;       /* Node in parent xbridge 'xports' map. */
    ofp_port_t ofp_port;             /* Key in parent xbridge 'xports' map. */

    odp_port_t odp_port;             /* Datapath port number or ODPP_NONE. */

    struct ovs_list bundle_node;     /* In parent xbundle (if it exists). */
    struct xbundle *xbundle;         /* Parent xbundle or null. */

    struct netdev *netdev;           /* 'ofport''s netdev. */

    struct xbridge *xbridge;         /* Parent bridge. */
    struct xport *peer;              /* Patch port peer or null. */

    enum ofputil_port_config config; /* OpenFlow port configuration. */
    enum ofputil_port_state state;   /* OpenFlow port state. */
    int stp_port_no;                 /* STP port number or -1 if not in use. */
    struct rstp_port *rstp_port;     /* RSTP port or null. */

    struct hmap skb_priorities;      /* Map of 'skb_priority_to_dscp's. */

    bool may_enable;                 /* May be enabled in bonds. */
    bool is_tunnel;                  /* Is a tunnel port. */

    struct cfm *cfm;                 /* CFM handle or null. */
    struct bfd *bfd;                 /* BFD handle or null. */
    struct lldp *lldp;               /* LLDP handle or null. */
};

struct xlate_ctx {
    struct xlate_in *xin;
    struct xlate_out *xout;

    const struct xbridge *xbridge;

    /* Flow tables version at the beginning of the translation. */
    cls_version_t tables_version;

    /* Flow at the last commit. */
    struct flow base_flow;

    /* Tunnel IP destination address as received.  This is stored separately
     * as the base_flow.tunnel is cleared on init to reflect the datapath
     * behavior.  Used to make sure not to send tunneled output to ourselves,
     * which might lead to an infinite loop.  This could happen easily
     * if a tunnel is marked as 'ip_remote=flow', and the flow does not
     * actually set the tun_dst field. */
    ovs_be32 orig_tunnel_ip_dst;

    /* Stack for the push and pop actions.  Each stack element is of type
     * "union mf_subvalue". */
    union mf_subvalue init_stack[1024 / sizeof(union mf_subvalue)];
    struct ofpbuf stack;

    /* The rule that we are currently translating, or NULL. */
    struct rule_dpif *rule;

    /* Resubmit statistics, via xlate_table_action(). */
    int recurse;                /* Current resubmit nesting depth. */
    int resubmits;              /* Total number of resubmits. */
    bool in_group;              /* Currently translating ofgroup, if true. */
    bool in_action_set;         /* Currently translating action_set, if true. */

    uint8_t table_id;           /* OpenFlow table ID where flow was found. */
    ovs_be64 rule_cookie;       /* Cookie of the rule being translated. */
    uint32_t orig_skb_priority; /* Priority when packet arrived. */
    uint32_t sflow_n_outputs;   /* Number of output ports. */
    odp_port_t sflow_odp_port;  /* Output port for composing sFlow action. */
    uint16_t user_cookie_offset;/* Used for user_action_cookie fixup. */
    bool exit;                  /* No further actions should be processed. */

   /* These are used for non-bond recirculation.  The recirculation IDs are
    * stored in xout and must be associated with a datapath flow (ukey),
    * otherwise they will be freed when the xout is uninitialized.
    *
    *
    * Steps in Recirculation Translation
    * ==================================
    *
    * At some point during translation, the code recognizes the need for
    * recirculation.  For example, recirculation is necessary when, after
    * popping the last MPLS label, an action or a match tries to examine or
    * modify a field that has been newly revealed following the MPLS label.
    *
    * The simplest part of the work to be done is to commit existing changes to
    * the packet, which produces datapath actions corresponding to the changes,
    * and after this, add an OVS_ACTION_ATTR_RECIRC datapath action.
    *
    * The main problem here is preserving state.  When the datapath executes
    * OVS_ACTION_ATTR_RECIRC, it will upcall to userspace to get a translation
    * for the post-recirculation actions.  At this point userspace has to
    * resume the translation where it left off, which means that it has to
    * execute the following:
    *
    *     - The action that prompted recirculation, and any actions following
    *       it within the same flow.
    *
    *     - If the action that prompted recirculation was invoked within a
    *       NXAST_RESUBMIT, then any actions following the resubmit.  These
    *       "resubmit"s can be nested, so this has to go all the way up the
    *       control stack.
    *
    *     - The OpenFlow 1.1+ action set.
    *
    * State that actions and flow table lookups can depend on, such as the
    * following, must also be preserved:
    *
    *     - Metadata fields (input port, registers, OF1.1+ metadata, ...).
    *
    *     - Action set, stack
    *
    *     - The table ID and cookie of the flow being translated at each level
    *       of the control stack (since OFPAT_CONTROLLER actions send these to
    *       the controller).
    *
    * Translation allows for the control of this state preservation via these
    * members.  When a need for recirculation is identified, the translation
    * process:
    *
    * 1. Sets 'recirc_action_offset' to the current size of 'action_set'.  The
    *    action set is part of what needs to be preserved, so this allows the
    *    action set and the additional state to share the 'action_set' buffer.
    *    Later steps can tell that setup for recirculation is in progress from
    *    the nonnegative value of 'recirc_action_offset'.
    *
    * 2. Sets 'exit' to true to tell later steps that we're exiting from the
    *    translation process.
    *
    * 3. Adds an OFPACT_UNROLL_XLATE action to 'action_set'.  This action
    *    holds the current table ID and cookie so that they can be restored
    *    during a post-recirculation upcall translation.
    *
    * 4. Adds the action that prompted recirculation and any actions following
    *    it within the same flow to 'action_set', so that they can be executed
    *    during a post-recirculation upcall translation.
    *
    * 5. Returns.
    *
    * 6. The action that prompted recirculation might be nested in a stack of
    *    nested "resubmit"s that have actions remaining.  Each of these notices
    *    that we're exiting (from 'exit') and that recirculation setup is in
    *    progress (from 'recirc_action_offset') and responds by adding more
    *    OFPACT_UNROLL_XLATE actions to 'action_set', as necessary, and any
    *    actions that were yet unprocessed.
    *
    * The caller stores all the state produced by this process associated with
    * the recirculation ID.  For post-recirculation upcall translation, the
    * caller passes it back in for the new translation to execute.  The
    * process yielded a set of ofpacts that can be translated directly, so it
    * is not much of a special case at that point.
    */
    int recirc_action_offset;   /* Offset in 'action_set' to actions to be
                                 * executed after recirculation, or -1. */
    int last_unroll_offset;     /* Offset in 'action_set' to the latest unroll
                                 * action, or -1. */

    /* True if a packet was but is no longer MPLS (due to an MPLS pop action).
     * This is a trigger for recirculation in cases where translating an action
     * or looking up a flow requires access to the fields of the packet after
     * the MPLS label stack that was originally present. */
    bool was_mpls;

    /* True if conntrack has been performed on this packet during processing
     * on the current bridge. This is used to determine whether conntrack
     * state from the datapath should be honored after recirculation. */
    bool conntracked;

    /* OpenFlow 1.1+ action set.
     *
     * 'action_set' accumulates "struct ofpact"s added by OFPACT_WRITE_ACTIONS.
     * When translation is otherwise complete, ofpacts_execute_action_set()
     * converts it to a set of "struct ofpact"s that can be translated into
     * datapath actions. */
    bool action_set_has_group;  /* Action set contains OFPACT_GROUP? */
    struct ofpbuf action_set;   /* Action set. */
    uint64_t action_set_stub[1024 / 8];
};

static void xlate_action_set(struct xlate_ctx *ctx);

static void
ctx_trigger_recirculation(struct xlate_ctx *ctx)
{
    ctx->exit = true;
    ctx->recirc_action_offset = ctx->action_set.size;
}

static bool
ctx_first_recirculation_action(const struct xlate_ctx *ctx)
{
    return ctx->recirc_action_offset == ctx->action_set.size;
}

static inline bool
exit_recirculates(const struct xlate_ctx *ctx)
{
    /* When recirculating the 'recirc_action_offset' has a non-negative value.
     */
    return ctx->recirc_action_offset >= 0;
}

static void compose_recirculate_action(struct xlate_ctx *ctx);

/* A controller may use OFPP_NONE as the ingress port to indicate that
 * it did not arrive on a "real" port.  'ofpp_none_bundle' exists for
 * when an input bundle is needed for validation (e.g., mirroring or
 * OFPP_NORMAL processing).  It is not connected to an 'ofproto' or have
 * any 'port' structs, so care must be taken when dealing with it. */
static struct xbundle ofpp_none_bundle = {
    .name      = "OFPP_NONE",
    .vlan_mode = PORT_VLAN_TRUNK
};

/* Node in 'xport''s 'skb_priorities' map.  Used to maintain a map from
 * 'priority' (the datapath's term for QoS queue) to the dscp bits which all
 * traffic egressing the 'ofport' with that priority should be marked with. */
struct skb_priority_to_dscp {
    struct hmap_node hmap_node; /* Node in 'ofport_dpif''s 'skb_priorities'. */
    uint32_t skb_priority;      /* Priority of this queue (see struct flow). */

    uint8_t dscp;               /* DSCP bits to mark outgoing traffic with. */
};

enum xc_type {
    XC_RULE,
    XC_BOND,
    XC_NETDEV,
    XC_NETFLOW,
    XC_MIRROR,
    XC_LEARN,
    XC_NORMAL,
    XC_FIN_TIMEOUT,
    XC_GROUP,
    XC_TNL_ARP,
};

/* xlate_cache entries hold enough information to perform the side effects of
 * xlate_actions() for a rule, without needing to perform rule translation
 * from scratch. The primary usage of these is to submit statistics to objects
 * that a flow relates to, although they may be used for other effects as well
 * (for instance, refreshing hard timeouts for learned flows). */
struct xc_entry {
    enum xc_type type;
    union {
        struct rule_dpif *rule;
        struct {
            struct netdev *tx;
            struct netdev *rx;
            struct bfd *bfd;
        } dev;
        struct {
            struct netflow *netflow;
            struct flow *flow;
            ofp_port_t iface;
        } nf;
        struct {
            struct mbridge *mbridge;
            mirror_mask_t mirrors;
        } mirror;
        struct {
            struct bond *bond;
            struct flow *flow;
            uint16_t vid;
        } bond;
        struct {
            struct ofproto_dpif *ofproto;
            struct ofputil_flow_mod *fm;
            struct ofpbuf *ofpacts;
        } learn;
        struct {
            struct ofproto_dpif *ofproto;
            struct flow *flow;
            int vlan;
        } normal;
        struct {
            struct rule_dpif *rule;
            uint16_t idle;
            uint16_t hard;
        } fin;
        struct {
            struct group_dpif *group;
            struct ofputil_bucket *bucket;
        } group;
        struct {
            char br_name[IFNAMSIZ];
            ovs_be32 d_ip;
        } tnl_arp_cache;
    } u;
};

#define XC_ENTRY_FOR_EACH(entry, entries, xcache)               \
    entries = xcache->entries;                                  \
    for (entry = ofpbuf_try_pull(&entries, sizeof *entry);      \
         entry;                                                 \
         entry = ofpbuf_try_pull(&entries, sizeof *entry))

struct xlate_cache {
    struct ofpbuf entries;
};

/* Xlate config contains hash maps of all bridges, bundles and ports.
 * Xcfgp contains the pointer to the current xlate configuration.
 * When the main thread needs to change the configuration, it copies xcfgp to
 * new_xcfg and edits new_xcfg. This enables the use of RCU locking which
 * does not block handler and revalidator threads. */
struct xlate_cfg {
    struct hmap xbridges;
    struct hmap xbundles;
    struct hmap xports;
};
static OVSRCU_TYPE(struct xlate_cfg *) xcfgp = OVSRCU_INITIALIZER(NULL);
static struct xlate_cfg *new_xcfg = NULL;

static bool may_receive(const struct xport *, struct xlate_ctx *);
static void do_xlate_actions(const struct ofpact *, size_t ofpacts_len,
                             struct xlate_ctx *);
static void xlate_normal(struct xlate_ctx *);
static inline void xlate_report(struct xlate_ctx *, const char *, ...)
    OVS_PRINTF_FORMAT(2, 3);
static void xlate_table_action(struct xlate_ctx *, ofp_port_t in_port,
                               uint8_t table_id, bool may_packet_in,
                               bool honor_table_miss);
static bool input_vid_is_valid(uint16_t vid, struct xbundle *, bool warn);
static uint16_t input_vid_to_vlan(const struct xbundle *, uint16_t vid);
static void output_normal(struct xlate_ctx *, const struct xbundle *,
                          uint16_t vlan);

/* Optional bond recirculation parameter to compose_output_action(). */
struct xlate_bond_recirc {
    uint32_t recirc_id;  /* !0 Use recirculation instead of output. */
    uint8_t  hash_alg;   /* !0 Compute hash for recirc before. */
    uint32_t hash_basis;  /* Compute hash for recirc before. */
};

static void compose_output_action(struct xlate_ctx *, ofp_port_t ofp_port,
                                  const struct xlate_bond_recirc *xr);

static struct xbridge *xbridge_lookup(struct xlate_cfg *,
                                      const struct ofproto_dpif *);
static struct xbundle *xbundle_lookup(struct xlate_cfg *,
                                      const struct ofbundle *);
static struct xport *xport_lookup(struct xlate_cfg *,
                                  const struct ofport_dpif *);
static struct xport *get_ofp_port(const struct xbridge *, ofp_port_t ofp_port);
static struct skb_priority_to_dscp *get_skb_priority(const struct xport *,
                                                     uint32_t skb_priority);
static void clear_skb_priorities(struct xport *);
static size_t count_skb_priorities(const struct xport *);
static bool dscp_from_skb_priority(const struct xport *, uint32_t skb_priority,
                                   uint8_t *dscp);

static struct xc_entry *xlate_cache_add_entry(struct xlate_cache *xc,
                                              enum xc_type type);
static void xlate_xbridge_init(struct xlate_cfg *, struct xbridge *);
static void xlate_xbundle_init(struct xlate_cfg *, struct xbundle *);
static void xlate_xport_init(struct xlate_cfg *, struct xport *);
static void xlate_xbridge_set(struct xbridge *, struct dpif *,
                              const struct mac_learning *, struct stp *,
                              struct rstp *, const struct mcast_snooping *,
                              const struct mbridge *,
                              const struct dpif_sflow *,
                              const struct dpif_ipfix *,
                              const struct netflow *,
                              bool forward_bpdu, bool has_in_band,
                              const struct odp_support *);
static void xlate_xbundle_set(struct xbundle *xbundle,
                              enum port_vlan_mode vlan_mode, int vlan,
                              unsigned long *trunks, bool use_priority_tags,
                              const struct bond *bond, const struct lacp *lacp,
                              bool floodable);
static void xlate_xport_set(struct xport *xport, odp_port_t odp_port,
                            const struct netdev *netdev, const struct cfm *cfm,
                            const struct bfd *bfd, const struct lldp *lldp,
                            int stp_port_no, const struct rstp_port *rstp_port,
                            enum ofputil_port_config config,
                            enum ofputil_port_state state, bool is_tunnel,
                            bool may_enable);
static void xlate_xbridge_remove(struct xlate_cfg *, struct xbridge *);
static void xlate_xbundle_remove(struct xlate_cfg *, struct xbundle *);
static void xlate_xport_remove(struct xlate_cfg *, struct xport *);
static void xlate_xbridge_copy(struct xbridge *);
static void xlate_xbundle_copy(struct xbridge *, struct xbundle *);
static void xlate_xport_copy(struct xbridge *, struct xbundle *,
                             struct xport *);
static void xlate_xcfg_free(struct xlate_cfg *);

static inline void
xlate_report(struct xlate_ctx *ctx, const char *format, ...)
{
    if (OVS_UNLIKELY(ctx->xin->report_hook)) {
        va_list args;

        va_start(args, format);
        ctx->xin->report_hook(ctx->xin, ctx->recurse, format, args);
        va_end(args);
    }
}

static void
xlate_xbridge_init(struct xlate_cfg *xcfg, struct xbridge *xbridge)
{
    list_init(&xbridge->xbundles);
    hmap_init(&xbridge->xports);
    hmap_insert(&xcfg->xbridges, &xbridge->hmap_node,
                hash_pointer(xbridge->ofproto, 0));
}

static void
xlate_xbundle_init(struct xlate_cfg *xcfg, struct xbundle *xbundle)
{
    list_init(&xbundle->xports);
    list_insert(&xbundle->xbridge->xbundles, &xbundle->list_node);
    hmap_insert(&xcfg->xbundles, &xbundle->hmap_node,
                hash_pointer(xbundle->ofbundle, 0));
}

static void
xlate_xport_init(struct xlate_cfg *xcfg, struct xport *xport)
{
    hmap_init(&xport->skb_priorities);
    hmap_insert(&xcfg->xports, &xport->hmap_node,
                hash_pointer(xport->ofport, 0));
    hmap_insert(&xport->xbridge->xports, &xport->ofp_node,
                hash_ofp_port(xport->ofp_port));
}

static void
xlate_xbridge_set(struct xbridge *xbridge,
                  struct dpif *dpif,
                  const struct mac_learning *ml, struct stp *stp,
                  struct rstp *rstp, const struct mcast_snooping *ms,
                  const struct mbridge *mbridge,
                  const struct dpif_sflow *sflow,
                  const struct dpif_ipfix *ipfix,
                  const struct netflow *netflow,
                  bool forward_bpdu, bool has_in_band,
                  const struct odp_support *support)
{
    if (xbridge->ml != ml) {
        mac_learning_unref(xbridge->ml);
        xbridge->ml = mac_learning_ref(ml);
    }

    if (xbridge->ms != ms) {
        mcast_snooping_unref(xbridge->ms);
        xbridge->ms = mcast_snooping_ref(ms);
    }

    if (xbridge->mbridge != mbridge) {
        mbridge_unref(xbridge->mbridge);
        xbridge->mbridge = mbridge_ref(mbridge);
    }

    if (xbridge->sflow != sflow) {
        dpif_sflow_unref(xbridge->sflow);
        xbridge->sflow = dpif_sflow_ref(sflow);
    }

    if (xbridge->ipfix != ipfix) {
        dpif_ipfix_unref(xbridge->ipfix);
        xbridge->ipfix = dpif_ipfix_ref(ipfix);
    }

    if (xbridge->stp != stp) {
        stp_unref(xbridge->stp);
        xbridge->stp = stp_ref(stp);
    }

    if (xbridge->rstp != rstp) {
        rstp_unref(xbridge->rstp);
        xbridge->rstp = rstp_ref(rstp);
    }

    if (xbridge->netflow != netflow) {
        netflow_unref(xbridge->netflow);
        xbridge->netflow = netflow_ref(netflow);
    }

    xbridge->dpif = dpif;
    xbridge->forward_bpdu = forward_bpdu;
    xbridge->has_in_band = has_in_band;
    xbridge->support = *support;
}

static void
xlate_xbundle_set(struct xbundle *xbundle,
                  enum port_vlan_mode vlan_mode, int vlan,
                  unsigned long *trunks, bool use_priority_tags,
                  const struct bond *bond, const struct lacp *lacp,
                  bool floodable)
{
    ovs_assert(xbundle->xbridge);

    xbundle->vlan_mode = vlan_mode;
    xbundle->vlan = vlan;
    xbundle->trunks = trunks;
    xbundle->use_priority_tags = use_priority_tags;
    xbundle->floodable = floodable;

    if (xbundle->bond != bond) {
        bond_unref(xbundle->bond);
        xbundle->bond = bond_ref(bond);
    }

    if (xbundle->lacp != lacp) {
        lacp_unref(xbundle->lacp);
        xbundle->lacp = lacp_ref(lacp);
    }
}

static void
xlate_xport_set(struct xport *xport, odp_port_t odp_port,
                const struct netdev *netdev, const struct cfm *cfm,
                const struct bfd *bfd, const struct lldp *lldp, int stp_port_no,
                const struct rstp_port* rstp_port,
                enum ofputil_port_config config, enum ofputil_port_state state,
                bool is_tunnel, bool may_enable)
{
    xport->config = config;
    xport->state = state;
    xport->stp_port_no = stp_port_no;
    xport->is_tunnel = is_tunnel;
    xport->may_enable = may_enable;
    xport->odp_port = odp_port;

    if (xport->rstp_port != rstp_port) {
        rstp_port_unref(xport->rstp_port);
        xport->rstp_port = rstp_port_ref(rstp_port);
    }

    if (xport->cfm != cfm) {
        cfm_unref(xport->cfm);
        xport->cfm = cfm_ref(cfm);
    }

    if (xport->bfd != bfd) {
        bfd_unref(xport->bfd);
        xport->bfd = bfd_ref(bfd);
    }

    if (xport->lldp != lldp) {
        lldp_unref(xport->lldp);
        xport->lldp = lldp_ref(lldp);
    }

    if (xport->netdev != netdev) {
        netdev_close(xport->netdev);
        xport->netdev = netdev_ref(netdev);
    }
}

static void
xlate_xbridge_copy(struct xbridge *xbridge)
{
    struct xbundle *xbundle;
    struct xport *xport;
    struct xbridge *new_xbridge = xzalloc(sizeof *xbridge);
    new_xbridge->ofproto = xbridge->ofproto;
    new_xbridge->name = xstrdup(xbridge->name);
    xlate_xbridge_init(new_xcfg, new_xbridge);

    xlate_xbridge_set(new_xbridge,
                      xbridge->dpif, xbridge->ml, xbridge->stp,
                      xbridge->rstp, xbridge->ms, xbridge->mbridge,
                      xbridge->sflow, xbridge->ipfix, xbridge->netflow,
                      xbridge->forward_bpdu, xbridge->has_in_band,
                      &xbridge->support);
    LIST_FOR_EACH (xbundle, list_node, &xbridge->xbundles) {
        xlate_xbundle_copy(new_xbridge, xbundle);
    }

    /* Copy xports which are not part of a xbundle */
    HMAP_FOR_EACH (xport, ofp_node, &xbridge->xports) {
        if (!xport->xbundle) {
            xlate_xport_copy(new_xbridge, NULL, xport);
        }
    }
}

static void
xlate_xbundle_copy(struct xbridge *xbridge, struct xbundle *xbundle)
{
    struct xport *xport;
    struct xbundle *new_xbundle = xzalloc(sizeof *xbundle);
    new_xbundle->ofbundle = xbundle->ofbundle;
    new_xbundle->xbridge = xbridge;
    new_xbundle->name = xstrdup(xbundle->name);
    xlate_xbundle_init(new_xcfg, new_xbundle);

    xlate_xbundle_set(new_xbundle, xbundle->vlan_mode,
                      xbundle->vlan, xbundle->trunks,
                      xbundle->use_priority_tags, xbundle->bond, xbundle->lacp,
                      xbundle->floodable);
    LIST_FOR_EACH (xport, bundle_node, &xbundle->xports) {
        xlate_xport_copy(xbridge, new_xbundle, xport);
    }
}

static void
xlate_xport_copy(struct xbridge *xbridge, struct xbundle *xbundle,
                 struct xport *xport)
{
    struct skb_priority_to_dscp *pdscp, *new_pdscp;
    struct xport *new_xport = xzalloc(sizeof *xport);
    new_xport->ofport = xport->ofport;
    new_xport->ofp_port = xport->ofp_port;
    new_xport->xbridge = xbridge;
    xlate_xport_init(new_xcfg, new_xport);

    xlate_xport_set(new_xport, xport->odp_port, xport->netdev, xport->cfm,
                    xport->bfd, xport->lldp, xport->stp_port_no,
                    xport->rstp_port, xport->config, xport->state,
                    xport->is_tunnel, xport->may_enable);

    if (xport->peer) {
        struct xport *peer = xport_lookup(new_xcfg, xport->peer->ofport);
        if (peer) {
            new_xport->peer = peer;
            new_xport->peer->peer = new_xport;
        }
    }

    if (xbundle) {
        new_xport->xbundle = xbundle;
        list_insert(&new_xport->xbundle->xports, &new_xport->bundle_node);
    }

    HMAP_FOR_EACH (pdscp, hmap_node, &xport->skb_priorities) {
        new_pdscp = xmalloc(sizeof *pdscp);
        new_pdscp->skb_priority = pdscp->skb_priority;
        new_pdscp->dscp = pdscp->dscp;
        hmap_insert(&new_xport->skb_priorities, &new_pdscp->hmap_node,
                    hash_int(new_pdscp->skb_priority, 0));
    }
}

/* Sets the current xlate configuration to new_xcfg and frees the old xlate
 * configuration in xcfgp.
 *
 * This needs to be called after editing the xlate configuration.
 *
 * Functions that edit the new xlate configuration are
 * xlate_<ofport/bundle/ofport>_set and xlate_<ofport/bundle/ofport>_remove.
 *
 * A sample workflow:
 *
 * xlate_txn_start();
 * ...
 * edit_xlate_configuration();
 * ...
 * xlate_txn_commit(); */
void
xlate_txn_commit(void)
{
    struct xlate_cfg *xcfg = ovsrcu_get(struct xlate_cfg *, &xcfgp);

    ovsrcu_set(&xcfgp, new_xcfg);
    ovsrcu_synchronize();
    xlate_xcfg_free(xcfg);
    new_xcfg = NULL;
}

/* Copies the current xlate configuration in xcfgp to new_xcfg.
 *
 * This needs to be called prior to editing the xlate configuration. */
void
xlate_txn_start(void)
{
    struct xbridge *xbridge;
    struct xlate_cfg *xcfg;

    ovs_assert(!new_xcfg);

    new_xcfg = xmalloc(sizeof *new_xcfg);
    hmap_init(&new_xcfg->xbridges);
    hmap_init(&new_xcfg->xbundles);
    hmap_init(&new_xcfg->xports);

    xcfg = ovsrcu_get(struct xlate_cfg *, &xcfgp);
    if (!xcfg) {
        return;
    }

    HMAP_FOR_EACH (xbridge, hmap_node, &xcfg->xbridges) {
        xlate_xbridge_copy(xbridge);
    }
}


static void
xlate_xcfg_free(struct xlate_cfg *xcfg)
{
    struct xbridge *xbridge, *next_xbridge;

    if (!xcfg) {
        return;
    }

    HMAP_FOR_EACH_SAFE (xbridge, next_xbridge, hmap_node, &xcfg->xbridges) {
        xlate_xbridge_remove(xcfg, xbridge);
    }

    hmap_destroy(&xcfg->xbridges);
    hmap_destroy(&xcfg->xbundles);
    hmap_destroy(&xcfg->xports);
    free(xcfg);
}

void
xlate_ofproto_set(struct ofproto_dpif *ofproto, const char *name,
                  struct dpif *dpif,
                  const struct mac_learning *ml, struct stp *stp,
                  struct rstp *rstp, const struct mcast_snooping *ms,
                  const struct mbridge *mbridge,
                  const struct dpif_sflow *sflow,
                  const struct dpif_ipfix *ipfix,
                  const struct netflow *netflow,
                  bool forward_bpdu, bool has_in_band,
                  const struct odp_support *support)
{
    struct xbridge *xbridge;

    ovs_assert(new_xcfg);

    xbridge = xbridge_lookup(new_xcfg, ofproto);
    if (!xbridge) {
        xbridge = xzalloc(sizeof *xbridge);
        xbridge->ofproto = ofproto;

        xlate_xbridge_init(new_xcfg, xbridge);
    }

    free(xbridge->name);
    xbridge->name = xstrdup(name);

    xlate_xbridge_set(xbridge, dpif, ml, stp, rstp, ms, mbridge, sflow, ipfix,
                      netflow, forward_bpdu, has_in_band, support);
}

static void
xlate_xbridge_remove(struct xlate_cfg *xcfg, struct xbridge *xbridge)
{
    struct xbundle *xbundle, *next_xbundle;
    struct xport *xport, *next_xport;

    if (!xbridge) {
        return;
    }

    HMAP_FOR_EACH_SAFE (xport, next_xport, ofp_node, &xbridge->xports) {
        xlate_xport_remove(xcfg, xport);
    }

    LIST_FOR_EACH_SAFE (xbundle, next_xbundle, list_node, &xbridge->xbundles) {
        xlate_xbundle_remove(xcfg, xbundle);
    }

    hmap_remove(&xcfg->xbridges, &xbridge->hmap_node);
    mac_learning_unref(xbridge->ml);
    mcast_snooping_unref(xbridge->ms);
    mbridge_unref(xbridge->mbridge);
    dpif_sflow_unref(xbridge->sflow);
    dpif_ipfix_unref(xbridge->ipfix);
    stp_unref(xbridge->stp);
    rstp_unref(xbridge->rstp);
    hmap_destroy(&xbridge->xports);
    free(xbridge->name);
    free(xbridge);
}

void
xlate_remove_ofproto(struct ofproto_dpif *ofproto)
{
    struct xbridge *xbridge;

    ovs_assert(new_xcfg);

    xbridge = xbridge_lookup(new_xcfg, ofproto);
    xlate_xbridge_remove(new_xcfg, xbridge);
}

void
xlate_bundle_set(struct ofproto_dpif *ofproto, struct ofbundle *ofbundle,
                 const char *name, enum port_vlan_mode vlan_mode, int vlan,
                 unsigned long *trunks, bool use_priority_tags,
                 const struct bond *bond, const struct lacp *lacp,
                 bool floodable)
{
    struct xbundle *xbundle;

    ovs_assert(new_xcfg);

    xbundle = xbundle_lookup(new_xcfg, ofbundle);
    if (!xbundle) {
        xbundle = xzalloc(sizeof *xbundle);
        xbundle->ofbundle = ofbundle;
        xbundle->xbridge = xbridge_lookup(new_xcfg, ofproto);

        xlate_xbundle_init(new_xcfg, xbundle);
    }

    free(xbundle->name);
    xbundle->name = xstrdup(name);

    xlate_xbundle_set(xbundle, vlan_mode, vlan, trunks,
                      use_priority_tags, bond, lacp, floodable);
}

static void
xlate_xbundle_remove(struct xlate_cfg *xcfg, struct xbundle *xbundle)
{
    struct xport *xport;

    if (!xbundle) {
        return;
    }

    LIST_FOR_EACH_POP (xport, bundle_node, &xbundle->xports) {
        xport->xbundle = NULL;
    }

    hmap_remove(&xcfg->xbundles, &xbundle->hmap_node);
    list_remove(&xbundle->list_node);
    bond_unref(xbundle->bond);
    lacp_unref(xbundle->lacp);
    free(xbundle->name);
    free(xbundle);
}

void
xlate_bundle_remove(struct ofbundle *ofbundle)
{
    struct xbundle *xbundle;

    ovs_assert(new_xcfg);

    xbundle = xbundle_lookup(new_xcfg, ofbundle);
    xlate_xbundle_remove(new_xcfg, xbundle);
}

void
xlate_ofport_set(struct ofproto_dpif *ofproto, struct ofbundle *ofbundle,
                 struct ofport_dpif *ofport, ofp_port_t ofp_port,
                 odp_port_t odp_port, const struct netdev *netdev,
                 const struct cfm *cfm, const struct bfd *bfd,
                 const struct lldp *lldp, struct ofport_dpif *peer,
                 int stp_port_no, const struct rstp_port *rstp_port,
                 const struct ofproto_port_queue *qdscp_list, size_t n_qdscp,
                 enum ofputil_port_config config,
                 enum ofputil_port_state state, bool is_tunnel,
                 bool may_enable)
{
    size_t i;
    struct xport *xport;

    ovs_assert(new_xcfg);

    xport = xport_lookup(new_xcfg, ofport);
    if (!xport) {
        xport = xzalloc(sizeof *xport);
        xport->ofport = ofport;
        xport->xbridge = xbridge_lookup(new_xcfg, ofproto);
        xport->ofp_port = ofp_port;

        xlate_xport_init(new_xcfg, xport);
    }

    ovs_assert(xport->ofp_port == ofp_port);

    xlate_xport_set(xport, odp_port, netdev, cfm, bfd, lldp,
                    stp_port_no, rstp_port, config, state, is_tunnel,
                    may_enable);

    if (xport->peer) {
        xport->peer->peer = NULL;
    }
    xport->peer = xport_lookup(new_xcfg, peer);
    if (xport->peer) {
        xport->peer->peer = xport;
    }

    if (xport->xbundle) {
        list_remove(&xport->bundle_node);
    }
    xport->xbundle = xbundle_lookup(new_xcfg, ofbundle);
    if (xport->xbundle) {
        list_insert(&xport->xbundle->xports, &xport->bundle_node);
    }

    clear_skb_priorities(xport);
    for (i = 0; i < n_qdscp; i++) {
        struct skb_priority_to_dscp *pdscp;
        uint32_t skb_priority;

        if (dpif_queue_to_priority(xport->xbridge->dpif, qdscp_list[i].queue,
                                   &skb_priority)) {
            continue;
        }

        pdscp = xmalloc(sizeof *pdscp);
        pdscp->skb_priority = skb_priority;
        pdscp->dscp = (qdscp_list[i].dscp << 2) & IP_DSCP_MASK;
        hmap_insert(&xport->skb_priorities, &pdscp->hmap_node,
                    hash_int(pdscp->skb_priority, 0));
    }
}

static void
xlate_xport_remove(struct xlate_cfg *xcfg, struct xport *xport)
{
    if (!xport) {
        return;
    }

    if (xport->peer) {
        xport->peer->peer = NULL;
        xport->peer = NULL;
    }

    if (xport->xbundle) {
        list_remove(&xport->bundle_node);
    }

    clear_skb_priorities(xport);
    hmap_destroy(&xport->skb_priorities);

    hmap_remove(&xcfg->xports, &xport->hmap_node);
    hmap_remove(&xport->xbridge->xports, &xport->ofp_node);

    netdev_close(xport->netdev);
    rstp_port_unref(xport->rstp_port);
    cfm_unref(xport->cfm);
    bfd_unref(xport->bfd);
    lldp_unref(xport->lldp);
    free(xport);
}

void
xlate_ofport_remove(struct ofport_dpif *ofport)
{
    struct xport *xport;

    ovs_assert(new_xcfg);

    xport = xport_lookup(new_xcfg, ofport);
    xlate_xport_remove(new_xcfg, xport);
}

static struct ofproto_dpif *
xlate_lookup_ofproto_(const struct dpif_backer *backer, const struct flow *flow,
                      ofp_port_t *ofp_in_port, const struct xport **xportp)
{
    struct xlate_cfg *xcfg = ovsrcu_get(struct xlate_cfg *, &xcfgp);
    const struct xport *xport;

    xport = xport_lookup(xcfg, tnl_port_should_receive(flow)
                         ? tnl_port_receive(flow)
                         : odp_port_to_ofport(backer, flow->in_port.odp_port));
    if (OVS_UNLIKELY(!xport)) {
        return NULL;
    }
    *xportp = xport;
    if (ofp_in_port) {
        *ofp_in_port = xport->ofp_port;
    }
    return xport->xbridge->ofproto;
}

/* Given a datapath and flow metadata ('backer', and 'flow' respectively)
 * returns the corresponding struct ofproto_dpif and OpenFlow port number. */
struct ofproto_dpif *
xlate_lookup_ofproto(const struct dpif_backer *backer, const struct flow *flow,
                     ofp_port_t *ofp_in_port)
{
    const struct xport *xport;

    return xlate_lookup_ofproto_(backer, flow, ofp_in_port, &xport);
}

/* Given a datapath and flow metadata ('backer', and 'flow' respectively),
 * optionally populates 'ofproto' with the ofproto_dpif, 'ofp_in_port' with the
 * openflow in_port, and 'ipfix', 'sflow', and 'netflow' with the appropriate
 * handles for those protocols if they're enabled.  Caller may use the returned
 * pointers until quiescing, for longer term use additional references must
 * be taken.
 *
 * Returns 0 if successful, ENODEV if the parsed flow has no associated ofproto.
 */
int
xlate_lookup(const struct dpif_backer *backer, const struct flow *flow,
             struct ofproto_dpif **ofprotop, struct dpif_ipfix **ipfix,
             struct dpif_sflow **sflow, struct netflow **netflow,
             ofp_port_t *ofp_in_port)
{
    struct ofproto_dpif *ofproto;
    const struct xport *xport;

    ofproto = xlate_lookup_ofproto_(backer, flow, ofp_in_port, &xport);

    if (!ofproto) {
        return ENODEV;
    }

    if (ofprotop) {
        *ofprotop = ofproto;
    }

    if (ipfix) {
        *ipfix = xport ? xport->xbridge->ipfix : NULL;
    }

    if (sflow) {
        *sflow = xport ? xport->xbridge->sflow : NULL;
    }

    if (netflow) {
        *netflow = xport ? xport->xbridge->netflow : NULL;
    }

    return 0;
}

static struct xbridge *
xbridge_lookup(struct xlate_cfg *xcfg, const struct ofproto_dpif *ofproto)
{
    struct hmap *xbridges;
    struct xbridge *xbridge;

    if (!ofproto || !xcfg) {
        return NULL;
    }

    xbridges = &xcfg->xbridges;

    HMAP_FOR_EACH_IN_BUCKET (xbridge, hmap_node, hash_pointer(ofproto, 0),
                             xbridges) {
        if (xbridge->ofproto == ofproto) {
            return xbridge;
        }
    }
    return NULL;
}

static struct xbundle *
xbundle_lookup(struct xlate_cfg *xcfg, const struct ofbundle *ofbundle)
{
    struct hmap *xbundles;
    struct xbundle *xbundle;

    if (!ofbundle || !xcfg) {
        return NULL;
    }

    xbundles = &xcfg->xbundles;

    HMAP_FOR_EACH_IN_BUCKET (xbundle, hmap_node, hash_pointer(ofbundle, 0),
                             xbundles) {
        if (xbundle->ofbundle == ofbundle) {
            return xbundle;
        }
    }
    return NULL;
}

static struct xport *
xport_lookup(struct xlate_cfg *xcfg, const struct ofport_dpif *ofport)
{
    struct hmap *xports;
    struct xport *xport;

    if (!ofport || !xcfg) {
        return NULL;
    }

    xports = &xcfg->xports;

    HMAP_FOR_EACH_IN_BUCKET (xport, hmap_node, hash_pointer(ofport, 0),
                             xports) {
        if (xport->ofport == ofport) {
            return xport;
        }
    }
    return NULL;
}

static struct stp_port *
xport_get_stp_port(const struct xport *xport)
{
    return xport->xbridge->stp && xport->stp_port_no != -1
        ? stp_get_port(xport->xbridge->stp, xport->stp_port_no)
        : NULL;
}

static bool
xport_stp_learn_state(const struct xport *xport)
{
    struct stp_port *sp = xport_get_stp_port(xport);
    return sp
        ? stp_learn_in_state(stp_port_get_state(sp))
        : true;
}

static bool
xport_stp_forward_state(const struct xport *xport)
{
    struct stp_port *sp = xport_get_stp_port(xport);
    return sp
        ? stp_forward_in_state(stp_port_get_state(sp))
        : true;
}

static bool
xport_stp_should_forward_bpdu(const struct xport *xport)
{
    struct stp_port *sp = xport_get_stp_port(xport);
    return stp_should_forward_bpdu(sp ? stp_port_get_state(sp) : STP_DISABLED);
}

/* Returns true if STP should process 'flow'.  Sets fields in 'wc' that
 * were used to make the determination.*/
static bool
stp_should_process_flow(const struct flow *flow, struct flow_wildcards *wc)
{
    /* is_stp() also checks dl_type, but dl_type is always set in 'wc'. */
    memset(&wc->masks.dl_dst, 0xff, sizeof wc->masks.dl_dst);
    return is_stp(flow);
}

static void
stp_process_packet(const struct xport *xport, const struct dp_packet *packet)
{
    struct stp_port *sp = xport_get_stp_port(xport);
    struct dp_packet payload = *packet;
    struct eth_header *eth = dp_packet_data(&payload);

    /* Sink packets on ports that have STP disabled when the bridge has
     * STP enabled. */
    if (!sp || stp_port_get_state(sp) == STP_DISABLED) {
        return;
    }

    /* Trim off padding on payload. */
    if (dp_packet_size(&payload) > ntohs(eth->eth_type) + ETH_HEADER_LEN) {
        dp_packet_set_size(&payload, ntohs(eth->eth_type) + ETH_HEADER_LEN);
    }

    if (dp_packet_try_pull(&payload, ETH_HEADER_LEN + LLC_HEADER_LEN)) {
        stp_received_bpdu(sp, dp_packet_data(&payload), dp_packet_size(&payload));
    }
}

static enum rstp_state
xport_get_rstp_port_state(const struct xport *xport)
{
    return xport->rstp_port
        ? rstp_port_get_state(xport->rstp_port)
        : RSTP_DISABLED;
}

static bool
xport_rstp_learn_state(const struct xport *xport)
{
    return xport->xbridge->rstp && xport->rstp_port
        ? rstp_learn_in_state(xport_get_rstp_port_state(xport))
        : true;
}

static bool
xport_rstp_forward_state(const struct xport *xport)
{
    return xport->xbridge->rstp && xport->rstp_port
        ? rstp_forward_in_state(xport_get_rstp_port_state(xport))
        : true;
}

static bool
xport_rstp_should_manage_bpdu(const struct xport *xport)
{
    return rstp_should_manage_bpdu(xport_get_rstp_port_state(xport));
}

static void
rstp_process_packet(const struct xport *xport, const struct dp_packet *packet)
{
    struct dp_packet payload = *packet;
    struct eth_header *eth = dp_packet_data(&payload);

    /* Sink packets on ports that have no RSTP. */
    if (!xport->rstp_port) {
        return;
    }

    /* Trim off padding on payload. */
    if (dp_packet_size(&payload) > ntohs(eth->eth_type) + ETH_HEADER_LEN) {
        dp_packet_set_size(&payload, ntohs(eth->eth_type) + ETH_HEADER_LEN);
    }

    if (dp_packet_try_pull(&payload, ETH_HEADER_LEN + LLC_HEADER_LEN)) {
        rstp_port_received_bpdu(xport->rstp_port, dp_packet_data(&payload),
                                dp_packet_size(&payload));
    }
}

static struct xport *
get_ofp_port(const struct xbridge *xbridge, ofp_port_t ofp_port)
{
    struct xport *xport;

    HMAP_FOR_EACH_IN_BUCKET (xport, ofp_node, hash_ofp_port(ofp_port),
                             &xbridge->xports) {
        if (xport->ofp_port == ofp_port) {
            return xport;
        }
    }
    return NULL;
}

static odp_port_t
ofp_port_to_odp_port(const struct xbridge *xbridge, ofp_port_t ofp_port)
{
    const struct xport *xport = get_ofp_port(xbridge, ofp_port);
    return xport ? xport->odp_port : ODPP_NONE;
}

static bool
odp_port_is_alive(const struct xlate_ctx *ctx, ofp_port_t ofp_port)
{
    struct xport *xport = get_ofp_port(ctx->xbridge, ofp_port);
    return xport && xport->may_enable;
}

static struct ofputil_bucket *
group_first_live_bucket(const struct xlate_ctx *, const struct group_dpif *,
                        int depth);

static bool
group_is_alive(const struct xlate_ctx *ctx, uint32_t group_id, int depth)
{
    struct group_dpif *group;

    if (group_dpif_lookup(ctx->xbridge->ofproto, group_id, &group)) {
        struct ofputil_bucket *bucket;

        bucket = group_first_live_bucket(ctx, group, depth);
        group_dpif_unref(group);
        return bucket == NULL;
    }

    return false;
}

#define MAX_LIVENESS_RECURSION 128 /* Arbitrary limit */

static bool
bucket_is_alive(const struct xlate_ctx *ctx,
                struct ofputil_bucket *bucket, int depth)
{
    if (depth >= MAX_LIVENESS_RECURSION) {
        static struct vlog_rate_limit rl = VLOG_RATE_LIMIT_INIT(1, 1);

        VLOG_WARN_RL(&rl, "bucket chaining exceeded %d links",
                     MAX_LIVENESS_RECURSION);
        return false;
    }

    return (!ofputil_bucket_has_liveness(bucket)
            || (bucket->watch_port != OFPP_ANY
               && odp_port_is_alive(ctx, bucket->watch_port))
            || (bucket->watch_group != OFPG_ANY
               && group_is_alive(ctx, bucket->watch_group, depth + 1)));
}

static struct ofputil_bucket *
group_first_live_bucket(const struct xlate_ctx *ctx,
                        const struct group_dpif *group, int depth)
{
    struct ofputil_bucket *bucket;
    const struct ovs_list *buckets;

    group_dpif_get_buckets(group, &buckets);
    LIST_FOR_EACH (bucket, list_node, buckets) {
        if (bucket_is_alive(ctx, bucket, depth)) {
            return bucket;
        }
    }

    return NULL;
}

static struct ofputil_bucket *
group_best_live_bucket(const struct xlate_ctx *ctx,
                       const struct group_dpif *group,
                       uint32_t basis)
{
    struct ofputil_bucket *best_bucket = NULL;
    uint32_t best_score = 0;
    int i = 0;

    struct ofputil_bucket *bucket;
    const struct ovs_list *buckets;

    group_dpif_get_buckets(group, &buckets);
    LIST_FOR_EACH (bucket, list_node, buckets) {
        if (bucket_is_alive(ctx, bucket, 0)) {
            uint32_t score = (hash_int(i, basis) & 0xffff) * bucket->weight;
            if (score >= best_score) {
                best_bucket = bucket;
                best_score = score;
            }
        }
        i++;
    }

    return best_bucket;
}

static bool
xbundle_trunks_vlan(const struct xbundle *bundle, uint16_t vlan)
{
    return (bundle->vlan_mode != PORT_VLAN_ACCESS
            && (!bundle->trunks || bitmap_is_set(bundle->trunks, vlan)));
}

static bool
xbundle_includes_vlan(const struct xbundle *xbundle, uint16_t vlan)
{
    return vlan == xbundle->vlan || xbundle_trunks_vlan(xbundle, vlan);
}

static mirror_mask_t
xbundle_mirror_out(const struct xbridge *xbridge, struct xbundle *xbundle)
{
    return xbundle != &ofpp_none_bundle
        ? mirror_bundle_out(xbridge->mbridge, xbundle->ofbundle)
        : 0;
}

static mirror_mask_t
xbundle_mirror_src(const struct xbridge *xbridge, struct xbundle *xbundle)
{
    return xbundle != &ofpp_none_bundle
        ? mirror_bundle_src(xbridge->mbridge, xbundle->ofbundle)
        : 0;
}

static mirror_mask_t
xbundle_mirror_dst(const struct xbridge *xbridge, struct xbundle *xbundle)
{
    return xbundle != &ofpp_none_bundle
        ? mirror_bundle_dst(xbridge->mbridge, xbundle->ofbundle)
        : 0;
}

static struct xbundle *
lookup_input_bundle(const struct xbridge *xbridge, ofp_port_t in_port,
                    bool warn, struct xport **in_xportp)
{
    struct xport *xport;

    /* Find the port and bundle for the received packet. */
    xport = get_ofp_port(xbridge, in_port);
    if (in_xportp) {
        *in_xportp = xport;
    }
    if (xport && xport->xbundle) {
        return xport->xbundle;
    }

    /* Special-case OFPP_NONE (OF1.0) and OFPP_CONTROLLER (OF1.1+),
     * which a controller may use as the ingress port for traffic that
     * it is sourcing. */
    if (in_port == OFPP_CONTROLLER || in_port == OFPP_NONE) {
        return &ofpp_none_bundle;
    }

    /* Odd.  A few possible reasons here:
     *
     * - We deleted a port but there are still a few packets queued up
     *   from it.
     *
     * - Someone externally added a port (e.g. "ovs-dpctl add-if") that
     *   we don't know about.
     *
     * - The ofproto client didn't configure the port as part of a bundle.
     *   This is particularly likely to happen if a packet was received on the
     *   port after it was created, but before the client had a chance to
     *   configure its bundle.
     */
    if (warn) {
        static struct vlog_rate_limit rl = VLOG_RATE_LIMIT_INIT(1, 5);

        VLOG_WARN_RL(&rl, "bridge %s: received packet on unknown "
                     "port %"PRIu16, xbridge->name, in_port);
    }
    return NULL;
}

static void
add_mirror_actions(struct xlate_ctx *ctx, const struct flow *orig_flow)
{
    const struct xbridge *xbridge = ctx->xbridge;
    mirror_mask_t mirrors;
    struct xbundle *in_xbundle;
    uint16_t vlan;
    uint16_t vid;

    mirrors = ctx->xout->mirrors;
    ctx->xout->mirrors = 0;

    in_xbundle = lookup_input_bundle(xbridge, orig_flow->in_port.ofp_port,
                                     ctx->xin->packet != NULL, NULL);
    if (!in_xbundle) {
        return;
    }
    mirrors |= xbundle_mirror_src(xbridge, in_xbundle);

    /* Drop frames on bundles reserved for mirroring. */
    if (xbundle_mirror_out(xbridge, in_xbundle)) {
        if (ctx->xin->packet != NULL) {
            static struct vlog_rate_limit rl = VLOG_RATE_LIMIT_INIT(1, 5);
            VLOG_WARN_RL(&rl, "bridge %s: dropping packet received on port "
                         "%s, which is reserved exclusively for mirroring",
                         ctx->xbridge->name, in_xbundle->name);
        }
        ofpbuf_clear(ctx->xout->odp_actions);
        return;
    }

    /* Check VLAN. */
    vid = vlan_tci_to_vid(orig_flow->vlan_tci);
    if (!input_vid_is_valid(vid, in_xbundle, ctx->xin->packet != NULL)) {
        return;
    }
    vlan = input_vid_to_vlan(in_xbundle, vid);

    if (!mirrors) {
        return;
    }

    /* Restore the original packet before adding the mirror actions. */
    ctx->xin->flow = *orig_flow;

    while (mirrors) {
        mirror_mask_t dup_mirrors;
        struct ofbundle *out;
        unsigned long *vlans;
        bool vlan_mirrored;
        bool has_mirror;
        int out_vlan;

        has_mirror = mirror_get(xbridge->mbridge, raw_ctz(mirrors),
                                &vlans, &dup_mirrors, &out, &out_vlan);
        ovs_assert(has_mirror);

        if (vlans) {
            ctx->xout->wc.masks.vlan_tci |= htons(VLAN_CFI | VLAN_VID_MASK);
        }
        vlan_mirrored = !vlans || bitmap_is_set(vlans, vlan);
        free(vlans);

        if (!vlan_mirrored) {
            mirrors = zero_rightmost_1bit(mirrors);
            continue;
        }

        mirrors &= ~dup_mirrors;
        ctx->xout->mirrors |= dup_mirrors;
        if (out) {
            struct xlate_cfg *xcfg = ovsrcu_get(struct xlate_cfg *, &xcfgp);
            struct xbundle *out_xbundle = xbundle_lookup(xcfg, out);
            if (out_xbundle) {
                output_normal(ctx, out_xbundle, vlan);
            }
        } else if (vlan != out_vlan
                   && !eth_addr_is_reserved(orig_flow->dl_dst)) {
            struct xbundle *xbundle;

            LIST_FOR_EACH (xbundle, list_node, &xbridge->xbundles) {
                if (xbundle_includes_vlan(xbundle, out_vlan)
                    && !xbundle_mirror_out(xbridge, xbundle)) {
                    output_normal(ctx, xbundle, out_vlan);
                }
            }
        }
    }
}

/* Given 'vid', the VID obtained from the 802.1Q header that was received as
 * part of a packet (specify 0 if there was no 802.1Q header), and 'in_xbundle',
 * the bundle on which the packet was received, returns the VLAN to which the
 * packet belongs.
 *
 * Both 'vid' and the return value are in the range 0...4095. */
static uint16_t
input_vid_to_vlan(const struct xbundle *in_xbundle, uint16_t vid)
{
    switch (in_xbundle->vlan_mode) {
    case PORT_VLAN_ACCESS:
        return in_xbundle->vlan;
        break;

    case PORT_VLAN_TRUNK:
        return vid;

    case PORT_VLAN_NATIVE_UNTAGGED:
    case PORT_VLAN_NATIVE_TAGGED:
        return vid ? vid : in_xbundle->vlan;

    default:
        OVS_NOT_REACHED();
    }
}

/* Checks whether a packet with the given 'vid' may ingress on 'in_xbundle'.
 * If so, returns true.  Otherwise, returns false and, if 'warn' is true, logs
 * a warning.
 *
 * 'vid' should be the VID obtained from the 802.1Q header that was received as
 * part of a packet (specify 0 if there was no 802.1Q header), in the range
 * 0...4095. */
static bool
input_vid_is_valid(uint16_t vid, struct xbundle *in_xbundle, bool warn)
{
    /* Allow any VID on the OFPP_NONE port. */
    if (in_xbundle == &ofpp_none_bundle) {
        return true;
    }

    switch (in_xbundle->vlan_mode) {
    case PORT_VLAN_ACCESS:
        if (vid) {
            if (warn) {
                static struct vlog_rate_limit rl = VLOG_RATE_LIMIT_INIT(1, 5);
                VLOG_WARN_RL(&rl, "dropping VLAN %"PRIu16" tagged "
                             "packet received on port %s configured as VLAN "
                             "%"PRIu16" access port", vid, in_xbundle->name,
                             in_xbundle->vlan);
            }
            return false;
        }
        return true;

    case PORT_VLAN_NATIVE_UNTAGGED:
    case PORT_VLAN_NATIVE_TAGGED:
        if (!vid) {
            /* Port must always carry its native VLAN. */
            return true;
        }
        /* Fall through. */
    case PORT_VLAN_TRUNK:
        if (!xbundle_includes_vlan(in_xbundle, vid)) {
            if (warn) {
                static struct vlog_rate_limit rl = VLOG_RATE_LIMIT_INIT(1, 5);
                VLOG_WARN_RL(&rl, "dropping VLAN %"PRIu16" packet "
                             "received on port %s not configured for trunking "
                             "VLAN %"PRIu16, vid, in_xbundle->name, vid);
            }
            return false;
        }
        return true;

    default:
        OVS_NOT_REACHED();
    }

}

/* Given 'vlan', the VLAN that a packet belongs to, and
 * 'out_xbundle', a bundle on which the packet is to be output, returns the VID
 * that should be included in the 802.1Q header.  (If the return value is 0,
 * then the 802.1Q header should only be included in the packet if there is a
 * nonzero PCP.)
 *
 * Both 'vlan' and the return value are in the range 0...4095. */
static uint16_t
output_vlan_to_vid(const struct xbundle *out_xbundle, uint16_t vlan)
{
    switch (out_xbundle->vlan_mode) {
    case PORT_VLAN_ACCESS:
        return 0;

    case PORT_VLAN_TRUNK:
    case PORT_VLAN_NATIVE_TAGGED:
        return vlan;

    case PORT_VLAN_NATIVE_UNTAGGED:
        return vlan == out_xbundle->vlan ? 0 : vlan;

    default:
        OVS_NOT_REACHED();
    }
}

static void
output_normal(struct xlate_ctx *ctx, const struct xbundle *out_xbundle,
              uint16_t vlan)
{
    ovs_be16 *flow_tci = &ctx->xin->flow.vlan_tci;
    uint16_t vid;
    ovs_be16 tci, old_tci;
    struct xport *xport;
    struct xlate_bond_recirc xr;
    bool use_recirc = false;

    vid = output_vlan_to_vid(out_xbundle, vlan);
    if (list_is_empty(&out_xbundle->xports)) {
        /* Partially configured bundle with no slaves.  Drop the packet. */
        return;
    } else if (!out_xbundle->bond) {
        xport = CONTAINER_OF(list_front(&out_xbundle->xports), struct xport,
                             bundle_node);
    } else {
        struct xlate_cfg *xcfg = ovsrcu_get(struct xlate_cfg *, &xcfgp);
        struct flow_wildcards *wc = &ctx->xout->wc;
        struct ofport_dpif *ofport;

        if (ctx->xbridge->support.recirc) {
            use_recirc = bond_may_recirc(
                out_xbundle->bond, &xr.recirc_id, &xr.hash_basis);

            if (use_recirc) {
                /* Only TCP mode uses recirculation. */
                xr.hash_alg = OVS_HASH_ALG_L4;
                bond_update_post_recirc_rules(out_xbundle->bond, false);

                /* Recirculation does not require unmasking hash fields. */
                wc = NULL;
            }
        }

        ofport = bond_choose_output_slave(out_xbundle->bond,
                                          &ctx->xin->flow, wc, vid);
        xport = xport_lookup(xcfg, ofport);

        if (!xport) {
            /* No slaves enabled, so drop packet. */
            return;
        }

        /* If use_recirc is set, the main thread will handle stats
         * accounting for this bond. */
        if (!use_recirc) {
            if (ctx->xin->resubmit_stats) {
                bond_account(out_xbundle->bond, &ctx->xin->flow, vid,
                             ctx->xin->resubmit_stats->n_bytes);
            }
            if (ctx->xin->xcache) {
                struct xc_entry *entry;
                struct flow *flow;

                flow = &ctx->xin->flow;
                entry = xlate_cache_add_entry(ctx->xin->xcache, XC_BOND);
                entry->u.bond.bond = bond_ref(out_xbundle->bond);
                entry->u.bond.flow = xmemdup(flow, sizeof *flow);
                entry->u.bond.vid = vid;
            }
        }
    }

    old_tci = *flow_tci;
    tci = htons(vid);
    if (tci || out_xbundle->use_priority_tags) {
        tci |= *flow_tci & htons(VLAN_PCP_MASK);
        if (tci) {
            tci |= htons(VLAN_CFI);
        }
    }
    *flow_tci = tci;

    compose_output_action(ctx, xport->ofp_port, use_recirc ? &xr : NULL);
    *flow_tci = old_tci;
}

/* A VM broadcasts a gratuitous ARP to indicate that it has resumed after
 * migration.  Older Citrix-patched Linux DomU used gratuitous ARP replies to
 * indicate this; newer upstream kernels use gratuitous ARP requests. */
static bool
is_gratuitous_arp(const struct flow *flow, struct flow_wildcards *wc)
{
    if (flow->dl_type != htons(ETH_TYPE_ARP)) {
        return false;
    }

    memset(&wc->masks.dl_dst, 0xff, sizeof wc->masks.dl_dst);
    if (!eth_addr_is_broadcast(flow->dl_dst)) {
        return false;
    }

    memset(&wc->masks.nw_proto, 0xff, sizeof wc->masks.nw_proto);
    if (flow->nw_proto == ARP_OP_REPLY) {
        return true;
    } else if (flow->nw_proto == ARP_OP_REQUEST) {
        memset(&wc->masks.nw_src, 0xff, sizeof wc->masks.nw_src);
        memset(&wc->masks.nw_dst, 0xff, sizeof wc->masks.nw_dst);

        return flow->nw_src == flow->nw_dst;
    } else {
        return false;
    }
}

/* Determines whether packets in 'flow' within 'xbridge' should be forwarded or
 * dropped.  Returns true if they may be forwarded, false if they should be
 * dropped.
 *
 * 'in_port' must be the xport that corresponds to flow->in_port.
 * 'in_port' must be part of a bundle (e.g. in_port->bundle must be nonnull).
 *
 * 'vlan' must be the VLAN that corresponds to flow->vlan_tci on 'in_port', as
 * returned by input_vid_to_vlan().  It must be a valid VLAN for 'in_port', as
 * checked by input_vid_is_valid().
 *
 * May also add tags to '*tags', although the current implementation only does
 * so in one special case.
 */
static bool
is_admissible(struct xlate_ctx *ctx, struct xport *in_port,
              uint16_t vlan)
{
    struct xbundle *in_xbundle = in_port->xbundle;
    const struct xbridge *xbridge = ctx->xbridge;
    struct flow *flow = &ctx->xin->flow;

    /* Drop frames for reserved multicast addresses
     * only if forward_bpdu option is absent. */
    if (!xbridge->forward_bpdu && eth_addr_is_reserved(flow->dl_dst)) {
        xlate_report(ctx, "packet has reserved destination MAC, dropping");
        return false;
    }

    if (in_xbundle->bond) {
        struct mac_entry *mac;

        switch (bond_check_admissibility(in_xbundle->bond, in_port->ofport,
                                         flow->dl_dst)) {
        case BV_ACCEPT:
            break;

        case BV_DROP:
            xlate_report(ctx, "bonding refused admissibility, dropping");
            return false;

        case BV_DROP_IF_MOVED:
            ovs_rwlock_rdlock(&xbridge->ml->rwlock);
            mac = mac_learning_lookup(xbridge->ml, flow->dl_src, vlan);
            if (mac
                && mac_entry_get_port(xbridge->ml, mac) != in_xbundle->ofbundle
                && (!is_gratuitous_arp(flow, &ctx->xout->wc)
                    || mac_entry_is_grat_arp_locked(mac))) {
                ovs_rwlock_unlock(&xbridge->ml->rwlock);
                xlate_report(ctx, "SLB bond thinks this packet looped back, "
                             "dropping");
                return false;
            }
            ovs_rwlock_unlock(&xbridge->ml->rwlock);
            break;
        }
    }

    return true;
}

/* Checks whether a MAC learning update is necessary for MAC learning table
 * 'ml' given that a packet matching 'flow' was received  on 'in_xbundle' in
 * 'vlan'.
 *
 * Most packets processed through the MAC learning table do not actually
 * change it in any way.  This function requires only a read lock on the MAC
 * learning table, so it is much cheaper in this common case.
 *
 * Keep the code here synchronized with that in update_learning_table__()
 * below. */
static bool
is_mac_learning_update_needed(const struct mac_learning *ml,
                              const struct flow *flow,
                              struct flow_wildcards *wc,
                              int vlan, struct xbundle *in_xbundle)
OVS_REQ_RDLOCK(ml->rwlock)
{
    struct mac_entry *mac;

    if (!mac_learning_may_learn(ml, flow->dl_src, vlan)) {
        return false;
    }

    mac = mac_learning_lookup(ml, flow->dl_src, vlan);
    if (!mac || mac_entry_age(ml, mac)) {
        return true;
    }

    if (is_gratuitous_arp(flow, wc)) {
        /* We don't want to learn from gratuitous ARP packets that are
         * reflected back over bond slaves so we lock the learning table. */
        if (!in_xbundle->bond) {
            return true;
        } else if (mac_entry_is_grat_arp_locked(mac)) {
            return false;
        }
    }

    return mac_entry_get_port(ml, mac) != in_xbundle->ofbundle;
}


/* Updates MAC learning table 'ml' given that a packet matching 'flow' was
 * received on 'in_xbundle' in 'vlan'.
 *
 * This code repeats all the checks in is_mac_learning_update_needed() because
 * the lock was released between there and here and thus the MAC learning state
 * could have changed.
 *
 * Keep the code here synchronized with that in is_mac_learning_update_needed()
 * above. */
static void
update_learning_table__(const struct xbridge *xbridge,
                        const struct flow *flow, struct flow_wildcards *wc,
                        int vlan, struct xbundle *in_xbundle)
OVS_REQ_WRLOCK(xbridge->ml->rwlock)
{
    struct mac_entry *mac;

    if (!mac_learning_may_learn(xbridge->ml, flow->dl_src, vlan)) {
        return;
    }

    mac = mac_learning_insert(xbridge->ml, flow->dl_src, vlan);
    if (is_gratuitous_arp(flow, wc)) {
        /* We don't want to learn from gratuitous ARP packets that are
         * reflected back over bond slaves so we lock the learning table. */
        if (!in_xbundle->bond) {
            mac_entry_set_grat_arp_lock(mac);
        } else if (mac_entry_is_grat_arp_locked(mac)) {
            return;
        }
    }

    if (mac_entry_get_port(xbridge->ml, mac) != in_xbundle->ofbundle) {
        /* The log messages here could actually be useful in debugging,
         * so keep the rate limit relatively high. */
        static struct vlog_rate_limit rl = VLOG_RATE_LIMIT_INIT(30, 300);

        VLOG_DBG_RL(&rl, "bridge %s: learned that "ETH_ADDR_FMT" is "
                    "on port %s in VLAN %d",
                    xbridge->name, ETH_ADDR_ARGS(flow->dl_src),
                    in_xbundle->name, vlan);

        mac_entry_set_port(xbridge->ml, mac, in_xbundle->ofbundle);
    }
}

static void
update_learning_table(const struct xbridge *xbridge,
                      const struct flow *flow, struct flow_wildcards *wc,
                      int vlan, struct xbundle *in_xbundle)
{
    bool need_update;

    /* Don't learn the OFPP_NONE port. */
    if (in_xbundle == &ofpp_none_bundle) {
        return;
    }

    /* First try the common case: no change to MAC learning table. */
    ovs_rwlock_rdlock(&xbridge->ml->rwlock);
    need_update = is_mac_learning_update_needed(xbridge->ml, flow, wc, vlan,
                                                in_xbundle);
    ovs_rwlock_unlock(&xbridge->ml->rwlock);

    if (need_update) {
        /* Slow path: MAC learning table might need an update. */
        ovs_rwlock_wrlock(&xbridge->ml->rwlock);
        update_learning_table__(xbridge, flow, wc, vlan, in_xbundle);
        ovs_rwlock_unlock(&xbridge->ml->rwlock);
    }
}

/* Updates multicast snooping table 'ms' given that a packet matching 'flow'
 * was received on 'in_xbundle' in 'vlan' and is either Report or Query. */
static void
update_mcast_snooping_table__(const struct xbridge *xbridge,
                              const struct flow *flow,
                              struct mcast_snooping *ms,
                              ovs_be32 ip4, int vlan,
                              struct xbundle *in_xbundle,
                              const struct dp_packet *packet)
    OVS_REQ_WRLOCK(ms->rwlock)
{
    static struct vlog_rate_limit rl = VLOG_RATE_LIMIT_INIT(60, 30);
    int count;

    switch (ntohs(flow->tp_src)) {
    case IGMP_HOST_MEMBERSHIP_REPORT:
    case IGMPV2_HOST_MEMBERSHIP_REPORT:
        if (mcast_snooping_add_group(ms, ip4, vlan, in_xbundle->ofbundle)) {
            VLOG_DBG_RL(&rl, "bridge %s: multicast snooping learned that "
                        IP_FMT" is on port %s in VLAN %d",
                        xbridge->name, IP_ARGS(ip4), in_xbundle->name, vlan);
        }
        break;
    case IGMP_HOST_LEAVE_MESSAGE:
        if (mcast_snooping_leave_group(ms, ip4, vlan, in_xbundle->ofbundle)) {
            VLOG_DBG_RL(&rl, "bridge %s: multicast snooping leaving "
                        IP_FMT" is on port %s in VLAN %d",
                        xbridge->name, IP_ARGS(ip4), in_xbundle->name, vlan);
        }
        break;
    case IGMP_HOST_MEMBERSHIP_QUERY:
        if (flow->nw_src && mcast_snooping_add_mrouter(ms, vlan,
            in_xbundle->ofbundle)) {
            VLOG_DBG_RL(&rl, "bridge %s: multicast snooping query from "
                        IP_FMT" is on port %s in VLAN %d",
                        xbridge->name, IP_ARGS(flow->nw_src),
                        in_xbundle->name, vlan);
        }
        break;
    case IGMPV3_HOST_MEMBERSHIP_REPORT:
        if ((count = mcast_snooping_add_report(ms, packet, vlan,
                                               in_xbundle->ofbundle))) {
            VLOG_DBG_RL(&rl, "bridge %s: multicast snooping processed %d "
                        "addresses on port %s in VLAN %d",
                        xbridge->name, count, in_xbundle->name, vlan);
        }
        break;
    }
}

/* Updates multicast snooping table 'ms' given that a packet matching 'flow'
 * was received on 'in_xbundle' in 'vlan'. */
static void
update_mcast_snooping_table(const struct xbridge *xbridge,
                            const struct flow *flow, int vlan,
                            struct xbundle *in_xbundle,
                            const struct dp_packet *packet)
{
    struct mcast_snooping *ms = xbridge->ms;
    struct xlate_cfg *xcfg;
    struct xbundle *mcast_xbundle;
    struct mcast_port_bundle *fport;

    /* Don't learn the OFPP_NONE port. */
    if (in_xbundle == &ofpp_none_bundle) {
        return;
    }

    /* Don't learn from flood ports */
    mcast_xbundle = NULL;
    ovs_rwlock_wrlock(&ms->rwlock);
    xcfg = ovsrcu_get(struct xlate_cfg *, &xcfgp);
    LIST_FOR_EACH(fport, node, &ms->fport_list) {
        mcast_xbundle = xbundle_lookup(xcfg, fport->port);
        if (mcast_xbundle == in_xbundle) {
            break;
        }
    }

    if (!mcast_xbundle || mcast_xbundle != in_xbundle) {
        update_mcast_snooping_table__(xbridge, flow, ms, flow->igmp_group_ip4,
                                      vlan, in_xbundle, packet);
    }
    ovs_rwlock_unlock(&ms->rwlock);
}

/* send the packet to ports having the multicast group learned */
static void
xlate_normal_mcast_send_group(struct xlate_ctx *ctx,
                              struct mcast_snooping *ms OVS_UNUSED,
                              struct mcast_group *grp,
                              struct xbundle *in_xbundle, uint16_t vlan)
    OVS_REQ_RDLOCK(ms->rwlock)
{
    struct xlate_cfg *xcfg;
    struct mcast_group_bundle *b;
    struct xbundle *mcast_xbundle;

    xcfg = ovsrcu_get(struct xlate_cfg *, &xcfgp);
    LIST_FOR_EACH(b, bundle_node, &grp->bundle_lru) {
        mcast_xbundle = xbundle_lookup(xcfg, b->port);
        if (mcast_xbundle && mcast_xbundle != in_xbundle) {
            xlate_report(ctx, "forwarding to mcast group port");
            output_normal(ctx, mcast_xbundle, vlan);
        } else if (!mcast_xbundle) {
            xlate_report(ctx, "mcast group port is unknown, dropping");
        } else {
            xlate_report(ctx, "mcast group port is input port, dropping");
        }
    }
}

/* send the packet to ports connected to multicast routers */
static void
xlate_normal_mcast_send_mrouters(struct xlate_ctx *ctx,
                                 struct mcast_snooping *ms,
                                 struct xbundle *in_xbundle, uint16_t vlan)
    OVS_REQ_RDLOCK(ms->rwlock)
{
    struct xlate_cfg *xcfg;
    struct mcast_mrouter_bundle *mrouter;
    struct xbundle *mcast_xbundle;

    xcfg = ovsrcu_get(struct xlate_cfg *, &xcfgp);
    LIST_FOR_EACH(mrouter, mrouter_node, &ms->mrouter_lru) {
        mcast_xbundle = xbundle_lookup(xcfg, mrouter->port);
        if (mcast_xbundle && mcast_xbundle != in_xbundle) {
            xlate_report(ctx, "forwarding to mcast router port");
            output_normal(ctx, mcast_xbundle, vlan);
        } else if (!mcast_xbundle) {
            xlate_report(ctx, "mcast router port is unknown, dropping");
        } else {
            xlate_report(ctx, "mcast router port is input port, dropping");
        }
    }
}

/* send the packet to ports flagged to be flooded */
static void
xlate_normal_mcast_send_fports(struct xlate_ctx *ctx,
                               struct mcast_snooping *ms,
                               struct xbundle *in_xbundle, uint16_t vlan)
    OVS_REQ_RDLOCK(ms->rwlock)
{
    struct xlate_cfg *xcfg;
    struct mcast_port_bundle *fport;
    struct xbundle *mcast_xbundle;

    xcfg = ovsrcu_get(struct xlate_cfg *, &xcfgp);
    LIST_FOR_EACH(fport, node, &ms->fport_list) {
        mcast_xbundle = xbundle_lookup(xcfg, fport->port);
        if (mcast_xbundle && mcast_xbundle != in_xbundle) {
            xlate_report(ctx, "forwarding to mcast flood port");
            output_normal(ctx, mcast_xbundle, vlan);
        } else if (!mcast_xbundle) {
            xlate_report(ctx, "mcast flood port is unknown, dropping");
        } else {
            xlate_report(ctx, "mcast flood port is input port, dropping");
        }
    }
}

/* forward the Reports to configured ports */
static void
xlate_normal_mcast_send_rports(struct xlate_ctx *ctx,
                               struct mcast_snooping *ms,
                               struct xbundle *in_xbundle, uint16_t vlan)
    OVS_REQ_RDLOCK(ms->rwlock)
{
    struct xlate_cfg *xcfg;
    struct mcast_port_bundle *rport;
    struct xbundle *mcast_xbundle;

    xcfg = ovsrcu_get(struct xlate_cfg *, &xcfgp);
    LIST_FOR_EACH(rport, node, &ms->rport_list) {
        mcast_xbundle = xbundle_lookup(xcfg, rport->port);
        if (mcast_xbundle && mcast_xbundle != in_xbundle) {
            xlate_report(ctx, "forwarding Report to mcast flagged port");
            output_normal(ctx, mcast_xbundle, vlan);
        } else if (!mcast_xbundle) {
            xlate_report(ctx, "mcast port is unknown, dropping the Report");
        } else {
            xlate_report(ctx, "mcast port is input port, dropping the Report");
        }
    }
}

static void
xlate_normal_flood(struct xlate_ctx *ctx, struct xbundle *in_xbundle,
                   uint16_t vlan)
{
    struct xbundle *xbundle;

    LIST_FOR_EACH (xbundle, list_node, &ctx->xbridge->xbundles) {
        if (xbundle != in_xbundle
            && xbundle_includes_vlan(xbundle, vlan)
            && xbundle->floodable
            && !xbundle_mirror_out(ctx->xbridge, xbundle)) {
            output_normal(ctx, xbundle, vlan);
        }
    }
    ctx->xout->nf_output_iface = NF_OUT_FLOOD;
}

static void
xlate_normal(struct xlate_ctx *ctx)
{
    struct flow_wildcards *wc = &ctx->xout->wc;
    struct flow *flow = &ctx->xin->flow;
    struct xbundle *in_xbundle;
    struct xport *in_port;
    struct mac_entry *mac;
    void *mac_port;
    uint16_t vlan;
    uint16_t vid;

    ctx->xout->has_normal = true;

    memset(&wc->masks.dl_src, 0xff, sizeof wc->masks.dl_src);
    memset(&wc->masks.dl_dst, 0xff, sizeof wc->masks.dl_dst);
    wc->masks.vlan_tci |= htons(VLAN_VID_MASK | VLAN_CFI);

    in_xbundle = lookup_input_bundle(ctx->xbridge, flow->in_port.ofp_port,
                                     ctx->xin->packet != NULL, &in_port);
    if (!in_xbundle) {
        xlate_report(ctx, "no input bundle, dropping");
        return;
    }

    /* Drop malformed frames. */
    if (flow->dl_type == htons(ETH_TYPE_VLAN) &&
        !(flow->vlan_tci & htons(VLAN_CFI))) {
        if (ctx->xin->packet != NULL) {
            static struct vlog_rate_limit rl = VLOG_RATE_LIMIT_INIT(1, 5);
            VLOG_WARN_RL(&rl, "bridge %s: dropping packet with partial "
                         "VLAN tag received on port %s",
                         ctx->xbridge->name, in_xbundle->name);
        }
        xlate_report(ctx, "partial VLAN tag, dropping");
        return;
    }

    /* Drop frames on bundles reserved for mirroring. */
    if (xbundle_mirror_out(ctx->xbridge, in_xbundle)) {
        if (ctx->xin->packet != NULL) {
            static struct vlog_rate_limit rl = VLOG_RATE_LIMIT_INIT(1, 5);
            VLOG_WARN_RL(&rl, "bridge %s: dropping packet received on port "
                         "%s, which is reserved exclusively for mirroring",
                         ctx->xbridge->name, in_xbundle->name);
        }
        xlate_report(ctx, "input port is mirror output port, dropping");
        return;
    }

    /* Check VLAN. */
    vid = vlan_tci_to_vid(flow->vlan_tci);
    if (!input_vid_is_valid(vid, in_xbundle, ctx->xin->packet != NULL)) {
        xlate_report(ctx, "disallowed VLAN VID for this input port, dropping");
        return;
    }
    vlan = input_vid_to_vlan(in_xbundle, vid);

    /* Check other admissibility requirements. */
    if (in_port && !is_admissible(ctx, in_port, vlan)) {
        return;
    }

    /* Learn source MAC. */
    if (ctx->xin->may_learn) {
        update_learning_table(ctx->xbridge, flow, wc, vlan, in_xbundle);
    }
    if (ctx->xin->xcache) {
        struct xc_entry *entry;

        /* Save enough info to update mac learning table later. */
        entry = xlate_cache_add_entry(ctx->xin->xcache, XC_NORMAL);
        entry->u.normal.ofproto = ctx->xbridge->ofproto;
        entry->u.normal.flow = xmemdup(flow, sizeof *flow);
        entry->u.normal.vlan = vlan;
    }

    /* Determine output bundle. */
    if (mcast_snooping_enabled(ctx->xbridge->ms)
        && !eth_addr_is_broadcast(flow->dl_dst)
        && eth_addr_is_multicast(flow->dl_dst)
        && flow->dl_type == htons(ETH_TYPE_IP)) {
        struct mcast_snooping *ms = ctx->xbridge->ms;
        struct mcast_group *grp;

        if (flow->nw_proto == IPPROTO_IGMP) {
            if (mcast_snooping_is_membership(flow->tp_src) ||
                mcast_snooping_is_query(flow->tp_src)) {
                if (ctx->xin->may_learn) {
                    update_mcast_snooping_table(ctx->xbridge, flow, vlan,
                                                in_xbundle, ctx->xin->packet);
                }
                /*
                 * IGMP packets need to take the slow path, in order to be
                 * processed for mdb updates. That will prevent expires
                 * firing off even after hosts have sent reports.
                 */
                ctx->xout->slow |= SLOW_ACTION;
            }

            if (mcast_snooping_is_membership(flow->tp_src)) {
                ovs_rwlock_rdlock(&ms->rwlock);
                xlate_normal_mcast_send_mrouters(ctx, ms, in_xbundle, vlan);
                /* RFC4541: section 2.1.1, item 1: A snooping switch should
                 * forward IGMP Membership Reports only to those ports where
                 * multicast routers are attached.  Alternatively stated: a
                 * snooping switch should not forward IGMP Membership Reports
                 * to ports on which only hosts are attached.
                 * An administrative control may be provided to override this
                 * restriction, allowing the report messages to be flooded to
                 * other ports. */
                xlate_normal_mcast_send_rports(ctx, ms, in_xbundle, vlan);
                ovs_rwlock_unlock(&ms->rwlock);
            } else {
                xlate_report(ctx, "multicast traffic, flooding");
                xlate_normal_flood(ctx, in_xbundle, vlan);
            }
            return;
        } else {
            if (ip_is_local_multicast(flow->nw_dst)) {
                /* RFC4541: section 2.1.2, item 2: Packets with a dst IP
                 * address in the 224.0.0.x range which are not IGMP must
                 * be forwarded on all ports */
                xlate_report(ctx, "RFC4541: section 2.1.2, item 2, flooding");
                xlate_normal_flood(ctx, in_xbundle, vlan);
                return;
            }
        }

        /* forwarding to group base ports */
        ovs_rwlock_rdlock(&ms->rwlock);
        grp = mcast_snooping_lookup(ms, flow->nw_dst, vlan);
        if (grp) {
            xlate_normal_mcast_send_group(ctx, ms, grp, in_xbundle, vlan);
            xlate_normal_mcast_send_fports(ctx, ms, in_xbundle, vlan);
            xlate_normal_mcast_send_mrouters(ctx, ms, in_xbundle, vlan);
        } else {
            if (mcast_snooping_flood_unreg(ms)) {
                xlate_report(ctx, "unregistered multicast, flooding");
                xlate_normal_flood(ctx, in_xbundle, vlan);
            } else {
                xlate_normal_mcast_send_mrouters(ctx, ms, in_xbundle, vlan);
                xlate_normal_mcast_send_fports(ctx, ms, in_xbundle, vlan);
            }
        }
        ovs_rwlock_unlock(&ms->rwlock);
    } else {
        ovs_rwlock_rdlock(&ctx->xbridge->ml->rwlock);
        mac = mac_learning_lookup(ctx->xbridge->ml, flow->dl_dst, vlan);
        mac_port = mac ? mac_entry_get_port(ctx->xbridge->ml, mac) : NULL;
        ovs_rwlock_unlock(&ctx->xbridge->ml->rwlock);

        if (mac_port) {
            struct xlate_cfg *xcfg = ovsrcu_get(struct xlate_cfg *, &xcfgp);
            struct xbundle *mac_xbundle = xbundle_lookup(xcfg, mac_port);
            if (mac_xbundle && mac_xbundle != in_xbundle) {
                xlate_report(ctx, "forwarding to learned port");
                output_normal(ctx, mac_xbundle, vlan);
            } else if (!mac_xbundle) {
                xlate_report(ctx, "learned port is unknown, dropping");
            } else {
                xlate_report(ctx, "learned port is input port, dropping");
            }
        } else {
            xlate_report(ctx, "no learned MAC for destination, flooding");
            xlate_normal_flood(ctx, in_xbundle, vlan);
        }
    }
}

/* Compose SAMPLE action for sFlow or IPFIX.  The given probability is
 * the number of packets out of UINT32_MAX to sample.  The given
 * cookie is passed back in the callback for each sampled packet.
 */
static size_t
compose_sample_action(const struct xbridge *xbridge,
                      struct ofpbuf *odp_actions,
                      const struct flow *flow,
                      const uint32_t probability,
                      const union user_action_cookie *cookie,
                      const size_t cookie_size,
                      const odp_port_t tunnel_out_port)
{
    size_t sample_offset, actions_offset;
    odp_port_t odp_port;
    int cookie_offset;
    uint32_t pid;

    sample_offset = nl_msg_start_nested(odp_actions, OVS_ACTION_ATTR_SAMPLE);

    nl_msg_put_u32(odp_actions, OVS_SAMPLE_ATTR_PROBABILITY, probability);

    actions_offset = nl_msg_start_nested(odp_actions, OVS_SAMPLE_ATTR_ACTIONS);

    odp_port = ofp_port_to_odp_port(xbridge, flow->in_port.ofp_port);
    pid = dpif_port_get_pid(xbridge->dpif, odp_port,
                            flow_hash_5tuple(flow, 0));
    cookie_offset = odp_put_userspace_action(pid, cookie, cookie_size,
                                             tunnel_out_port, odp_actions);

    nl_msg_end_nested(odp_actions, actions_offset);
    nl_msg_end_nested(odp_actions, sample_offset);
    return cookie_offset;
}

static void
compose_sflow_cookie(const struct xbridge *xbridge, ovs_be16 vlan_tci,
                     odp_port_t odp_port, unsigned int n_outputs,
                     union user_action_cookie *cookie)
{
    int ifindex;

    cookie->type = USER_ACTION_COOKIE_SFLOW;
    cookie->sflow.vlan_tci = vlan_tci;

    /* See http://www.sflow.org/sflow_version_5.txt (search for "Input/output
     * port information") for the interpretation of cookie->output. */
    switch (n_outputs) {
    case 0:
        /* 0x40000000 | 256 means "packet dropped for unknown reason". */
        cookie->sflow.output = 0x40000000 | 256;
        break;

    case 1:
        ifindex = dpif_sflow_odp_port_to_ifindex(xbridge->sflow, odp_port);
        if (ifindex) {
            cookie->sflow.output = ifindex;
            break;
        }
        /* Fall through. */
    default:
        /* 0x80000000 means "multiple output ports. */
        cookie->sflow.output = 0x80000000 | n_outputs;
        break;
    }
}

/* Compose SAMPLE action for sFlow bridge sampling. */
static size_t
compose_sflow_action(const struct xbridge *xbridge,
                     struct ofpbuf *odp_actions,
                     const struct flow *flow,
                     odp_port_t odp_port)
{
    uint32_t probability;
    union user_action_cookie cookie;

    if (!xbridge->sflow || flow->in_port.ofp_port == OFPP_NONE) {
        return 0;
    }

    probability = dpif_sflow_get_probability(xbridge->sflow);
    compose_sflow_cookie(xbridge, htons(0), odp_port,
                         odp_port == ODPP_NONE ? 0 : 1, &cookie);

    return compose_sample_action(xbridge, odp_actions, flow,  probability,
                                 &cookie, sizeof cookie.sflow, ODPP_NONE);
}

static void
compose_flow_sample_cookie(uint16_t probability, uint32_t collector_set_id,
                           uint32_t obs_domain_id, uint32_t obs_point_id,
                           union user_action_cookie *cookie)
{
    cookie->type = USER_ACTION_COOKIE_FLOW_SAMPLE;
    cookie->flow_sample.probability = probability;
    cookie->flow_sample.collector_set_id = collector_set_id;
    cookie->flow_sample.obs_domain_id = obs_domain_id;
    cookie->flow_sample.obs_point_id = obs_point_id;
}

static void
compose_ipfix_cookie(union user_action_cookie *cookie,
                     odp_port_t output_odp_port)
{
    cookie->type = USER_ACTION_COOKIE_IPFIX;
    cookie->ipfix.output_odp_port = output_odp_port;
}

/* Compose SAMPLE action for IPFIX bridge sampling. */
static void
compose_ipfix_action(const struct xbridge *xbridge,
                     struct ofpbuf *odp_actions,
                     const struct flow *flow,
                     odp_port_t output_odp_port)
{
    uint32_t probability;
    union user_action_cookie cookie;
    odp_port_t tunnel_out_port = ODPP_NONE;

    if (!xbridge->ipfix || flow->in_port.ofp_port == OFPP_NONE) {
        return;
    }

    /* For input case, output_odp_port is ODPP_NONE, which is an invalid port
     * number. */
    if (output_odp_port == ODPP_NONE &&
        !dpif_ipfix_get_bridge_exporter_input_sampling(xbridge->ipfix)) {
        return;
    }

    /* For output case, output_odp_port is valid*/
    if (output_odp_port != ODPP_NONE) {
        if (!dpif_ipfix_get_bridge_exporter_output_sampling(xbridge->ipfix)) {
            return;
        }
        /* If tunnel sampling is enabled, put an additional option attribute:
         * OVS_USERSPACE_ATTR_TUNNEL_OUT_PORT
         */
        if (dpif_ipfix_get_bridge_exporter_tunnel_sampling(xbridge->ipfix) &&
            dpif_ipfix_get_tunnel_port(xbridge->ipfix, output_odp_port) ) {
           tunnel_out_port = output_odp_port;
        }
    }

    probability = dpif_ipfix_get_bridge_exporter_probability(xbridge->ipfix);
    compose_ipfix_cookie(&cookie, output_odp_port);

    compose_sample_action(xbridge, odp_actions, flow,  probability,
                          &cookie, sizeof cookie.ipfix, tunnel_out_port);
}

/* SAMPLE action for sFlow must be first action in any given list of
 * actions.  At this point we do not have all information required to
 * build it. So try to build sample action as complete as possible. */
static void
add_sflow_action(struct xlate_ctx *ctx)
{
    ctx->user_cookie_offset = compose_sflow_action(ctx->xbridge,
                                                   ctx->xout->odp_actions,
                                                   &ctx->xin->flow, ODPP_NONE);
    ctx->sflow_odp_port = 0;
    ctx->sflow_n_outputs = 0;
}

/* SAMPLE action for IPFIX must be 1st or 2nd action in any given list
 * of actions, eventually after the SAMPLE action for sFlow. */
static void
add_ipfix_action(struct xlate_ctx *ctx)
{
    compose_ipfix_action(ctx->xbridge, ctx->xout->odp_actions,
                         &ctx->xin->flow, ODPP_NONE);
}

static void
add_ipfix_output_action(struct xlate_ctx *ctx, odp_port_t port)
{
    compose_ipfix_action(ctx->xbridge, ctx->xout->odp_actions,
                         &ctx->xin->flow, port);
}

/* Fix SAMPLE action according to data collected while composing ODP actions.
 * We need to fix SAMPLE actions OVS_SAMPLE_ATTR_ACTIONS attribute, i.e. nested
 * USERSPACE action's user-cookie which is required for sflow. */
static void
fix_sflow_action(struct xlate_ctx *ctx)
{
    const struct flow *base = &ctx->base_flow;
    union user_action_cookie *cookie;

    if (!ctx->user_cookie_offset) {
        return;
    }

    cookie = ofpbuf_at(ctx->xout->odp_actions, ctx->user_cookie_offset,
                       sizeof cookie->sflow);
    ovs_assert(cookie->type == USER_ACTION_COOKIE_SFLOW);

    compose_sflow_cookie(ctx->xbridge, base->vlan_tci,
                         ctx->sflow_odp_port, ctx->sflow_n_outputs, cookie);
}

static enum slow_path_reason
process_special(struct xlate_ctx *ctx, const struct flow *flow,
                const struct xport *xport, const struct dp_packet *packet)
{
    struct flow_wildcards *wc = &ctx->xout->wc;
    const struct xbridge *xbridge = ctx->xbridge;

    if (!xport) {
        return 0;
    } else if (xport->cfm && cfm_should_process_flow(xport->cfm, flow, wc)) {
        if (packet) {
            cfm_process_heartbeat(xport->cfm, packet);
        }
        return SLOW_CFM;
    } else if (xport->bfd && bfd_should_process_flow(xport->bfd, flow, wc)) {
        if (packet) {
            bfd_process_packet(xport->bfd, flow, packet);
            /* If POLL received, immediately sends FINAL back. */
            if (bfd_should_send_packet(xport->bfd)) {
                ofproto_dpif_monitor_port_send_soon(xport->ofport);
            }
        }
        return SLOW_BFD;
    } else if (xport->xbundle && xport->xbundle->lacp
               && flow->dl_type == htons(ETH_TYPE_LACP)) {
        if (packet) {
            lacp_process_packet(xport->xbundle->lacp, xport->ofport, packet);
        }
        return SLOW_LACP;
    } else if ((xbridge->stp || xbridge->rstp) &&
               stp_should_process_flow(flow, wc)) {
        if (packet) {
            xbridge->stp
                ? stp_process_packet(xport, packet)
                : rstp_process_packet(xport, packet);
        }
        return SLOW_STP;
    } else if (xport->lldp && lldp_should_process_flow(xport->lldp, flow)) {
        if (packet) {
            lldp_process_packet(xport->lldp, packet);
        }
        return SLOW_LLDP;
    } else {
        return 0;
    }
}

static int
tnl_route_lookup_flow(const struct flow *oflow,
                      ovs_be32 *ip, struct xport **out_port)
{
    char out_dev[IFNAMSIZ];
    struct xbridge *xbridge;
    struct xlate_cfg *xcfg;
    ovs_be32 gw;

    if (!ovs_router_lookup(oflow->tunnel.ip_dst, out_dev, &gw)) {
        return -ENOENT;
    }

    if (gw) {
        *ip = gw;
    } else {
        *ip = oflow->tunnel.ip_dst;
    }

    xcfg = ovsrcu_get(struct xlate_cfg *, &xcfgp);
    ovs_assert(xcfg);

    HMAP_FOR_EACH (xbridge, hmap_node, &xcfg->xbridges) {
        if (!strncmp(xbridge->name, out_dev, IFNAMSIZ)) {
            struct xport *port;

            HMAP_FOR_EACH (port, ofp_node, &xbridge->xports) {
                if (!strncmp(netdev_get_name(port->netdev), out_dev, IFNAMSIZ)) {
                    *out_port = port;
                    return 0;
                }
            }
        }
    }
    return -ENOENT;
}

static int
xlate_flood_packet(struct xbridge *xbridge, struct dp_packet *packet)
{
    struct ofpact_output output;
    struct flow flow;

    ofpact_init(&output.ofpact, OFPACT_OUTPUT, sizeof output);
    /* Use OFPP_NONE as the in_port to avoid special packet processing. */
    flow_extract(packet, &flow);
    flow.in_port.ofp_port = OFPP_NONE;
    output.port = OFPP_FLOOD;
    output.max_len = 0;

    return ofproto_dpif_execute_actions(xbridge->ofproto, &flow, NULL,
                                        &output.ofpact, sizeof output,
                                        packet);
}

static void
tnl_send_arp_request(const struct xport *out_dev, const uint8_t eth_src[ETH_ADDR_LEN],
                     ovs_be32 ip_src, ovs_be32 ip_dst)
{
    struct xbridge *xbridge = out_dev->xbridge;
    struct dp_packet packet;

    dp_packet_init(&packet, 0);
    compose_arp(&packet, ARP_OP_REQUEST,
                eth_src, eth_addr_zero, true, ip_src, ip_dst);

    xlate_flood_packet(xbridge, &packet);
    dp_packet_uninit(&packet);
}

static int
build_tunnel_send(struct xlate_ctx *ctx, const struct xport *xport,
                  const struct flow *flow, odp_port_t tunnel_odp_port)
{
    struct ovs_action_push_tnl tnl_push_data;
    struct xport *out_dev = NULL;
    ovs_be32 s_ip, d_ip = 0;
    uint8_t smac[ETH_ADDR_LEN];
    uint8_t dmac[ETH_ADDR_LEN];
    int err;

    err = tnl_route_lookup_flow(flow, &d_ip, &out_dev);
    if (err) {
        xlate_report(ctx, "native tunnel routing failed");
        return err;
    }
    xlate_report(ctx, "tunneling to "IP_FMT" via %s",
                 IP_ARGS(d_ip), netdev_get_name(out_dev->netdev));

    /* Use mac addr of bridge port of the peer. */
    err = netdev_get_etheraddr(out_dev->netdev, smac);
    if (err) {
        xlate_report(ctx, "tunnel output device lacks Ethernet address");
        return err;
    }

    err = netdev_get_in4(out_dev->netdev, (struct in_addr *) &s_ip, NULL);
    if (err) {
        xlate_report(ctx, "tunnel output device lacks IPv4 address");
        return err;
    }

    err = tnl_arp_lookup(out_dev->xbridge->name, d_ip, dmac);
    if (err) {
        xlate_report(ctx, "ARP cache miss for "IP_FMT" on bridge %s, "
                     "sending ARP request",
                     IP_ARGS(d_ip), out_dev->xbridge->name);
        tnl_send_arp_request(out_dev, smac, s_ip, d_ip);
        return err;
    }
    if (ctx->xin->xcache) {
        struct xc_entry *entry;

        entry = xlate_cache_add_entry(ctx->xin->xcache, XC_TNL_ARP);
        ovs_strlcpy(entry->u.tnl_arp_cache.br_name, out_dev->xbridge->name,
                    sizeof entry->u.tnl_arp_cache.br_name);
        entry->u.tnl_arp_cache.d_ip = d_ip;
    }

    xlate_report(ctx, "tunneling from "ETH_ADDR_FMT" "IP_FMT
                 " to "ETH_ADDR_FMT" "IP_FMT,
                 ETH_ADDR_ARGS(smac), IP_ARGS(s_ip),
                 ETH_ADDR_ARGS(dmac), IP_ARGS(d_ip));
    err = tnl_port_build_header(xport->ofport, flow,
                                dmac, smac, s_ip, &tnl_push_data);
    if (err) {
        return err;
    }
    tnl_push_data.tnl_port = odp_to_u32(tunnel_odp_port);
    tnl_push_data.out_port = odp_to_u32(out_dev->odp_port);
    odp_put_tnl_push_action(ctx->xout->odp_actions, &tnl_push_data);
    return 0;
}

static void
clear_conntrack(struct flow *flow)
{
    flow->conn_state = 0;
    flow->conn_zone = 0;
    flow->conn_mark = 0;
    memset(&flow->conn_label, 0, sizeof flow->conn_label);
}

static void
compose_output_action__(struct xlate_ctx *ctx, ofp_port_t ofp_port,
                        const struct xlate_bond_recirc *xr, bool check_stp)
{
    const struct xport *xport = get_ofp_port(ctx->xbridge, ofp_port);
    struct flow_wildcards *wc = &ctx->xout->wc;
    struct flow *flow = &ctx->xin->flow;
    struct flow_tnl flow_tnl;
    ovs_be16 flow_vlan_tci;
    uint32_t flow_pkt_mark, flow_conn_mark;
    uint8_t flow_conn_state;
    uint16_t flow_conn_zone;
    ovs_u128 flow_conn_label;
    uint8_t flow_nw_tos;
    odp_port_t out_port, odp_port;
    bool tnl_push_pop_send = false;
    uint8_t dscp;

    /* If 'struct flow' gets additional metadata, we'll need to zero it out
     * before traversing a patch port. */
    BUILD_ASSERT_DECL(FLOW_WC_SEQ == 32);
    memset(&flow_tnl, 0, sizeof flow_tnl);

    if (!xport) {
        xlate_report(ctx, "Nonexistent output port");
        return;
    } else if (xport->config & OFPUTIL_PC_NO_FWD) {
        xlate_report(ctx, "OFPPC_NO_FWD set, skipping output");
        return;
    } else if (check_stp) {
        if (is_stp(&ctx->base_flow)) {
            if (!xport_stp_should_forward_bpdu(xport) &&
                !xport_rstp_should_manage_bpdu(xport)) {
                if (ctx->xbridge->stp != NULL) {
                    xlate_report(ctx, "STP not in listening state, "
                            "skipping bpdu output");
                } else if (ctx->xbridge->rstp != NULL) {
                    xlate_report(ctx, "RSTP not managing BPDU in this state, "
                            "skipping bpdu output");
                }
                return;
            }
        } else if (!xport_stp_forward_state(xport) ||
                   !xport_rstp_forward_state(xport)) {
            if (ctx->xbridge->stp != NULL) {
                xlate_report(ctx, "STP not in forwarding state, "
                        "skipping output");
            } else if (ctx->xbridge->rstp != NULL) {
                xlate_report(ctx, "RSTP not in forwarding state, "
                        "skipping output");
            }
            return;
        }
    }

    if (mbridge_has_mirrors(ctx->xbridge->mbridge) && xport->xbundle) {
        ctx->xout->mirrors |= xbundle_mirror_dst(xport->xbundle->xbridge,
                                                 xport->xbundle);
    }

    if (xport->peer) {
        const struct xport *peer = xport->peer;
        struct flow old_flow = ctx->xin->flow;
        bool old_was_mpls = ctx->was_mpls;
<<<<<<< HEAD
=======
        cls_version_t old_version = ctx->tables_version;
>>>>>>> 92aeeed1
        bool old_conntracked = ctx->conntracked;
        enum slow_path_reason special;
        struct ofpbuf old_stack = ctx->stack;
        union mf_subvalue new_stack[1024 / sizeof(union mf_subvalue)];
        struct ofpbuf old_action_set = ctx->action_set;
        uint64_t actset_stub[1024 / 8];

        ofpbuf_use_stub(&ctx->stack, new_stack, sizeof new_stack);
        ofpbuf_use_stub(&ctx->action_set, actset_stub, sizeof actset_stub);
        ctx->xbridge = peer->xbridge;
        flow->in_port.ofp_port = peer->ofp_port;
        flow->metadata = htonll(0);
        memset(&flow->tunnel, 0, sizeof flow->tunnel);
        memset(flow->regs, 0, sizeof flow->regs);
        flow->actset_output = OFPP_UNSET;

<<<<<<< HEAD
=======
        /* The bridge is now known so obtain its table version. */
        ctx->tables_version
            = ofproto_dpif_get_tables_version(ctx->xbridge->ofproto);

>>>>>>> 92aeeed1
        /* Drop conntrack metadata when traversing a peer. */
        clear_conntrack(flow);
        ctx->conntracked = false;

        special = process_special(ctx, &ctx->xin->flow, peer,
                                  ctx->xin->packet);
        if (special) {
            ctx->xout->slow |= special;
        } else if (may_receive(peer, ctx)) {
            if (xport_stp_forward_state(peer) && xport_rstp_forward_state(peer)) {
                xlate_table_action(ctx, flow->in_port.ofp_port, 0, true, true);
                if (ctx->action_set.size) {
                    /* Translate action set only if not dropping the packet and
                     * not recirculating. */
                    if (!exit_recirculates(ctx)) {
                        xlate_action_set(ctx);
                    }
                }
                /* Check if need to recirculate. */
                if (exit_recirculates(ctx)) {
                    compose_recirculate_action(ctx);
                }
            } else {
                /* Forwarding is disabled by STP and RSTP.  Let OFPP_NORMAL and
                 * the learning action look at the packet, then drop it. */
                struct flow old_base_flow = ctx->base_flow;
                size_t old_size = ctx->xout->odp_actions->size;
                mirror_mask_t old_mirrors = ctx->xout->mirrors;

                xlate_table_action(ctx, flow->in_port.ofp_port, 0, true, true);
                ctx->xout->mirrors = old_mirrors;
                ctx->base_flow = old_base_flow;
                ctx->xout->odp_actions->size = old_size;

                /* Undo changes that may have been done for recirculation. */
                if (exit_recirculates(ctx)) {
                    ctx->action_set.size = ctx->recirc_action_offset;
                    ctx->recirc_action_offset = -1;
                    ctx->last_unroll_offset = -1;
                }
            }
        }

        ctx->xin->flow = old_flow;
        ctx->xbridge = xport->xbridge;
        ofpbuf_uninit(&ctx->action_set);
        ctx->action_set = old_action_set;
        ofpbuf_uninit(&ctx->stack);
        ctx->stack = old_stack;

        /* Restore calling bridge's lookup version. */
        ctx->tables_version = old_version;

        /* The peer bridge popping MPLS should have no effect on the original
         * bridge. */
        ctx->was_mpls = old_was_mpls;

        ctx->conntracked = old_conntracked;

        /* The fact that the peer bridge exits (for any reason) does not mean
         * that the original bridge should exit.  Specifically, if the peer
         * bridge recirculates (which typically modifies the packet), the
         * original bridge must continue processing with the original, not the
         * recirculated packet! */
        ctx->exit = false;

        if (ctx->xin->resubmit_stats) {
            netdev_vport_inc_tx(xport->netdev, ctx->xin->resubmit_stats);
            netdev_vport_inc_rx(peer->netdev, ctx->xin->resubmit_stats);
            if (peer->bfd) {
                bfd_account_rx(peer->bfd, ctx->xin->resubmit_stats);
            }
        }
        if (ctx->xin->xcache) {
            struct xc_entry *entry;

            entry = xlate_cache_add_entry(ctx->xin->xcache, XC_NETDEV);
            entry->u.dev.tx = netdev_ref(xport->netdev);
            entry->u.dev.rx = netdev_ref(peer->netdev);
            entry->u.dev.bfd = bfd_ref(peer->bfd);
        }
        return;
    }

    flow_vlan_tci = flow->vlan_tci;
    flow_pkt_mark = flow->pkt_mark;
    flow_conn_state = flow->conn_state;
    flow_conn_zone = flow->conn_zone;
    flow_conn_label = flow->conn_label;
    flow_nw_tos = flow->nw_tos;
    flow_conn_mark = flow->conn_mark;

    if (count_skb_priorities(xport)) {
        memset(&wc->masks.skb_priority, 0xff, sizeof wc->masks.skb_priority);
        if (dscp_from_skb_priority(xport, flow->skb_priority, &dscp)) {
            wc->masks.nw_tos |= IP_DSCP_MASK;
            flow->nw_tos &= ~IP_DSCP_MASK;
            flow->nw_tos |= dscp;
        }
    }

    if (xport->is_tunnel) {
         /* Save tunnel metadata so that changes made due to
          * the Logical (tunnel) Port are not visible for any further
          * matches, while explicit set actions on tunnel metadata are.
          */
        flow_tnl = flow->tunnel;
        odp_port = tnl_port_send(xport->ofport, flow, &ctx->xout->wc);
        if (odp_port == ODPP_NONE) {
            xlate_report(ctx, "Tunneling decided against output");
            goto out; /* restore flow_nw_tos */
        }
        if (flow->tunnel.ip_dst == ctx->orig_tunnel_ip_dst) {
            xlate_report(ctx, "Not tunneling to our own address");
            goto out; /* restore flow_nw_tos */
        }
        if (ctx->xin->resubmit_stats) {
            netdev_vport_inc_tx(xport->netdev, ctx->xin->resubmit_stats);
        }
        if (ctx->xin->xcache) {
            struct xc_entry *entry;

            entry = xlate_cache_add_entry(ctx->xin->xcache, XC_NETDEV);
            entry->u.dev.tx = netdev_ref(xport->netdev);
        }
        out_port = odp_port;
        if (ovs_native_tunneling_is_on(ctx->xbridge->ofproto)) {
            xlate_report(ctx, "output to native tunnel");
            tnl_push_pop_send = true;
        } else {
            xlate_report(ctx, "output to kernel tunnel");
            commit_odp_tunnel_action(flow, &ctx->base_flow,
                                     ctx->xout->odp_actions);
            flow->tunnel = flow_tnl; /* Restore tunnel metadata */
        }
    } else {
        odp_port = xport->odp_port;
        out_port = odp_port;
        if (ofproto_has_vlan_splinters(ctx->xbridge->ofproto)) {
            ofp_port_t vlandev_port;

            wc->masks.vlan_tci |= htons(VLAN_VID_MASK | VLAN_CFI);
            vlandev_port = vsp_realdev_to_vlandev(ctx->xbridge->ofproto,
                                                  ofp_port, flow->vlan_tci);
            if (vlandev_port != ofp_port) {
                out_port = ofp_port_to_odp_port(ctx->xbridge, vlandev_port);
                flow->vlan_tci = htons(0);
            }
        }
    }

    if (out_port != ODPP_NONE) {
        bool use_masked = ctx->xbridge->support.masked_set_action;

        ctx->xout->slow |= commit_odp_actions(flow, &ctx->base_flow,
                                              ctx->xout->odp_actions,
                                              wc, use_masked);

        if (xr) {
            struct ovs_action_hash *act_hash;

            /* Hash action. */
            act_hash = nl_msg_put_unspec_uninit(ctx->xout->odp_actions,
                                                OVS_ACTION_ATTR_HASH,
                                                sizeof *act_hash);
            act_hash->hash_alg = xr->hash_alg;
            act_hash->hash_basis = xr->hash_basis;

            /* Recirc action. */
            nl_msg_put_u32(ctx->xout->odp_actions, OVS_ACTION_ATTR_RECIRC,
                           xr->recirc_id);
        } else {

            if (tnl_push_pop_send) {
                build_tunnel_send(ctx, xport, flow, odp_port);
                flow->tunnel = flow_tnl; /* Restore tunnel metadata */
            } else {
                odp_port_t odp_tnl_port = ODPP_NONE;

                /* XXX: Write better Filter for tunnel port. We can use inport
                * int tunnel-port flow to avoid these checks completely. */
                if (ofp_port == OFPP_LOCAL &&
                    ovs_native_tunneling_is_on(ctx->xbridge->ofproto)) {

                    odp_tnl_port = tnl_port_map_lookup(flow, wc);
                }

                if (odp_tnl_port != ODPP_NONE) {
                    nl_msg_put_odp_port(ctx->xout->odp_actions,
                                        OVS_ACTION_ATTR_TUNNEL_POP,
                                        odp_tnl_port);
                } else {
                    /* Tunnel push-pop action is not compatible with
                     * IPFIX action. */
                    add_ipfix_output_action(ctx, out_port);
                    nl_msg_put_odp_port(ctx->xout->odp_actions,
                                        OVS_ACTION_ATTR_OUTPUT,
                                        out_port);
               }
           }
        }

        ctx->sflow_odp_port = odp_port;
        ctx->sflow_n_outputs++;
        ctx->xout->nf_output_iface = ofp_port;
    }

 out:
    /* Restore flow */
    flow->vlan_tci = flow_vlan_tci;
    flow->pkt_mark = flow_pkt_mark;
    flow->conn_state = flow_conn_state;
    flow->conn_zone = flow_conn_zone;
    flow->conn_mark = flow_conn_mark;
    flow->conn_label = flow_conn_label;
    flow->nw_tos = flow_nw_tos;
}

static void
compose_output_action(struct xlate_ctx *ctx, ofp_port_t ofp_port,
                      const struct xlate_bond_recirc *xr)
{
    compose_output_action__(ctx, ofp_port, xr, true);
}

static void
xlate_recursively(struct xlate_ctx *ctx, struct rule_dpif *rule)
{
    struct rule_dpif *old_rule = ctx->rule;
    ovs_be64 old_cookie = ctx->rule_cookie;
    const struct rule_actions *actions;

    if (ctx->xin->resubmit_stats) {
        rule_dpif_credit_stats(rule, ctx->xin->resubmit_stats);
    }

    ctx->resubmits++;
    ctx->recurse++;
    ctx->rule = rule;
    ctx->rule_cookie = rule_dpif_get_flow_cookie(rule);
    actions = rule_dpif_get_actions(rule);
    do_xlate_actions(actions->ofpacts, actions->ofpacts_len, ctx);
    ctx->rule_cookie = old_cookie;
    ctx->rule = old_rule;
    ctx->recurse--;
}

static bool
xlate_resubmit_resource_check(struct xlate_ctx *ctx)
{
    static struct vlog_rate_limit rl = VLOG_RATE_LIMIT_INIT(1, 1);

    if (ctx->recurse >= MAX_RESUBMIT_RECURSION + MAX_INTERNAL_RESUBMITS) {
        VLOG_ERR_RL(&rl, "resubmit actions recursed over %d times",
                    MAX_RESUBMIT_RECURSION);
    } else if (ctx->resubmits >= MAX_RESUBMITS + MAX_INTERNAL_RESUBMITS) {
        VLOG_ERR_RL(&rl, "over %d resubmit actions", MAX_RESUBMITS);
    } else if (ctx->xout->odp_actions->size > UINT16_MAX) {
        VLOG_ERR_RL(&rl, "resubmits yielded over 64 kB of actions");
    } else if (ctx->stack.size >= 65536) {
        VLOG_ERR_RL(&rl, "resubmits yielded over 64 kB of stack");
    } else {
        return true;
    }

    return false;
}

static void
xlate_table_action(struct xlate_ctx *ctx, ofp_port_t in_port, uint8_t table_id,
                   bool may_packet_in, bool honor_table_miss)
{
    /* Check if we need to recirculate before matching in a table. */
    if (ctx->was_mpls) {
        ctx_trigger_recirculation(ctx);
        return;
    }
    if (xlate_resubmit_resource_check(ctx)) {
        struct flow_wildcards *wc;
        uint8_t old_table_id = ctx->table_id;
        struct rule_dpif *rule;

        ctx->table_id = table_id;
        wc = (ctx->xin->skip_wildcards) ? NULL : &ctx->xout->wc;

        rule = rule_dpif_lookup_from_table(ctx->xbridge->ofproto,
                                           ctx->tables_version,
                                           &ctx->xin->flow, wc,
                                           ctx->xin->xcache != NULL,
                                           ctx->xin->resubmit_stats,
                                           &ctx->table_id, in_port,
                                           may_packet_in, honor_table_miss);

        if (OVS_UNLIKELY(ctx->xin->resubmit_hook)) {
            ctx->xin->resubmit_hook(ctx->xin, rule, ctx->recurse + 1);
        }

        if (rule) {
            /* Fill in the cache entry here instead of xlate_recursively
             * to make the reference counting more explicit.  We take a
             * reference in the lookups above if we are going to cache the
             * rule. */
            if (ctx->xin->xcache) {
                struct xc_entry *entry;

                entry = xlate_cache_add_entry(ctx->xin->xcache, XC_RULE);
                entry->u.rule = rule;
            }
            xlate_recursively(ctx, rule);
        }

        ctx->table_id = old_table_id;
        return;
    }

    ctx->exit = true;
}

static void
xlate_group_stats(struct xlate_ctx *ctx, struct group_dpif *group,
                  struct ofputil_bucket *bucket)
{
    if (ctx->xin->resubmit_stats) {
        group_dpif_credit_stats(group, bucket, ctx->xin->resubmit_stats);
    }
    if (ctx->xin->xcache) {
        struct xc_entry *entry;

        entry = xlate_cache_add_entry(ctx->xin->xcache, XC_GROUP);
        entry->u.group.group = group_dpif_ref(group);
        entry->u.group.bucket = bucket;
    }
}

static void
xlate_group_bucket(struct xlate_ctx *ctx, struct ofputil_bucket *bucket)
{
    uint64_t action_list_stub[1024 / 8];
    struct ofpbuf action_list, action_set;
    struct flow old_flow = ctx->xin->flow;
    bool old_was_mpls = ctx->was_mpls;

    ofpbuf_use_const(&action_set, bucket->ofpacts, bucket->ofpacts_len);
    ofpbuf_use_stub(&action_list, action_list_stub, sizeof action_list_stub);

    ofpacts_execute_action_set(&action_list, &action_set);
    ctx->recurse++;
    do_xlate_actions(action_list.data, action_list.size, ctx);
    ctx->recurse--;

    ofpbuf_uninit(&action_set);
    ofpbuf_uninit(&action_list);

    /* Check if need to recirculate. */
    if (exit_recirculates(ctx)) {
        compose_recirculate_action(ctx);
    }

    /* Roll back flow to previous state.
     * This is equivalent to cloning the packet for each bucket.
     *
     * As a side effect any subsequently applied actions will
     * also effectively be applied to a clone of the packet taken
     * just before applying the all or indirect group.
     *
     * Note that group buckets are action sets, hence they cannot modify the
     * main action set.  Also any stack actions are ignored when executing an
     * action set, so group buckets cannot change the stack either.
     * However, we do allow resubmit actions in group buckets, which could
     * break the above assumptions.  It is up to the controller to not mess up
     * with the action_set and stack in the tables resubmitted to from
     * group buckets. */
    ctx->xin->flow = old_flow;

    /* The group bucket popping MPLS should have no effect after bucket
     * execution. */
    ctx->was_mpls = old_was_mpls;

    /* The fact that the group bucket exits (for any reason) does not mean that
     * the translation after the group action should exit.  Specifically, if
     * the group bucket recirculates (which typically modifies the packet), the
     * actions after the group action must continue processing with the
     * original, not the recirculated packet! */
    ctx->exit = false;
}

static void
xlate_all_group(struct xlate_ctx *ctx, struct group_dpif *group)
{
    struct ofputil_bucket *bucket;
    const struct ovs_list *buckets;

    group_dpif_get_buckets(group, &buckets);

    LIST_FOR_EACH (bucket, list_node, buckets) {
        xlate_group_bucket(ctx, bucket);
    }
    xlate_group_stats(ctx, group, NULL);
}

static void
xlate_ff_group(struct xlate_ctx *ctx, struct group_dpif *group)
{
    struct ofputil_bucket *bucket;

    bucket = group_first_live_bucket(ctx, group, 0);
    if (bucket) {
        xlate_group_bucket(ctx, bucket);
        xlate_group_stats(ctx, group, bucket);
    }
}

static void
xlate_default_select_group(struct xlate_ctx *ctx, struct group_dpif *group)
{
    struct flow_wildcards *wc = &ctx->xout->wc;
    struct ofputil_bucket *bucket;
    uint32_t basis;

    basis = flow_hash_symmetric_l4(&ctx->xin->flow, 0);
    flow_mask_hash_fields(&ctx->xin->flow, wc, NX_HASH_FIELDS_SYMMETRIC_L4);
    bucket = group_best_live_bucket(ctx, group, basis);
    if (bucket) {
        xlate_group_bucket(ctx, bucket);
        xlate_group_stats(ctx, group, bucket);
    }
}

static void
xlate_hash_fields_select_group(struct xlate_ctx *ctx, struct group_dpif *group)
{
    struct mf_bitmap hash_fields = MF_BITMAP_INITIALIZER;
    struct flow_wildcards *wc = &ctx->xout->wc;
    const struct field_array *fields;
    struct ofputil_bucket *bucket;
    uint32_t basis;
    int i;

    fields = group_dpif_get_fields(group);
    basis = hash_uint64(group_dpif_get_selection_method_param(group));

    /* Determine which fields to hash */
    for (i = 0; i < MFF_N_IDS; i++) {
        if (bitmap_is_set(fields->used.bm, i)) {
            const struct mf_field *mf;

            /* If the field is already present in 'hash_fields' then
             * this loop has already checked that it and its pre-requisites
             * are present in the flow and its pre-requisites have
             * already been added to 'hash_fields'. There is nothing more
             * to do here and as an optimisation the loop can continue. */
            if (bitmap_is_set(hash_fields.bm, i)) {
                continue;
            }

            mf = mf_from_id(i);

            /* Only hash a field if it and its pre-requisites are present
             * in the flow. */
            if (!mf_are_prereqs_ok(mf, &ctx->xin->flow)) {
                continue;
            }

            /* Hash both the field and its pre-requisites */
            mf_bitmap_set_field_and_prereqs(mf, &hash_fields);
        }
    }

    /* Hash the fields */
    for (i = 0; i < MFF_N_IDS; i++) {
        if (bitmap_is_set(hash_fields.bm, i)) {
            const struct mf_field *mf = mf_from_id(i);
            union mf_value value;
            int j;

            mf_get_value(mf, &ctx->xin->flow, &value);
            /* This seems inefficient but so does apply_mask() */
            for (j = 0; j < mf->n_bytes; j++) {
                ((uint8_t *) &value)[j] &= ((uint8_t *) &fields->value[i])[j];
            }
            basis = hash_bytes(&value, mf->n_bytes, basis);

            mf_mask_field(mf, &wc->masks);
        }
    }

    bucket = group_best_live_bucket(ctx, group, basis);
    if (bucket) {
        xlate_group_bucket(ctx, bucket);
        xlate_group_stats(ctx, group, bucket);
    }
}

static void
xlate_select_group(struct xlate_ctx *ctx, struct group_dpif *group)
{
    const char *selection_method = group_dpif_get_selection_method(group);

    if (selection_method[0] == '\0') {
        xlate_default_select_group(ctx, group);
    } else if (!strcasecmp("hash", selection_method)) {
        xlate_hash_fields_select_group(ctx, group);
    } else {
        /* Parsing of groups should ensure this never happens */
        OVS_NOT_REACHED();
    }
}

static void
xlate_group_action__(struct xlate_ctx *ctx, struct group_dpif *group)
{
    bool was_in_group = ctx->in_group;
    ctx->in_group = true;

    switch (group_dpif_get_type(group)) {
    case OFPGT11_ALL:
    case OFPGT11_INDIRECT:
        xlate_all_group(ctx, group);
        break;
    case OFPGT11_SELECT:
        xlate_select_group(ctx, group);
        break;
    case OFPGT11_FF:
        xlate_ff_group(ctx, group);
        break;
    default:
        OVS_NOT_REACHED();
    }
    group_dpif_unref(group);

    ctx->in_group = was_in_group;
}

static bool
xlate_group_action(struct xlate_ctx *ctx, uint32_t group_id)
{
    if (xlate_resubmit_resource_check(ctx)) {
        struct group_dpif *group;
        bool got_group;

        got_group = group_dpif_lookup(ctx->xbridge->ofproto, group_id, &group);
        if (got_group) {
            xlate_group_action__(ctx, group);
        } else {
            return true;
        }
    }

    return false;
}

static void
xlate_ofpact_resubmit(struct xlate_ctx *ctx,
                      const struct ofpact_resubmit *resubmit)
{
    ofp_port_t in_port;
    uint8_t table_id;
    bool may_packet_in = false;
    bool honor_table_miss = false;

    if (ctx->rule && rule_dpif_is_internal(ctx->rule)) {
        /* Still allow missed packets to be sent to the controller
         * if resubmitting from an internal table. */
        may_packet_in = true;
        honor_table_miss = true;
    }

    in_port = resubmit->in_port;
    if (in_port == OFPP_IN_PORT) {
        in_port = ctx->xin->flow.in_port.ofp_port;
    }

    table_id = resubmit->table_id;
    if (table_id == 255) {
        table_id = ctx->table_id;
    }

    xlate_table_action(ctx, in_port, table_id, may_packet_in,
                       honor_table_miss);
}

static void
flood_packets(struct xlate_ctx *ctx, bool all)
{
    const struct xport *xport;

    HMAP_FOR_EACH (xport, ofp_node, &ctx->xbridge->xports) {
        if (xport->ofp_port == ctx->xin->flow.in_port.ofp_port) {
            continue;
        }

        if (all) {
            compose_output_action__(ctx, xport->ofp_port, NULL, false);
        } else if (!(xport->config & OFPUTIL_PC_NO_FLOOD)) {
            compose_output_action(ctx, xport->ofp_port, NULL);
        }
    }

    ctx->xout->nf_output_iface = NF_OUT_FLOOD;
}

static void
execute_controller_action(struct xlate_ctx *ctx, int len,
                          enum ofp_packet_in_reason reason,
                          uint16_t controller_id)
{
    struct ofproto_packet_in *pin;
    struct dp_packet *packet;
    bool use_masked;

    ctx->xout->slow |= SLOW_CONTROLLER;
    if (!ctx->xin->packet) {
        return;
    }

    packet = dp_packet_clone(ctx->xin->packet);

    use_masked = ctx->xbridge->support.masked_set_action;
    ctx->xout->slow |= commit_odp_actions(&ctx->xin->flow, &ctx->base_flow,
                                          ctx->xout->odp_actions,
                                          &ctx->xout->wc, use_masked);

    odp_execute_actions(NULL, &packet, 1, false,
                        ctx->xout->odp_actions->data,
                        ctx->xout->odp_actions->size, NULL);

    pin = xmalloc(sizeof *pin);
    pin->up.packet_len = dp_packet_size(packet);
    pin->up.packet = dp_packet_steal_data(packet);
    pin->up.reason = reason;
    pin->up.table_id = ctx->table_id;
    pin->up.cookie = ctx->rule_cookie;

    flow_get_metadata(&ctx->xin->flow, &pin->up.flow_metadata);

    pin->controller_id = controller_id;
    pin->send_len = len;
    /* If a rule is a table-miss rule then this is
     * a table-miss handled by a table-miss rule.
     *
     * Else, if rule is internal and has a controller action,
     * the later being implied by the rule being processed here,
     * then this is a table-miss handled without a table-miss rule.
     *
     * Otherwise this is not a table-miss. */
    pin->miss_type = OFPROTO_PACKET_IN_NO_MISS;
    if (ctx->rule) {
        if (rule_dpif_is_table_miss(ctx->rule)) {
            pin->miss_type = OFPROTO_PACKET_IN_MISS_FLOW;
        } else if (rule_dpif_is_internal(ctx->rule)) {
            pin->miss_type = OFPROTO_PACKET_IN_MISS_WITHOUT_FLOW;
        }
    }
    ofproto_dpif_send_packet_in(ctx->xbridge->ofproto, pin);
    dp_packet_delete(packet);
}

static void
compose_recirculate_action__(struct xlate_ctx *ctx, struct ofpbuf *stack,
                             int action_offset, uint32_t ofpacts_len,
                             const struct ofpact *ofpacts)
{
    struct recirc_metadata md;
    uint32_t id;

    recirc_metadata_from_flow(&md, &ctx->xin->flow);

    ovs_assert(action_offset >= 0);

    /* Only allocate recirculation ID if we have a packet. */
    if (ctx->xin->packet) {
        /* Allocate a unique recirc id for the given metadata state in the
         * flow.  The life-cycle of this recirc id is managed by associating it
         * with the udpif key ('ukey') created for each new datapath flow. */
        id = recirc_alloc_id_ctx(ctx->xbridge->ofproto, 0, ctx->conntracked,
                                 &md, stack, action_offset, ofpacts_len,
                                 ofpacts);
        if (!id) {
            static struct vlog_rate_limit rl = VLOG_RATE_LIMIT_INIT(1, 5);
            VLOG_ERR_RL(&rl, "Failed to allocate recirculation id");
            return;
        }
        xlate_out_add_recirc(ctx->xout, id);
    } else {
        /* Look up an existing recirc id for the given metadata state in the
         * flow.  No new reference is taken, as the ID is RCU protected and is
         * only required temporarily for verification. */
        id = recirc_find_id(ctx->xbridge->ofproto, 0, ctx->conntracked, &md,
                            stack, action_offset, ofpacts_len, ofpacts);
        /* We let zero 'id' to be used in the RECIRC action below, which will
         * fail all revalidations as zero is not a valid recirculation ID. */
    }

    nl_msg_put_u32(ctx->xout->odp_actions, OVS_ACTION_ATTR_RECIRC, id);
}

/* Called only when ctx->recirc_action_offset is set. */
static void
compose_recirculate_action(struct xlate_ctx *ctx)
{
<<<<<<< HEAD
=======
    bool use_masked;

    use_masked = ctx->xbridge->support.masked_set_action;
    ctx->xout->slow |= commit_odp_actions(&ctx->xin->flow, &ctx->base_flow,
                                          ctx->xout->odp_actions,
                                          &ctx->xout->wc, use_masked);

>>>>>>> 92aeeed1
    compose_recirculate_action__(ctx, &ctx->stack, ctx->recirc_action_offset,
                                 ctx->action_set.size, ctx->action_set.data);

    /* Undo changes done by recirculation. */
    ctx->action_set.size = ctx->recirc_action_offset;
    ctx->recirc_action_offset = -1;
    ctx->last_unroll_offset = -1;
}

static void
compose_mpls_push_action(struct xlate_ctx *ctx, struct ofpact_push_mpls *mpls)
{
    struct flow_wildcards *wc = &ctx->xout->wc;
    struct flow *flow = &ctx->xin->flow;
    int n;

    ovs_assert(eth_type_mpls(mpls->ethertype));

    n = flow_count_mpls_labels(flow, wc);
    if (!n) {
        bool use_masked = ctx->xbridge->support.masked_set_action;

        ctx->xout->slow |= commit_odp_actions(flow, &ctx->base_flow,
                                              ctx->xout->odp_actions,
                                              &ctx->xout->wc, use_masked);
    } else if (n >= FLOW_MAX_MPLS_LABELS) {
        if (ctx->xin->packet != NULL) {
            static struct vlog_rate_limit rl = VLOG_RATE_LIMIT_INIT(1, 5);
            VLOG_WARN_RL(&rl, "bridge %s: dropping packet on which an "
                         "MPLS push action can't be performed as it would "
                         "have more MPLS LSEs than the %d supported.",
                         ctx->xbridge->name, FLOW_MAX_MPLS_LABELS);
        }
        ctx->exit = true;
        return;
    }

    flow_push_mpls(flow, n, mpls->ethertype, wc);
}

static void
compose_mpls_pop_action(struct xlate_ctx *ctx, ovs_be16 eth_type)
{
    struct flow_wildcards *wc = &ctx->xout->wc;
    struct flow *flow = &ctx->xin->flow;
    int n = flow_count_mpls_labels(flow, wc);

    if (flow_pop_mpls(flow, n, eth_type, wc)) {
        if (ctx->xbridge->support.recirc) {
            ctx->was_mpls = true;
        }
    } else if (n >= FLOW_MAX_MPLS_LABELS) {
        if (ctx->xin->packet != NULL) {
            static struct vlog_rate_limit rl = VLOG_RATE_LIMIT_INIT(1, 5);
            VLOG_WARN_RL(&rl, "bridge %s: dropping packet on which an "
                         "MPLS pop action can't be performed as it has "
                         "more MPLS LSEs than the %d supported.",
                         ctx->xbridge->name, FLOW_MAX_MPLS_LABELS);
        }
        ctx->exit = true;
        ofpbuf_clear(ctx->xout->odp_actions);
    }
}

static bool
compose_dec_ttl(struct xlate_ctx *ctx, struct ofpact_cnt_ids *ids)
{
    struct flow *flow = &ctx->xin->flow;

    if (!is_ip_any(flow)) {
        return false;
    }

    ctx->xout->wc.masks.nw_ttl = 0xff;
    if (flow->nw_ttl > 1) {
        flow->nw_ttl--;
        return false;
    } else {
        size_t i;

        for (i = 0; i < ids->n_controllers; i++) {
            execute_controller_action(ctx, UINT16_MAX, OFPR_INVALID_TTL,
                                      ids->cnt_ids[i]);
        }

        /* Stop processing for current table. */
        return true;
    }
}

static void
compose_set_mpls_label_action(struct xlate_ctx *ctx, ovs_be32 label)
{
    if (eth_type_mpls(ctx->xin->flow.dl_type)) {
        ctx->xout->wc.masks.mpls_lse[0] |= htonl(MPLS_LABEL_MASK);
        set_mpls_lse_label(&ctx->xin->flow.mpls_lse[0], label);
    }
}

static void
compose_set_mpls_tc_action(struct xlate_ctx *ctx, uint8_t tc)
{
    if (eth_type_mpls(ctx->xin->flow.dl_type)) {
        ctx->xout->wc.masks.mpls_lse[0] |= htonl(MPLS_TC_MASK);
        set_mpls_lse_tc(&ctx->xin->flow.mpls_lse[0], tc);
    }
}

static void
compose_set_mpls_ttl_action(struct xlate_ctx *ctx, uint8_t ttl)
{
    if (eth_type_mpls(ctx->xin->flow.dl_type)) {
        ctx->xout->wc.masks.mpls_lse[0] |= htonl(MPLS_TTL_MASK);
        set_mpls_lse_ttl(&ctx->xin->flow.mpls_lse[0], ttl);
    }
}

static bool
compose_dec_mpls_ttl_action(struct xlate_ctx *ctx)
{
    struct flow *flow = &ctx->xin->flow;
    struct flow_wildcards *wc = &ctx->xout->wc;

    if (eth_type_mpls(flow->dl_type)) {
        uint8_t ttl = mpls_lse_to_ttl(flow->mpls_lse[0]);

        wc->masks.mpls_lse[0] |= htonl(MPLS_TTL_MASK);
        if (ttl > 1) {
            ttl--;
            set_mpls_lse_ttl(&flow->mpls_lse[0], ttl);
            return false;
        } else {
            execute_controller_action(ctx, UINT16_MAX, OFPR_INVALID_TTL, 0);
        }
    }

    /* Stop processing for current table. */
    return true;
}

static void
xlate_output_action(struct xlate_ctx *ctx,
                    ofp_port_t port, uint16_t max_len, bool may_packet_in)
{
    ofp_port_t prev_nf_output_iface = ctx->xout->nf_output_iface;

    ctx->xout->nf_output_iface = NF_OUT_DROP;

    switch (port) {
    case OFPP_IN_PORT:
        compose_output_action(ctx, ctx->xin->flow.in_port.ofp_port, NULL);
        break;
    case OFPP_TABLE:
        xlate_table_action(ctx, ctx->xin->flow.in_port.ofp_port,
                           0, may_packet_in, true);
        break;
    case OFPP_NORMAL:
        xlate_normal(ctx);
        break;
    case OFPP_FLOOD:
        flood_packets(ctx,  false);
        break;
    case OFPP_ALL:
        flood_packets(ctx, true);
        break;
    case OFPP_CONTROLLER:
        execute_controller_action(ctx, max_len,
                                  (ctx->in_group ? OFPR_GROUP
                                   : ctx->in_action_set ? OFPR_ACTION_SET
                                   : OFPR_ACTION),
                                  0);
        break;
    case OFPP_NONE:
        break;
    case OFPP_LOCAL:
    default:
        if (port != ctx->xin->flow.in_port.ofp_port) {
            compose_output_action(ctx, port, NULL);
        } else {
            xlate_report(ctx, "skipping output to input port");
        }
        break;
    }

    if (prev_nf_output_iface == NF_OUT_FLOOD) {
        ctx->xout->nf_output_iface = NF_OUT_FLOOD;
    } else if (ctx->xout->nf_output_iface == NF_OUT_DROP) {
        ctx->xout->nf_output_iface = prev_nf_output_iface;
    } else if (prev_nf_output_iface != NF_OUT_DROP &&
               ctx->xout->nf_output_iface != NF_OUT_FLOOD) {
        ctx->xout->nf_output_iface = NF_OUT_MULTI;
    }
}

static void
xlate_output_reg_action(struct xlate_ctx *ctx,
                        const struct ofpact_output_reg *or)
{
    uint64_t port = mf_get_subfield(&or->src, &ctx->xin->flow);
    if (port <= UINT16_MAX) {
        union mf_subvalue value;

        memset(&value, 0xff, sizeof value);
        mf_write_subfield_flow(&or->src, &value, &ctx->xout->wc.masks);
        xlate_output_action(ctx, u16_to_ofp(port),
                            or->max_len, false);
    }
}

static void
xlate_enqueue_action(struct xlate_ctx *ctx,
                     const struct ofpact_enqueue *enqueue)
{
    ofp_port_t ofp_port = enqueue->port;
    uint32_t queue_id = enqueue->queue;
    uint32_t flow_priority, priority;
    int error;

    /* Translate queue to priority. */
    error = dpif_queue_to_priority(ctx->xbridge->dpif, queue_id, &priority);
    if (error) {
        /* Fall back to ordinary output action. */
        xlate_output_action(ctx, enqueue->port, 0, false);
        return;
    }

    /* Check output port. */
    if (ofp_port == OFPP_IN_PORT) {
        ofp_port = ctx->xin->flow.in_port.ofp_port;
    } else if (ofp_port == ctx->xin->flow.in_port.ofp_port) {
        return;
    }

    /* Add datapath actions. */
    flow_priority = ctx->xin->flow.skb_priority;
    ctx->xin->flow.skb_priority = priority;
    compose_output_action(ctx, ofp_port, NULL);
    ctx->xin->flow.skb_priority = flow_priority;

    /* Update NetFlow output port. */
    if (ctx->xout->nf_output_iface == NF_OUT_DROP) {
        ctx->xout->nf_output_iface = ofp_port;
    } else if (ctx->xout->nf_output_iface != NF_OUT_FLOOD) {
        ctx->xout->nf_output_iface = NF_OUT_MULTI;
    }
}

static void
xlate_set_queue_action(struct xlate_ctx *ctx, uint32_t queue_id)
{
    uint32_t skb_priority;

    if (!dpif_queue_to_priority(ctx->xbridge->dpif, queue_id, &skb_priority)) {
        ctx->xin->flow.skb_priority = skb_priority;
    } else {
        /* Couldn't translate queue to a priority.  Nothing to do.  A warning
         * has already been logged. */
    }
}

static bool
slave_enabled_cb(ofp_port_t ofp_port, void *xbridge_)
{
    const struct xbridge *xbridge = xbridge_;
    struct xport *port;

    switch (ofp_port) {
    case OFPP_IN_PORT:
    case OFPP_TABLE:
    case OFPP_NORMAL:
    case OFPP_FLOOD:
    case OFPP_ALL:
    case OFPP_NONE:
        return true;
    case OFPP_CONTROLLER: /* Not supported by the bundle action. */
        return false;
    default:
        port = get_ofp_port(xbridge, ofp_port);
        return port ? port->may_enable : false;
    }
}

static void
xlate_bundle_action(struct xlate_ctx *ctx,
                    const struct ofpact_bundle *bundle)
{
    ofp_port_t port;

    port = bundle_execute(bundle, &ctx->xin->flow, &ctx->xout->wc,
                          slave_enabled_cb,
                          CONST_CAST(struct xbridge *, ctx->xbridge));
    if (bundle->dst.field) {
        nxm_reg_load(&bundle->dst, ofp_to_u16(port), &ctx->xin->flow,
                     &ctx->xout->wc);
    } else {
        xlate_output_action(ctx, port, 0, false);
    }
}

static void
xlate_learn_action__(struct xlate_ctx *ctx, const struct ofpact_learn *learn,
                     struct ofputil_flow_mod *fm, struct ofpbuf *ofpacts)
{
    learn_execute(learn, &ctx->xin->flow, fm, ofpacts);
    if (ctx->xin->may_learn) {
        ofproto_dpif_flow_mod(ctx->xbridge->ofproto, fm);
    }
}

static void
xlate_learn_action(struct xlate_ctx *ctx, const struct ofpact_learn *learn)
{
    ctx->xout->has_learn = true;
    learn_mask(learn, &ctx->xout->wc);

    if (ctx->xin->xcache) {
        struct xc_entry *entry;

        entry = xlate_cache_add_entry(ctx->xin->xcache, XC_LEARN);
        entry->u.learn.ofproto = ctx->xbridge->ofproto;
        entry->u.learn.fm = xmalloc(sizeof *entry->u.learn.fm);
        entry->u.learn.ofpacts = ofpbuf_new(64);
        xlate_learn_action__(ctx, learn, entry->u.learn.fm,
                             entry->u.learn.ofpacts);
    } else if (ctx->xin->may_learn) {
        uint64_t ofpacts_stub[1024 / 8];
        struct ofputil_flow_mod fm;
        struct ofpbuf ofpacts;

        ofpbuf_use_stub(&ofpacts, ofpacts_stub, sizeof ofpacts_stub);
        xlate_learn_action__(ctx, learn, &fm, &ofpacts);
        ofpbuf_uninit(&ofpacts);
    }
}

static void
xlate_fin_timeout__(struct rule_dpif *rule, uint16_t tcp_flags,
                    uint16_t idle_timeout, uint16_t hard_timeout)
{
    if (tcp_flags & (TCP_FIN | TCP_RST)) {
        rule_dpif_reduce_timeouts(rule, idle_timeout, hard_timeout);
    }
}

static void
xlate_fin_timeout(struct xlate_ctx *ctx,
                  const struct ofpact_fin_timeout *oft)
{
    if (ctx->rule) {
        xlate_fin_timeout__(ctx->rule, ctx->xin->tcp_flags,
                            oft->fin_idle_timeout, oft->fin_hard_timeout);
        if (ctx->xin->xcache) {
            struct xc_entry *entry;

            entry = xlate_cache_add_entry(ctx->xin->xcache, XC_FIN_TIMEOUT);
            /* XC_RULE already holds a reference on the rule, none is taken
             * here. */
            entry->u.fin.rule = ctx->rule;
            entry->u.fin.idle = oft->fin_idle_timeout;
            entry->u.fin.hard = oft->fin_hard_timeout;
        }
    }
}

static void
xlate_sample_action(struct xlate_ctx *ctx,
                    const struct ofpact_sample *os)
{
    union user_action_cookie cookie;
    /* Scale the probability from 16-bit to 32-bit while representing
     * the same percentage. */
    uint32_t probability = (os->probability << 16) | os->probability;
    bool use_masked;

    if (!ctx->xbridge->support.variable_length_userdata) {
        static struct vlog_rate_limit rl = VLOG_RATE_LIMIT_INIT(1, 1);

        VLOG_ERR_RL(&rl, "ignoring NXAST_SAMPLE action because datapath "
                    "lacks support (needs Linux 3.10+ or kernel module from "
                    "OVS 1.11+)");
        return;
    }

    use_masked = ctx->xbridge->support.masked_set_action;
    ctx->xout->slow |= commit_odp_actions(&ctx->xin->flow, &ctx->base_flow,
                                          ctx->xout->odp_actions,
                                          &ctx->xout->wc, use_masked);

    compose_flow_sample_cookie(os->probability, os->collector_set_id,
                               os->obs_domain_id, os->obs_point_id, &cookie);
    compose_sample_action(ctx->xbridge, ctx->xout->odp_actions,
                          &ctx->xin->flow, probability, &cookie,
                          sizeof cookie.flow_sample, ODPP_NONE);
}

static bool
may_receive(const struct xport *xport, struct xlate_ctx *ctx)
{
    if (xport->config & (is_stp(&ctx->xin->flow)
                         ? OFPUTIL_PC_NO_RECV_STP
                         : OFPUTIL_PC_NO_RECV)) {
        return false;
    }

    /* Only drop packets here if both forwarding and learning are
     * disabled.  If just learning is enabled, we need to have
     * OFPP_NORMAL and the learning action have a look at the packet
     * before we can drop it. */
    if ((!xport_stp_forward_state(xport) && !xport_stp_learn_state(xport)) ||
        (!xport_rstp_forward_state(xport) && !xport_rstp_learn_state(xport))) {
        return false;
    }

    return true;
}

static void
xlate_write_actions(struct xlate_ctx *ctx, const struct ofpact *a)
{
    const struct ofpact_nest *on = ofpact_get_WRITE_ACTIONS(a);
    size_t on_len = ofpact_nest_get_action_len(on);
    const struct ofpact *inner;

    /* Maintain actset_output depending on the contents of the action set:
     *
     *   - OFPP_UNSET, if there is no "output" action.
     *
     *   - The output port, if there is an "output" action and no "group"
     *     action.
     *
     *   - OFPP_UNSET, if there is a "group" action.
     */
    if (!ctx->action_set_has_group) {
        OFPACT_FOR_EACH (inner, on->actions, on_len) {
            if (inner->type == OFPACT_OUTPUT) {
                ctx->xin->flow.actset_output = ofpact_get_OUTPUT(inner)->port;
            } else if (inner->type == OFPACT_GROUP) {
                ctx->xin->flow.actset_output = OFPP_UNSET;
                ctx->action_set_has_group = true;
            }
        }
    }

    ofpbuf_put(&ctx->action_set, on->actions, on_len);
    ofpact_pad(&ctx->action_set);
}

static void
xlate_action_set(struct xlate_ctx *ctx)
{
    uint64_t action_list_stub[1024 / 64];
    struct ofpbuf action_list;

    ctx->in_action_set = true;
    ofpbuf_use_stub(&action_list, action_list_stub, sizeof action_list_stub);
    ofpacts_execute_action_set(&action_list, &ctx->action_set);
    /* Clear the action set, as it is not needed any more. */
    ofpbuf_clear(&ctx->action_set);
    do_xlate_actions(action_list.data, action_list.size, ctx);
    ctx->in_action_set = false;
    ofpbuf_uninit(&action_list);
}

static void
recirc_put_unroll_xlate(struct xlate_ctx *ctx)
{
    struct ofpact_unroll_xlate *unroll;

    unroll = ctx->last_unroll_offset < 0
        ? NULL
        : ALIGNED_CAST(struct ofpact_unroll_xlate *,
                       (char *)ctx->action_set.data + ctx->last_unroll_offset);

    /* Restore the table_id and rule cookie for a potential PACKET
     * IN if needed. */
    if (!unroll ||
        (ctx->table_id != unroll->rule_table_id
         || ctx->rule_cookie != unroll->rule_cookie)) {

        ctx->last_unroll_offset = ctx->action_set.size;
        unroll = ofpact_put_UNROLL_XLATE(&ctx->action_set);
        unroll->rule_table_id = ctx->table_id;
        unroll->rule_cookie = ctx->rule_cookie;
    }
}


/* Copy remaining actions to the action_set to be executed after recirculation.
 * UNROLL_XLATE action is inserted, if not already done so, before actions that
 * may generate PACKET_INs from the current table and without matching another
 * rule. */
static void
recirc_unroll_actions(const struct ofpact *ofpacts, size_t ofpacts_len,
                      struct xlate_ctx *ctx)
{
    const struct ofpact *a;

    OFPACT_FOR_EACH (a, ofpacts, ofpacts_len) {
        switch (a->type) {
            /* May generate PACKET INs. */
        case OFPACT_OUTPUT_REG:
        case OFPACT_GROUP:
        case OFPACT_OUTPUT:
        case OFPACT_CONTROLLER:
        case OFPACT_DEC_MPLS_TTL:
        case OFPACT_DEC_TTL:
            recirc_put_unroll_xlate(ctx);
            break;

            /* These may not generate PACKET INs. */
        case OFPACT_SET_TUNNEL:
        case OFPACT_REG_MOVE:
        case OFPACT_SET_FIELD:
        case OFPACT_STACK_PUSH:
        case OFPACT_STACK_POP:
        case OFPACT_LEARN:
        case OFPACT_WRITE_METADATA:
        case OFPACT_RESUBMIT:        /* May indirectly generate PACKET INs, */
        case OFPACT_GOTO_TABLE:      /* but from a different table and rule. */
        case OFPACT_ENQUEUE:
        case OFPACT_SET_VLAN_VID:
        case OFPACT_SET_VLAN_PCP:
        case OFPACT_STRIP_VLAN:
        case OFPACT_PUSH_VLAN:
        case OFPACT_SET_ETH_SRC:
        case OFPACT_SET_ETH_DST:
        case OFPACT_SET_IPV4_SRC:
        case OFPACT_SET_IPV4_DST:
        case OFPACT_SET_IP_DSCP:
        case OFPACT_SET_IP_ECN:
        case OFPACT_SET_IP_TTL:
        case OFPACT_SET_L4_SRC_PORT:
        case OFPACT_SET_L4_DST_PORT:
        case OFPACT_SET_QUEUE:
        case OFPACT_POP_QUEUE:
        case OFPACT_PUSH_MPLS:
        case OFPACT_POP_MPLS:
        case OFPACT_SET_MPLS_LABEL:
        case OFPACT_SET_MPLS_TC:
        case OFPACT_SET_MPLS_TTL:
        case OFPACT_MULTIPATH:
        case OFPACT_BUNDLE:
        case OFPACT_EXIT:
        case OFPACT_UNROLL_XLATE:
        case OFPACT_FIN_TIMEOUT:
        case OFPACT_CLEAR_ACTIONS:
        case OFPACT_WRITE_ACTIONS:
        case OFPACT_METER:
        case OFPACT_SAMPLE:
        case OFPACT_CT:
            break;

            /* These need not be copied for restoration. */
        case OFPACT_NOTE:
        case OFPACT_CONJUNCTION:
            continue;
        }
        /* Copy the action over. */
        ofpbuf_put(&ctx->action_set, a, OFPACT_ALIGN(a->len));
    }
}

#define CHECK_MPLS_RECIRCULATION()      \
    if (ctx->was_mpls) {                \
        ctx_trigger_recirculation(ctx); \
        break;                          \
    }
#define CHECK_MPLS_RECIRCULATION_IF(COND) \
    if (COND) {                           \
        CHECK_MPLS_RECIRCULATION();       \
    }

static void
put_connhelper(struct ofpbuf *odp_actions, struct ofpact_conntrack *ofc)
{
    if (ofc->alg) {
        /* XXX: Is this always in netinet/in.h? */
        if (ofc->alg == IPPORT_FTP) {
            const char *helper = "ftp";

            nl_msg_put_string__(odp_actions, OVS_CT_ATTR_HELPER, helper,
                                strlen(helper));
        } else {
            VLOG_WARN("Cannot serialize connhelper %d\n", ofc->alg);
        }
    }
}

static void
compose_conntrack_action(struct xlate_ctx *ctx, struct ofpact_conntrack *ofc)
{
    struct ofpbuf *odp_actions = ctx->xout->odp_actions;
    uint32_t flags = 0;
    size_t ct_offset;
<<<<<<< HEAD
=======
    bool use_masked;

    use_masked = ctx->xbridge->support.masked_set_action;
    ctx->xout->slow |= commit_odp_actions(&ctx->xin->flow, &ctx->base_flow,
                                          ctx->xout->odp_actions,
                                          &ctx->xout->wc, use_masked);
>>>>>>> 92aeeed1

    if (ofc->flags & NX_CT_F_COMMIT) {
        flags |= OVS_CT_F_COMMIT;
    }

    ct_offset = nl_msg_start_nested(odp_actions, OVS_ACTION_ATTR_CT);
    nl_msg_put_u32(odp_actions, OVS_CT_ATTR_FLAGS, flags);
    nl_msg_put_u16(odp_actions, OVS_CT_ATTR_ZONE, ofc->zone);
    put_connhelper(odp_actions, ofc);
    nl_msg_end_nested(odp_actions, ct_offset);

    if (ofc->flags & NX_CT_F_RECIRC) {
        /* Use conn_* fields from datapath during recirculation upcall. */
        ctx->conntracked = true;
        compose_recirculate_action__(ctx, NULL, 0, 0, NULL);
    }
}

static void
do_xlate_actions(const struct ofpact *ofpacts, size_t ofpacts_len,
                 struct xlate_ctx *ctx)
{
    struct flow_wildcards *wc = &ctx->xout->wc;
    struct flow *flow = &ctx->xin->flow;
    const struct ofpact *a;

    if (ovs_native_tunneling_is_on(ctx->xbridge->ofproto)) {
        tnl_arp_snoop(flow, wc, ctx->xbridge->name);
    }
    /* dl_type already in the mask, not set below. */

    OFPACT_FOR_EACH (a, ofpacts, ofpacts_len) {
        struct ofpact_controller *controller;
        const struct ofpact_metadata *metadata;
        const struct ofpact_set_field *set_field;
        const struct mf_field *mf;

        if (ctx->exit) {
            /* Check if need to store the remaining actions for later
             * execution. */
            if (exit_recirculates(ctx)) {
                recirc_unroll_actions(a, OFPACT_ALIGN(ofpacts_len -
                                                      ((uint8_t *)a -
                                                       (uint8_t *)ofpacts)),
                                      ctx);
            }
            break;
        }

        switch (a->type) {
        case OFPACT_OUTPUT:
            xlate_output_action(ctx, ofpact_get_OUTPUT(a)->port,
                                ofpact_get_OUTPUT(a)->max_len, true);
            break;

        case OFPACT_GROUP:
            if (xlate_group_action(ctx, ofpact_get_GROUP(a)->group_id)) {
                /* Group could not be found. */
                return;
            }
            break;

        case OFPACT_CONTROLLER:
            controller = ofpact_get_CONTROLLER(a);
            execute_controller_action(ctx, controller->max_len,
                                      controller->reason,
                                      controller->controller_id);
            break;

        case OFPACT_ENQUEUE:
            memset(&wc->masks.skb_priority, 0xff,
                   sizeof wc->masks.skb_priority);
            xlate_enqueue_action(ctx, ofpact_get_ENQUEUE(a));
            break;

        case OFPACT_SET_VLAN_VID:
            wc->masks.vlan_tci |= htons(VLAN_VID_MASK | VLAN_CFI);
            if (flow->vlan_tci & htons(VLAN_CFI) ||
                ofpact_get_SET_VLAN_VID(a)->push_vlan_if_needed) {
                flow->vlan_tci &= ~htons(VLAN_VID_MASK);
                flow->vlan_tci |= (htons(ofpact_get_SET_VLAN_VID(a)->vlan_vid)
                                   | htons(VLAN_CFI));
            }
            break;

        case OFPACT_SET_VLAN_PCP:
            wc->masks.vlan_tci |= htons(VLAN_PCP_MASK | VLAN_CFI);
            if (flow->vlan_tci & htons(VLAN_CFI) ||
                ofpact_get_SET_VLAN_PCP(a)->push_vlan_if_needed) {
                flow->vlan_tci &= ~htons(VLAN_PCP_MASK);
                flow->vlan_tci |= htons((ofpact_get_SET_VLAN_PCP(a)->vlan_pcp
                                         << VLAN_PCP_SHIFT) | VLAN_CFI);
            }
            break;

        case OFPACT_STRIP_VLAN:
            memset(&wc->masks.vlan_tci, 0xff, sizeof wc->masks.vlan_tci);
            flow->vlan_tci = htons(0);
            break;

        case OFPACT_PUSH_VLAN:
            /* XXX 802.1AD(QinQ) */
            memset(&wc->masks.vlan_tci, 0xff, sizeof wc->masks.vlan_tci);
            flow->vlan_tci = htons(VLAN_CFI);
            break;

        case OFPACT_SET_ETH_SRC:
            memset(&wc->masks.dl_src, 0xff, sizeof wc->masks.dl_src);
            memcpy(flow->dl_src, ofpact_get_SET_ETH_SRC(a)->mac, ETH_ADDR_LEN);
            break;

        case OFPACT_SET_ETH_DST:
            memset(&wc->masks.dl_dst, 0xff, sizeof wc->masks.dl_dst);
            memcpy(flow->dl_dst, ofpact_get_SET_ETH_DST(a)->mac, ETH_ADDR_LEN);
            break;

        case OFPACT_SET_IPV4_SRC:
            CHECK_MPLS_RECIRCULATION();
            if (flow->dl_type == htons(ETH_TYPE_IP)) {
                memset(&wc->masks.nw_src, 0xff, sizeof wc->masks.nw_src);
                flow->nw_src = ofpact_get_SET_IPV4_SRC(a)->ipv4;
            }
            break;

        case OFPACT_SET_IPV4_DST:
            CHECK_MPLS_RECIRCULATION();
            if (flow->dl_type == htons(ETH_TYPE_IP)) {
                memset(&wc->masks.nw_dst, 0xff, sizeof wc->masks.nw_dst);
                flow->nw_dst = ofpact_get_SET_IPV4_DST(a)->ipv4;
            }
            break;

        case OFPACT_SET_IP_DSCP:
            CHECK_MPLS_RECIRCULATION();
            if (is_ip_any(flow)) {
                wc->masks.nw_tos |= IP_DSCP_MASK;
                flow->nw_tos &= ~IP_DSCP_MASK;
                flow->nw_tos |= ofpact_get_SET_IP_DSCP(a)->dscp;
            }
            break;

        case OFPACT_SET_IP_ECN:
            CHECK_MPLS_RECIRCULATION();
            if (is_ip_any(flow)) {
                wc->masks.nw_tos |= IP_ECN_MASK;
                flow->nw_tos &= ~IP_ECN_MASK;
                flow->nw_tos |= ofpact_get_SET_IP_ECN(a)->ecn;
            }
            break;

        case OFPACT_SET_IP_TTL:
            CHECK_MPLS_RECIRCULATION();
            if (is_ip_any(flow)) {
                wc->masks.nw_ttl = 0xff;
                flow->nw_ttl = ofpact_get_SET_IP_TTL(a)->ttl;
            }
            break;

        case OFPACT_SET_L4_SRC_PORT:
            CHECK_MPLS_RECIRCULATION();
            if (is_ip_any(flow) && !(flow->nw_frag & FLOW_NW_FRAG_LATER)) {
                memset(&wc->masks.nw_proto, 0xff, sizeof wc->masks.nw_proto);
                memset(&wc->masks.tp_src, 0xff, sizeof wc->masks.tp_src);
                flow->tp_src = htons(ofpact_get_SET_L4_SRC_PORT(a)->port);
            }
            break;

        case OFPACT_SET_L4_DST_PORT:
            CHECK_MPLS_RECIRCULATION();
            if (is_ip_any(flow) && !(flow->nw_frag & FLOW_NW_FRAG_LATER)) {
                memset(&wc->masks.nw_proto, 0xff, sizeof wc->masks.nw_proto);
                memset(&wc->masks.tp_dst, 0xff, sizeof wc->masks.tp_dst);
                flow->tp_dst = htons(ofpact_get_SET_L4_DST_PORT(a)->port);
            }
            break;

        case OFPACT_RESUBMIT:
            xlate_ofpact_resubmit(ctx, ofpact_get_RESUBMIT(a));
            break;

        case OFPACT_SET_TUNNEL:
            flow->tunnel.tun_id = htonll(ofpact_get_SET_TUNNEL(a)->tun_id);
            break;

        case OFPACT_SET_QUEUE:
            memset(&wc->masks.skb_priority, 0xff,
                   sizeof wc->masks.skb_priority);
            xlate_set_queue_action(ctx, ofpact_get_SET_QUEUE(a)->queue_id);
            break;

        case OFPACT_POP_QUEUE:
            memset(&wc->masks.skb_priority, 0xff,
                   sizeof wc->masks.skb_priority);
            flow->skb_priority = ctx->orig_skb_priority;
            break;

        case OFPACT_REG_MOVE:
            CHECK_MPLS_RECIRCULATION_IF(
                mf_is_l3_or_higher(ofpact_get_REG_MOVE(a)->dst.field) ||
                mf_is_l3_or_higher(ofpact_get_REG_MOVE(a)->src.field));
            nxm_execute_reg_move(ofpact_get_REG_MOVE(a), flow, wc);
            break;

        case OFPACT_SET_FIELD:
            CHECK_MPLS_RECIRCULATION_IF(
                mf_is_l3_or_higher(ofpact_get_SET_FIELD(a)->field));
            set_field = ofpact_get_SET_FIELD(a);
            mf = set_field->field;

            /* Set field action only ever overwrites packet's outermost
             * applicable header fields.  Do nothing if no header exists. */
            if (mf->id == MFF_VLAN_VID) {
                wc->masks.vlan_tci |= htons(VLAN_CFI);
                if (!(flow->vlan_tci & htons(VLAN_CFI))) {
                    break;
                }
            } else if ((mf->id == MFF_MPLS_LABEL || mf->id == MFF_MPLS_TC)
                       /* 'dl_type' is already unwildcarded. */
                       && !eth_type_mpls(flow->dl_type)) {
                break;
            }
            /* A flow may wildcard nw_frag.  Do nothing if setting a trasport
             * header field on a packet that does not have them. */
            mf_mask_field_and_prereqs(mf, &wc->masks);
            if (mf_are_prereqs_ok(mf, flow)) {
                mf_set_flow_value_masked(mf, &set_field->value,
                                         &set_field->mask, flow);
            }
            break;

        case OFPACT_STACK_PUSH:
            CHECK_MPLS_RECIRCULATION_IF(
                mf_is_l3_or_higher(ofpact_get_STACK_PUSH(a)->subfield.field));
            nxm_execute_stack_push(ofpact_get_STACK_PUSH(a), flow, wc,
                                   &ctx->stack);
            break;

        case OFPACT_STACK_POP:
            CHECK_MPLS_RECIRCULATION_IF(
                mf_is_l3_or_higher(ofpact_get_STACK_POP(a)->subfield.field));
            nxm_execute_stack_pop(ofpact_get_STACK_POP(a), flow, wc,
                                  &ctx->stack);
            break;

        case OFPACT_PUSH_MPLS:
            /* Recirculate if it is an IP packet with a zero ttl.  This may
             * indicate that the packet was previously MPLS and an MPLS pop
             * action converted it to IP. In this case recirculating should
             * reveal the IP TTL which is used as the basis for a new MPLS
             * LSE. */
            CHECK_MPLS_RECIRCULATION_IF(
                !flow_count_mpls_labels(flow, wc)
                && flow->nw_ttl == 0
                && is_ip_any(flow));
            compose_mpls_push_action(ctx, ofpact_get_PUSH_MPLS(a));
            break;

        case OFPACT_POP_MPLS:
            CHECK_MPLS_RECIRCULATION();
            compose_mpls_pop_action(ctx, ofpact_get_POP_MPLS(a)->ethertype);
            break;

        case OFPACT_SET_MPLS_LABEL:
            CHECK_MPLS_RECIRCULATION();
            compose_set_mpls_label_action(
                ctx, ofpact_get_SET_MPLS_LABEL(a)->label);
            break;

        case OFPACT_SET_MPLS_TC:
            CHECK_MPLS_RECIRCULATION();
            compose_set_mpls_tc_action(ctx, ofpact_get_SET_MPLS_TC(a)->tc);
            break;

        case OFPACT_SET_MPLS_TTL:
            CHECK_MPLS_RECIRCULATION();
            compose_set_mpls_ttl_action(ctx, ofpact_get_SET_MPLS_TTL(a)->ttl);
            break;

        case OFPACT_DEC_MPLS_TTL:
            CHECK_MPLS_RECIRCULATION();
            if (compose_dec_mpls_ttl_action(ctx)) {
                return;
            }
            break;

        case OFPACT_DEC_TTL:
            CHECK_MPLS_RECIRCULATION();
            wc->masks.nw_ttl = 0xff;
            if (compose_dec_ttl(ctx, ofpact_get_DEC_TTL(a))) {
                return;
            }
            break;

        case OFPACT_NOTE:
            /* Nothing to do. */
            break;

        case OFPACT_MULTIPATH:
            CHECK_MPLS_RECIRCULATION();
            multipath_execute(ofpact_get_MULTIPATH(a), flow, wc);
            break;

        case OFPACT_BUNDLE:
            CHECK_MPLS_RECIRCULATION();
            xlate_bundle_action(ctx, ofpact_get_BUNDLE(a));
            break;

        case OFPACT_OUTPUT_REG:
            xlate_output_reg_action(ctx, ofpact_get_OUTPUT_REG(a));
            break;

        case OFPACT_LEARN:
            CHECK_MPLS_RECIRCULATION();
            xlate_learn_action(ctx, ofpact_get_LEARN(a));
            break;

        case OFPACT_CONJUNCTION: {
            /* A flow with a "conjunction" action represents part of a special
             * kind of "set membership match".  Such a flow should not actually
             * get executed, but it could via, say, a "packet-out", even though
             * that wouldn't be useful.  Log it to help debugging. */
            static struct vlog_rate_limit rl = VLOG_RATE_LIMIT_INIT(1, 1);
            VLOG_INFO_RL(&rl, "executing no-op conjunction action");
            break;
        }

        case OFPACT_EXIT:
            ctx->exit = true;
            break;

        case OFPACT_UNROLL_XLATE: {
            struct ofpact_unroll_xlate *unroll = ofpact_get_UNROLL_XLATE(a);

            /* Restore translation context data that was stored earlier. */
            ctx->table_id = unroll->rule_table_id;
            ctx->rule_cookie = unroll->rule_cookie;
            break;
        }
        case OFPACT_FIN_TIMEOUT:
            CHECK_MPLS_RECIRCULATION();
            memset(&wc->masks.nw_proto, 0xff, sizeof wc->masks.nw_proto);
            ctx->xout->has_fin_timeout = true;
            xlate_fin_timeout(ctx, ofpact_get_FIN_TIMEOUT(a));
            break;

        case OFPACT_CLEAR_ACTIONS:
            ofpbuf_clear(&ctx->action_set);
            ctx->xin->flow.actset_output = OFPP_UNSET;
            ctx->action_set_has_group = false;
            break;

        case OFPACT_WRITE_ACTIONS:
            xlate_write_actions(ctx, a);
            break;

        case OFPACT_WRITE_METADATA:
            metadata = ofpact_get_WRITE_METADATA(a);
            flow->metadata &= ~metadata->mask;
            flow->metadata |= metadata->metadata & metadata->mask;
            break;

        case OFPACT_METER:
            /* Not implemented yet. */
            break;

        case OFPACT_GOTO_TABLE: {
            struct ofpact_goto_table *ogt = ofpact_get_GOTO_TABLE(a);

            /* Allow ctx->table_id == TBL_INTERNAL, which will be greater
             * than ogt->table_id. This is to allow goto_table actions that
             * triggered recirculation: ctx->table_id will be TBL_INTERNAL
             * after recirculation. */
            ovs_assert(ctx->table_id == TBL_INTERNAL
                       || ctx->table_id < ogt->table_id);
            xlate_table_action(ctx, ctx->xin->flow.in_port.ofp_port,
                               ogt->table_id, true, true);
            break;
        }

        case OFPACT_SAMPLE:
            xlate_sample_action(ctx, ofpact_get_SAMPLE(a));
            break;

        case OFPACT_CT:
            compose_conntrack_action(ctx, ofpact_get_CT(a));
            break;
        }

        /* Check if need to store this and the remaining actions for later
         * execution. */
        if (ctx->exit && ctx_first_recirculation_action(ctx)) {
            recirc_unroll_actions(a, OFPACT_ALIGN(ofpacts_len -
                                                  ((uint8_t *)a -
                                                   (uint8_t *)ofpacts)),
                                  ctx);
            break;
        }
    }
}

void
xlate_in_init(struct xlate_in *xin, struct ofproto_dpif *ofproto,
              const struct flow *flow, ofp_port_t in_port,
              struct rule_dpif *rule, uint16_t tcp_flags,
              const struct dp_packet *packet)
{
    xin->ofproto = ofproto;
    xin->flow = *flow;
    xin->flow.in_port.ofp_port = in_port;
    xin->flow.actset_output = OFPP_UNSET;
    xin->packet = packet;
    xin->may_learn = packet != NULL;
    xin->rule = rule;
    xin->xcache = NULL;
    xin->ofpacts = NULL;
    xin->ofpacts_len = 0;
    xin->tcp_flags = tcp_flags;
    xin->resubmit_hook = NULL;
    xin->report_hook = NULL;
    xin->resubmit_stats = NULL;
    xin->skip_wildcards = false;
    xin->odp_actions = NULL;

    /* Do recirc lookup. */
    xin->recirc = flow->recirc_id
        ? recirc_id_node_find(flow->recirc_id)
        : NULL;
}

void
xlate_out_uninit(struct xlate_out *xout)
{
    if (xout) {
        if (xout->odp_actions == &xout->odp_actions_buf) {
            ofpbuf_uninit(xout->odp_actions);
        }
        xlate_out_free_recircs(xout);
    }
}

/* Translates the 'ofpacts_len' bytes of "struct ofpact"s starting at 'ofpacts'
 * into datapath actions, using 'ctx', and discards the datapath actions. */
void
xlate_actions_for_side_effects(struct xlate_in *xin)
{
    struct xlate_out xout;

    xlate_actions(xin, &xout);
    xlate_out_uninit(&xout);
}

void
xlate_out_copy(struct xlate_out *dst, const struct xlate_out *src)
{
    dst->wc = src->wc;
    dst->slow = src->slow;
    dst->has_learn = src->has_learn;
    dst->has_normal = src->has_normal;
    dst->has_fin_timeout = src->has_fin_timeout;
    dst->nf_output_iface = src->nf_output_iface;
    dst->mirrors = src->mirrors;

    dst->odp_actions = &dst->odp_actions_buf;
    ofpbuf_use_stub(dst->odp_actions, dst->odp_actions_stub,
                    sizeof dst->odp_actions_stub);
    ofpbuf_put(dst->odp_actions, src->odp_actions->data, src->odp_actions->size);
}

static struct skb_priority_to_dscp *
get_skb_priority(const struct xport *xport, uint32_t skb_priority)
{
    struct skb_priority_to_dscp *pdscp;
    uint32_t hash;

    hash = hash_int(skb_priority, 0);
    HMAP_FOR_EACH_IN_BUCKET (pdscp, hmap_node, hash, &xport->skb_priorities) {
        if (pdscp->skb_priority == skb_priority) {
            return pdscp;
        }
    }
    return NULL;
}

static bool
dscp_from_skb_priority(const struct xport *xport, uint32_t skb_priority,
                       uint8_t *dscp)
{
    struct skb_priority_to_dscp *pdscp = get_skb_priority(xport, skb_priority);
    *dscp = pdscp ? pdscp->dscp : 0;
    return pdscp != NULL;
}

static size_t
count_skb_priorities(const struct xport *xport)
{
    return hmap_count(&xport->skb_priorities);
}

static void
clear_skb_priorities(struct xport *xport)
{
    struct skb_priority_to_dscp *pdscp, *next;

    HMAP_FOR_EACH_SAFE (pdscp, next, hmap_node, &xport->skb_priorities) {
        hmap_remove(&xport->skb_priorities, &pdscp->hmap_node);
        free(pdscp);
    }
}

static bool
actions_output_to_local_port(const struct xlate_ctx *ctx)
{
    odp_port_t local_odp_port = ofp_port_to_odp_port(ctx->xbridge, OFPP_LOCAL);
    const struct nlattr *a;
    unsigned int left;

    NL_ATTR_FOR_EACH_UNSAFE (a, left, ctx->xout->odp_actions->data,
                             ctx->xout->odp_actions->size) {
        if (nl_attr_type(a) == OVS_ACTION_ATTR_OUTPUT
            && nl_attr_get_odp_port(a) == local_odp_port) {
            return true;
        }
    }
    return false;
}

#if defined(__linux__)
/* Returns the maximum number of packets that the Linux kernel is willing to
 * queue up internally to certain kinds of software-implemented ports, or the
 * default (and rarely modified) value if it cannot be determined. */
static int
netdev_max_backlog(void)
{
    static struct ovsthread_once once = OVSTHREAD_ONCE_INITIALIZER;
    static int max_backlog = 1000; /* The normal default value. */

    if (ovsthread_once_start(&once)) {
        static const char filename[] = "/proc/sys/net/core/netdev_max_backlog";
        FILE *stream;
        int n;

        stream = fopen(filename, "r");
        if (!stream) {
            VLOG_WARN("%s: open failed (%s)", filename, ovs_strerror(errno));
        } else {
            if (fscanf(stream, "%d", &n) != 1) {
                VLOG_WARN("%s: read error", filename);
            } else if (n <= 100) {
                VLOG_WARN("%s: unexpectedly small value %d", filename, n);
            } else {
                max_backlog = n;
            }
            fclose(stream);
        }
        ovsthread_once_done(&once);

        VLOG_DBG("%s: using %d max_backlog", filename, max_backlog);
    }

    return max_backlog;
}

/* Counts and returns the number of OVS_ACTION_ATTR_OUTPUT actions in
 * 'odp_actions'. */
static int
count_output_actions(const struct ofpbuf *odp_actions)
{
    const struct nlattr *a;
    size_t left;
    int n = 0;

    NL_ATTR_FOR_EACH_UNSAFE (a, left, odp_actions->data, odp_actions->size) {
        if (a->nla_type == OVS_ACTION_ATTR_OUTPUT) {
            n++;
        }
    }
    return n;
}
#endif /* defined(__linux__) */

/* Returns true if 'odp_actions' contains more output actions than the datapath
 * can reliably handle in one go.  On Linux, this is the value of the
 * net.core.netdev_max_backlog sysctl, which limits the maximum number of
 * packets that the kernel is willing to queue up for processing while the
 * datapath is processing a set of actions. */
static bool
too_many_output_actions(const struct ofpbuf *odp_actions OVS_UNUSED)
{
#ifdef __linux__
    return (odp_actions->size / NL_A_U32_SIZE > netdev_max_backlog()
            && count_output_actions(odp_actions) > netdev_max_backlog());
#else
    /* OSes other than Linux might have similar limits, but we don't know how
     * to determine them.*/
    return false;
#endif
}

/* Translates the flow, actions, or rule in 'xin' into datapath actions in
 * 'xout'.
 * The caller must take responsibility for eventually freeing 'xout', with
 * xlate_out_uninit(). */
void
xlate_actions(struct xlate_in *xin, struct xlate_out *xout)
{
    struct xlate_cfg *xcfg = ovsrcu_get(struct xlate_cfg *, &xcfgp);
    struct flow_wildcards *wc = NULL;
    struct flow *flow = &xin->flow;
    struct rule_dpif *rule = NULL;

    enum slow_path_reason special;
    const struct ofpact *ofpacts;
    struct xbridge *xbridge;
    struct xport *in_port;
    struct flow orig_flow;
    struct xlate_ctx ctx;
    size_t ofpacts_len;
    bool tnl_may_send;
    bool is_icmp;

    COVERAGE_INC(xlate_actions);

    /* Flow initialization rules:
     * - 'base_flow' must match the kernel's view of the packet at the
     *   time that action processing starts.  'flow' represents any
     *   transformations we wish to make through actions.
     * - By default 'base_flow' and 'flow' are the same since the input
     *   packet matches the output before any actions are applied.
     * - When using VLAN splinters, 'base_flow''s VLAN is set to the value
     *   of the received packet as seen by the kernel.  If we later output
     *   to another device without any modifications this will cause us to
     *   insert a new tag since the original one was stripped off by the
     *   VLAN device.
     * - Tunnel metadata as received is retained in 'flow'. This allows
     *   tunnel metadata matching also in later tables.
     *   Since a kernel action for setting the tunnel metadata will only be
     *   generated with actual tunnel output, changing the tunnel metadata
     *   values in 'flow' (such as tun_id) will only have effect with a later
     *   tunnel output action.
     * - Tunnel 'base_flow' is completely cleared since that is what the
     *   kernel does.  If we wish to maintain the original values an action
     *   needs to be generated. */

    ctx.xin = xin;
    ctx.xout = xout;
    ctx.xout->slow = 0;
    ctx.xout->has_learn = false;
    ctx.xout->has_normal = false;
    ctx.xout->has_fin_timeout = false;
    ctx.xout->nf_output_iface = NF_OUT_DROP;
    ctx.xout->mirrors = 0;
    ctx.xout->n_recircs = 0;

    xout->odp_actions = xin->odp_actions;
    if (!xout->odp_actions) {
        xout->odp_actions = &xout->odp_actions_buf;
        ofpbuf_use_stub(xout->odp_actions, xout->odp_actions_stub,
                        sizeof xout->odp_actions_stub);
    }
    ofpbuf_reserve(xout->odp_actions, NL_A_U32_SIZE);

    xbridge = xbridge_lookup(xcfg, xin->ofproto);
    if (!xbridge) {
        return;
    }
    /* 'ctx.xbridge' may be changed by action processing, whereas 'xbridge'
     * will remain set on the original input bridge. */
    ctx.xbridge = xbridge;
    ctx.rule = xin->rule;

    ctx.base_flow = *flow;
    memset(&ctx.base_flow.tunnel, 0, sizeof ctx.base_flow.tunnel);
    ctx.orig_tunnel_ip_dst = flow->tunnel.ip_dst;

    if (!xin->skip_wildcards) {
        wc = &xout->wc;
        flow_wildcards_init_catchall(wc);
        memset(&wc->masks.in_port, 0xff, sizeof wc->masks.in_port);
        memset(&wc->masks.dl_type, 0xff, sizeof wc->masks.dl_type);
        if (is_ip_any(flow)) {
            wc->masks.nw_frag |= FLOW_NW_FRAG_MASK;
        }
        if (xbridge->support.recirc) {
            /* Always exactly match recirc_id when datapath supports
             * recirculation.  */
            wc->masks.recirc_id = UINT32_MAX;
        }
        if (xbridge->netflow) {
            netflow_mask_wc(flow, wc);
        }
    }
    is_icmp = is_icmpv4(flow) || is_icmpv6(flow);

    tnl_may_send = tnl_xlate_init(&ctx.base_flow, flow, wc);

    ctx.recurse = 0;
    ctx.resubmits = 0;
    ctx.in_group = false;
    ctx.in_action_set = false;
    ctx.orig_skb_priority = flow->skb_priority;
    ctx.table_id = 0;
    ctx.rule_cookie = OVS_BE64_MAX;
    ctx.exit = false;
    ctx.was_mpls = false;
    ctx.recirc_action_offset = -1;
    ctx.last_unroll_offset = -1;
    ctx.conntracked = false;

    ctx.action_set_has_group = false;
    ofpbuf_use_stub(&ctx.action_set,
                    ctx.action_set_stub, sizeof ctx.action_set_stub);

    ofpbuf_use_stub(&ctx.stack, ctx.init_stack, sizeof ctx.init_stack);

    /* The in_port of the original packet before recirculation. */
    in_port = get_ofp_port(xbridge, flow->in_port.ofp_port);

    if (xin->recirc) {
        const struct recirc_id_node *recirc = xin->recirc;

        if (xin->ofpacts_len > 0 || ctx.rule) {
            static struct vlog_rate_limit rl = VLOG_RATE_LIMIT_INIT(1, 1);

            VLOG_WARN_RL(&rl, "Recirculation conflict (%s)!",
                         xin->ofpacts_len > 0
                         ? "actions"
                         : "rule");
            return;
        }

        /* Set the bridge for post-recirculation processing if needed. */
        if (ctx.xbridge->ofproto != recirc->ofproto) {
            struct xlate_cfg *xcfg = ovsrcu_get(struct xlate_cfg *, &xcfgp);
            const struct xbridge *new_bridge = xbridge_lookup(xcfg,
                                                              recirc->ofproto);

            if (OVS_UNLIKELY(!new_bridge)) {
                /* Drop the packet if the bridge cannot be found. */
                static struct vlog_rate_limit rl = VLOG_RATE_LIMIT_INIT(1, 1);
                VLOG_WARN_RL(&rl, "Recirculation bridge no longer exists.");
                return;
            }
            ctx.xbridge = new_bridge;
        }

        /* Set the post-recirculation table id.  Note: A table lookup is done
         * only if there are no post-recirculation actions. */
        ctx.table_id = recirc->table_id;

        if (!recirc->conntrack) {
            clear_conntrack(flow);
        }

        /* Restore pipeline metadata. May change flow's in_port and other
         * metadata to the values that existed when recirculation was
         * triggered. */
        recirc_metadata_to_flow(&recirc->metadata, flow);

        /* Restore stack, if any. */
        if (recirc->stack) {
            ofpbuf_put(&ctx.stack, recirc->stack->data, recirc->stack->size);
        }

        /* Restore action set, if any. */
        if (recirc->action_set_len) {
            const struct ofpact *a;

            ofpbuf_put(&ctx.action_set, recirc->ofpacts,
                       recirc->action_set_len);

            OFPACT_FOR_EACH(a, recirc->ofpacts, recirc->action_set_len) {
                if (a->type == OFPACT_GROUP) {
                    ctx.action_set_has_group = true;
                    break;
                }
            }
        }

        /* Restore recirculation actions.  If there are no actions, processing
         * will start with a lookup in the table set above. */
        if (recirc->ofpacts_len > recirc->action_set_len) {
            xin->ofpacts_len = recirc->ofpacts_len - recirc->action_set_len;
            xin->ofpacts = recirc->ofpacts +
                recirc->action_set_len / sizeof *recirc->ofpacts;
        }
    } else if (OVS_UNLIKELY(flow->recirc_id)) {
        static struct vlog_rate_limit rl = VLOG_RATE_LIMIT_INIT(1, 1);

        VLOG_WARN_RL(&rl, "Recirculation context not found for ID %"PRIx32,
                     flow->recirc_id);
        return;
    }
    /* The bridge is now known so obtain its table version. */
    ctx.tables_version = ofproto_dpif_get_tables_version(ctx.xbridge->ofproto);

    if (!xin->ofpacts && !ctx.rule) {
        rule = rule_dpif_lookup_from_table(ctx.xbridge->ofproto,
                                           ctx.tables_version, flow, wc,
                                           ctx.xin->xcache != NULL,
                                           ctx.xin->resubmit_stats,
                                           &ctx.table_id,
                                           flow->in_port.ofp_port, true, true);
        if (ctx.xin->resubmit_stats) {
            rule_dpif_credit_stats(rule, ctx.xin->resubmit_stats);
        }
        if (ctx.xin->xcache) {
            struct xc_entry *entry;

            entry = xlate_cache_add_entry(ctx.xin->xcache, XC_RULE);
            entry->u.rule = rule;
        }
        ctx.rule = rule;

        if (OVS_UNLIKELY(ctx.xin->resubmit_hook)) {
            ctx.xin->resubmit_hook(ctx.xin, rule, 0);
        }
    }
    xout->fail_open = ctx.rule && rule_dpif_is_fail_open(ctx.rule);

    if (xin->ofpacts) {
        ofpacts = xin->ofpacts;
        ofpacts_len = xin->ofpacts_len;
    } else if (ctx.rule) {
        const struct rule_actions *actions = rule_dpif_get_actions(ctx.rule);

        ofpacts = actions->ofpacts;
        ofpacts_len = actions->ofpacts_len;

        ctx.rule_cookie = rule_dpif_get_flow_cookie(ctx.rule);
    } else {
        OVS_NOT_REACHED();
    }

    if (mbridge_has_mirrors(xbridge->mbridge)) {
        /* Do this conditionally because the copy is expensive enough that it
         * shows up in profiles. */
        orig_flow = *flow;
    }

    /* Tunnel stats only for non-recirculated packets. */
    if (!xin->recirc && in_port && in_port->is_tunnel) {
        if (ctx.xin->resubmit_stats) {
            netdev_vport_inc_rx(in_port->netdev, ctx.xin->resubmit_stats);
            if (in_port->bfd) {
                bfd_account_rx(in_port->bfd, ctx.xin->resubmit_stats);
            }
        }
        if (ctx.xin->xcache) {
            struct xc_entry *entry;

            entry = xlate_cache_add_entry(ctx.xin->xcache, XC_NETDEV);
            entry->u.dev.rx = netdev_ref(in_port->netdev);
            entry->u.dev.bfd = bfd_ref(in_port->bfd);
        }
    }

    /* Do not perform special processing on recirculated packets,
     * as recirculated packets are not really received by the bridge. */
    if (!xin->recirc &&
        (special = process_special(&ctx, flow, in_port, ctx.xin->packet))) {
        ctx.xout->slow |= special;
    } else {
        size_t sample_actions_len;

        if (flow->in_port.ofp_port
            != vsp_realdev_to_vlandev(xbridge->ofproto,
                                      flow->in_port.ofp_port,
                                      flow->vlan_tci)) {
            ctx.base_flow.vlan_tci = 0;
        }

        /* Sampling is done only for packets really received by the bridge. */
        if (!xin->recirc) {
            add_sflow_action(&ctx);
            add_ipfix_action(&ctx);
            sample_actions_len = ctx.xout->odp_actions->size;
        } else {
            sample_actions_len = 0;
        }

        if (tnl_may_send && (!in_port || may_receive(in_port, &ctx))) {
            do_xlate_actions(ofpacts, ofpacts_len, &ctx);

            /* We've let OFPP_NORMAL and the learning action look at the
             * packet, so drop it now if forwarding is disabled. */
            if (in_port && (!xport_stp_forward_state(in_port) ||
                            !xport_rstp_forward_state(in_port))) {
                /* Drop all actions added by do_xlate_actions() above. */
                ctx.xout->odp_actions->size = sample_actions_len;

                /* Undo changes that may have been done for recirculation. */
                if (exit_recirculates(&ctx)) {
                    ctx.action_set.size = ctx.recirc_action_offset;
                    ctx.recirc_action_offset = -1;
                    ctx.last_unroll_offset = -1;
                }
            } else if (ctx.action_set.size) {
                /* Translate action set only if not dropping the packet and
                 * not recirculating. */
                if (!exit_recirculates(&ctx)) {
                    xlate_action_set(&ctx);
                }
            }
            /* Check if need to recirculate. */
            if (exit_recirculates(&ctx)) {
                compose_recirculate_action(&ctx);
            }
        }

        /* Output only fully processed packets. */
        if (!exit_recirculates(&ctx)
            && xbridge->has_in_band
            && in_band_must_output_to_local_port(flow)
            && !actions_output_to_local_port(&ctx)) {
            compose_output_action(&ctx, OFPP_LOCAL, NULL);
        }

        if (!xin->recirc) {
            fix_sflow_action(&ctx);
        }
        /* Only mirror fully processed packets. */
        if (!exit_recirculates(&ctx)
            && mbridge_has_mirrors(xbridge->mbridge)) {
            add_mirror_actions(&ctx, &orig_flow);
        }
    }

    if (nl_attr_oversized(ctx.xout->odp_actions->size)) {
        /* These datapath actions are too big for a Netlink attribute, so we
         * can't hand them to the kernel directly.  dpif_execute() can execute
         * them one by one with help, so just mark the result as SLOW_ACTION to
         * prevent the flow from being installed. */
        COVERAGE_INC(xlate_actions_oversize);
        ctx.xout->slow |= SLOW_ACTION;
    } else if (too_many_output_actions(ctx.xout->odp_actions)) {
        COVERAGE_INC(xlate_actions_too_many_output);
        ctx.xout->slow |= SLOW_ACTION;
    }

    /* Update mirror stats only for packets really received by the bridge. */
    if (!xin->recirc && mbridge_has_mirrors(xbridge->mbridge)) {
        if (ctx.xin->resubmit_stats) {
            mirror_update_stats(xbridge->mbridge, xout->mirrors,
                                ctx.xin->resubmit_stats->n_packets,
                                ctx.xin->resubmit_stats->n_bytes);
        }
        if (ctx.xin->xcache) {
            struct xc_entry *entry;

            entry = xlate_cache_add_entry(ctx.xin->xcache, XC_MIRROR);
            entry->u.mirror.mbridge = mbridge_ref(xbridge->mbridge);
            entry->u.mirror.mirrors = xout->mirrors;
        }
    }

    /* Do netflow only for packets really received by the bridge. */
    if (!xin->recirc && xbridge->netflow) {
        /* Only update netflow if we don't have controller flow.  We don't
         * report NetFlow expiration messages for such facets because they
         * are just part of the control logic for the network, not real
         * traffic. */
        if (ofpacts_len == 0
            || ofpacts->type != OFPACT_CONTROLLER
            || ofpact_next(ofpacts) < ofpact_end(ofpacts, ofpacts_len)) {
            if (ctx.xin->resubmit_stats) {
                netflow_flow_update(xbridge->netflow, flow,
                                    xout->nf_output_iface,
                                    ctx.xin->resubmit_stats);
            }
            if (ctx.xin->xcache) {
                struct xc_entry *entry;

                entry = xlate_cache_add_entry(ctx.xin->xcache, XC_NETFLOW);
                entry->u.nf.netflow = netflow_ref(xbridge->netflow);
                entry->u.nf.flow = xmemdup(flow, sizeof *flow);
                entry->u.nf.iface = xout->nf_output_iface;
            }
        }
    }

    ofpbuf_uninit(&ctx.stack);
    ofpbuf_uninit(&ctx.action_set);

    if (wc) {
        /* Clear the metadata and register wildcard masks, because we won't
         * use non-header fields as part of the cache. */
        flow_wildcards_clear_non_packet_fields(wc);

        /* ICMPv4 and ICMPv6 have 8-bit "type" and "code" fields.  struct flow
         * uses the low 8 bits of the 16-bit tp_src and tp_dst members to
         * represent these fields.  The datapath interface, on the other hand,
         * represents them with just 8 bits each.  This means that if the high
         * 8 bits of the masks for these fields somehow become set, then they
         * will get chopped off by a round trip through the datapath, and
         * revalidation will spot that as an inconsistency and delete the flow.
         * Avoid the problem here by making sure that only the low 8 bits of
         * either field can be unwildcarded for ICMP.
         */
        if (is_icmp) {
            wc->masks.tp_src &= htons(UINT8_MAX);
            wc->masks.tp_dst &= htons(UINT8_MAX);
        }
        /* VLAN_TCI CFI bit must be matched if any of the TCI is matched. */
        if (wc->masks.vlan_tci) {
            wc->masks.vlan_tci |= htons(VLAN_CFI);
        }
    }
}

/* Sends 'packet' out 'ofport'.
 * May modify 'packet'.
 * Returns 0 if successful, otherwise a positive errno value. */
int
xlate_send_packet(const struct ofport_dpif *ofport, struct dp_packet *packet)
{
    struct xlate_cfg *xcfg = ovsrcu_get(struct xlate_cfg *, &xcfgp);
    struct xport *xport;
    struct ofpact_output output;
    struct flow flow;

    ofpact_init(&output.ofpact, OFPACT_OUTPUT, sizeof output);
    /* Use OFPP_NONE as the in_port to avoid special packet processing. */
    flow_extract(packet, &flow);
    flow.in_port.ofp_port = OFPP_NONE;

    xport = xport_lookup(xcfg, ofport);
    if (!xport) {
        return EINVAL;
    }
    output.port = xport->ofp_port;
    output.max_len = 0;

    return ofproto_dpif_execute_actions(xport->xbridge->ofproto, &flow, NULL,
                                        &output.ofpact, sizeof output,
                                        packet);
}

struct xlate_cache *
xlate_cache_new(void)
{
    struct xlate_cache *xcache = xmalloc(sizeof *xcache);

    ofpbuf_init(&xcache->entries, 512);
    return xcache;
}

static struct xc_entry *
xlate_cache_add_entry(struct xlate_cache *xcache, enum xc_type type)
{
    struct xc_entry *entry;

    entry = ofpbuf_put_zeros(&xcache->entries, sizeof *entry);
    entry->type = type;

    return entry;
}

static void
xlate_cache_netdev(struct xc_entry *entry, const struct dpif_flow_stats *stats)
{
    if (entry->u.dev.tx) {
        netdev_vport_inc_tx(entry->u.dev.tx, stats);
    }
    if (entry->u.dev.rx) {
        netdev_vport_inc_rx(entry->u.dev.rx, stats);
    }
    if (entry->u.dev.bfd) {
        bfd_account_rx(entry->u.dev.bfd, stats);
    }
}

static void
xlate_cache_normal(struct ofproto_dpif *ofproto, struct flow *flow, int vlan)
{
    struct xlate_cfg *xcfg = ovsrcu_get(struct xlate_cfg *, &xcfgp);
    struct xbridge *xbridge;
    struct xbundle *xbundle;
    struct flow_wildcards wc;

    xbridge = xbridge_lookup(xcfg, ofproto);
    if (!xbridge) {
        return;
    }

    xbundle = lookup_input_bundle(xbridge, flow->in_port.ofp_port, false,
                                  NULL);
    if (!xbundle) {
        return;
    }

    update_learning_table(xbridge, flow, &wc, vlan, xbundle);
}

/* Push stats and perform side effects of flow translation. */
void
xlate_push_stats(struct xlate_cache *xcache,
                 const struct dpif_flow_stats *stats)
{
    struct xc_entry *entry;
    struct ofpbuf entries = xcache->entries;
    uint8_t dmac[ETH_ADDR_LEN];

    if (!stats->n_packets) {
        return;
    }

    XC_ENTRY_FOR_EACH (entry, entries, xcache) {
        switch (entry->type) {
        case XC_RULE:
            rule_dpif_credit_stats(entry->u.rule, stats);
            break;
        case XC_BOND:
            bond_account(entry->u.bond.bond, entry->u.bond.flow,
                         entry->u.bond.vid, stats->n_bytes);
            break;
        case XC_NETDEV:
            xlate_cache_netdev(entry, stats);
            break;
        case XC_NETFLOW:
            netflow_flow_update(entry->u.nf.netflow, entry->u.nf.flow,
                                entry->u.nf.iface, stats);
            break;
        case XC_MIRROR:
            mirror_update_stats(entry->u.mirror.mbridge,
                                entry->u.mirror.mirrors,
                                stats->n_packets, stats->n_bytes);
            break;
        case XC_LEARN:
            ofproto_dpif_flow_mod(entry->u.learn.ofproto, entry->u.learn.fm);
            break;
        case XC_NORMAL:
            xlate_cache_normal(entry->u.normal.ofproto, entry->u.normal.flow,
                               entry->u.normal.vlan);
            break;
        case XC_FIN_TIMEOUT:
            xlate_fin_timeout__(entry->u.fin.rule, stats->tcp_flags,
                                entry->u.fin.idle, entry->u.fin.hard);
            break;
        case XC_GROUP:
            group_dpif_credit_stats(entry->u.group.group, entry->u.group.bucket,
                                    stats);
            break;
        case XC_TNL_ARP:
            /* Lookup arp to avoid arp timeout. */
            tnl_arp_lookup(entry->u.tnl_arp_cache.br_name, entry->u.tnl_arp_cache.d_ip, dmac);
            break;
        default:
            OVS_NOT_REACHED();
        }
    }
}

static void
xlate_dev_unref(struct xc_entry *entry)
{
    if (entry->u.dev.tx) {
        netdev_close(entry->u.dev.tx);
    }
    if (entry->u.dev.rx) {
        netdev_close(entry->u.dev.rx);
    }
    if (entry->u.dev.bfd) {
        bfd_unref(entry->u.dev.bfd);
    }
}

static void
xlate_cache_clear_netflow(struct netflow *netflow, struct flow *flow)
{
    netflow_flow_clear(netflow, flow);
    netflow_unref(netflow);
    free(flow);
}

void
xlate_cache_clear(struct xlate_cache *xcache)
{
    struct xc_entry *entry;
    struct ofpbuf entries;

    if (!xcache) {
        return;
    }

    XC_ENTRY_FOR_EACH (entry, entries, xcache) {
        switch (entry->type) {
        case XC_RULE:
            rule_dpif_unref(entry->u.rule);
            break;
        case XC_BOND:
            free(entry->u.bond.flow);
            bond_unref(entry->u.bond.bond);
            break;
        case XC_NETDEV:
            xlate_dev_unref(entry);
            break;
        case XC_NETFLOW:
            xlate_cache_clear_netflow(entry->u.nf.netflow, entry->u.nf.flow);
            break;
        case XC_MIRROR:
            mbridge_unref(entry->u.mirror.mbridge);
            break;
        case XC_LEARN:
            free(entry->u.learn.fm);
            ofpbuf_delete(entry->u.learn.ofpacts);
            break;
        case XC_NORMAL:
            free(entry->u.normal.flow);
            break;
        case XC_FIN_TIMEOUT:
            /* 'u.fin.rule' is always already held as a XC_RULE, which
             * has already released it's reference above. */
            break;
        case XC_GROUP:
            group_dpif_unref(entry->u.group.group);
            break;
        case XC_TNL_ARP:
            break;
        default:
            OVS_NOT_REACHED();
        }
    }

    ofpbuf_clear(&xcache->entries);
}

void
xlate_cache_delete(struct xlate_cache *xcache)
{
    xlate_cache_clear(xcache);
    ofpbuf_uninit(&xcache->entries);
    free(xcache);
}<|MERGE_RESOLUTION|>--- conflicted
+++ resolved
@@ -2830,10 +2830,7 @@
         const struct xport *peer = xport->peer;
         struct flow old_flow = ctx->xin->flow;
         bool old_was_mpls = ctx->was_mpls;
-<<<<<<< HEAD
-=======
         cls_version_t old_version = ctx->tables_version;
->>>>>>> 92aeeed1
         bool old_conntracked = ctx->conntracked;
         enum slow_path_reason special;
         struct ofpbuf old_stack = ctx->stack;
@@ -2850,13 +2847,10 @@
         memset(flow->regs, 0, sizeof flow->regs);
         flow->actset_output = OFPP_UNSET;
 
-<<<<<<< HEAD
-=======
         /* The bridge is now known so obtain its table version. */
         ctx->tables_version
             = ofproto_dpif_get_tables_version(ctx->xbridge->ofproto);
 
->>>>>>> 92aeeed1
         /* Drop conntrack metadata when traversing a peer. */
         clear_conntrack(flow);
         ctx->conntracked = false;
@@ -3557,8 +3551,6 @@
 static void
 compose_recirculate_action(struct xlate_ctx *ctx)
 {
-<<<<<<< HEAD
-=======
     bool use_masked;
 
     use_masked = ctx->xbridge->support.masked_set_action;
@@ -3566,7 +3558,6 @@
                                           ctx->xout->odp_actions,
                                           &ctx->xout->wc, use_masked);
 
->>>>>>> 92aeeed1
     compose_recirculate_action__(ctx, &ctx->stack, ctx->recirc_action_offset,
                                  ctx->action_set.size, ctx->action_set.data);
 
@@ -4161,15 +4152,12 @@
     struct ofpbuf *odp_actions = ctx->xout->odp_actions;
     uint32_t flags = 0;
     size_t ct_offset;
-<<<<<<< HEAD
-=======
     bool use_masked;
 
     use_masked = ctx->xbridge->support.masked_set_action;
     ctx->xout->slow |= commit_odp_actions(&ctx->xin->flow, &ctx->base_flow,
                                           ctx->xout->odp_actions,
                                           &ctx->xout->wc, use_masked);
->>>>>>> 92aeeed1
 
     if (ofc->flags & NX_CT_F_COMMIT) {
         flags |= OVS_CT_F_COMMIT;
