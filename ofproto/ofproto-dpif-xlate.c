--- conflicted
+++ resolved
@@ -2820,17 +2820,10 @@
 static void
 clear_conntrack(struct flow *flow)
 {
-<<<<<<< HEAD
-    flow->conn_state = 0;
-    flow->conn_zone = 0;
-    flow->conn_mark = 0;
-    memset(&flow->conn_label, 0, sizeof flow->conn_label);
-=======
     flow->ct_state = 0;
     flow->ct_zone = 0;
     flow->ct_mark = 0;
     memset(&flow->ct_label, 0, sizeof flow->ct_label);
->>>>>>> d5a61290
 }
 
 static void
@@ -2842,17 +2835,10 @@
     struct flow *flow = &ctx->xin->flow;
     struct flow_tnl flow_tnl;
     ovs_be16 flow_vlan_tci;
-<<<<<<< HEAD
-    uint32_t flow_pkt_mark, flow_conn_mark;
-    uint8_t flow_conn_state;
-    uint16_t flow_conn_zone;
-    ovs_u128 flow_conn_label;
-=======
     uint32_t flow_pkt_mark, flow_ct_mark;
     uint8_t flow_ct_state;
     uint16_t flow_ct_zone;
     ovs_u128 flow_ct_label;
->>>>>>> d5a61290
     uint8_t flow_nw_tos;
     odp_port_t out_port, odp_port;
     bool tnl_push_pop_send = false;
@@ -3011,19 +2997,11 @@
 
     flow_vlan_tci = flow->vlan_tci;
     flow_pkt_mark = flow->pkt_mark;
-<<<<<<< HEAD
-    flow_conn_state = flow->conn_state;
-    flow_conn_zone = flow->conn_zone;
-    flow_conn_label = flow->conn_label;
-    flow_nw_tos = flow->nw_tos;
-    flow_conn_mark = flow->conn_mark;
-=======
     flow_ct_state = flow->ct_state;
     flow_ct_zone = flow->ct_zone;
     flow_ct_label = flow->ct_label;
     flow_nw_tos = flow->nw_tos;
     flow_ct_mark = flow->ct_mark;
->>>>>>> d5a61290
 
     if (count_skb_priorities(xport)) {
         memset(&wc->masks.skb_priority, 0xff, sizeof wc->masks.skb_priority);
@@ -3144,17 +3122,10 @@
     /* Restore flow */
     flow->vlan_tci = flow_vlan_tci;
     flow->pkt_mark = flow_pkt_mark;
-<<<<<<< HEAD
-    flow->conn_state = flow_conn_state;
-    flow->conn_zone = flow_conn_zone;
-    flow->conn_mark = flow_conn_mark;
-    flow->conn_label = flow_conn_label;
-=======
     flow->ct_state = flow_ct_state;
     flow->ct_zone = flow_ct_zone;
     flow->ct_mark = flow_ct_mark;
     flow->ct_label = flow_ct_label;
->>>>>>> d5a61290
     flow->nw_tos = flow_nw_tos;
 }
 
@@ -4259,11 +4230,7 @@
     nl_msg_end_nested(odp_actions, ct_offset);
 
     if (ofc->flags & NX_CT_F_RECIRC) {
-<<<<<<< HEAD
-        /* Use conn_* fields from datapath during recirculation upcall. */
-=======
         /* Use ct_* fields from datapath during recirculation upcall. */
->>>>>>> d5a61290
         ctx->conntracked = true;
         compose_recirculate_action__(ctx, NULL, 0, 0, NULL);
     }
