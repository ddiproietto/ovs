/* Copyright (c) 2009, 2010, 2011, 2012, 2013, 2014 Nicira, Inc.
 *
 * Licensed under the Apache License, Version 2.0 (the "License");
 * you may not use this file except in compliance with the License.
 * You may obtain a copy of the License at:
 *
 *     http://www.apache.org/licenses/LICENSE-2.0
 *
 * Unless required by applicable law or agreed to in writing, software
 * distributed under the License is distributed on an "AS IS" BASIS,
 * WITHOUT WARRANTIES OR CONDITIONS OF ANY KIND, either express or implied.
 * See the License for the specific language governing permissions and
 * limitations under the License. */

#ifndef OFPROTO_DPIF_H
#define OFPROTO_DPIF_H 1

#include <stdint.h>

#include "fail-open.h"
#include "hmapx.h"
#include "odp-util.h"
#include "ofp-util.h"
#include "ovs-thread.h"
#include "ofproto-provider.h"
#include "timer.h"
#include "util.h"
#include "ovs-thread.h"

/* Priority for internal rules created to handle recirculation */
#define RECIRC_RULE_PRIORITY 20

union user_action_cookie;
struct dpif_flow_stats;
struct ofproto;
struct ofproto_dpif;
struct ofproto_packet_in;
struct ofport_dpif;
struct dpif_backer;
struct OVS_LOCKABLE rule_dpif;
struct OVS_LOCKABLE group_dpif;

/* Number of implemented OpenFlow tables. */
enum { N_TABLES = 255 };
enum { TBL_INTERNAL = N_TABLES - 1 };    /* Used for internal hidden rules. */
BUILD_ASSERT_DECL(N_TABLES >= 2 && N_TABLES <= 255);

/* Ofproto-dpif -- DPIF based ofproto implementation.
 *
 * Ofproto-dpif provides an ofproto implementation for those platforms which
 * implement the netdev and dpif interface defined in netdev.h and dpif.h.  The
 * most important of which is the Linux Kernel Module (dpif-linux), but
 * alternatives are supported such as a userspace only implementation
 * (dpif-netdev), and a dummy implementation used for unit testing.
 *
 * Ofproto-dpif is divided into three major chunks.
 *
 * - ofproto-dpif.c
 *   The main ofproto-dpif module is responsible for implementing the
 *   provider interface, installing and removing datapath flows, maintaining
 *   packet statistics, running protocols (BFD, LACP, STP, etc), and
 *   configuring relevant submodules.
 *
 * - ofproto-dpif-upcall.c
 *   Ofproto-dpif-upcall is responsible for retrieving upcalls from the kernel,
 *   processing miss upcalls, and handing more complex ones up to the main
 *   ofproto-dpif module.  Miss upcall processing boils down to figuring out
 *   what each packet's actions are, executing them (i.e. asking the kernel to
 *   forward it), and handing it up to ofproto-dpif to decided whether or not
 *   to install a kernel flow.
 *
 * - ofproto-dpif-xlate.c
 *   Ofproto-dpif-xlate is responsible for translating OpenFlow actions into
 *   datapath actions. */

/* Stores the various features which the corresponding backer supports. */
struct dpif_backer_support {
    /* True if the datapath supports variable-length
     * OVS_USERSPACE_ATTR_USERDATA in OVS_ACTION_ATTR_USERSPACE actions.
     * False if the datapath supports only 8-byte (or shorter) userdata. */
    bool variable_length_userdata;

    /* Maximum number of MPLS label stack entries that the datapath supports
     * in a match */
    size_t max_mpls_depth;

    /* True if the datapath supports the corresponding feature. */
    bool masked_set_action;
    bool recirc;
    bool tnl_push_pop;
    bool ufid;
    bool conn_state;
    bool conn_zone;
    bool conn_mark;
<<<<<<< HEAD
=======
    bool conn_label;
>>>>>>> 21e487e7
};

size_t ofproto_dpif_get_max_mpls_depth(const struct ofproto_dpif *);
bool ofproto_dpif_get_enable_recirc(const struct ofproto_dpif *);
bool ofproto_dpif_get_enable_ufid(struct dpif_backer *backer);

struct rule_dpif *rule_dpif_lookup_from_table(struct ofproto_dpif *,
                                              struct flow *,
                                              struct flow_wildcards *,
                                              bool take_ref,
                                              const struct dpif_flow_stats *,
                                              uint8_t *table_id,
                                              ofp_port_t in_port,
                                              bool may_packet_in,
                                              bool honor_table_miss);

static inline void rule_dpif_ref(struct rule_dpif *);
static inline void rule_dpif_unref(struct rule_dpif *);

void rule_dpif_credit_stats(struct rule_dpif *rule ,
                            const struct dpif_flow_stats *);

static inline bool rule_dpif_is_fail_open(const struct rule_dpif *);
static inline bool rule_dpif_is_table_miss(const struct rule_dpif *);
static inline bool rule_dpif_is_internal(const struct rule_dpif *);

uint8_t rule_dpif_get_table(const struct rule_dpif *);

bool table_is_internal(uint8_t table_id);

const struct rule_actions *rule_dpif_get_actions(const struct rule_dpif *);
void rule_set_recirc_id(struct rule *, uint32_t id);

ovs_be64 rule_dpif_get_flow_cookie(const struct rule_dpif *rule);

void rule_dpif_reduce_timeouts(struct rule_dpif *rule, uint16_t idle_timeout,
                               uint16_t hard_timeout);

void choose_miss_rule(enum ofputil_port_config,
                      struct rule_dpif *miss_rule,
                      struct rule_dpif *no_packet_in_rule,
                      struct rule_dpif **rule, bool take_ref);

void group_dpif_credit_stats(struct group_dpif *,
                             struct ofputil_bucket *,
                             const struct dpif_flow_stats *);
bool group_dpif_lookup(struct ofproto_dpif *ofproto, uint32_t group_id,
                       struct group_dpif **group);

void group_dpif_get_buckets(const struct group_dpif *group,
                            const struct ovs_list **buckets);
enum ofp11_group_type group_dpif_get_type(const struct group_dpif *group);
const char *group_dpif_get_selection_method(const struct group_dpif *group);
uint64_t group_dpif_get_selection_method_param(const struct group_dpif *group);
const struct field_array *group_dpif_get_fields(const struct group_dpif *group);

bool ofproto_has_vlan_splinters(const struct ofproto_dpif *);
ofp_port_t vsp_realdev_to_vlandev(const struct ofproto_dpif *,
                                  ofp_port_t realdev_ofp_port,
                                  ovs_be16 vlan_tci);
bool vsp_adjust_flow(const struct ofproto_dpif *, struct flow *,
                     struct dp_packet *packet);

int ofproto_dpif_execute_actions(struct ofproto_dpif *, const struct flow *,
                                 struct rule_dpif *, const struct ofpact *,
                                 size_t ofpacts_len, struct dp_packet *);
void ofproto_dpif_send_packet_in(struct ofproto_dpif *,
                                 struct ofproto_packet_in *);
bool ofproto_dpif_wants_packet_in_on_miss(struct ofproto_dpif *);
int ofproto_dpif_send_packet(const struct ofport_dpif *, struct dp_packet *);
void ofproto_dpif_flow_mod(struct ofproto_dpif *, struct ofputil_flow_mod *);
struct rule_dpif *ofproto_dpif_refresh_rule(struct rule_dpif *);

struct ofport_dpif *odp_port_to_ofport(const struct dpif_backer *, odp_port_t);
struct ofport_dpif *ofp_port_to_ofport(const struct ofproto_dpif *,
                                       ofp_port_t);

int ofproto_dpif_add_internal_flow(struct ofproto_dpif *,
                                   const struct match *, int priority,
                                   uint16_t idle_timeout,
                                   const struct ofpbuf *ofpacts,
                                   struct rule **rulep);
int ofproto_dpif_delete_internal_flow(struct ofproto_dpif *, struct match *,
                                      int priority);

/* struct rule_dpif has struct rule as it's first member. */
#define RULE_CAST(RULE) ((struct rule *)RULE)
#define GROUP_CAST(GROUP) ((struct ofgroup *)GROUP)

static inline struct group_dpif* group_dpif_ref(struct group_dpif *group)
{
    if (group) {
        ofproto_group_ref(GROUP_CAST(group));
    }
    return group;
}

static inline void group_dpif_unref(struct group_dpif *group)
{
    if (group) {
        ofproto_group_unref(GROUP_CAST(group));
    }
}

static inline void rule_dpif_ref(struct rule_dpif *rule)
{
    if (rule) {
        ofproto_rule_ref(RULE_CAST(rule));
    }
}

static inline bool rule_dpif_try_ref(struct rule_dpif *rule)
{
    if (rule) {
        return ofproto_rule_try_ref(RULE_CAST(rule));
    }
    return false;
}


static inline void rule_dpif_unref(struct rule_dpif *rule)
{
    if (rule) {
        ofproto_rule_unref(RULE_CAST(rule));
    }
}

static inline bool rule_dpif_is_fail_open(const struct rule_dpif *rule)
{
    return is_fail_open_rule(RULE_CAST(rule));
}

static inline bool rule_dpif_is_table_miss(const struct rule_dpif *rule)
{
    return rule_is_table_miss(RULE_CAST(rule));
}

/* Returns true if 'rule' is an internal rule, false otherwise. */
static inline bool rule_dpif_is_internal(const struct rule_dpif *rule)
{
    return RULE_CAST(rule)->table_id == TBL_INTERNAL;
}

#undef RULE_CAST

bool ovs_native_tunneling_is_on(struct ofproto_dpif *ofproto);
#endif /* ofproto-dpif.h */<|MERGE_RESOLUTION|>--- conflicted
+++ resolved
@@ -92,10 +92,7 @@
     bool conn_state;
     bool conn_zone;
     bool conn_mark;
-<<<<<<< HEAD
-=======
     bool conn_label;
->>>>>>> 21e487e7
 };
 
 size_t ofproto_dpif_get_max_mpls_depth(const struct ofproto_dpif *);
