--- conflicted
+++ resolved
@@ -73,12 +73,6 @@
  *   Ofproto-dpif-xlate is responsible for translating OpenFlow actions into
  *   datapath actions. */
 
-<<<<<<< HEAD
-size_t ofproto_dpif_get_max_mpls_depth(const struct ofproto_dpif *);
-bool ofproto_dpif_get_enable_recirc(const struct ofproto_dpif *);
-bool ofproto_dpif_get_enable_ufid(struct dpif_backer *backer);
-struct odp_support *ofproto_dpif_get_support(const struct ofproto_dpif *);
-=======
 
 /* Stores the various features which the corresponding backer supports. */
 struct dpif_backer_support {
@@ -103,7 +97,6 @@
 
 bool ofproto_dpif_get_enable_ufid(const struct dpif_backer *backer);
 struct dpif_backer_support *ofproto_dpif_get_support(const struct ofproto_dpif *);
->>>>>>> 3c90ae12
 
 cls_version_t ofproto_dpif_get_tables_version(struct ofproto_dpif *);
 
