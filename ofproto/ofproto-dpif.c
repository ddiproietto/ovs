--- conflicted
+++ resolved
@@ -284,7 +284,7 @@
     char *dp_version_string;
 
     /* Datapath feature support. */
-    struct odp_support support;
+    struct dpif_backer_support support;
     struct atomic_count tnl_count;
 };
 
@@ -366,13 +366,6 @@
 }
 
 struct dpif_backer_support *
-ofproto_dpif_get_support(const struct ofproto_dpif *ofproto)
-{
-    return &ofproto->backer->support;
-}
-
-/* XXX: I'm assuming this is safe */
-struct odp_support *
 ofproto_dpif_get_support(const struct ofproto_dpif *ofproto)
 {
     return &ofproto->backer->support;
@@ -1285,12 +1278,6 @@
     backer->support.masked_set_action = check_masked_set_action(backer);
     backer->support.ufid = check_ufid(backer);
     backer->support.tnl_push_pop = dpif_supports_tnl_push_pop(backer->dpif);
-<<<<<<< HEAD
-    backer->support.conn_state = check_conn_state(backer);
-    backer->support.conn_zone = check_conn_zone(backer);
-    backer->support.conn_mark = check_conn_mark(backer);
-    backer->support.conn_label = check_conn_label(backer);
-=======
 
     backer->support.odp.recirc = check_recirc(backer);
     backer->support.odp.max_mpls_depth = check_max_mpls_depth(backer);
@@ -1298,7 +1285,6 @@
     backer->support.odp.conn_zone = check_conn_zone(backer);
     backer->support.odp.conn_mark = check_conn_mark(backer);
     backer->support.odp.conn_label = check_conn_label(backer);
->>>>>>> 3c90ae12
 }
 
 static int
@@ -4021,16 +4007,6 @@
 rule_check(struct rule *rule)
 {
     struct ofproto_dpif *ofproto = ofproto_dpif_cast(rule->ofproto);
-<<<<<<< HEAD
-    struct match match;
-
-    minimatch_expand(&rule->cr.match, &match);
-
-    if ((match.wc.masks.conn_state && !ofproto->backer->support.conn_state)
-        || (match.wc.masks.conn_zone && !ofproto->backer->support.conn_zone)
-        || (match.wc.masks.conn_mark && !ofproto->backer->support.conn_mark)
-        || (!ofproto->backer->support.conn_label
-=======
     const struct odp_support *support;
     struct match match;
 
@@ -4041,7 +4017,6 @@
         || (match.wc.masks.conn_zone && !support->conn_zone)
         || (match.wc.masks.conn_mark && !support->conn_mark)
         || (!support->conn_label
->>>>>>> 3c90ae12
             && !is_all_zeros(&match.wc.masks.conn_label,
                              sizeof(match.wc.masks.conn_label)))) {
         return OFPERR_OFPBMC_BAD_FIELD;
