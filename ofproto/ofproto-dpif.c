/*
 * Copyright (c) 2009, 2010, 2011, 2012, 2013, 2014, 2015 Nicira, Inc.
 *
 * Licensed under the Apache License, Version 2.0 (the "License");
 * you may not use this file except in compliance with the License.
 * You may obtain a copy of the License at:
 *
 *     http://www.apache.org/licenses/LICENSE-2.0
 *
 * Unless required by applicable law or agreed to in writing, software
 * distributed under the License is distributed on an "AS IS" BASIS,
 * WITHOUT WARRANTIES OR CONDITIONS OF ANY KIND, either express or implied.
 * See the License for the specific language governing permissions and
 * limitations under the License.
 */

#include <config.h>

#include "ofproto/ofproto-dpif.h"
#include "ofproto/ofproto-provider.h"

#include <errno.h>

#include "bfd.h"
#include "bond.h"
#include "bundle.h"
#include "byte-order.h"
#include "connectivity.h"
#include "connmgr.h"
#include "coverage.h"
#include "cfm.h"
#include "ovs-lldp.h"
#include "dpif.h"
#include "dynamic-string.h"
#include "fail-open.h"
#include "guarded-list.h"
#include "hmapx.h"
#include "lacp.h"
#include "learn.h"
#include "mac-learning.h"
#include "mcast-snooping.h"
#include "meta-flow.h"
#include "multipath.h"
#include "netdev-vport.h"
#include "netdev.h"
#include "netlink.h"
#include "nx-match.h"
#include "odp-util.h"
#include "odp-execute.h"
#include "ofp-util.h"
#include "ofpbuf.h"
#include "ofp-actions.h"
#include "ofp-parse.h"
#include "ofp-print.h"
#include "ofproto-dpif-ipfix.h"
#include "ofproto-dpif-mirror.h"
#include "ofproto-dpif-monitor.h"
#include "ofproto-dpif-rid.h"
#include "ofproto-dpif-sflow.h"
#include "ofproto-dpif-upcall.h"
#include "ofproto-dpif-xlate.h"
#include "poll-loop.h"
#include "ovs-rcu.h"
#include "ovs-router.h"
#include "seq.h"
#include "simap.h"
#include "smap.h"
#include "timer.h"
#include "tunnel.h"
#include "unaligned.h"
#include "unixctl.h"
#include "vlan-bitmap.h"
#include "openvswitch/vlog.h"

VLOG_DEFINE_THIS_MODULE(ofproto_dpif);

COVERAGE_DEFINE(ofproto_dpif_expired);
COVERAGE_DEFINE(packet_in_overflow);

struct flow_miss;

struct rule_dpif {
    struct rule up;

    /* These statistics:
     *
     *   - Do include packets and bytes from datapath flows which have not
     *   recently been processed by a revalidator. */
    struct ovs_mutex stats_mutex;
    struct dpif_flow_stats stats OVS_GUARDED;

    /* If non-zero then the recirculation id that has
     * been allocated for use with this rule.
     * The recirculation id and associated internal flow should
     * be freed when the rule is freed */
    uint32_t recirc_id;
};

/* RULE_CAST() depends on this. */
BUILD_ASSERT_DECL(offsetof(struct rule_dpif, up) == 0);

static void rule_get_stats(struct rule *, uint64_t *packets, uint64_t *bytes,
                           long long int *used);
static struct rule_dpif *rule_dpif_cast(const struct rule *);
static void rule_expire(struct rule_dpif *);

struct group_dpif {
    struct ofgroup up;

    /* These statistics:
     *
     *   - Do include packets and bytes from datapath flows which have not
     *   recently been processed by a revalidator. */
    struct ovs_mutex stats_mutex;
    uint64_t packet_count OVS_GUARDED;  /* Number of packets received. */
    uint64_t byte_count OVS_GUARDED;    /* Number of bytes received. */
};

struct ofbundle {
    struct hmap_node hmap_node; /* In struct ofproto's "bundles" hmap. */
    struct ofproto_dpif *ofproto; /* Owning ofproto. */
    void *aux;                  /* Key supplied by ofproto's client. */
    char *name;                 /* Identifier for log messages. */

    /* Configuration. */
    struct ovs_list ports;      /* Contains "struct ofport"s. */
    enum port_vlan_mode vlan_mode; /* VLAN mode */
    int vlan;                   /* -1=trunk port, else a 12-bit VLAN ID. */
    unsigned long *trunks;      /* Bitmap of trunked VLANs, if 'vlan' == -1.
                                 * NULL if all VLANs are trunked. */
    struct lacp *lacp;          /* LACP if LACP is enabled, otherwise NULL. */
    struct bond *bond;          /* Nonnull iff more than one port. */
    bool use_priority_tags;     /* Use 802.1p tag for frames in VLAN 0? */

    /* Status. */
    bool floodable;          /* True if no port has OFPUTIL_PC_NO_FLOOD set. */
};

static void bundle_remove(struct ofport *);
static void bundle_update(struct ofbundle *);
static void bundle_destroy(struct ofbundle *);
static void bundle_del_port(struct ofport_dpif *);
static void bundle_run(struct ofbundle *);
static void bundle_wait(struct ofbundle *);
static void bundle_flush_macs(struct ofbundle *, bool);
static void bundle_move(struct ofbundle *, struct ofbundle *);

static void stp_run(struct ofproto_dpif *ofproto);
static void stp_wait(struct ofproto_dpif *ofproto);
static int set_stp_port(struct ofport *,
                        const struct ofproto_port_stp_settings *);

static void rstp_run(struct ofproto_dpif *ofproto);
static void set_rstp_port(struct ofport *,
                         const struct ofproto_port_rstp_settings *);

struct ofport_dpif {
    struct hmap_node odp_port_node; /* In dpif_backer's "odp_to_ofport_map". */
    struct ofport up;

    odp_port_t odp_port;
    struct ofbundle *bundle;    /* Bundle that contains this port, if any. */
    struct ovs_list bundle_node;/* In struct ofbundle's "ports" list. */
    struct cfm *cfm;            /* Connectivity Fault Management, if any. */
    struct bfd *bfd;            /* BFD, if any. */
    struct lldp *lldp;          /* lldp, if any. */
    bool may_enable;            /* May be enabled in bonds. */
    bool is_tunnel;             /* This port is a tunnel. */
    bool is_layer3;             /* This is a layer 3 port. */
    long long int carrier_seq;  /* Carrier status changes. */
    struct ofport_dpif *peer;   /* Peer if patch port. */

    /* Spanning tree. */
    struct stp_port *stp_port;  /* Spanning Tree Protocol, if any. */
    enum stp_state stp_state;   /* Always STP_DISABLED if STP not in use. */
    long long int stp_state_entered;

    /* Rapid Spanning Tree. */
    struct rstp_port *rstp_port; /* Rapid Spanning Tree Protocol, if any. */
    enum rstp_state rstp_state; /* Always RSTP_DISABLED if RSTP not in use. */

    /* Queue to DSCP mapping. */
    struct ofproto_port_queue *qdscp;
    size_t n_qdscp;

    /* Linux VLAN device support (e.g. "eth0.10" for VLAN 10.)
     *
     * This is deprecated.  It is only for compatibility with broken device
     * drivers in old versions of Linux that do not properly support VLANs when
     * VLAN devices are not used.  When broken device drivers are no longer in
     * widespread use, we will delete these interfaces. */
    ofp_port_t realdev_ofp_port;
    int vlandev_vid;
};

/* Linux VLAN device support (e.g. "eth0.10" for VLAN 10.)
 *
 * This is deprecated.  It is only for compatibility with broken device drivers
 * in old versions of Linux that do not properly support VLANs when VLAN
 * devices are not used.  When broken device drivers are no longer in
 * widespread use, we will delete these interfaces. */
struct vlan_splinter {
    struct hmap_node realdev_vid_node;
    struct hmap_node vlandev_node;
    ofp_port_t realdev_ofp_port;
    ofp_port_t vlandev_ofp_port;
    int vid;
};

static void vsp_remove(struct ofport_dpif *);
static void vsp_add(struct ofport_dpif *, ofp_port_t realdev_ofp_port, int vid);

static odp_port_t ofp_port_to_odp_port(const struct ofproto_dpif *,
                                       ofp_port_t);

static ofp_port_t odp_port_to_ofp_port(const struct ofproto_dpif *,
                                       odp_port_t);

static struct ofport_dpif *
ofport_dpif_cast(const struct ofport *ofport)
{
    return ofport ? CONTAINER_OF(ofport, struct ofport_dpif, up) : NULL;
}

static void port_run(struct ofport_dpif *);
static int set_bfd(struct ofport *, const struct smap *);
static int set_cfm(struct ofport *, const struct cfm_settings *);
static int set_lldp(struct ofport *ofport_, const struct smap *cfg);
static void ofport_update_peer(struct ofport_dpif *);

/* Reasons that we might need to revalidate every datapath flow, and
 * corresponding coverage counters.
 *
 * A value of 0 means that there is no need to revalidate.
 *
 * It would be nice to have some cleaner way to integrate with coverage
 * counters, but with only a few reasons I guess this is good enough for
 * now. */
enum revalidate_reason {
    REV_RECONFIGURE = 1,       /* Switch configuration changed. */
    REV_STP,                   /* Spanning tree protocol port status change. */
    REV_RSTP,                  /* RSTP port status change. */
    REV_BOND,                  /* Bonding changed. */
    REV_PORT_TOGGLED,          /* Port enabled or disabled by CFM, LACP, ...*/
    REV_FLOW_TABLE,            /* Flow table changed. */
    REV_MAC_LEARNING,          /* Mac learning changed. */
    REV_MCAST_SNOOPING,        /* Multicast snooping changed. */
};
COVERAGE_DEFINE(rev_reconfigure);
COVERAGE_DEFINE(rev_stp);
COVERAGE_DEFINE(rev_rstp);
COVERAGE_DEFINE(rev_bond);
COVERAGE_DEFINE(rev_port_toggled);
COVERAGE_DEFINE(rev_flow_table);
COVERAGE_DEFINE(rev_mac_learning);
COVERAGE_DEFINE(rev_mcast_snooping);

/* All datapaths of a given type share a single dpif backer instance. */
struct dpif_backer {
    char *type;
    int refcount;
    struct dpif *dpif;
    struct udpif *udpif;

    struct ovs_rwlock odp_to_ofport_lock;
    struct hmap odp_to_ofport_map OVS_GUARDED; /* Contains "struct ofport"s. */

    struct simap tnl_backers;      /* Set of dpif ports backing tunnels. */

    enum revalidate_reason need_revalidate; /* Revalidate all flows. */

    bool recv_set_enable; /* Enables or disables receiving packets. */

<<<<<<< HEAD
    /* Recirculation. */
    struct recirc_id_pool *rid_pool;       /* Recirculation ID pool. */
    struct cmap recirc_map;         /* Map of 'recirc_id's to 'ofproto's. */
    struct ovs_mutex recirc_mutex;  /* Protects 'recirc_map'. */

=======
>>>>>>> 21e487e7
    /* Version string of the datapath stored in OVSDB. */
    char *dp_version_string;

    /* Datapath feature support. */
    struct dpif_backer_support support;
    struct atomic_count tnl_count;
};

/* All existing ofproto_backer instances, indexed by ofproto->up.type. */
static struct shash all_dpif_backers = SHASH_INITIALIZER(&all_dpif_backers);

struct ofproto_dpif {
    struct hmap_node all_ofproto_dpifs_node; /* In 'all_ofproto_dpifs'. */
    struct ofproto up;
    struct dpif_backer *backer;

    uint64_t dump_seq; /* Last read of udpif_dump_seq(). */

    /* Special OpenFlow rules. */
    struct rule_dpif *miss_rule; /* Sends flow table misses to controller. */
    struct rule_dpif *no_packet_in_rule; /* Drops flow table misses. */
    struct rule_dpif *drop_frags_rule; /* Used in OFPC_FRAG_DROP mode. */

    /* Bridging. */
    struct netflow *netflow;
    struct dpif_sflow *sflow;
    struct dpif_ipfix *ipfix;
    struct hmap bundles;        /* Contains "struct ofbundle"s. */
    struct mac_learning *ml;
    struct mcast_snooping *ms;
    bool has_bonded_bundles;
    bool lacp_enabled;
    struct mbridge *mbridge;

    struct ovs_mutex stats_mutex;
    struct netdev_stats stats OVS_GUARDED; /* To account packets generated and
                                            * consumed in userspace. */

    /* Spanning tree. */
    struct stp *stp;
    long long int stp_last_tick;

    /* Rapid Spanning Tree. */
    struct rstp *rstp;
    long long int rstp_last_tick;

    /* VLAN splinters. */
    struct ovs_mutex vsp_mutex;
    struct hmap realdev_vid_map OVS_GUARDED; /* (realdev,vid) -> vlandev. */
    struct hmap vlandev_map OVS_GUARDED;     /* vlandev -> (realdev,vid). */

    /* Ports. */
    struct sset ports;             /* Set of standard port names. */
    struct sset ghost_ports;       /* Ports with no datapath port. */
    struct sset port_poll_set;     /* Queued names for port_poll() reply. */
    int port_poll_errno;           /* Last errno for port_poll() reply. */
    uint64_t change_seq;           /* Connectivity status changes. */

    /* Work queues. */
    struct guarded_list pins;      /* Contains "struct ofputil_packet_in"s. */
    struct seq *pins_seq;          /* For notifying 'pins' reception. */
    uint64_t pins_seqno;
};

/* All existing ofproto_dpif instances, indexed by ->up.name. */
static struct hmap all_ofproto_dpifs = HMAP_INITIALIZER(&all_ofproto_dpifs);

static bool ofproto_use_tnl_push_pop = true;
static void ofproto_unixctl_init(void);

static inline struct ofproto_dpif *
ofproto_dpif_cast(const struct ofproto *ofproto)
{
    ovs_assert(ofproto->ofproto_class == &ofproto_dpif_class);
    return CONTAINER_OF(ofproto, struct ofproto_dpif, up);
}

size_t
ofproto_dpif_get_max_mpls_depth(const struct ofproto_dpif *ofproto)
{
    return ofproto->backer->support.max_mpls_depth;
}

bool
ofproto_dpif_get_enable_recirc(const struct ofproto_dpif *ofproto)
{
    return ofproto->backer->support.recirc;
}

bool
ofproto_dpif_get_enable_ufid(struct dpif_backer *backer)
{
    return backer->support.ufid;
}

static void ofproto_trace(struct ofproto_dpif *, struct flow *,
                          const struct dp_packet *packet,
                          const struct ofpact[], size_t ofpacts_len,
                          struct ds *);

/* Global variables. */
static struct vlog_rate_limit rl = VLOG_RATE_LIMIT_INIT(1, 5);

/* Initial mappings of port to bridge mappings. */
static struct shash init_ofp_ports = SHASH_INITIALIZER(&init_ofp_ports);

/* Executes 'fm'.  The caller retains ownership of 'fm' and everything in
 * it. */
void
ofproto_dpif_flow_mod(struct ofproto_dpif *ofproto,
                      struct ofputil_flow_mod *fm)
{
    ofproto_flow_mod(&ofproto->up, fm);
}

/* Appends 'pin' to the queue of "packet ins" to be sent to the controller.
 * Takes ownership of 'pin' and pin->packet. */
void
ofproto_dpif_send_packet_in(struct ofproto_dpif *ofproto,
                            struct ofproto_packet_in *pin)
{
    if (!guarded_list_push_back(&ofproto->pins, &pin->list_node, 1024)) {
        COVERAGE_INC(packet_in_overflow);
        free(CONST_CAST(void *, pin->up.packet));
        free(pin);
    }

    /* Wakes up main thread for packet-in I/O. */
    seq_change(ofproto->pins_seq);
}

/* The default "table-miss" behaviour for OpenFlow1.3+ is to drop the
 * packet rather than to send the packet to the controller.
 *
 * This function returns false to indicate that a packet_in message
 * for a "table-miss" should be sent to at least one controller.
 * False otherwise. */
bool
ofproto_dpif_wants_packet_in_on_miss(struct ofproto_dpif *ofproto)
{
    return connmgr_wants_packet_in_on_miss(ofproto->up.connmgr);
}

/* Factory functions. */

static void
init(const struct shash *iface_hints)
{
    struct shash_node *node;

    /* Make a local copy, since we don't own 'iface_hints' elements. */
    SHASH_FOR_EACH(node, iface_hints) {
        const struct iface_hint *orig_hint = node->data;
        struct iface_hint *new_hint = xmalloc(sizeof *new_hint);

        new_hint->br_name = xstrdup(orig_hint->br_name);
        new_hint->br_type = xstrdup(orig_hint->br_type);
        new_hint->ofp_port = orig_hint->ofp_port;

        shash_add(&init_ofp_ports, node->name, new_hint);
    }
}

static void
enumerate_types(struct sset *types)
{
    dp_enumerate_types(types);
}

static int
enumerate_names(const char *type, struct sset *names)
{
    struct ofproto_dpif *ofproto;

    sset_clear(names);
    HMAP_FOR_EACH (ofproto, all_ofproto_dpifs_node, &all_ofproto_dpifs) {
        if (strcmp(type, ofproto->up.type)) {
            continue;
        }
        sset_add(names, ofproto->up.name);
    }

    return 0;
}

static int
del(const char *type, const char *name)
{
    struct dpif *dpif;
    int error;

    error = dpif_open(name, type, &dpif);
    if (!error) {
        error = dpif_delete(dpif);
        dpif_close(dpif);
    }
    return error;
}

static const char *
port_open_type(const char *datapath_type, const char *port_type)
{
    return dpif_port_open_type(datapath_type, port_type);
}

/* Type functions. */

static void process_dpif_port_changes(struct dpif_backer *);
static void process_dpif_all_ports_changed(struct dpif_backer *);
static void process_dpif_port_change(struct dpif_backer *,
                                     const char *devname);
static void process_dpif_port_error(struct dpif_backer *, int error);

static struct ofproto_dpif *
lookup_ofproto_dpif_by_port_name(const char *name)
{
    struct ofproto_dpif *ofproto;

    HMAP_FOR_EACH (ofproto, all_ofproto_dpifs_node, &all_ofproto_dpifs) {
        if (sset_contains(&ofproto->ports, name)) {
            return ofproto;
        }
    }

    return NULL;
}

static int
type_run(const char *type)
{
    struct dpif_backer *backer;

    backer = shash_find_data(&all_dpif_backers, type);
    if (!backer) {
        /* This is not necessarily a problem, since backers are only
         * created on demand. */
        return 0;
    }


    if (dpif_run(backer->dpif)) {
        backer->need_revalidate = REV_RECONFIGURE;
    }

    udpif_run(backer->udpif);

    /* If vswitchd started with other_config:flow_restore_wait set as "true",
     * and the configuration has now changed to "false", enable receiving
     * packets from the datapath. */
    if (!backer->recv_set_enable && !ofproto_get_flow_restore_wait()) {
        int error;

        backer->recv_set_enable = true;

        error = dpif_recv_set(backer->dpif, backer->recv_set_enable);
        if (error) {
            VLOG_ERR("Failed to enable receiving packets in dpif.");
            return error;
        }
        dpif_flow_flush(backer->dpif);
        backer->need_revalidate = REV_RECONFIGURE;
    }

    if (backer->recv_set_enable) {
        udpif_set_threads(backer->udpif, n_handlers, n_revalidators);
    }

    dpif_poll_threads_set(backer->dpif, n_dpdk_rxqs, pmd_cpu_mask);

    if (backer->need_revalidate) {
        struct ofproto_dpif *ofproto;
        struct simap_node *node;
        struct simap tmp_backers;

        /* Handle tunnel garbage collection. */
        simap_init(&tmp_backers);
        simap_swap(&backer->tnl_backers, &tmp_backers);

        HMAP_FOR_EACH (ofproto, all_ofproto_dpifs_node, &all_ofproto_dpifs) {
            struct ofport_dpif *iter;

            if (backer != ofproto->backer) {
                continue;
            }

            HMAP_FOR_EACH (iter, up.hmap_node, &ofproto->up.ports) {
                char namebuf[NETDEV_VPORT_NAME_BUFSIZE];
                const char *dp_port;

                if (!iter->is_tunnel) {
                    continue;
                }

                dp_port = netdev_vport_get_dpif_port(iter->up.netdev,
                                                     namebuf, sizeof namebuf);
                node = simap_find(&tmp_backers, dp_port);
                if (node) {
                    simap_put(&backer->tnl_backers, dp_port, node->data);
                    simap_delete(&tmp_backers, node);
                    node = simap_find(&backer->tnl_backers, dp_port);
                } else {
                    node = simap_find(&backer->tnl_backers, dp_port);
                    if (!node) {
                        odp_port_t odp_port = ODPP_NONE;

                        if (!dpif_port_add(backer->dpif, iter->up.netdev,
                                           &odp_port)) {
                            simap_put(&backer->tnl_backers, dp_port,
                                      odp_to_u32(odp_port));
                            node = simap_find(&backer->tnl_backers, dp_port);
                        }
                    }
                }

                iter->odp_port = node ? u32_to_odp(node->data) : ODPP_NONE;
                if (tnl_port_reconfigure(iter, iter->up.netdev,
                                         iter->odp_port,
                                         ovs_native_tunneling_is_on(ofproto), dp_port)) {
                    backer->need_revalidate = REV_RECONFIGURE;
                }
            }
        }

        SIMAP_FOR_EACH (node, &tmp_backers) {
            dpif_port_del(backer->dpif, u32_to_odp(node->data));
        }
        simap_destroy(&tmp_backers);

        switch (backer->need_revalidate) {
        case REV_RECONFIGURE:    COVERAGE_INC(rev_reconfigure);    break;
        case REV_STP:            COVERAGE_INC(rev_stp);            break;
        case REV_RSTP:           COVERAGE_INC(rev_rstp);           break;
        case REV_BOND:           COVERAGE_INC(rev_bond);           break;
        case REV_PORT_TOGGLED:   COVERAGE_INC(rev_port_toggled);   break;
        case REV_FLOW_TABLE:     COVERAGE_INC(rev_flow_table);     break;
        case REV_MAC_LEARNING:   COVERAGE_INC(rev_mac_learning);   break;
        case REV_MCAST_SNOOPING: COVERAGE_INC(rev_mcast_snooping); break;
        }
        backer->need_revalidate = 0;

        HMAP_FOR_EACH (ofproto, all_ofproto_dpifs_node, &all_ofproto_dpifs) {
            struct ofport_dpif *ofport;
            struct ofbundle *bundle;

            if (ofproto->backer != backer) {
                continue;
            }

            xlate_txn_start();
            xlate_ofproto_set(ofproto, ofproto->up.name,
                              ofproto->backer->dpif, ofproto->ml,
                              ofproto->stp, ofproto->rstp, ofproto->ms,
                              ofproto->mbridge, ofproto->sflow, ofproto->ipfix,
                              ofproto->netflow,
                              ofproto->up.forward_bpdu,
                              connmgr_has_in_band(ofproto->up.connmgr),
                              &ofproto->backer->support);

            HMAP_FOR_EACH (bundle, hmap_node, &ofproto->bundles) {
                xlate_bundle_set(ofproto, bundle, bundle->name,
                                 bundle->vlan_mode, bundle->vlan,
                                 bundle->trunks, bundle->use_priority_tags,
                                 bundle->bond, bundle->lacp,
                                 bundle->floodable);
            }

            HMAP_FOR_EACH (ofport, up.hmap_node, &ofproto->up.ports) {
                int stp_port = ofport->stp_port
                    ? stp_port_no(ofport->stp_port)
                    : -1;
                xlate_ofport_set(ofproto, ofport->bundle, ofport,
                                 ofport->up.ofp_port, ofport->odp_port,
                                 ofport->up.netdev, ofport->cfm, ofport->bfd,
                                 ofport->lldp, ofport->peer, stp_port,
                                 ofport->rstp_port, ofport->qdscp,
                                 ofport->n_qdscp, ofport->up.pp.config,
                                 ofport->up.pp.state, ofport->is_tunnel,
                                 ofport->may_enable);
            }
            xlate_txn_commit();
        }

        udpif_revalidate(backer->udpif);
    }

    process_dpif_port_changes(backer);

    return 0;
}

/* Check for and handle port changes in 'backer''s dpif. */
static void
process_dpif_port_changes(struct dpif_backer *backer)
{
    for (;;) {
        char *devname;
        int error;

        error = dpif_port_poll(backer->dpif, &devname);
        switch (error) {
        case EAGAIN:
            return;

        case ENOBUFS:
            process_dpif_all_ports_changed(backer);
            break;

        case 0:
            process_dpif_port_change(backer, devname);
            free(devname);
            break;

        default:
            process_dpif_port_error(backer, error);
            break;
        }
    }
}

static void
process_dpif_all_ports_changed(struct dpif_backer *backer)
{
    struct ofproto_dpif *ofproto;
    struct dpif_port dpif_port;
    struct dpif_port_dump dump;
    struct sset devnames;
    const char *devname;

    sset_init(&devnames);
    HMAP_FOR_EACH (ofproto, all_ofproto_dpifs_node, &all_ofproto_dpifs) {
        if (ofproto->backer == backer) {
            struct ofport *ofport;

            HMAP_FOR_EACH (ofport, hmap_node, &ofproto->up.ports) {
                sset_add(&devnames, netdev_get_name(ofport->netdev));
            }
        }
    }
    DPIF_PORT_FOR_EACH (&dpif_port, &dump, backer->dpif) {
        sset_add(&devnames, dpif_port.name);
    }

    SSET_FOR_EACH (devname, &devnames) {
        process_dpif_port_change(backer, devname);
    }
    sset_destroy(&devnames);
}

static void
process_dpif_port_change(struct dpif_backer *backer, const char *devname)
{
    struct ofproto_dpif *ofproto;
    struct dpif_port port;

    /* Don't report on the datapath's device. */
    if (!strcmp(devname, dpif_base_name(backer->dpif))) {
        return;
    }

    HMAP_FOR_EACH (ofproto, all_ofproto_dpifs_node,
                   &all_ofproto_dpifs) {
        if (simap_contains(&ofproto->backer->tnl_backers, devname)) {
            return;
        }
    }

    ofproto = lookup_ofproto_dpif_by_port_name(devname);
    if (dpif_port_query_by_name(backer->dpif, devname, &port)) {
        /* The port was removed.  If we know the datapath,
         * report it through poll_set().  If we don't, it may be
         * notifying us of a removal we initiated, so ignore it.
         * If there's a pending ENOBUFS, let it stand, since
         * everything will be reevaluated. */
        if (ofproto && ofproto->port_poll_errno != ENOBUFS) {
            sset_add(&ofproto->port_poll_set, devname);
            ofproto->port_poll_errno = 0;
        }
    } else if (!ofproto) {
        /* The port was added, but we don't know with which
         * ofproto we should associate it.  Delete it. */
        dpif_port_del(backer->dpif, port.port_no);
    } else {
        struct ofport_dpif *ofport;

        ofport = ofport_dpif_cast(shash_find_data(
                                      &ofproto->up.port_by_name, devname));
        if (ofport
            && ofport->odp_port != port.port_no
            && !odp_port_to_ofport(backer, port.port_no))
        {
            /* 'ofport''s datapath port number has changed from
             * 'ofport->odp_port' to 'port.port_no'.  Update our internal data
             * structures to match. */
            ovs_rwlock_wrlock(&backer->odp_to_ofport_lock);
            hmap_remove(&backer->odp_to_ofport_map, &ofport->odp_port_node);
            ofport->odp_port = port.port_no;
            hmap_insert(&backer->odp_to_ofport_map, &ofport->odp_port_node,
                        hash_odp_port(port.port_no));
            ovs_rwlock_unlock(&backer->odp_to_ofport_lock);
            backer->need_revalidate = REV_RECONFIGURE;
        }
    }
    dpif_port_destroy(&port);
}

/* Propagate 'error' to all ofprotos based on 'backer'. */
static void
process_dpif_port_error(struct dpif_backer *backer, int error)
{
    struct ofproto_dpif *ofproto;

    HMAP_FOR_EACH (ofproto, all_ofproto_dpifs_node, &all_ofproto_dpifs) {
        if (ofproto->backer == backer) {
            sset_clear(&ofproto->port_poll_set);
            ofproto->port_poll_errno = error;
        }
    }
}

static void
type_wait(const char *type)
{
    struct dpif_backer *backer;

    backer = shash_find_data(&all_dpif_backers, type);
    if (!backer) {
        /* This is not necessarily a problem, since backers are only
         * created on demand. */
        return;
    }

    dpif_wait(backer->dpif);
}

/* Basic life-cycle. */

static int add_internal_flows(struct ofproto_dpif *);

static struct ofproto *
alloc(void)
{
    struct ofproto_dpif *ofproto = xmalloc(sizeof *ofproto);
    return &ofproto->up;
}

static void
dealloc(struct ofproto *ofproto_)
{
    struct ofproto_dpif *ofproto = ofproto_dpif_cast(ofproto_);
    free(ofproto);
}

static void
close_dpif_backer(struct dpif_backer *backer)
{
    ovs_assert(backer->refcount > 0);

    if (--backer->refcount) {
        return;
    }

    udpif_destroy(backer->udpif);

    simap_destroy(&backer->tnl_backers);
    ovs_rwlock_destroy(&backer->odp_to_ofport_lock);
    hmap_destroy(&backer->odp_to_ofport_map);
    shash_find_and_delete(&all_dpif_backers, backer->type);
    free(backer->type);
    free(backer->dp_version_string);
    dpif_close(backer->dpif);
    free(backer);
}

/* Datapath port slated for removal from datapath. */
struct odp_garbage {
    struct ovs_list list_node;
    odp_port_t odp_port;
};

static bool check_variable_length_userdata(struct dpif_backer *backer);
static void check_support(struct dpif_backer *backer);

static int
open_dpif_backer(const char *type, struct dpif_backer **backerp)
{
    struct dpif_backer *backer;
    struct dpif_port_dump port_dump;
    struct dpif_port port;
    struct shash_node *node;
    struct ovs_list garbage_list;
    struct odp_garbage *garbage, *next;

    struct sset names;
    char *backer_name;
    const char *name;
    int error;

    recirc_init();

    backer = shash_find_data(&all_dpif_backers, type);
    if (backer) {
        backer->refcount++;
        *backerp = backer;
        return 0;
    }

    backer_name = xasprintf("ovs-%s", type);

    /* Remove any existing datapaths, since we assume we're the only
     * userspace controlling the datapath. */
    sset_init(&names);
    dp_enumerate_names(type, &names);
    SSET_FOR_EACH(name, &names) {
        struct dpif *old_dpif;

        /* Don't remove our backer if it exists. */
        if (!strcmp(name, backer_name)) {
            continue;
        }

        if (dpif_open(name, type, &old_dpif)) {
            VLOG_WARN("couldn't open old datapath %s to remove it", name);
        } else {
            dpif_delete(old_dpif);
            dpif_close(old_dpif);
        }
    }
    sset_destroy(&names);

    backer = xmalloc(sizeof *backer);

    error = dpif_create_and_open(backer_name, type, &backer->dpif);
    free(backer_name);
    if (error) {
        VLOG_ERR("failed to open datapath of type %s: %s", type,
                 ovs_strerror(error));
        free(backer);
        return error;
    }
    backer->udpif = udpif_create(backer, backer->dpif);

    backer->type = xstrdup(type);
    backer->refcount = 1;
    hmap_init(&backer->odp_to_ofport_map);
    ovs_rwlock_init(&backer->odp_to_ofport_lock);
    backer->need_revalidate = 0;
    simap_init(&backer->tnl_backers);
    backer->recv_set_enable = !ofproto_get_flow_restore_wait();
    *backerp = backer;

    if (backer->recv_set_enable) {
        dpif_flow_flush(backer->dpif);
    }

    /* Loop through the ports already on the datapath and remove any
     * that we don't need anymore. */
    list_init(&garbage_list);
    dpif_port_dump_start(&port_dump, backer->dpif);
    while (dpif_port_dump_next(&port_dump, &port)) {
        node = shash_find(&init_ofp_ports, port.name);
        if (!node && strcmp(port.name, dpif_base_name(backer->dpif))) {
            garbage = xmalloc(sizeof *garbage);
            garbage->odp_port = port.port_no;
            list_push_front(&garbage_list, &garbage->list_node);
        }
    }
    dpif_port_dump_done(&port_dump);

    LIST_FOR_EACH_SAFE (garbage, next, list_node, &garbage_list) {
        dpif_port_del(backer->dpif, garbage->odp_port);
        list_remove(&garbage->list_node);
        free(garbage);
    }

    shash_add(&all_dpif_backers, type, backer);

    check_support(backer);
<<<<<<< HEAD
    backer->rid_pool = recirc_id_pool_create();
    ovs_mutex_init(&backer->recirc_mutex);
    cmap_init(&backer->recirc_map);
=======
>>>>>>> 21e487e7
    atomic_count_init(&backer->tnl_count, 0);

    error = dpif_recv_set(backer->dpif, backer->recv_set_enable);
    if (error) {
        VLOG_ERR("failed to listen on datapath of type %s: %s",
                 type, ovs_strerror(error));
        close_dpif_backer(backer);
        return error;
    }

    if (backer->recv_set_enable) {
        udpif_set_threads(backer->udpif, n_handlers, n_revalidators);
    }

    /* This check fails if performed before udpif threads have been set,
     * as the kernel module checks that the 'pid' in userspace action
     * is non-zero. */
    backer->support.variable_length_userdata
        = check_variable_length_userdata(backer);
    backer->dp_version_string = dpif_get_dp_version(backer->dpif);

    return error;
}

bool
ovs_native_tunneling_is_on(struct ofproto_dpif *ofproto)
{
    return ofproto_use_tnl_push_pop && ofproto->backer->support.tnl_push_pop &&
           atomic_count_get(&ofproto->backer->tnl_count);
}

/* Tests whether 'backer''s datapath supports recirculation.  Only newer
 * datapaths support OVS_KEY_ATTR_RECIRC_ID in keys.  We need to disable some
 * features on older datapaths that don't support this feature.
 *
 * Returns false if 'backer' definitely does not support recirculation, true if
 * it seems to support recirculation or if at least the error we get is
 * ambiguous. */
static bool
check_recirc(struct dpif_backer *backer)
{
    struct flow flow;
    struct odputil_keybuf keybuf;
    struct ofpbuf key;
    bool enable_recirc;

    memset(&flow, 0, sizeof flow);
    flow.recirc_id = 1;
    flow.dp_hash = 1;

    ofpbuf_use_stack(&key, &keybuf, sizeof keybuf);
    odp_flow_key_from_flow(&key, &flow, NULL, 0, true);
    enable_recirc = dpif_probe_feature(backer->dpif, "recirculation", &key,
                                       NULL);

    if (enable_recirc) {
        VLOG_INFO("%s: Datapath supports recirculation",
                  dpif_name(backer->dpif));
    } else {
        VLOG_INFO("%s: Datapath does not support recirculation",
                  dpif_name(backer->dpif));
    }

    return enable_recirc;
}

/* Tests whether 'dpif' supports unique flow ids. We can skip serializing
 * some flow attributes for datapaths that support this feature.
 *
 * Returns true if 'dpif' supports UFID for flow operations.
 * Returns false if  'dpif' does not support UFID. */
static bool
check_ufid(struct dpif_backer *backer)
{
    struct flow flow;
    struct odputil_keybuf keybuf;
    struct ofpbuf key;
    ovs_u128 ufid;
    bool enable_ufid;

    memset(&flow, 0, sizeof flow);
    flow.dl_type = htons(0x1234);

    ofpbuf_use_stack(&key, &keybuf, sizeof keybuf);
    odp_flow_key_from_flow(&key, &flow, NULL, 0, true);
    dpif_flow_hash(backer->dpif, key.data, key.size, &ufid);

    enable_ufid = dpif_probe_feature(backer->dpif, "UFID", &key, &ufid);

    if (enable_ufid) {
        VLOG_INFO("%s: Datapath supports unique flow ids",
                  dpif_name(backer->dpif));
    } else {
        VLOG_INFO("%s: Datapath does not support unique flow ids",
                  dpif_name(backer->dpif));
    }
    return enable_ufid;
}

/* Tests whether 'backer''s datapath supports variable-length
 * OVS_USERSPACE_ATTR_USERDATA in OVS_ACTION_ATTR_USERSPACE actions.  We need
 * to disable some features on older datapaths that don't support this
 * feature.
 *
 * Returns false if 'backer' definitely does not support variable-length
 * userdata, true if it seems to support them or if at least the error we get
 * is ambiguous. */
static bool
check_variable_length_userdata(struct dpif_backer *backer)
{
    struct eth_header *eth;
    struct ofpbuf actions;
    struct dpif_execute execute;
    struct dp_packet packet;
    size_t start;
    int error;

    /* Compose a userspace action that will cause an ERANGE error on older
     * datapaths that don't support variable-length userdata.
     *
     * We really test for using userdata longer than 8 bytes, but older
     * datapaths accepted these, silently truncating the userdata to 8 bytes.
     * The same older datapaths rejected userdata shorter than 8 bytes, so we
     * test for that instead as a proxy for longer userdata support. */
    ofpbuf_init(&actions, 64);
    start = nl_msg_start_nested(&actions, OVS_ACTION_ATTR_USERSPACE);
    nl_msg_put_u32(&actions, OVS_USERSPACE_ATTR_PID,
                   dpif_port_get_pid(backer->dpif, ODPP_NONE, 0));
    nl_msg_put_unspec_zero(&actions, OVS_USERSPACE_ATTR_USERDATA, 4);
    nl_msg_end_nested(&actions, start);

    /* Compose a dummy ethernet packet. */
    dp_packet_init(&packet, ETH_HEADER_LEN);
    eth = dp_packet_put_zeros(&packet, ETH_HEADER_LEN);
    eth->eth_type = htons(0x1234);

    /* Execute the actions.  On older datapaths this fails with ERANGE, on
     * newer datapaths it succeeds. */
    execute.actions = actions.data;
    execute.actions_len = actions.size;
    execute.packet = &packet;
    execute.needs_help = false;
    execute.probe = true;
    execute.mru = 0;

    error = dpif_execute(backer->dpif, &execute);

    dp_packet_uninit(&packet);
    ofpbuf_uninit(&actions);

    switch (error) {
    case 0:
        return true;

    case ERANGE:
        /* Variable-length userdata is not supported. */
        VLOG_WARN("%s: datapath does not support variable-length userdata "
                  "feature (needs Linux 3.10+ or kernel module from OVS "
                  "1..11+).  The NXAST_SAMPLE action will be ignored.",
                  dpif_name(backer->dpif));
        return false;

    default:
        /* Something odd happened.  We're not sure whether variable-length
         * userdata is supported.  Default to "yes". */
        VLOG_WARN("%s: variable-length userdata feature probe failed (%s)",
                  dpif_name(backer->dpif), ovs_strerror(error));
        return true;
    }
}

/* Tests the MPLS label stack depth supported by 'backer''s datapath.
 *
 * Returns the number of elements in a struct flow's mpls_lse field
 * if the datapath supports at least that many entries in an
 * MPLS label stack.
 * Otherwise returns the number of MPLS push actions supported by
 * the datapath. */
static size_t
check_max_mpls_depth(struct dpif_backer *backer)
{
    struct flow flow;
    int n;

    for (n = 0; n < FLOW_MAX_MPLS_LABELS; n++) {
        struct odputil_keybuf keybuf;
        struct ofpbuf key;

        memset(&flow, 0, sizeof flow);
        flow.dl_type = htons(ETH_TYPE_MPLS);
        flow_set_mpls_bos(&flow, n, 1);

        ofpbuf_use_stack(&key, &keybuf, sizeof keybuf);
        odp_flow_key_from_flow(&key, &flow, NULL, 0, false);
        if (!dpif_probe_feature(backer->dpif, "MPLS", &key, NULL)) {
            break;
        }
    }

    VLOG_INFO("%s: MPLS label stack length probed as %d",
              dpif_name(backer->dpif), n);
    return n;
}

/* Tests whether 'backer''s datapath supports masked data in
 * OVS_ACTION_ATTR_SET actions.  We need to disable some features on older
 * datapaths that don't support this feature. */
static bool
check_masked_set_action(struct dpif_backer *backer)
{
    struct eth_header *eth;
    struct ofpbuf actions;
    struct dpif_execute execute;
    struct dp_packet packet;
    int error;
    struct ovs_key_ethernet key, mask;

    /* Compose a set action that will cause an EINVAL error on older
     * datapaths that don't support masked set actions.
     * Avoid using a full mask, as it could be translated to a non-masked
     * set action instead. */
    ofpbuf_init(&actions, 64);
    memset(&key, 0x53, sizeof key);
    memset(&mask, 0x7f, sizeof mask);
    commit_masked_set_action(&actions, OVS_KEY_ATTR_ETHERNET, &key, &mask,
                             sizeof key);

    /* Compose a dummy ethernet packet. */
    dp_packet_init(&packet, ETH_HEADER_LEN);
    eth = dp_packet_put_zeros(&packet, ETH_HEADER_LEN);
    eth->eth_type = htons(0x1234);

    /* Execute the actions.  On older datapaths this fails with EINVAL, on
     * newer datapaths it succeeds. */
    execute.actions = actions.data;
    execute.actions_len = actions.size;
    execute.packet = &packet;
    execute.needs_help = false;
    execute.probe = true;
    execute.mru = 0;

    error = dpif_execute(backer->dpif, &execute);

    dp_packet_uninit(&packet);
    ofpbuf_uninit(&actions);

    if (error) {
        /* Masked set action is not supported. */
        VLOG_INFO("%s: datapath does not support masked set action feature.",
                  dpif_name(backer->dpif));
    }
    return !error;
}

<<<<<<< HEAD
#define CHECK_FEATURE(FIELD)                                                \
static bool                                                                 \
check_##FIELD(struct dpif_backer *backer)                                   \
=======
#define CHECK_FEATURE__(NAME, FIELD)                                        \
static bool                                                                 \
check_##NAME(struct dpif_backer *backer)                                    \
>>>>>>> 21e487e7
{                                                                           \
    struct flow flow;                                                       \
    struct odputil_keybuf keybuf;                                           \
    struct ofpbuf key;                                                      \
    bool enable;                                                            \
                                                                            \
    memset(&flow, 0, sizeof flow);                                          \
    flow.FIELD = 1;                                                         \
                                                                            \
    ofpbuf_use_stack(&key, &keybuf, sizeof keybuf);                         \
    odp_flow_key_from_flow(&key, &flow, NULL, 0, true);                     \
<<<<<<< HEAD
    enable = dpif_probe_feature(backer->dpif, #FIELD, &key, NULL);          \
                                                                            \
    if (enable) {                                                           \
        VLOG_INFO("%s: Datapath supports "#FIELD, dpif_name(backer->dpif)); \
    } else {                                                                \
        VLOG_INFO("%s: Datapath does not support "#FIELD,                   \
=======
    enable = dpif_probe_feature(backer->dpif, #NAME, &key, NULL);           \
                                                                            \
    if (enable) {                                                           \
        VLOG_INFO("%s: Datapath supports "#NAME, dpif_name(backer->dpif));  \
    } else {                                                                \
        VLOG_INFO("%s: Datapath does not support "#NAME,                    \
>>>>>>> 21e487e7
                  dpif_name(backer->dpif));                                 \
    }                                                                       \
                                                                            \
    return enable;                                                          \
}
<<<<<<< HEAD
=======
#define CHECK_FEATURE(FIELD) CHECK_FEATURE__(FIELD, FIELD)
>>>>>>> 21e487e7

CHECK_FEATURE(conn_state)
CHECK_FEATURE(conn_zone)
CHECK_FEATURE(conn_mark)
<<<<<<< HEAD

#undef CHECK_FEATURE
=======
CHECK_FEATURE__(conn_label, conn_label.u64.lo)

#undef CHECK_FEATURE
#undef CHECK_FEATURE__
>>>>>>> 21e487e7

static void
check_support(struct dpif_backer *backer)
{
    /* This feature needs to be tested after udpif threads are set. */
    backer->support.variable_length_userdata = false;

    backer->support.recirc = check_recirc(backer);
    backer->support.max_mpls_depth = check_max_mpls_depth(backer);
    backer->support.masked_set_action = check_masked_set_action(backer);
    backer->support.ufid = check_ufid(backer);
    backer->support.tnl_push_pop = dpif_supports_tnl_push_pop(backer->dpif);
    backer->support.conn_state = check_conn_state(backer);
    backer->support.conn_zone = check_conn_zone(backer);
    backer->support.conn_mark = check_conn_mark(backer);
<<<<<<< HEAD
=======
    backer->support.conn_label = check_conn_label(backer);
>>>>>>> 21e487e7
}

static int
construct(struct ofproto *ofproto_)
{
    struct ofproto_dpif *ofproto = ofproto_dpif_cast(ofproto_);
    struct shash_node *node, *next;
    int error;

    /* Tunnel module can get used right after the udpif threads are running. */
    ofproto_tunnel_init();

    error = open_dpif_backer(ofproto->up.type, &ofproto->backer);
    if (error) {
        return error;
    }

    ofproto->netflow = NULL;
    ofproto->sflow = NULL;
    ofproto->ipfix = NULL;
    ofproto->stp = NULL;
    ofproto->rstp = NULL;
    ofproto->dump_seq = 0;
    hmap_init(&ofproto->bundles);
    ofproto->ml = mac_learning_create(MAC_ENTRY_DEFAULT_IDLE_TIME);
    ofproto->ms = NULL;
    ofproto->mbridge = mbridge_create();
    ofproto->has_bonded_bundles = false;
    ofproto->lacp_enabled = false;
    ovs_mutex_init_adaptive(&ofproto->stats_mutex);
    ovs_mutex_init(&ofproto->vsp_mutex);

    guarded_list_init(&ofproto->pins);

    ofproto_unixctl_init();

    hmap_init(&ofproto->vlandev_map);
    hmap_init(&ofproto->realdev_vid_map);

    sset_init(&ofproto->ports);
    sset_init(&ofproto->ghost_ports);
    sset_init(&ofproto->port_poll_set);
    ofproto->port_poll_errno = 0;
    ofproto->change_seq = 0;
    ofproto->pins_seq = seq_create();
    ofproto->pins_seqno = seq_read(ofproto->pins_seq);


    SHASH_FOR_EACH_SAFE (node, next, &init_ofp_ports) {
        struct iface_hint *iface_hint = node->data;

        if (!strcmp(iface_hint->br_name, ofproto->up.name)) {
            /* Check if the datapath already has this port. */
            if (dpif_port_exists(ofproto->backer->dpif, node->name)) {
                sset_add(&ofproto->ports, node->name);
            }

            free(iface_hint->br_name);
            free(iface_hint->br_type);
            free(iface_hint);
            shash_delete(&init_ofp_ports, node);
        }
    }

    hmap_insert(&all_ofproto_dpifs, &ofproto->all_ofproto_dpifs_node,
                hash_string(ofproto->up.name, 0));
    memset(&ofproto->stats, 0, sizeof ofproto->stats);

    ofproto_init_tables(ofproto_, N_TABLES);
    error = add_internal_flows(ofproto);

    ofproto->up.tables[TBL_INTERNAL].flags = OFTABLE_HIDDEN | OFTABLE_READONLY;

    return error;
}

static int
add_internal_miss_flow(struct ofproto_dpif *ofproto, int id,
                  const struct ofpbuf *ofpacts, struct rule_dpif **rulep)
{
    struct match match;
    int error;
    struct rule *rule;

    match_init_catchall(&match);
    match_set_reg(&match, 0, id);

    error = ofproto_dpif_add_internal_flow(ofproto, &match, 0, 0, ofpacts,
                                           &rule);
    *rulep = error ? NULL : rule_dpif_cast(rule);

    return error;
}

static int
add_internal_flows(struct ofproto_dpif *ofproto)
{
    struct ofpact_controller *controller;
    uint64_t ofpacts_stub[128 / 8];
    struct ofpbuf ofpacts;
    struct rule *unused_rulep OVS_UNUSED;
    struct match match;
    int error;
    int id;

    ofpbuf_use_stack(&ofpacts, ofpacts_stub, sizeof ofpacts_stub);
    id = 1;

    controller = ofpact_put_CONTROLLER(&ofpacts);
    controller->max_len = UINT16_MAX;
    controller->controller_id = 0;
    controller->reason = OFPR_NO_MATCH;
    ofpact_pad(&ofpacts);

    error = add_internal_miss_flow(ofproto, id++, &ofpacts,
                                   &ofproto->miss_rule);
    if (error) {
        return error;
    }

    ofpbuf_clear(&ofpacts);
    error = add_internal_miss_flow(ofproto, id++, &ofpacts,
                                   &ofproto->no_packet_in_rule);
    if (error) {
        return error;
    }

    error = add_internal_miss_flow(ofproto, id++, &ofpacts,
                                   &ofproto->drop_frags_rule);
    if (error) {
        return error;
    }

    /* Drop any run away non-recirc rule lookups. Recirc_id has to be
     * zero when reaching this rule.
     *
     * (priority=2), recirc_id=0, actions=drop
     */
    ofpbuf_clear(&ofpacts);
    match_init_catchall(&match);
    match_set_recirc_id(&match, 0);
    error = ofproto_dpif_add_internal_flow(ofproto, &match, 2, 0, &ofpacts,
                                           &unused_rulep);
    return error;
}

static void
destruct(struct ofproto *ofproto_)
{
    struct ofproto_dpif *ofproto = ofproto_dpif_cast(ofproto_);
    struct ofproto_packet_in *pin, *next_pin;
    struct rule_dpif *rule;
    struct oftable *table;
    struct ovs_list pins;

    ofproto->backer->need_revalidate = REV_RECONFIGURE;
    xlate_txn_start();
    xlate_remove_ofproto(ofproto);
    xlate_txn_commit();

    /* Ensure that the upcall processing threads have no remaining references
     * to the ofproto or anything in it. */
    udpif_synchronize(ofproto->backer->udpif);

    hmap_remove(&all_ofproto_dpifs, &ofproto->all_ofproto_dpifs_node);

    OFPROTO_FOR_EACH_TABLE (table, &ofproto->up) {
        CLS_FOR_EACH (rule, up.cr, &table->cls) {
            ofproto_rule_delete(&ofproto->up, &rule->up);
        }
    }

    guarded_list_pop_all(&ofproto->pins, &pins);
    LIST_FOR_EACH_SAFE (pin, next_pin, list_node, &pins) {
        list_remove(&pin->list_node);
        free(CONST_CAST(void *, pin->up.packet));
        free(pin);
    }
    guarded_list_destroy(&ofproto->pins);

    recirc_free_ofproto(ofproto, ofproto->up.name);

    mbridge_unref(ofproto->mbridge);

    netflow_unref(ofproto->netflow);
    dpif_sflow_unref(ofproto->sflow);
    dpif_ipfix_unref(ofproto->ipfix);
    hmap_destroy(&ofproto->bundles);
    mac_learning_unref(ofproto->ml);
    mcast_snooping_unref(ofproto->ms);

    hmap_destroy(&ofproto->vlandev_map);
    hmap_destroy(&ofproto->realdev_vid_map);

    sset_destroy(&ofproto->ports);
    sset_destroy(&ofproto->ghost_ports);
    sset_destroy(&ofproto->port_poll_set);

    ovs_mutex_destroy(&ofproto->stats_mutex);
    ovs_mutex_destroy(&ofproto->vsp_mutex);

    seq_destroy(ofproto->pins_seq);

    close_dpif_backer(ofproto->backer);
}

static int
run(struct ofproto *ofproto_)
{
    struct ofproto_dpif *ofproto = ofproto_dpif_cast(ofproto_);
    uint64_t new_seq, new_dump_seq;

    if (mbridge_need_revalidate(ofproto->mbridge)) {
        ofproto->backer->need_revalidate = REV_RECONFIGURE;
        ovs_rwlock_wrlock(&ofproto->ml->rwlock);
        mac_learning_flush(ofproto->ml);
        ovs_rwlock_unlock(&ofproto->ml->rwlock);
        mcast_snooping_mdb_flush(ofproto->ms);
    }

    /* Always updates the ofproto->pins_seqno to avoid frequent wakeup during
     * flow restore.  Even though nothing is processed during flow restore,
     * all queued 'pins' will be handled immediately when flow restore
     * completes. */
    ofproto->pins_seqno = seq_read(ofproto->pins_seq);

    /* Do not perform any periodic activity required by 'ofproto' while
     * waiting for flow restore to complete. */
    if (!ofproto_get_flow_restore_wait()) {
        struct ofproto_packet_in *pin, *next_pin;
        struct ovs_list pins;

        guarded_list_pop_all(&ofproto->pins, &pins);
        LIST_FOR_EACH_SAFE (pin, next_pin, list_node, &pins) {
            connmgr_send_packet_in(ofproto->up.connmgr, pin);
            list_remove(&pin->list_node);
            free(CONST_CAST(void *, pin->up.packet));
            free(pin);
        }
    }

    if (ofproto->netflow) {
        netflow_run(ofproto->netflow);
    }
    if (ofproto->sflow) {
        dpif_sflow_run(ofproto->sflow);
    }
    if (ofproto->ipfix) {
        dpif_ipfix_run(ofproto->ipfix);
    }

    new_seq = seq_read(connectivity_seq_get());
    if (ofproto->change_seq != new_seq) {
        struct ofport_dpif *ofport;

        HMAP_FOR_EACH (ofport, up.hmap_node, &ofproto->up.ports) {
            port_run(ofport);
        }

        ofproto->change_seq = new_seq;
    }
    if (ofproto->lacp_enabled || ofproto->has_bonded_bundles) {
        struct ofbundle *bundle;

        HMAP_FOR_EACH (bundle, hmap_node, &ofproto->bundles) {
            bundle_run(bundle);
        }
    }

    stp_run(ofproto);
    rstp_run(ofproto);
    ovs_rwlock_wrlock(&ofproto->ml->rwlock);
    if (mac_learning_run(ofproto->ml)) {
        ofproto->backer->need_revalidate = REV_MAC_LEARNING;
    }
    ovs_rwlock_unlock(&ofproto->ml->rwlock);

    if (mcast_snooping_run(ofproto->ms)) {
        ofproto->backer->need_revalidate = REV_MCAST_SNOOPING;
    }

    new_dump_seq = seq_read(udpif_dump_seq(ofproto->backer->udpif));
    if (ofproto->dump_seq != new_dump_seq) {
        struct rule *rule, *next_rule;

        /* We know stats are relatively fresh, so now is a good time to do some
         * periodic work. */
        ofproto->dump_seq = new_dump_seq;

        /* Expire OpenFlow flows whose idle_timeout or hard_timeout
         * has passed. */
        ovs_mutex_lock(&ofproto_mutex);
        LIST_FOR_EACH_SAFE (rule, next_rule, expirable,
                            &ofproto->up.expirable) {
            rule_expire(rule_dpif_cast(rule));
        }
        ovs_mutex_unlock(&ofproto_mutex);

        /* All outstanding data in existing flows has been accounted, so it's a
         * good time to do bond rebalancing. */
        if (ofproto->has_bonded_bundles) {
            struct ofbundle *bundle;

            HMAP_FOR_EACH (bundle, hmap_node, &ofproto->bundles) {
                if (bundle->bond) {
                    bond_rebalance(bundle->bond);
                }
            }
        }
    }
    return 0;
}

static void
wait(struct ofproto *ofproto_)
{
    struct ofproto_dpif *ofproto = ofproto_dpif_cast(ofproto_);

    if (ofproto_get_flow_restore_wait()) {
        return;
    }

    if (ofproto->sflow) {
        dpif_sflow_wait(ofproto->sflow);
    }
    if (ofproto->ipfix) {
        dpif_ipfix_wait(ofproto->ipfix);
    }
    if (ofproto->lacp_enabled || ofproto->has_bonded_bundles) {
        struct ofbundle *bundle;

        HMAP_FOR_EACH (bundle, hmap_node, &ofproto->bundles) {
            bundle_wait(bundle);
        }
    }
    if (ofproto->netflow) {
        netflow_wait(ofproto->netflow);
    }
    ovs_rwlock_rdlock(&ofproto->ml->rwlock);
    mac_learning_wait(ofproto->ml);
    ovs_rwlock_unlock(&ofproto->ml->rwlock);
    mcast_snooping_wait(ofproto->ms);
    stp_wait(ofproto);
    if (ofproto->backer->need_revalidate) {
        /* Shouldn't happen, but if it does just go around again. */
        VLOG_DBG_RL(&rl, "need revalidate in ofproto_wait_cb()");
        poll_immediate_wake();
    }

    seq_wait(udpif_dump_seq(ofproto->backer->udpif), ofproto->dump_seq);
    seq_wait(ofproto->pins_seq, ofproto->pins_seqno);
}

static void
type_get_memory_usage(const char *type, struct simap *usage)
{
    struct dpif_backer *backer;

    backer = shash_find_data(&all_dpif_backers, type);
    if (backer) {
        udpif_get_memory_usage(backer->udpif, usage);
    }
}

static void
flush(struct ofproto *ofproto_)
{
    struct ofproto_dpif *ofproto = ofproto_dpif_cast(ofproto_);
    struct dpif_backer *backer = ofproto->backer;

    if (backer) {
        udpif_flush(backer->udpif);
    }
}

static void
query_tables(struct ofproto *ofproto,
             struct ofputil_table_features *features,
             struct ofputil_table_stats *stats)
{
    strcpy(features->name, "classifier");

    if (stats) {
        int i;

        for (i = 0; i < ofproto->n_tables; i++) {
            unsigned long missed, matched;

            atomic_read_relaxed(&ofproto->tables[i].n_matched, &matched);
            atomic_read_relaxed(&ofproto->tables[i].n_missed, &missed);

            stats[i].matched_count = matched;
            stats[i].lookup_count = matched + missed;
        }
    }
}

static struct ofport *
port_alloc(void)
{
    struct ofport_dpif *port = xmalloc(sizeof *port);
    return &port->up;
}

static void
port_dealloc(struct ofport *port_)
{
    struct ofport_dpif *port = ofport_dpif_cast(port_);
    free(port);
}

static int
port_construct(struct ofport *port_)
{
    struct ofport_dpif *port = ofport_dpif_cast(port_);
    struct ofproto_dpif *ofproto = ofproto_dpif_cast(port->up.ofproto);
    const struct netdev *netdev = port->up.netdev;
    char namebuf[NETDEV_VPORT_NAME_BUFSIZE];
    struct dpif_port dpif_port;
    int error;

    ofproto->backer->need_revalidate = REV_RECONFIGURE;
    port->bundle = NULL;
    port->cfm = NULL;
    port->bfd = NULL;
    port->lldp = NULL;
    port->may_enable = false;
    port->stp_port = NULL;
    port->stp_state = STP_DISABLED;
    port->rstp_port = NULL;
    port->rstp_state = RSTP_DISABLED;
    port->is_tunnel = false;
    port->peer = NULL;
    port->qdscp = NULL;
    port->n_qdscp = 0;
    port->realdev_ofp_port = 0;
    port->vlandev_vid = 0;
    port->carrier_seq = netdev_get_carrier_resets(netdev);
    port->is_layer3 = netdev_vport_is_layer3(netdev);

    if (netdev_vport_is_patch(netdev)) {
        /* By bailing out here, we don't submit the port to the sFlow module
         * to be considered for counter polling export.  This is correct
         * because the patch port represents an interface that sFlow considers
         * to be "internal" to the switch as a whole, and therefore not a
         * candidate for counter polling. */
        port->odp_port = ODPP_NONE;
        ofport_update_peer(port);
        return 0;
    }

    error = dpif_port_query_by_name(ofproto->backer->dpif,
                                    netdev_vport_get_dpif_port(netdev, namebuf,
                                                               sizeof namebuf),
                                    &dpif_port);
    if (error) {
        return error;
    }

    port->odp_port = dpif_port.port_no;

    if (netdev_get_tunnel_config(netdev)) {
        atomic_count_inc(&ofproto->backer->tnl_count);
        tnl_port_add(port, port->up.netdev, port->odp_port,
                     ovs_native_tunneling_is_on(ofproto), namebuf);
        port->is_tunnel = true;
        if (ofproto->ipfix) {
           dpif_ipfix_add_tunnel_port(ofproto->ipfix, port_, port->odp_port);
        }
    } else {
        /* Sanity-check that a mapping doesn't already exist.  This
         * shouldn't happen for non-tunnel ports. */
        if (odp_port_to_ofp_port(ofproto, port->odp_port) != OFPP_NONE) {
            VLOG_ERR("port %s already has an OpenFlow port number",
                     dpif_port.name);
            dpif_port_destroy(&dpif_port);
            return EBUSY;
        }

        ovs_rwlock_wrlock(&ofproto->backer->odp_to_ofport_lock);
        hmap_insert(&ofproto->backer->odp_to_ofport_map, &port->odp_port_node,
                    hash_odp_port(port->odp_port));
        ovs_rwlock_unlock(&ofproto->backer->odp_to_ofport_lock);
    }
    dpif_port_destroy(&dpif_port);

    if (ofproto->sflow) {
        dpif_sflow_add_port(ofproto->sflow, port_, port->odp_port);
    }

    return 0;
}

static void
port_destruct(struct ofport *port_)
{
    struct ofport_dpif *port = ofport_dpif_cast(port_);
    struct ofproto_dpif *ofproto = ofproto_dpif_cast(port->up.ofproto);
    const char *devname = netdev_get_name(port->up.netdev);
    char namebuf[NETDEV_VPORT_NAME_BUFSIZE];
    const char *dp_port_name;

    ofproto->backer->need_revalidate = REV_RECONFIGURE;
    xlate_txn_start();
    xlate_ofport_remove(port);
    xlate_txn_commit();

    dp_port_name = netdev_vport_get_dpif_port(port->up.netdev, namebuf,
                                              sizeof namebuf);
    if (dpif_port_exists(ofproto->backer->dpif, dp_port_name)) {
        /* The underlying device is still there, so delete it.  This
         * happens when the ofproto is being destroyed, since the caller
         * assumes that removal of attached ports will happen as part of
         * destruction. */
        if (!port->is_tunnel) {
            dpif_port_del(ofproto->backer->dpif, port->odp_port);
        }
    }

    if (port->peer) {
        port->peer->peer = NULL;
        port->peer = NULL;
    }

    if (port->odp_port != ODPP_NONE && !port->is_tunnel) {
        ovs_rwlock_wrlock(&ofproto->backer->odp_to_ofport_lock);
        hmap_remove(&ofproto->backer->odp_to_ofport_map, &port->odp_port_node);
        ovs_rwlock_unlock(&ofproto->backer->odp_to_ofport_lock);
    }

    if (port->is_tunnel) {
        atomic_count_dec(&ofproto->backer->tnl_count);
    }

    if (port->is_tunnel && ofproto->ipfix) {
       dpif_ipfix_del_tunnel_port(ofproto->ipfix, port->odp_port);
    }

    tnl_port_del(port);
    sset_find_and_delete(&ofproto->ports, devname);
    sset_find_and_delete(&ofproto->ghost_ports, devname);
    bundle_remove(port_);
    set_cfm(port_, NULL);
    set_bfd(port_, NULL);
    set_lldp(port_, NULL);
    if (port->stp_port) {
        stp_port_disable(port->stp_port);
    }
    set_rstp_port(port_, NULL);
    if (ofproto->sflow) {
        dpif_sflow_del_port(ofproto->sflow, port->odp_port);
    }

    free(port->qdscp);
}

static void
port_modified(struct ofport *port_)
{
    struct ofport_dpif *port = ofport_dpif_cast(port_);
    char namebuf[NETDEV_VPORT_NAME_BUFSIZE];
    struct netdev *netdev = port->up.netdev;

    if (port->bundle && port->bundle->bond) {
        bond_slave_set_netdev(port->bundle->bond, port, netdev);
    }

    if (port->cfm) {
        cfm_set_netdev(port->cfm, netdev);
    }

    if (port->bfd) {
        bfd_set_netdev(port->bfd, netdev);
    }

    ofproto_dpif_monitor_port_update(port, port->bfd, port->cfm,
                                     port->lldp, port->up.pp.hw_addr);

    netdev_vport_get_dpif_port(netdev, namebuf, sizeof namebuf);

    if (port->is_tunnel) {
        struct ofproto_dpif *ofproto = ofproto_dpif_cast(port->up.ofproto);

        if (tnl_port_reconfigure(port, netdev, port->odp_port,
                                 ovs_native_tunneling_is_on(ofproto), namebuf)) {
            ofproto->backer->need_revalidate = REV_RECONFIGURE;
        }
    }

    ofport_update_peer(port);
}

static void
port_reconfigured(struct ofport *port_, enum ofputil_port_config old_config)
{
    struct ofport_dpif *port = ofport_dpif_cast(port_);
    struct ofproto_dpif *ofproto = ofproto_dpif_cast(port->up.ofproto);
    enum ofputil_port_config changed = old_config ^ port->up.pp.config;

    if (changed & (OFPUTIL_PC_NO_RECV | OFPUTIL_PC_NO_RECV_STP |
                   OFPUTIL_PC_NO_FWD | OFPUTIL_PC_NO_FLOOD |
                   OFPUTIL_PC_NO_PACKET_IN)) {
        ofproto->backer->need_revalidate = REV_RECONFIGURE;

        if (changed & OFPUTIL_PC_NO_FLOOD && port->bundle) {
            bundle_update(port->bundle);
        }
    }
}

static int
set_sflow(struct ofproto *ofproto_,
          const struct ofproto_sflow_options *sflow_options)
{
    struct ofproto_dpif *ofproto = ofproto_dpif_cast(ofproto_);
    struct dpif_sflow *ds = ofproto->sflow;

    if (sflow_options) {
        uint32_t old_probability = ds ? dpif_sflow_get_probability(ds) : 0;
        if (!ds) {
            struct ofport_dpif *ofport;

            ds = ofproto->sflow = dpif_sflow_create();
            HMAP_FOR_EACH (ofport, up.hmap_node, &ofproto->up.ports) {
                dpif_sflow_add_port(ds, &ofport->up, ofport->odp_port);
            }
        }
        dpif_sflow_set_options(ds, sflow_options);
        if (dpif_sflow_get_probability(ds) != old_probability) {
            ofproto->backer->need_revalidate = REV_RECONFIGURE;
        }
    } else {
        if (ds) {
            dpif_sflow_unref(ds);
            ofproto->backer->need_revalidate = REV_RECONFIGURE;
            ofproto->sflow = NULL;
        }
    }
    return 0;
}

static int
set_ipfix(
    struct ofproto *ofproto_,
    const struct ofproto_ipfix_bridge_exporter_options *bridge_exporter_options,
    const struct ofproto_ipfix_flow_exporter_options *flow_exporters_options,
    size_t n_flow_exporters_options)
{
    struct ofproto_dpif *ofproto = ofproto_dpif_cast(ofproto_);
    struct dpif_ipfix *di = ofproto->ipfix;
    bool has_options = bridge_exporter_options || flow_exporters_options;
    bool new_di = false;

    if (has_options && !di) {
        di = ofproto->ipfix = dpif_ipfix_create();
        new_di = true;
    }

    if (di) {
        /* Call set_options in any case to cleanly flush the flow
         * caches in the last exporters that are to be destroyed. */
        dpif_ipfix_set_options(
            di, bridge_exporter_options, flow_exporters_options,
            n_flow_exporters_options);

        /* Add tunnel ports only when a new ipfix created */
        if (new_di == true) {
            struct ofport_dpif *ofport;
            HMAP_FOR_EACH (ofport, up.hmap_node, &ofproto->up.ports) {
                if (ofport->is_tunnel == true) {
                    dpif_ipfix_add_tunnel_port(di, &ofport->up, ofport->odp_port);
                }
            }
        }

        if (!has_options) {
            dpif_ipfix_unref(di);
            ofproto->ipfix = NULL;
        }
    }

    return 0;
}

static int
set_cfm(struct ofport *ofport_, const struct cfm_settings *s)
{
    struct ofport_dpif *ofport = ofport_dpif_cast(ofport_);
    int error = 0;

    if (s) {
        if (!ofport->cfm) {
            struct ofproto_dpif *ofproto;

            ofproto = ofproto_dpif_cast(ofport->up.ofproto);
            ofproto->backer->need_revalidate = REV_RECONFIGURE;
            ofport->cfm = cfm_create(ofport->up.netdev);
        }

        if (cfm_configure(ofport->cfm, s)) {
            error = 0;
            goto out;
        }

        error = EINVAL;
    }
    cfm_unref(ofport->cfm);
    ofport->cfm = NULL;
out:
    ofproto_dpif_monitor_port_update(ofport, ofport->bfd, ofport->cfm,
                                     ofport->lldp, ofport->up.pp.hw_addr);
    return error;
}

static bool
cfm_status_changed(struct ofport *ofport_)
{
    struct ofport_dpif *ofport = ofport_dpif_cast(ofport_);

    return ofport->cfm ? cfm_check_status_change(ofport->cfm) : true;
}

static int
get_cfm_status(const struct ofport *ofport_,
               struct cfm_status *status)
{
    struct ofport_dpif *ofport = ofport_dpif_cast(ofport_);
    int ret = 0;

    if (ofport->cfm) {
        cfm_get_status(ofport->cfm, status);
    } else {
        ret = ENOENT;
    }

    return ret;
}

static int
set_bfd(struct ofport *ofport_, const struct smap *cfg)
{
    struct ofproto_dpif *ofproto = ofproto_dpif_cast(ofport_->ofproto);
    struct ofport_dpif *ofport = ofport_dpif_cast(ofport_);
    struct bfd *old;

    old = ofport->bfd;
    ofport->bfd = bfd_configure(old, netdev_get_name(ofport->up.netdev),
                                cfg, ofport->up.netdev);
    if (ofport->bfd != old) {
        ofproto->backer->need_revalidate = REV_RECONFIGURE;
    }
    ofproto_dpif_monitor_port_update(ofport, ofport->bfd, ofport->cfm,
                                     ofport->lldp, ofport->up.pp.hw_addr);
    return 0;
}

static bool
bfd_status_changed(struct ofport *ofport_)
{
    struct ofport_dpif *ofport = ofport_dpif_cast(ofport_);

    return ofport->bfd ? bfd_check_status_change(ofport->bfd) : true;
}

static int
get_bfd_status(struct ofport *ofport_, struct smap *smap)
{
    struct ofport_dpif *ofport = ofport_dpif_cast(ofport_);
    int ret = 0;

    if (ofport->bfd) {
        bfd_get_status(ofport->bfd, smap);
    } else {
        ret = ENOENT;
    }

    return ret;
}

static int
set_lldp(struct ofport *ofport_,
         const struct smap *cfg)
{
    struct ofport_dpif *ofport = ofport_dpif_cast(ofport_);
    int error = 0;

    if (cfg) {
        if (!ofport->lldp) {
            struct ofproto_dpif *ofproto;

            ofproto = ofproto_dpif_cast(ofport->up.ofproto);
            ofproto->backer->need_revalidate = REV_RECONFIGURE;
            ofport->lldp = lldp_create(ofport->up.netdev, ofport_->mtu, cfg);
        }

        if (lldp_configure(ofport->lldp)) {
            error = 0;
            goto out;
        }

        error = EINVAL;
    }
    lldp_unref(ofport->lldp);
    ofport->lldp = NULL;
out:
    ofproto_dpif_monitor_port_update(ofport,
                                     ofport->bfd,
                                     ofport->cfm,
                                     ofport->lldp,
                                     ofport->up.pp.hw_addr);
    return error;
}

static bool
get_lldp_status(const struct ofport *ofport_,
               struct lldp_status *status OVS_UNUSED)
{
    struct ofport_dpif *ofport = ofport_dpif_cast(ofport_);

    return ofport->lldp ? true : false;
}

static int
set_aa(struct ofproto *ofproto OVS_UNUSED,
       const struct aa_settings *s)
{
    return aa_configure(s);
}

static int
aa_mapping_set(struct ofproto *ofproto_ OVS_UNUSED, void *aux,
               const struct aa_mapping_settings *s)
{
    return aa_mapping_register(aux, s);
}

static int
aa_mapping_unset(struct ofproto *ofproto OVS_UNUSED, void *aux)
{
    return aa_mapping_unregister(aux);
}

static int
aa_vlan_get_queued(struct ofproto *ofproto OVS_UNUSED, struct ovs_list *list)
{
    return aa_get_vlan_queued(list);
}

static unsigned int
aa_vlan_get_queue_size(struct ofproto *ofproto OVS_UNUSED)
{
    return aa_get_vlan_queue_size();
}


/* Spanning Tree. */

/* Called while rstp_mutex is held. */
static void
rstp_send_bpdu_cb(struct dp_packet *pkt, void *ofport_, void *ofproto_)
{
    struct ofproto_dpif *ofproto = ofproto_;
    struct ofport_dpif *ofport = ofport_;
    struct eth_header *eth = dp_packet_l2(pkt);

    netdev_get_etheraddr(ofport->up.netdev, eth->eth_src);
    if (eth_addr_is_zero(eth->eth_src)) {
        VLOG_WARN_RL(&rl, "%s port %d: cannot send RSTP BPDU on a port which "
                     "does not have a configured source MAC address.",
                     ofproto->up.name, ofp_to_u16(ofport->up.ofp_port));
    } else {
        ofproto_dpif_send_packet(ofport, pkt);
    }
    dp_packet_delete(pkt);
}

static void
send_bpdu_cb(struct dp_packet *pkt, int port_num, void *ofproto_)
{
    struct ofproto_dpif *ofproto = ofproto_;
    struct stp_port *sp = stp_get_port(ofproto->stp, port_num);
    struct ofport_dpif *ofport;

    ofport = stp_port_get_aux(sp);
    if (!ofport) {
        VLOG_WARN_RL(&rl, "%s: cannot send BPDU on unknown port %d",
                     ofproto->up.name, port_num);
    } else {
        struct eth_header *eth = dp_packet_l2(pkt);

        netdev_get_etheraddr(ofport->up.netdev, eth->eth_src);
        if (eth_addr_is_zero(eth->eth_src)) {
            VLOG_WARN_RL(&rl, "%s: cannot send BPDU on port %d "
                         "with unknown MAC", ofproto->up.name, port_num);
        } else {
            ofproto_dpif_send_packet(ofport, pkt);
        }
    }
    dp_packet_delete(pkt);
}

/* Configure RSTP on 'ofproto_' using the settings defined in 's'. */
static void
set_rstp(struct ofproto *ofproto_, const struct ofproto_rstp_settings *s)
{
    struct ofproto_dpif *ofproto = ofproto_dpif_cast(ofproto_);

    /* Only revalidate flows if the configuration changed. */
    if (!s != !ofproto->rstp) {
        ofproto->backer->need_revalidate = REV_RECONFIGURE;
    }

    if (s) {
        if (!ofproto->rstp) {
            ofproto->rstp = rstp_create(ofproto_->name, s->address,
                                        rstp_send_bpdu_cb, ofproto);
            ofproto->rstp_last_tick = time_msec();
        }
        rstp_set_bridge_address(ofproto->rstp, s->address);
        rstp_set_bridge_priority(ofproto->rstp, s->priority);
        rstp_set_bridge_ageing_time(ofproto->rstp, s->ageing_time);
        rstp_set_bridge_force_protocol_version(ofproto->rstp,
                                               s->force_protocol_version);
        rstp_set_bridge_max_age(ofproto->rstp, s->bridge_max_age);
        rstp_set_bridge_forward_delay(ofproto->rstp, s->bridge_forward_delay);
        rstp_set_bridge_transmit_hold_count(ofproto->rstp,
                                            s->transmit_hold_count);
    } else {
        struct ofport *ofport;
        HMAP_FOR_EACH (ofport, hmap_node, &ofproto->up.ports) {
            set_rstp_port(ofport, NULL);
        }
        rstp_unref(ofproto->rstp);
        ofproto->rstp = NULL;
    }
}

static void
get_rstp_status(struct ofproto *ofproto_, struct ofproto_rstp_status *s)
{
    struct ofproto_dpif *ofproto = ofproto_dpif_cast(ofproto_);

    if (ofproto->rstp) {
        s->enabled = true;
        s->root_id = rstp_get_root_id(ofproto->rstp);
        s->bridge_id = rstp_get_bridge_id(ofproto->rstp);
        s->designated_id = rstp_get_designated_id(ofproto->rstp);
        s->root_path_cost = rstp_get_root_path_cost(ofproto->rstp);
        s->designated_port_id = rstp_get_designated_port_id(ofproto->rstp);
        s->bridge_port_id = rstp_get_bridge_port_id(ofproto->rstp);
    } else {
        s->enabled = false;
    }
}

static void
update_rstp_port_state(struct ofport_dpif *ofport)
{
    struct ofproto_dpif *ofproto = ofproto_dpif_cast(ofport->up.ofproto);
    enum rstp_state state;

    /* Figure out new state. */
    state = ofport->rstp_port ? rstp_port_get_state(ofport->rstp_port)
        : RSTP_DISABLED;

    /* Update state. */
    if (ofport->rstp_state != state) {
        enum ofputil_port_state of_state;
        bool fwd_change;

        VLOG_DBG("port %s: RSTP state changed from %s to %s",
                 netdev_get_name(ofport->up.netdev),
                 rstp_state_name(ofport->rstp_state),
                 rstp_state_name(state));

        if (rstp_learn_in_state(ofport->rstp_state)
            != rstp_learn_in_state(state)) {
            /* XXX: Learning action flows should also be flushed. */
            if (ofport->bundle) {
                if (!rstp_shift_root_learned_address(ofproto->rstp)
                    || rstp_get_old_root_aux(ofproto->rstp) != ofport) {
                    bundle_flush_macs(ofport->bundle, false);
                }
            }
        }
        fwd_change = rstp_forward_in_state(ofport->rstp_state)
            != rstp_forward_in_state(state);

        ofproto->backer->need_revalidate = REV_RSTP;
        ofport->rstp_state = state;

        if (fwd_change && ofport->bundle) {
            bundle_update(ofport->bundle);
        }

        /* Update the RSTP state bits in the OpenFlow port description. */
        of_state = ofport->up.pp.state & ~OFPUTIL_PS_STP_MASK;
        of_state |= (state == RSTP_LEARNING ? OFPUTIL_PS_STP_LEARN
                : state == RSTP_FORWARDING ? OFPUTIL_PS_STP_FORWARD
                : state == RSTP_DISCARDING ?  OFPUTIL_PS_STP_LISTEN
                : 0);
        ofproto_port_set_state(&ofport->up, of_state);
    }
}

static void
rstp_run(struct ofproto_dpif *ofproto)
{
    if (ofproto->rstp) {
        long long int now = time_msec();
        long long int elapsed = now - ofproto->rstp_last_tick;
        struct rstp_port *rp;
        struct ofport_dpif *ofport;

        /* Every second, decrease the values of the timers. */
        if (elapsed >= 1000) {
            rstp_tick_timers(ofproto->rstp);
            ofproto->rstp_last_tick = now;
        }
        rp = NULL;
        while ((ofport = rstp_get_next_changed_port_aux(ofproto->rstp, &rp))) {
            update_rstp_port_state(ofport);
        }
        rp = NULL;
        ofport = NULL;
        /* FIXME: This check should be done on-event (i.e., when setting
         * p->fdb_flush) and not periodically.
         */
        while ((ofport = rstp_check_and_reset_fdb_flush(ofproto->rstp, &rp))) {
            if (!rstp_shift_root_learned_address(ofproto->rstp)
                || rstp_get_old_root_aux(ofproto->rstp) != ofport) {
                bundle_flush_macs(ofport->bundle, false);
            }
        }

        if (rstp_shift_root_learned_address(ofproto->rstp)) {
            bundle_move(((struct ofport_dpif *)rstp_get_old_root_aux(ofproto->rstp))->bundle,
                        ((struct ofport_dpif *)rstp_get_new_root_aux(ofproto->rstp))->bundle);
            rstp_reset_root_changed(ofproto->rstp);
        }
    }
}

/* Configures STP on 'ofproto_' using the settings defined in 's'. */
static int
set_stp(struct ofproto *ofproto_, const struct ofproto_stp_settings *s)
{
    struct ofproto_dpif *ofproto = ofproto_dpif_cast(ofproto_);

    /* Only revalidate flows if the configuration changed. */
    if (!s != !ofproto->stp) {
        ofproto->backer->need_revalidate = REV_RECONFIGURE;
    }

    if (s) {
        if (!ofproto->stp) {
            ofproto->stp = stp_create(ofproto_->name, s->system_id,
                                      send_bpdu_cb, ofproto);
            ofproto->stp_last_tick = time_msec();
        }

        stp_set_bridge_id(ofproto->stp, s->system_id);
        stp_set_bridge_priority(ofproto->stp, s->priority);
        stp_set_hello_time(ofproto->stp, s->hello_time);
        stp_set_max_age(ofproto->stp, s->max_age);
        stp_set_forward_delay(ofproto->stp, s->fwd_delay);
    }  else {
        struct ofport *ofport;

        HMAP_FOR_EACH (ofport, hmap_node, &ofproto->up.ports) {
            set_stp_port(ofport, NULL);
        }

        stp_unref(ofproto->stp);
        ofproto->stp = NULL;
    }

    return 0;
}

static int
get_stp_status(struct ofproto *ofproto_, struct ofproto_stp_status *s)
{
    struct ofproto_dpif *ofproto = ofproto_dpif_cast(ofproto_);

    if (ofproto->stp) {
        s->enabled = true;
        s->bridge_id = stp_get_bridge_id(ofproto->stp);
        s->designated_root = stp_get_designated_root(ofproto->stp);
        s->root_path_cost = stp_get_root_path_cost(ofproto->stp);
    } else {
        s->enabled = false;
    }

    return 0;
}

static void
update_stp_port_state(struct ofport_dpif *ofport)
{
    struct ofproto_dpif *ofproto = ofproto_dpif_cast(ofport->up.ofproto);
    enum stp_state state;

    /* Figure out new state. */
    state = ofport->stp_port ? stp_port_get_state(ofport->stp_port)
                             : STP_DISABLED;

    /* Update state. */
    if (ofport->stp_state != state) {
        enum ofputil_port_state of_state;
        bool fwd_change;

        VLOG_DBG("port %s: STP state changed from %s to %s",
                 netdev_get_name(ofport->up.netdev),
                 stp_state_name(ofport->stp_state),
                 stp_state_name(state));
        if (stp_learn_in_state(ofport->stp_state)
                != stp_learn_in_state(state)) {
            /* xxx Learning action flows should also be flushed. */
            ovs_rwlock_wrlock(&ofproto->ml->rwlock);
            mac_learning_flush(ofproto->ml);
            ovs_rwlock_unlock(&ofproto->ml->rwlock);
            mcast_snooping_mdb_flush(ofproto->ms);
        }
        fwd_change = stp_forward_in_state(ofport->stp_state)
                        != stp_forward_in_state(state);

        ofproto->backer->need_revalidate = REV_STP;
        ofport->stp_state = state;
        ofport->stp_state_entered = time_msec();

        if (fwd_change && ofport->bundle) {
            bundle_update(ofport->bundle);
        }

        /* Update the STP state bits in the OpenFlow port description. */
        of_state = ofport->up.pp.state & ~OFPUTIL_PS_STP_MASK;
        of_state |= (state == STP_LISTENING ? OFPUTIL_PS_STP_LISTEN
                     : state == STP_LEARNING ? OFPUTIL_PS_STP_LEARN
                     : state == STP_FORWARDING ? OFPUTIL_PS_STP_FORWARD
                     : state == STP_BLOCKING ?  OFPUTIL_PS_STP_BLOCK
                     : 0);
        ofproto_port_set_state(&ofport->up, of_state);
    }
}

/* Configures STP on 'ofport_' using the settings defined in 's'.  The
 * caller is responsible for assigning STP port numbers and ensuring
 * there are no duplicates. */
static int
set_stp_port(struct ofport *ofport_,
             const struct ofproto_port_stp_settings *s)
{
    struct ofport_dpif *ofport = ofport_dpif_cast(ofport_);
    struct ofproto_dpif *ofproto = ofproto_dpif_cast(ofport->up.ofproto);
    struct stp_port *sp = ofport->stp_port;

    if (!s || !s->enable) {
        if (sp) {
            ofport->stp_port = NULL;
            stp_port_disable(sp);
            update_stp_port_state(ofport);
        }
        return 0;
    } else if (sp && stp_port_no(sp) != s->port_num
               && ofport == stp_port_get_aux(sp)) {
        /* The port-id changed, so disable the old one if it's not
         * already in use by another port. */
        stp_port_disable(sp);
    }

    sp = ofport->stp_port = stp_get_port(ofproto->stp, s->port_num);

    /* Set name before enabling the port so that debugging messages can print
     * the name. */
    stp_port_set_name(sp, netdev_get_name(ofport->up.netdev));
    stp_port_enable(sp);

    stp_port_set_aux(sp, ofport);
    stp_port_set_priority(sp, s->priority);
    stp_port_set_path_cost(sp, s->path_cost);

    update_stp_port_state(ofport);

    return 0;
}

static int
get_stp_port_status(struct ofport *ofport_,
                    struct ofproto_port_stp_status *s)
{
    struct ofport_dpif *ofport = ofport_dpif_cast(ofport_);
    struct ofproto_dpif *ofproto = ofproto_dpif_cast(ofport->up.ofproto);
    struct stp_port *sp = ofport->stp_port;

    if (!ofproto->stp || !sp) {
        s->enabled = false;
        return 0;
    }

    s->enabled = true;
    s->port_id = stp_port_get_id(sp);
    s->state = stp_port_get_state(sp);
    s->sec_in_state = (time_msec() - ofport->stp_state_entered) / 1000;
    s->role = stp_port_get_role(sp);

    return 0;
}

static int
get_stp_port_stats(struct ofport *ofport_,
                   struct ofproto_port_stp_stats *s)
{
    struct ofport_dpif *ofport = ofport_dpif_cast(ofport_);
    struct ofproto_dpif *ofproto = ofproto_dpif_cast(ofport->up.ofproto);
    struct stp_port *sp = ofport->stp_port;

    if (!ofproto->stp || !sp) {
        s->enabled = false;
        return 0;
    }

    s->enabled = true;
    stp_port_get_counts(sp, &s->tx_count, &s->rx_count, &s->error_count);

    return 0;
}

static void
stp_run(struct ofproto_dpif *ofproto)
{
    if (ofproto->stp) {
        long long int now = time_msec();
        long long int elapsed = now - ofproto->stp_last_tick;
        struct stp_port *sp;

        if (elapsed > 0) {
            stp_tick(ofproto->stp, MIN(INT_MAX, elapsed));
            ofproto->stp_last_tick = now;
        }
        while (stp_get_changed_port(ofproto->stp, &sp)) {
            struct ofport_dpif *ofport = stp_port_get_aux(sp);

            if (ofport) {
                update_stp_port_state(ofport);
            }
        }

        if (stp_check_and_reset_fdb_flush(ofproto->stp)) {
            ovs_rwlock_wrlock(&ofproto->ml->rwlock);
            mac_learning_flush(ofproto->ml);
            ovs_rwlock_unlock(&ofproto->ml->rwlock);
            mcast_snooping_mdb_flush(ofproto->ms);
        }
    }
}

static void
stp_wait(struct ofproto_dpif *ofproto)
{
    if (ofproto->stp) {
        poll_timer_wait(1000);
    }
}

/* Configures RSTP on 'ofport_' using the settings defined in 's'.  The
 * caller is responsible for assigning RSTP port numbers and ensuring
 * there are no duplicates. */
static void
set_rstp_port(struct ofport *ofport_,
              const struct ofproto_port_rstp_settings *s)
{
    struct ofport_dpif *ofport = ofport_dpif_cast(ofport_);
    struct ofproto_dpif *ofproto = ofproto_dpif_cast(ofport->up.ofproto);
    struct rstp_port *rp = ofport->rstp_port;

    if (!s || !s->enable) {
        if (rp) {
            rstp_port_unref(rp);
            ofport->rstp_port = NULL;
            update_rstp_port_state(ofport);
        }
        return;
    }

    /* Check if need to add a new port. */
    if (!rp) {
        rp = ofport->rstp_port = rstp_add_port(ofproto->rstp);
    }

    rstp_port_set(rp, s->port_num, s->priority, s->path_cost,
                  s->admin_edge_port, s->auto_edge,
                  s->admin_p2p_mac_state, s->admin_port_state, s->mcheck,
                  ofport);
    update_rstp_port_state(ofport);
    /* Synchronize operational status. */
    rstp_port_set_mac_operational(rp, ofport->may_enable);
}

static void
get_rstp_port_status(struct ofport *ofport_,
        struct ofproto_port_rstp_status *s)
{
    struct ofport_dpif *ofport = ofport_dpif_cast(ofport_);
    struct ofproto_dpif *ofproto = ofproto_dpif_cast(ofport->up.ofproto);
    struct rstp_port *rp = ofport->rstp_port;

    if (!ofproto->rstp || !rp) {
        s->enabled = false;
        return;
    }

    s->enabled = true;
    rstp_port_get_status(rp, &s->port_id, &s->state, &s->role,
                         &s->designated_bridge_id, &s->designated_port_id,
                         &s->designated_path_cost, &s->tx_count,
                         &s->rx_count, &s->error_count, &s->uptime);
}


static int
set_queues(struct ofport *ofport_, const struct ofproto_port_queue *qdscp,
           size_t n_qdscp)
{
    struct ofport_dpif *ofport = ofport_dpif_cast(ofport_);
    struct ofproto_dpif *ofproto = ofproto_dpif_cast(ofport->up.ofproto);

    if (ofport->n_qdscp != n_qdscp
        || (n_qdscp && memcmp(ofport->qdscp, qdscp,
                              n_qdscp * sizeof *qdscp))) {
        ofproto->backer->need_revalidate = REV_RECONFIGURE;
        free(ofport->qdscp);
        ofport->qdscp = n_qdscp
            ? xmemdup(qdscp, n_qdscp * sizeof *qdscp)
            : NULL;
        ofport->n_qdscp = n_qdscp;
    }

    return 0;
}

/* Bundles. */

/* Expires all MAC learning entries associated with 'bundle' and forces its
 * ofproto to revalidate every flow.
 *
 * Normally MAC learning entries are removed only from the ofproto associated
 * with 'bundle', but if 'all_ofprotos' is true, then the MAC learning entries
 * are removed from every ofproto.  When patch ports and SLB bonds are in use
 * and a VM migration happens and the gratuitous ARPs are somehow lost, this
 * avoids a MAC_ENTRY_IDLE_TIME delay before the migrated VM can communicate
 * with the host from which it migrated. */
static void
bundle_flush_macs(struct ofbundle *bundle, bool all_ofprotos)
{
    struct ofproto_dpif *ofproto = bundle->ofproto;
    struct mac_learning *ml = ofproto->ml;
    struct mac_entry *mac, *next_mac;

    ofproto->backer->need_revalidate = REV_RECONFIGURE;
    ovs_rwlock_wrlock(&ml->rwlock);
    LIST_FOR_EACH_SAFE (mac, next_mac, lru_node, &ml->lrus) {
        if (mac_entry_get_port(ml, mac) == bundle) {
            if (all_ofprotos) {
                struct ofproto_dpif *o;

                HMAP_FOR_EACH (o, all_ofproto_dpifs_node, &all_ofproto_dpifs) {
                    if (o != ofproto) {
                        struct mac_entry *e;

                        ovs_rwlock_wrlock(&o->ml->rwlock);
                        e = mac_learning_lookup(o->ml, mac->mac, mac->vlan);
                        if (e) {
                            mac_learning_expire(o->ml, e);
                        }
                        ovs_rwlock_unlock(&o->ml->rwlock);
                    }
                }
            }

            mac_learning_expire(ml, mac);
        }
    }
    ovs_rwlock_unlock(&ml->rwlock);
}

static void
bundle_move(struct ofbundle *old, struct ofbundle *new)
{
    struct ofproto_dpif *ofproto = old->ofproto;
    struct mac_learning *ml = ofproto->ml;
    struct mac_entry *mac, *next_mac;

    ovs_assert(new->ofproto == old->ofproto);

    ofproto->backer->need_revalidate = REV_RECONFIGURE;
    ovs_rwlock_wrlock(&ml->rwlock);
    LIST_FOR_EACH_SAFE (mac, next_mac, lru_node, &ml->lrus) {
        if (mac_entry_get_port(ml, mac) == old) {
            mac_entry_set_port(ml, mac, new);
        }
    }
    ovs_rwlock_unlock(&ml->rwlock);
}

static struct ofbundle *
bundle_lookup(const struct ofproto_dpif *ofproto, void *aux)
{
    struct ofbundle *bundle;

    HMAP_FOR_EACH_IN_BUCKET (bundle, hmap_node, hash_pointer(aux, 0),
                             &ofproto->bundles) {
        if (bundle->aux == aux) {
            return bundle;
        }
    }
    return NULL;
}

static void
bundle_update(struct ofbundle *bundle)
{
    struct ofport_dpif *port;

    bundle->floodable = true;
    LIST_FOR_EACH (port, bundle_node, &bundle->ports) {
        if (port->up.pp.config & OFPUTIL_PC_NO_FLOOD
            || port->is_layer3
            || (bundle->ofproto->stp && !stp_forward_in_state(port->stp_state))
            || (bundle->ofproto->rstp && !rstp_forward_in_state(port->rstp_state))) {
            bundle->floodable = false;
            break;
        }
    }
}

static void
bundle_del_port(struct ofport_dpif *port)
{
    struct ofbundle *bundle = port->bundle;

    bundle->ofproto->backer->need_revalidate = REV_RECONFIGURE;

    list_remove(&port->bundle_node);
    port->bundle = NULL;

    if (bundle->lacp) {
        lacp_slave_unregister(bundle->lacp, port);
    }
    if (bundle->bond) {
        bond_slave_unregister(bundle->bond, port);
    }

    bundle_update(bundle);
}

static bool
bundle_add_port(struct ofbundle *bundle, ofp_port_t ofp_port,
                struct lacp_slave_settings *lacp)
{
    struct ofport_dpif *port;

    port = ofp_port_to_ofport(bundle->ofproto, ofp_port);
    if (!port) {
        return false;
    }

    if (port->bundle != bundle) {
        bundle->ofproto->backer->need_revalidate = REV_RECONFIGURE;
        if (port->bundle) {
            bundle_remove(&port->up);
        }

        port->bundle = bundle;
        list_push_back(&bundle->ports, &port->bundle_node);
        if (port->up.pp.config & OFPUTIL_PC_NO_FLOOD
            || port->is_layer3
            || (bundle->ofproto->stp && !stp_forward_in_state(port->stp_state))
            || (bundle->ofproto->rstp && !rstp_forward_in_state(port->rstp_state))) {
            bundle->floodable = false;
        }
    }
    if (lacp) {
        bundle->ofproto->backer->need_revalidate = REV_RECONFIGURE;
        lacp_slave_register(bundle->lacp, port, lacp);
    }

    return true;
}

static void
bundle_destroy(struct ofbundle *bundle)
{
    struct ofproto_dpif *ofproto;
    struct ofport_dpif *port, *next_port;

    if (!bundle) {
        return;
    }

    ofproto = bundle->ofproto;
    mbridge_unregister_bundle(ofproto->mbridge, bundle);

    xlate_txn_start();
    xlate_bundle_remove(bundle);
    xlate_txn_commit();

    LIST_FOR_EACH_SAFE (port, next_port, bundle_node, &bundle->ports) {
        bundle_del_port(port);
    }

    bundle_flush_macs(bundle, true);
    hmap_remove(&ofproto->bundles, &bundle->hmap_node);
    free(bundle->name);
    free(bundle->trunks);
    lacp_unref(bundle->lacp);
    bond_unref(bundle->bond);
    free(bundle);
}

static int
bundle_set(struct ofproto *ofproto_, void *aux,
           const struct ofproto_bundle_settings *s)
{
    struct ofproto_dpif *ofproto = ofproto_dpif_cast(ofproto_);
    bool need_flush = false;
    struct ofport_dpif *port;
    struct ofbundle *bundle;
    unsigned long *trunks;
    int vlan;
    size_t i;
    bool ok;

    if (!s) {
        bundle_destroy(bundle_lookup(ofproto, aux));
        return 0;
    }

    ovs_assert(s->n_slaves == 1 || s->bond != NULL);
    ovs_assert((s->lacp != NULL) == (s->lacp_slaves != NULL));

    bundle = bundle_lookup(ofproto, aux);
    if (!bundle) {
        bundle = xmalloc(sizeof *bundle);

        bundle->ofproto = ofproto;
        hmap_insert(&ofproto->bundles, &bundle->hmap_node,
                    hash_pointer(aux, 0));
        bundle->aux = aux;
        bundle->name = NULL;

        list_init(&bundle->ports);
        bundle->vlan_mode = PORT_VLAN_TRUNK;
        bundle->vlan = -1;
        bundle->trunks = NULL;
        bundle->use_priority_tags = s->use_priority_tags;
        bundle->lacp = NULL;
        bundle->bond = NULL;

        bundle->floodable = true;
        mbridge_register_bundle(ofproto->mbridge, bundle);
    }

    if (!bundle->name || strcmp(s->name, bundle->name)) {
        free(bundle->name);
        bundle->name = xstrdup(s->name);
    }

    /* LACP. */
    if (s->lacp) {
        ofproto->lacp_enabled = true;
        if (!bundle->lacp) {
            ofproto->backer->need_revalidate = REV_RECONFIGURE;
            bundle->lacp = lacp_create();
        }
        lacp_configure(bundle->lacp, s->lacp);
    } else {
        lacp_unref(bundle->lacp);
        bundle->lacp = NULL;
    }

    /* Update set of ports. */
    ok = true;
    for (i = 0; i < s->n_slaves; i++) {
        if (!bundle_add_port(bundle, s->slaves[i],
                             s->lacp ? &s->lacp_slaves[i] : NULL)) {
            ok = false;
        }
    }
    if (!ok || list_size(&bundle->ports) != s->n_slaves) {
        struct ofport_dpif *next_port;

        LIST_FOR_EACH_SAFE (port, next_port, bundle_node, &bundle->ports) {
            for (i = 0; i < s->n_slaves; i++) {
                if (s->slaves[i] == port->up.ofp_port) {
                    goto found;
                }
            }

            bundle_del_port(port);
        found: ;
        }
    }
    ovs_assert(list_size(&bundle->ports) <= s->n_slaves);

    if (list_is_empty(&bundle->ports)) {
        bundle_destroy(bundle);
        return EINVAL;
    }

    /* Set VLAN tagging mode */
    if (s->vlan_mode != bundle->vlan_mode
        || s->use_priority_tags != bundle->use_priority_tags) {
        bundle->vlan_mode = s->vlan_mode;
        bundle->use_priority_tags = s->use_priority_tags;
        need_flush = true;
    }

    /* Set VLAN tag. */
    vlan = (s->vlan_mode == PORT_VLAN_TRUNK ? -1
            : s->vlan >= 0 && s->vlan <= 4095 ? s->vlan
            : 0);
    if (vlan != bundle->vlan) {
        bundle->vlan = vlan;
        need_flush = true;
    }

    /* Get trunked VLANs. */
    switch (s->vlan_mode) {
    case PORT_VLAN_ACCESS:
        trunks = NULL;
        break;

    case PORT_VLAN_TRUNK:
        trunks = CONST_CAST(unsigned long *, s->trunks);
        break;

    case PORT_VLAN_NATIVE_UNTAGGED:
    case PORT_VLAN_NATIVE_TAGGED:
        if (vlan != 0 && (!s->trunks
                          || !bitmap_is_set(s->trunks, vlan)
                          || bitmap_is_set(s->trunks, 0))) {
            /* Force trunking the native VLAN and prohibit trunking VLAN 0. */
            if (s->trunks) {
                trunks = bitmap_clone(s->trunks, 4096);
            } else {
                trunks = bitmap_allocate1(4096);
            }
            bitmap_set1(trunks, vlan);
            bitmap_set0(trunks, 0);
        } else {
            trunks = CONST_CAST(unsigned long *, s->trunks);
        }
        break;

    default:
        OVS_NOT_REACHED();
    }
    if (!vlan_bitmap_equal(trunks, bundle->trunks)) {
        free(bundle->trunks);
        if (trunks == s->trunks) {
            bundle->trunks = vlan_bitmap_clone(trunks);
        } else {
            bundle->trunks = trunks;
            trunks = NULL;
        }
        need_flush = true;
    }
    if (trunks != s->trunks) {
        free(trunks);
    }

    /* Bonding. */
    if (!list_is_short(&bundle->ports)) {
        bundle->ofproto->has_bonded_bundles = true;
        if (bundle->bond) {
            if (bond_reconfigure(bundle->bond, s->bond)) {
                ofproto->backer->need_revalidate = REV_RECONFIGURE;
            }
        } else {
            bundle->bond = bond_create(s->bond, ofproto);
            ofproto->backer->need_revalidate = REV_RECONFIGURE;
        }

        LIST_FOR_EACH (port, bundle_node, &bundle->ports) {
            bond_slave_register(bundle->bond, port,
                                port->up.ofp_port, port->up.netdev);
        }
    } else {
        bond_unref(bundle->bond);
        bundle->bond = NULL;
    }

    /* If we changed something that would affect MAC learning, un-learn
     * everything on this port and force flow revalidation. */
    if (need_flush) {
        bundle_flush_macs(bundle, false);
    }

    return 0;
}

static void
bundle_remove(struct ofport *port_)
{
    struct ofport_dpif *port = ofport_dpif_cast(port_);
    struct ofbundle *bundle = port->bundle;

    if (bundle) {
        bundle_del_port(port);
        if (list_is_empty(&bundle->ports)) {
            bundle_destroy(bundle);
        } else if (list_is_short(&bundle->ports)) {
            bond_unref(bundle->bond);
            bundle->bond = NULL;
        }
    }
}

static void
send_pdu_cb(void *port_, const void *pdu, size_t pdu_size)
{
    static struct vlog_rate_limit rl = VLOG_RATE_LIMIT_INIT(1, 10);
    struct ofport_dpif *port = port_;
    uint8_t ea[ETH_ADDR_LEN];
    int error;

    error = netdev_get_etheraddr(port->up.netdev, ea);
    if (!error) {
        struct dp_packet packet;
        void *packet_pdu;

        dp_packet_init(&packet, 0);
        packet_pdu = eth_compose(&packet, eth_addr_lacp, ea, ETH_TYPE_LACP,
                                 pdu_size);
        memcpy(packet_pdu, pdu, pdu_size);

        ofproto_dpif_send_packet(port, &packet);
        dp_packet_uninit(&packet);
    } else {
        VLOG_ERR_RL(&rl, "port %s: cannot obtain Ethernet address of iface "
                    "%s (%s)", port->bundle->name,
                    netdev_get_name(port->up.netdev), ovs_strerror(error));
    }
}

static void
bundle_send_learning_packets(struct ofbundle *bundle)
{
    struct ofproto_dpif *ofproto = bundle->ofproto;
    struct dp_packet *learning_packet;
    int error, n_packets, n_errors;
    struct mac_entry *e;
    struct ovs_list packets;

    list_init(&packets);
    ovs_rwlock_rdlock(&ofproto->ml->rwlock);
    LIST_FOR_EACH (e, lru_node, &ofproto->ml->lrus) {
        if (mac_entry_get_port(ofproto->ml, e) != bundle) {
            void *port_void;

            learning_packet = bond_compose_learning_packet(bundle->bond,
                                                           e->mac, e->vlan,
                                                           &port_void);
            /* Temporarily use 'frame' as a private pointer (see below). */
            ovs_assert(learning_packet->frame == dp_packet_data(learning_packet));
            learning_packet->frame = port_void;
            list_push_back(&packets, &learning_packet->list_node);
        }
    }
    ovs_rwlock_unlock(&ofproto->ml->rwlock);

    error = n_packets = n_errors = 0;
    LIST_FOR_EACH (learning_packet, list_node, &packets) {
        int ret;
        void *port_void = learning_packet->frame;

        /* Restore 'frame'. */
        learning_packet->frame = dp_packet_data(learning_packet);
        ret = ofproto_dpif_send_packet(port_void, learning_packet);
        if (ret) {
            error = ret;
            n_errors++;
        }
        n_packets++;
    }
    dp_packet_list_delete(&packets);

    if (n_errors) {
        static struct vlog_rate_limit rl = VLOG_RATE_LIMIT_INIT(1, 5);
        VLOG_WARN_RL(&rl, "bond %s: %d errors sending %d gratuitous learning "
                     "packets, last error was: %s",
                     bundle->name, n_errors, n_packets, ovs_strerror(error));
    } else {
        VLOG_DBG("bond %s: sent %d gratuitous learning packets",
                 bundle->name, n_packets);
    }
}

static void
bundle_run(struct ofbundle *bundle)
{
    if (bundle->lacp) {
        lacp_run(bundle->lacp, send_pdu_cb);
    }
    if (bundle->bond) {
        struct ofport_dpif *port;

        LIST_FOR_EACH (port, bundle_node, &bundle->ports) {
            bond_slave_set_may_enable(bundle->bond, port, port->may_enable);
        }

        if (bond_run(bundle->bond, lacp_status(bundle->lacp))) {
            bundle->ofproto->backer->need_revalidate = REV_BOND;
        }

        if (bond_should_send_learning_packets(bundle->bond)) {
            bundle_send_learning_packets(bundle);
        }
    }
}

static void
bundle_wait(struct ofbundle *bundle)
{
    if (bundle->lacp) {
        lacp_wait(bundle->lacp);
    }
    if (bundle->bond) {
        bond_wait(bundle->bond);
    }
}

/* Mirrors. */

static int
mirror_set__(struct ofproto *ofproto_, void *aux,
             const struct ofproto_mirror_settings *s)
{
    struct ofproto_dpif *ofproto = ofproto_dpif_cast(ofproto_);
    struct ofbundle **srcs, **dsts;
    int error;
    size_t i;

    if (!s) {
        mirror_destroy(ofproto->mbridge, aux);
        return 0;
    }

    srcs = xmalloc(s->n_srcs * sizeof *srcs);
    dsts = xmalloc(s->n_dsts * sizeof *dsts);

    for (i = 0; i < s->n_srcs; i++) {
        srcs[i] = bundle_lookup(ofproto, s->srcs[i]);
    }

    for (i = 0; i < s->n_dsts; i++) {
        dsts[i] = bundle_lookup(ofproto, s->dsts[i]);
    }

    error = mirror_set(ofproto->mbridge, aux, s->name, srcs, s->n_srcs, dsts,
                       s->n_dsts, s->src_vlans,
                       bundle_lookup(ofproto, s->out_bundle), s->out_vlan);
    free(srcs);
    free(dsts);
    return error;
}

static int
mirror_get_stats__(struct ofproto *ofproto, void *aux,
                   uint64_t *packets, uint64_t *bytes)
{
    return mirror_get_stats(ofproto_dpif_cast(ofproto)->mbridge, aux, packets,
                            bytes);
}

static int
set_flood_vlans(struct ofproto *ofproto_, unsigned long *flood_vlans)
{
    struct ofproto_dpif *ofproto = ofproto_dpif_cast(ofproto_);
    ovs_rwlock_wrlock(&ofproto->ml->rwlock);
    if (mac_learning_set_flood_vlans(ofproto->ml, flood_vlans)) {
        mac_learning_flush(ofproto->ml);
    }
    ovs_rwlock_unlock(&ofproto->ml->rwlock);
    return 0;
}

static bool
is_mirror_output_bundle(const struct ofproto *ofproto_, void *aux)
{
    struct ofproto_dpif *ofproto = ofproto_dpif_cast(ofproto_);
    struct ofbundle *bundle = bundle_lookup(ofproto, aux);
    return bundle && mirror_bundle_out(ofproto->mbridge, bundle) != 0;
}

static void
forward_bpdu_changed(struct ofproto *ofproto_)
{
    struct ofproto_dpif *ofproto = ofproto_dpif_cast(ofproto_);
    ofproto->backer->need_revalidate = REV_RECONFIGURE;
}

static void
set_mac_table_config(struct ofproto *ofproto_, unsigned int idle_time,
                     size_t max_entries)
{
    struct ofproto_dpif *ofproto = ofproto_dpif_cast(ofproto_);
    ovs_rwlock_wrlock(&ofproto->ml->rwlock);
    mac_learning_set_idle_time(ofproto->ml, idle_time);
    mac_learning_set_max_entries(ofproto->ml, max_entries);
    ovs_rwlock_unlock(&ofproto->ml->rwlock);
}

/* Configures multicast snooping on 'ofport' using the settings
 * defined in 's'. */
static int
set_mcast_snooping(struct ofproto *ofproto_,
                   const struct ofproto_mcast_snooping_settings *s)
{
    struct ofproto_dpif *ofproto = ofproto_dpif_cast(ofproto_);

    /* Only revalidate flows if the configuration changed. */
    if (!s != !ofproto->ms) {
        ofproto->backer->need_revalidate = REV_RECONFIGURE;
    }

    if (s) {
        if (!ofproto->ms) {
            ofproto->ms = mcast_snooping_create();
        }

        ovs_rwlock_wrlock(&ofproto->ms->rwlock);
        mcast_snooping_set_idle_time(ofproto->ms, s->idle_time);
        mcast_snooping_set_max_entries(ofproto->ms, s->max_entries);
        if (mcast_snooping_set_flood_unreg(ofproto->ms, s->flood_unreg)) {
            ofproto->backer->need_revalidate = REV_RECONFIGURE;
        }
        ovs_rwlock_unlock(&ofproto->ms->rwlock);
    } else {
        mcast_snooping_unref(ofproto->ms);
        ofproto->ms = NULL;
    }

    return 0;
}

/* Configures multicast snooping port's flood settings on 'ofproto'. */
static int
set_mcast_snooping_port(struct ofproto *ofproto_, void *aux,
                        const struct ofproto_mcast_snooping_port_settings *s)
{
    struct ofproto_dpif *ofproto = ofproto_dpif_cast(ofproto_);
    struct ofbundle *bundle = bundle_lookup(ofproto, aux);

    if (ofproto->ms && s) {
        ovs_rwlock_wrlock(&ofproto->ms->rwlock);
        mcast_snooping_set_port_flood(ofproto->ms, bundle, s->flood);
        mcast_snooping_set_port_flood_reports(ofproto->ms, bundle,
                                              s->flood_reports);
        ovs_rwlock_unlock(&ofproto->ms->rwlock);
    }
    return 0;
}


/* Ports. */

struct ofport_dpif *
ofp_port_to_ofport(const struct ofproto_dpif *ofproto, ofp_port_t ofp_port)
{
    struct ofport *ofport = ofproto_get_port(&ofproto->up, ofp_port);
    return ofport ? ofport_dpif_cast(ofport) : NULL;
}

static void
ofproto_port_from_dpif_port(struct ofproto_dpif *ofproto,
                            struct ofproto_port *ofproto_port,
                            struct dpif_port *dpif_port)
{
    ofproto_port->name = dpif_port->name;
    ofproto_port->type = dpif_port->type;
    ofproto_port->ofp_port = odp_port_to_ofp_port(ofproto, dpif_port->port_no);
}

static void
ofport_update_peer(struct ofport_dpif *ofport)
{
    const struct ofproto_dpif *ofproto;
    struct dpif_backer *backer;
    char *peer_name;

    if (!netdev_vport_is_patch(ofport->up.netdev)) {
        return;
    }

    backer = ofproto_dpif_cast(ofport->up.ofproto)->backer;
    backer->need_revalidate = REV_RECONFIGURE;

    if (ofport->peer) {
        ofport->peer->peer = NULL;
        ofport->peer = NULL;
    }

    peer_name = netdev_vport_patch_peer(ofport->up.netdev);
    if (!peer_name) {
        return;
    }

    HMAP_FOR_EACH (ofproto, all_ofproto_dpifs_node, &all_ofproto_dpifs) {
        struct ofport *peer_ofport;
        struct ofport_dpif *peer;
        char *peer_peer;

        if (ofproto->backer != backer) {
            continue;
        }

        peer_ofport = shash_find_data(&ofproto->up.port_by_name, peer_name);
        if (!peer_ofport) {
            continue;
        }

        peer = ofport_dpif_cast(peer_ofport);
        peer_peer = netdev_vport_patch_peer(peer->up.netdev);
        if (peer_peer && !strcmp(netdev_get_name(ofport->up.netdev),
                                 peer_peer)) {
            ofport->peer = peer;
            ofport->peer->peer = ofport;
        }
        free(peer_peer);

        break;
    }
    free(peer_name);
}

static void
port_run(struct ofport_dpif *ofport)
{
    long long int carrier_seq = netdev_get_carrier_resets(ofport->up.netdev);
    bool carrier_changed = carrier_seq != ofport->carrier_seq;
    bool enable = netdev_get_carrier(ofport->up.netdev);
    bool cfm_enable = false;
    bool bfd_enable = false;

    ofport->carrier_seq = carrier_seq;

    if (ofport->cfm) {
        int cfm_opup = cfm_get_opup(ofport->cfm);

        cfm_enable = !cfm_get_fault(ofport->cfm);

        if (cfm_opup >= 0) {
            cfm_enable = cfm_enable && cfm_opup;
        }
    }

    if (ofport->bfd) {
        bfd_enable = bfd_forwarding(ofport->bfd);
    }

    if (ofport->bfd || ofport->cfm) {
        enable = enable && (cfm_enable || bfd_enable);
    }

    if (ofport->bundle) {
        enable = enable && lacp_slave_may_enable(ofport->bundle->lacp, ofport);
        if (carrier_changed) {
            lacp_slave_carrier_changed(ofport->bundle->lacp, ofport);
        }
    }

    if (ofport->may_enable != enable) {
        struct ofproto_dpif *ofproto = ofproto_dpif_cast(ofport->up.ofproto);

        ofproto->backer->need_revalidate = REV_PORT_TOGGLED;

        if (ofport->rstp_port) {
            rstp_port_set_mac_operational(ofport->rstp_port, enable);
        }
    }

    ofport->may_enable = enable;
}

static int
port_query_by_name(const struct ofproto *ofproto_, const char *devname,
                   struct ofproto_port *ofproto_port)
{
    struct ofproto_dpif *ofproto = ofproto_dpif_cast(ofproto_);
    struct dpif_port dpif_port;
    int error;

    if (sset_contains(&ofproto->ghost_ports, devname)) {
        const char *type = netdev_get_type_from_name(devname);

        /* We may be called before ofproto->up.port_by_name is populated with
         * the appropriate ofport.  For this reason, we must get the name and
         * type from the netdev layer directly. */
        if (type) {
            const struct ofport *ofport;

            ofport = shash_find_data(&ofproto->up.port_by_name, devname);
            ofproto_port->ofp_port = ofport ? ofport->ofp_port : OFPP_NONE;
            ofproto_port->name = xstrdup(devname);
            ofproto_port->type = xstrdup(type);
            return 0;
        }
        return ENODEV;
    }

    if (!sset_contains(&ofproto->ports, devname)) {
        return ENODEV;
    }
    error = dpif_port_query_by_name(ofproto->backer->dpif,
                                    devname, &dpif_port);
    if (!error) {
        ofproto_port_from_dpif_port(ofproto, ofproto_port, &dpif_port);
    }
    return error;
}

static int
port_add(struct ofproto *ofproto_, struct netdev *netdev)
{
    struct ofproto_dpif *ofproto = ofproto_dpif_cast(ofproto_);
    const char *devname = netdev_get_name(netdev);
    char namebuf[NETDEV_VPORT_NAME_BUFSIZE];
    const char *dp_port_name;

    if (netdev_vport_is_patch(netdev)) {
        sset_add(&ofproto->ghost_ports, netdev_get_name(netdev));
        return 0;
    }

    dp_port_name = netdev_vport_get_dpif_port(netdev, namebuf, sizeof namebuf);
    if (!dpif_port_exists(ofproto->backer->dpif, dp_port_name)) {
        odp_port_t port_no = ODPP_NONE;
        int error;

        error = dpif_port_add(ofproto->backer->dpif, netdev, &port_no);
        if (error) {
            return error;
        }
        if (netdev_get_tunnel_config(netdev)) {
            simap_put(&ofproto->backer->tnl_backers,
                      dp_port_name, odp_to_u32(port_no));
        }
    }

    if (netdev_get_tunnel_config(netdev)) {
        sset_add(&ofproto->ghost_ports, devname);
    } else {
        sset_add(&ofproto->ports, devname);
    }
    return 0;
}

static int
port_del(struct ofproto *ofproto_, ofp_port_t ofp_port)
{
    struct ofproto_dpif *ofproto = ofproto_dpif_cast(ofproto_);
    struct ofport_dpif *ofport = ofp_port_to_ofport(ofproto, ofp_port);
    int error = 0;

    if (!ofport) {
        return 0;
    }

    sset_find_and_delete(&ofproto->ghost_ports,
                         netdev_get_name(ofport->up.netdev));
    ofproto->backer->need_revalidate = REV_RECONFIGURE;
    if (!ofport->is_tunnel && !netdev_vport_is_patch(ofport->up.netdev)) {
        error = dpif_port_del(ofproto->backer->dpif, ofport->odp_port);
        if (!error) {
            /* The caller is going to close ofport->up.netdev.  If this is a
             * bonded port, then the bond is using that netdev, so remove it
             * from the bond.  The client will need to reconfigure everything
             * after deleting ports, so then the slave will get re-added. */
            bundle_remove(&ofport->up);
        }
    }
    return error;
}

static int
port_get_stats(const struct ofport *ofport_, struct netdev_stats *stats)
{
    struct ofport_dpif *ofport = ofport_dpif_cast(ofport_);
    int error;

    error = netdev_get_stats(ofport->up.netdev, stats);

    if (!error && ofport_->ofp_port == OFPP_LOCAL) {
        struct ofproto_dpif *ofproto = ofproto_dpif_cast(ofport->up.ofproto);

        ovs_mutex_lock(&ofproto->stats_mutex);
        /* ofproto->stats.tx_packets represents packets that we created
         * internally and sent to some port (e.g. packets sent with
         * ofproto_dpif_send_packet()).  Account for them as if they had
         * come from OFPP_LOCAL and got forwarded. */

        if (stats->rx_packets != UINT64_MAX) {
            stats->rx_packets += ofproto->stats.tx_packets;
        }

        if (stats->rx_bytes != UINT64_MAX) {
            stats->rx_bytes += ofproto->stats.tx_bytes;
        }

        /* ofproto->stats.rx_packets represents packets that were received on
         * some port and we processed internally and dropped (e.g. STP).
         * Account for them as if they had been forwarded to OFPP_LOCAL. */

        if (stats->tx_packets != UINT64_MAX) {
            stats->tx_packets += ofproto->stats.rx_packets;
        }

        if (stats->tx_bytes != UINT64_MAX) {
            stats->tx_bytes += ofproto->stats.rx_bytes;
        }
        ovs_mutex_unlock(&ofproto->stats_mutex);
    }

    return error;
}

static int
port_get_lacp_stats(const struct ofport *ofport_, struct lacp_slave_stats *stats)
{
    struct ofport_dpif *ofport = ofport_dpif_cast(ofport_);
    if (ofport->bundle && ofport->bundle->lacp) {
        if (lacp_get_slave_stats(ofport->bundle->lacp, ofport, stats)) {
            return 0;
        }
    }
    return -1;
}

struct port_dump_state {
    uint32_t bucket;
    uint32_t offset;
    bool ghost;

    struct ofproto_port port;
    bool has_port;
};

static int
port_dump_start(const struct ofproto *ofproto_ OVS_UNUSED, void **statep)
{
    *statep = xzalloc(sizeof(struct port_dump_state));
    return 0;
}

static int
port_dump_next(const struct ofproto *ofproto_, void *state_,
               struct ofproto_port *port)
{
    struct ofproto_dpif *ofproto = ofproto_dpif_cast(ofproto_);
    struct port_dump_state *state = state_;
    const struct sset *sset;
    struct sset_node *node;

    if (state->has_port) {
        ofproto_port_destroy(&state->port);
        state->has_port = false;
    }
    sset = state->ghost ? &ofproto->ghost_ports : &ofproto->ports;
    while ((node = sset_at_position(sset, &state->bucket, &state->offset))) {
        int error;

        error = port_query_by_name(ofproto_, node->name, &state->port);
        if (!error) {
            *port = state->port;
            state->has_port = true;
            return 0;
        } else if (error != ENODEV) {
            return error;
        }
    }

    if (!state->ghost) {
        state->ghost = true;
        state->bucket = 0;
        state->offset = 0;
        return port_dump_next(ofproto_, state_, port);
    }

    return EOF;
}

static int
port_dump_done(const struct ofproto *ofproto_ OVS_UNUSED, void *state_)
{
    struct port_dump_state *state = state_;

    if (state->has_port) {
        ofproto_port_destroy(&state->port);
    }
    free(state);
    return 0;
}

static int
port_poll(const struct ofproto *ofproto_, char **devnamep)
{
    struct ofproto_dpif *ofproto = ofproto_dpif_cast(ofproto_);

    if (ofproto->port_poll_errno) {
        int error = ofproto->port_poll_errno;
        ofproto->port_poll_errno = 0;
        return error;
    }

    if (sset_is_empty(&ofproto->port_poll_set)) {
        return EAGAIN;
    }

    *devnamep = sset_pop(&ofproto->port_poll_set);
    return 0;
}

static void
port_poll_wait(const struct ofproto *ofproto_)
{
    struct ofproto_dpif *ofproto = ofproto_dpif_cast(ofproto_);
    dpif_port_poll_wait(ofproto->backer->dpif);
}

static int
port_is_lacp_current(const struct ofport *ofport_)
{
    const struct ofport_dpif *ofport = ofport_dpif_cast(ofport_);
    return (ofport->bundle && ofport->bundle->lacp
            ? lacp_slave_is_current(ofport->bundle->lacp, ofport)
            : -1);
}

/* If 'rule' is an OpenFlow rule, that has expired according to OpenFlow rules,
 * then delete it entirely. */
static void
rule_expire(struct rule_dpif *rule)
    OVS_REQUIRES(ofproto_mutex)
{
    uint16_t hard_timeout, idle_timeout;
    long long int now = time_msec();
    int reason = -1;

    hard_timeout = rule->up.hard_timeout;
    idle_timeout = rule->up.idle_timeout;

    /* Has 'rule' expired? */
    if (hard_timeout) {
        long long int modified;

        ovs_mutex_lock(&rule->up.mutex);
        modified = rule->up.modified;
        ovs_mutex_unlock(&rule->up.mutex);

        if (now > modified + hard_timeout * 1000) {
            reason = OFPRR_HARD_TIMEOUT;
        }
    }

    if (reason < 0 && idle_timeout) {
        long long int used;

        ovs_mutex_lock(&rule->stats_mutex);
        used = rule->stats.used;
        ovs_mutex_unlock(&rule->stats_mutex);

        if (now > used + idle_timeout * 1000) {
            reason = OFPRR_IDLE_TIMEOUT;
        }
    }

    if (reason >= 0) {
        COVERAGE_INC(ofproto_dpif_expired);
        ofproto_rule_expire(&rule->up, reason);
    }
}

/* Executes, within 'ofproto', the actions in 'rule' or 'ofpacts' on 'packet'.
 * 'flow' must reflect the data in 'packet'. */
int
ofproto_dpif_execute_actions(struct ofproto_dpif *ofproto,
                             const struct flow *flow,
                             struct rule_dpif *rule,
                             const struct ofpact *ofpacts, size_t ofpacts_len,
                             struct dp_packet *packet)
{
    struct dpif_flow_stats stats;
    struct xlate_out xout;
    struct xlate_in xin;
    ofp_port_t in_port;
    struct dpif_execute execute;
    int error;

    ovs_assert((rule != NULL) != (ofpacts != NULL));

    dpif_flow_stats_extract(flow, packet, time_msec(), &stats);

    if (rule) {
        rule_dpif_credit_stats(rule, &stats);
    }

    xlate_in_init(&xin, ofproto, flow, flow->in_port.ofp_port, rule,
                  stats.tcp_flags, packet);
    xin.ofpacts = ofpacts;
    xin.ofpacts_len = ofpacts_len;
    xin.resubmit_stats = &stats;
    xlate_actions(&xin, &xout);

    execute.actions = xout.odp_actions->data;
    execute.actions_len = xout.odp_actions->size;

    pkt_metadata_from_flow(&packet->md, flow);
    execute.packet = packet;
    execute.needs_help = (xout.slow & SLOW_ACTION) != 0;
    execute.probe = false;
    execute.mru = 0;

    /* Fix up in_port. */
    in_port = flow->in_port.ofp_port;
    if (in_port == OFPP_NONE) {
        in_port = OFPP_LOCAL;
    }
    execute.packet->md.in_port.odp_port = ofp_port_to_odp_port(ofproto, in_port);

    error = dpif_execute(ofproto->backer->dpif, &execute);

    xlate_out_uninit(&xout);

    return error;
}

void
rule_dpif_credit_stats(struct rule_dpif *rule,
                       const struct dpif_flow_stats *stats)
{
    ovs_mutex_lock(&rule->stats_mutex);
    rule->stats.n_packets += stats->n_packets;
    rule->stats.n_bytes += stats->n_bytes;
    rule->stats.used = MAX(rule->stats.used, stats->used);
    ovs_mutex_unlock(&rule->stats_mutex);
}

ovs_be64
rule_dpif_get_flow_cookie(const struct rule_dpif *rule)
    OVS_REQUIRES(rule->up.mutex)
{
    return rule->up.flow_cookie;
}

void
rule_dpif_reduce_timeouts(struct rule_dpif *rule, uint16_t idle_timeout,
                     uint16_t hard_timeout)
{
    ofproto_rule_reduce_timeouts(&rule->up, idle_timeout, hard_timeout);
}

/* Returns 'rule''s actions.  The returned actions are RCU-protected, and can
 * be read until the calling thread quiesces. */
const struct rule_actions *
rule_dpif_get_actions(const struct rule_dpif *rule)
{
    return rule_get_actions(&rule->up);
}

/* Sets 'rule''s recirculation id. */
static void
rule_dpif_set_recirc_id(struct rule_dpif *rule, uint32_t id)
    OVS_REQUIRES(rule->up.mutex)
{
    ovs_assert(!rule->recirc_id || rule->recirc_id == id);
    if (rule->recirc_id == id) {
        /* Release the new reference to the same id. */
        recirc_free_id(id);
    } else {
        rule->recirc_id = id;
    }
}

/* Sets 'rule''s recirculation id. */
void
rule_set_recirc_id(struct rule *rule_, uint32_t id)
{
    struct rule_dpif *rule = rule_dpif_cast(rule_);

    ovs_mutex_lock(&rule->up.mutex);
    rule_dpif_set_recirc_id(rule, id);
    ovs_mutex_unlock(&rule->up.mutex);
}

/* The returned rule (if any) is valid at least until the next RCU quiescent
 * period.  If the rule needs to stay around longer, a non-zero 'take_ref'
 * must be passed in to cause a reference to be taken on it.
 *
 * 'flow' is non-const to allow for temporary modifications during the lookup.
 * Any changes are restored before returning. */
static struct rule_dpif *
rule_dpif_lookup_in_table(struct ofproto_dpif *ofproto, uint8_t table_id,
                          struct flow *flow, struct flow_wildcards *wc,
                          bool take_ref)
{
    struct classifier *cls = &ofproto->up.tables[table_id].cls;
    const struct cls_rule *cls_rule;
    struct rule_dpif *rule;

    do {
        cls_rule = classifier_lookup(cls, flow, wc);

        rule = rule_dpif_cast(rule_from_cls_rule(cls_rule));

        /* Try again if the rule was released before we get the reference. */
    } while (rule && take_ref && !rule_dpif_try_ref(rule));

    return rule;
}

/* Look up 'flow' in 'ofproto''s classifier starting from table '*table_id'.
 * Returns the rule that was found, which may be one of the special rules
 * according to packet miss hadling.  If 'may_packet_in' is false, returning of
 * the miss_rule (which issues packet ins for the controller) is avoided.
 * Updates 'wc', if nonnull, to reflect the fields that were used during the
 * lookup.
 *
 * If 'honor_table_miss' is true, the first lookup occurs in '*table_id', but
 * if none is found then the table miss configuration for that table is
 * honored, which can result in additional lookups in other OpenFlow tables.
 * In this case the function updates '*table_id' to reflect the final OpenFlow
 * table that was searched.
 *
 * If 'honor_table_miss' is false, then only one table lookup occurs, in
 * '*table_id'.
 *
 * The rule is returned in '*rule', which is valid at least until the next
 * RCU quiescent period.  If the '*rule' needs to stay around longer,
 * a non-zero 'take_ref' must be passed in to cause a reference to be taken
 * on it before this returns.
 *
 * 'in_port' allows the lookup to take place as if the in port had the value
 * 'in_port'.  This is needed for resubmit action support.
 *
 * 'flow' is non-const to allow for temporary modifications during the lookup.
 * Any changes are restored before returning. */
struct rule_dpif *
rule_dpif_lookup_from_table(struct ofproto_dpif *ofproto, struct flow *flow,
                            struct flow_wildcards *wc, bool take_ref,
                            const struct dpif_flow_stats *stats,
                            uint8_t *table_id, ofp_port_t in_port,
                            bool may_packet_in, bool honor_table_miss)
{
    ovs_be16 old_tp_src = flow->tp_src, old_tp_dst = flow->tp_dst;
    ofp_port_t old_in_port = flow->in_port.ofp_port;
    enum ofputil_table_miss miss_config;
    struct rule_dpif *rule;
    uint8_t next_id;

    /* We always unwildcard nw_frag (for IP), so they
     * need not be unwildcarded here. */
    if (flow->nw_frag & FLOW_NW_FRAG_ANY
        && ofproto->up.frag_handling != OFPC_FRAG_NX_MATCH) {
        if (ofproto->up.frag_handling == OFPC_FRAG_NORMAL) {
            /* We must pretend that transport ports are unavailable. */
            flow->tp_src = htons(0);
            flow->tp_dst = htons(0);
        } else {
            /* Must be OFPC_FRAG_DROP (we don't have OFPC_FRAG_REASM).
             * Use the drop_frags_rule (which cannot disappear). */
            rule = ofproto->drop_frags_rule;
            if (take_ref) {
                rule_dpif_ref(rule);
            }
            if (stats) {
                struct oftable *tbl = &ofproto->up.tables[*table_id];
                unsigned long orig;

                atomic_add_relaxed(&tbl->n_matched, stats->n_packets, &orig);
            }
            return rule;
        }
    }

    /* Look up a flow with 'in_port' as the input port.  Then restore the
     * original input port (otherwise OFPP_NORMAL and OFPP_IN_PORT will
     * have surprising behavior). */
    flow->in_port.ofp_port = in_port;

    /* Our current implementation depends on n_tables == N_TABLES, and
     * TBL_INTERNAL being the last table. */
    BUILD_ASSERT_DECL(N_TABLES == TBL_INTERNAL + 1);

    miss_config = OFPUTIL_TABLE_MISS_CONTINUE;

    for (next_id = *table_id;
         next_id < ofproto->up.n_tables;
         next_id++, next_id += (next_id == TBL_INTERNAL))
    {
        *table_id = next_id;
        rule = rule_dpif_lookup_in_table(ofproto, next_id, flow, wc, take_ref);
        if (stats) {
            struct oftable *tbl = &ofproto->up.tables[next_id];
            unsigned long orig;

            atomic_add_relaxed(rule ? &tbl->n_matched : &tbl->n_missed,
                               stats->n_packets, &orig);
        }
        if (rule) {
            goto out;   /* Match. */
        }
        if (honor_table_miss) {
            miss_config = ofproto_table_get_miss_config(&ofproto->up,
                                                        *table_id);
            if (miss_config == OFPUTIL_TABLE_MISS_CONTINUE) {
                continue;
            }
        }
        break;
    }
    /* Miss. */
    rule = ofproto->no_packet_in_rule;
    if (may_packet_in) {
        if (miss_config == OFPUTIL_TABLE_MISS_CONTINUE
            || miss_config == OFPUTIL_TABLE_MISS_CONTROLLER) {
            struct ofport_dpif *port;

            port = ofp_port_to_ofport(ofproto, old_in_port);
            if (!port) {
                VLOG_WARN_RL(&rl, "packet-in on unknown OpenFlow port %"PRIu16,
                             old_in_port);
            } else if (!(port->up.pp.config & OFPUTIL_PC_NO_PACKET_IN)) {
                rule = ofproto->miss_rule;
            }
        } else if (miss_config == OFPUTIL_TABLE_MISS_DEFAULT &&
                   connmgr_wants_packet_in_on_miss(ofproto->up.connmgr)) {
            rule = ofproto->miss_rule;
        }
    }
    if (take_ref) {
        rule_dpif_ref(rule);
    }
out:
    /* Restore port numbers, as they may have been modified above. */
    flow->tp_src = old_tp_src;
    flow->tp_dst = old_tp_dst;
    /* Restore the old in port. */
    flow->in_port.ofp_port = old_in_port;

    return rule;
}

static void
complete_operation(struct rule_dpif *rule)
    OVS_REQUIRES(ofproto_mutex)
{
    struct ofproto_dpif *ofproto = ofproto_dpif_cast(rule->up.ofproto);

    ofproto->backer->need_revalidate = REV_FLOW_TABLE;
}

static struct rule_dpif *rule_dpif_cast(const struct rule *rule)
{
    return rule ? CONTAINER_OF(rule, struct rule_dpif, up) : NULL;
}

static struct rule *
rule_alloc(void)
{
    struct rule_dpif *rule = xmalloc(sizeof *rule);
    return &rule->up;
}

static void
rule_dealloc(struct rule *rule_)
{
    struct rule_dpif *rule = rule_dpif_cast(rule_);
    free(rule);
}

static enum ofperr
rule_check(struct rule *rule)
{
    struct ofproto_dpif *ofproto = ofproto_dpif_cast(rule->ofproto);
    struct match match;

    minimatch_expand(&rule->cr.match, &match);

    if ((match.wc.masks.conn_state && !ofproto->backer->support.conn_state)
        || (match.wc.masks.conn_zone && !ofproto->backer->support.conn_zone)
<<<<<<< HEAD
        || (match.wc.masks.conn_mark && !ofproto->backer->support.conn_mark)) {
=======
        || (match.wc.masks.conn_mark && !ofproto->backer->support.conn_mark)
        || (ovs_u128_nonzero(match.wc.masks.conn_label)
            && !ofproto->backer->support.conn_label)) {
>>>>>>> 21e487e7
        return OFPERR_OFPBMC_BAD_FIELD;
    }
    if (match.wc.masks.conn_state & CS_UNSUPPORTED_MASK) {
        return OFPERR_OFPBMC_BAD_MASK;
    }

    return 0;
}

static enum ofperr
rule_construct(struct rule *rule_)
    OVS_NO_THREAD_SAFETY_ANALYSIS
{
    struct rule_dpif *rule = rule_dpif_cast(rule_);
    int error;

    error = rule_check(rule_);
    if (error) {
        return error;
    }

    ovs_mutex_init_adaptive(&rule->stats_mutex);
    rule->stats.n_packets = 0;
    rule->stats.n_bytes = 0;
    rule->stats.used = rule->up.modified;
    rule->recirc_id = 0;

    return 0;
}

static enum ofperr
rule_insert(struct rule *rule_)
    OVS_REQUIRES(ofproto_mutex)
{
    struct rule_dpif *rule = rule_dpif_cast(rule_);
    complete_operation(rule);
    return 0;
}

static void
rule_delete(struct rule *rule_)
    OVS_REQUIRES(ofproto_mutex)
{
    struct rule_dpif *rule = rule_dpif_cast(rule_);
    complete_operation(rule);
}

static void
rule_destruct(struct rule *rule_)
{
    struct rule_dpif *rule = rule_dpif_cast(rule_);

    ovs_mutex_destroy(&rule->stats_mutex);
    if (rule->recirc_id) {
        recirc_free_id(rule->recirc_id);
    }
}

static void
rule_get_stats(struct rule *rule_, uint64_t *packets, uint64_t *bytes,
               long long int *used)
{
    struct rule_dpif *rule = rule_dpif_cast(rule_);

    ovs_mutex_lock(&rule->stats_mutex);
    *packets = rule->stats.n_packets;
    *bytes = rule->stats.n_bytes;
    *used = rule->stats.used;
    ovs_mutex_unlock(&rule->stats_mutex);
}

static void
rule_dpif_execute(struct rule_dpif *rule, const struct flow *flow,
                  struct dp_packet *packet)
{
    struct ofproto_dpif *ofproto = ofproto_dpif_cast(rule->up.ofproto);

    ofproto_dpif_execute_actions(ofproto, flow, rule, NULL, 0, packet);
}

static enum ofperr
rule_execute(struct rule *rule, const struct flow *flow,
             struct dp_packet *packet)
{
    rule_dpif_execute(rule_dpif_cast(rule), flow, packet);
    dp_packet_delete(packet);
    return 0;
}

static void
rule_modify_actions(struct rule *rule_, bool reset_counters)
    OVS_REQUIRES(ofproto_mutex)
{
    struct rule_dpif *rule = rule_dpif_cast(rule_);

    if (reset_counters) {
        ovs_mutex_lock(&rule->stats_mutex);
        rule->stats.n_packets = 0;
        rule->stats.n_bytes = 0;
        ovs_mutex_unlock(&rule->stats_mutex);
    }

    complete_operation(rule);
}

static struct group_dpif *group_dpif_cast(const struct ofgroup *group)
{
    return group ? CONTAINER_OF(group, struct group_dpif, up) : NULL;
}

static struct ofgroup *
group_alloc(void)
{
    struct group_dpif *group = xzalloc(sizeof *group);
    return &group->up;
}

static void
group_dealloc(struct ofgroup *group_)
{
    struct group_dpif *group = group_dpif_cast(group_);
    free(group);
}

static void
group_construct_stats(struct group_dpif *group)
    OVS_REQUIRES(group->stats_mutex)
{
    struct ofputil_bucket *bucket;
    const struct ovs_list *buckets;

    group->packet_count = 0;
    group->byte_count = 0;

    group_dpif_get_buckets(group, &buckets);
    LIST_FOR_EACH (bucket, list_node, buckets) {
        bucket->stats.packet_count = 0;
        bucket->stats.byte_count = 0;
    }
}

void
group_dpif_credit_stats(struct group_dpif *group,
                        struct ofputil_bucket *bucket,
                        const struct dpif_flow_stats *stats)
{
    ovs_mutex_lock(&group->stats_mutex);
    group->packet_count += stats->n_packets;
    group->byte_count += stats->n_bytes;
    if (bucket) {
        bucket->stats.packet_count += stats->n_packets;
        bucket->stats.byte_count += stats->n_bytes;
    } else { /* Credit to all buckets */
        const struct ovs_list *buckets;

        group_dpif_get_buckets(group, &buckets);
        LIST_FOR_EACH (bucket, list_node, buckets) {
            bucket->stats.packet_count += stats->n_packets;
            bucket->stats.byte_count += stats->n_bytes;
        }
    }
    ovs_mutex_unlock(&group->stats_mutex);
}

static enum ofperr
group_construct(struct ofgroup *group_)
{
    struct group_dpif *group = group_dpif_cast(group_);
    const struct ofputil_bucket *bucket;

    /* Prevent group chaining because our locking structure makes it hard to
     * implement deadlock-free.  (See xlate_group_resource_check().) */
    LIST_FOR_EACH (bucket, list_node, &group->up.buckets) {
        const struct ofpact *a;

        OFPACT_FOR_EACH (a, bucket->ofpacts, bucket->ofpacts_len) {
            if (a->type == OFPACT_GROUP) {
                return OFPERR_OFPGMFC_CHAINING_UNSUPPORTED;
            }
        }
    }

    ovs_mutex_init_adaptive(&group->stats_mutex);
    ovs_mutex_lock(&group->stats_mutex);
    group_construct_stats(group);
    ovs_mutex_unlock(&group->stats_mutex);
    return 0;
}

static void
group_destruct(struct ofgroup *group_)
{
    struct group_dpif *group = group_dpif_cast(group_);
    ovs_mutex_destroy(&group->stats_mutex);
}

static enum ofperr
group_modify(struct ofgroup *group_)
{
    struct ofproto_dpif *ofproto = ofproto_dpif_cast(group_->ofproto);

    ofproto->backer->need_revalidate = REV_FLOW_TABLE;

    return 0;
}

static enum ofperr
group_get_stats(const struct ofgroup *group_, struct ofputil_group_stats *ogs)
{
    struct group_dpif *group = group_dpif_cast(group_);
    struct ofputil_bucket *bucket;
    const struct ovs_list *buckets;
    struct bucket_counter *bucket_stats;

    ovs_mutex_lock(&group->stats_mutex);
    ogs->packet_count = group->packet_count;
    ogs->byte_count = group->byte_count;

    group_dpif_get_buckets(group, &buckets);
    bucket_stats = ogs->bucket_stats;
    LIST_FOR_EACH (bucket, list_node, buckets) {
        bucket_stats->packet_count = bucket->stats.packet_count;
        bucket_stats->byte_count = bucket->stats.byte_count;
        bucket_stats++;
    }
    ovs_mutex_unlock(&group->stats_mutex);

    return 0;
}

/* If the group exists, this function increments the groups's reference count.
 *
 * Make sure to call group_dpif_unref() after no longer needing to maintain
 * a reference to the group. */
bool
group_dpif_lookup(struct ofproto_dpif *ofproto, uint32_t group_id,
                  struct group_dpif **group)
{
    struct ofgroup *ofgroup;
    bool found;

    found = ofproto_group_lookup(&ofproto->up, group_id, &ofgroup);
    *group = found ?  group_dpif_cast(ofgroup) : NULL;

    return found;
}

void
group_dpif_get_buckets(const struct group_dpif *group,
                       const struct ovs_list **buckets)
{
    *buckets = &group->up.buckets;
}

enum ofp11_group_type
group_dpif_get_type(const struct group_dpif *group)
{
    return group->up.type;
}

const char *
group_dpif_get_selection_method(const struct group_dpif *group)
{
    return group->up.props.selection_method;
}

/* Sends 'packet' out 'ofport'.
 * May modify 'packet'.
 * Returns 0 if successful, otherwise a positive errno value. */
int
ofproto_dpif_send_packet(const struct ofport_dpif *ofport, struct dp_packet *packet)
{
    struct ofproto_dpif *ofproto = ofproto_dpif_cast(ofport->up.ofproto);
    int error;

    error = xlate_send_packet(ofport, packet);

    ovs_mutex_lock(&ofproto->stats_mutex);
    ofproto->stats.tx_packets++;
    ofproto->stats.tx_bytes += dp_packet_size(packet);
    ovs_mutex_unlock(&ofproto->stats_mutex);
    return error;
}

uint64_t
group_dpif_get_selection_method_param(const struct group_dpif *group)
{
    return group->up.props.selection_method_param;
}

const struct field_array *
group_dpif_get_fields(const struct group_dpif *group)
{
    return &group->up.props.fields;
}

/* Return the version string of the datapath that backs up
 * this 'ofproto'.
 */
static const char *
get_datapath_version(const struct ofproto *ofproto_)
{
    struct ofproto_dpif *ofproto = ofproto_dpif_cast(ofproto_);

    return ofproto->backer->dp_version_string;
}

static bool
set_frag_handling(struct ofproto *ofproto_,
                  enum ofp_config_flags frag_handling)
{
    struct ofproto_dpif *ofproto = ofproto_dpif_cast(ofproto_);
    if (frag_handling != OFPC_FRAG_REASM) {
        ofproto->backer->need_revalidate = REV_RECONFIGURE;
        return true;
    } else {
        return false;
    }
}

static enum ofperr
packet_out(struct ofproto *ofproto_, struct dp_packet *packet,
           const struct flow *flow,
           const struct ofpact *ofpacts, size_t ofpacts_len)
{
    struct ofproto_dpif *ofproto = ofproto_dpif_cast(ofproto_);

    ofproto_dpif_execute_actions(ofproto, flow, NULL, ofpacts,
                                 ofpacts_len, packet);
    return 0;
}

/* NetFlow. */

static int
set_netflow(struct ofproto *ofproto_,
            const struct netflow_options *netflow_options)
{
    struct ofproto_dpif *ofproto = ofproto_dpif_cast(ofproto_);

    if (netflow_options) {
        if (!ofproto->netflow) {
            ofproto->netflow = netflow_create();
            ofproto->backer->need_revalidate = REV_RECONFIGURE;
        }
        return netflow_set_options(ofproto->netflow, netflow_options);
    } else if (ofproto->netflow) {
        ofproto->backer->need_revalidate = REV_RECONFIGURE;
        netflow_unref(ofproto->netflow);
        ofproto->netflow = NULL;
    }

    return 0;
}

static void
get_netflow_ids(const struct ofproto *ofproto_,
                uint8_t *engine_type, uint8_t *engine_id)
{
    struct ofproto_dpif *ofproto = ofproto_dpif_cast(ofproto_);

    dpif_get_netflow_ids(ofproto->backer->dpif, engine_type, engine_id);
}

static struct ofproto_dpif *
ofproto_dpif_lookup(const char *name)
{
    struct ofproto_dpif *ofproto;

    HMAP_FOR_EACH_WITH_HASH (ofproto, all_ofproto_dpifs_node,
                             hash_string(name, 0), &all_ofproto_dpifs) {
        if (!strcmp(ofproto->up.name, name)) {
            return ofproto;
        }
    }
    return NULL;
}

static void
ofproto_unixctl_fdb_flush(struct unixctl_conn *conn, int argc,
                          const char *argv[], void *aux OVS_UNUSED)
{
    struct ofproto_dpif *ofproto;

    if (argc > 1) {
        ofproto = ofproto_dpif_lookup(argv[1]);
        if (!ofproto) {
            unixctl_command_reply_error(conn, "no such bridge");
            return;
        }
        ovs_rwlock_wrlock(&ofproto->ml->rwlock);
        mac_learning_flush(ofproto->ml);
        ovs_rwlock_unlock(&ofproto->ml->rwlock);
    } else {
        HMAP_FOR_EACH (ofproto, all_ofproto_dpifs_node, &all_ofproto_dpifs) {
            ovs_rwlock_wrlock(&ofproto->ml->rwlock);
            mac_learning_flush(ofproto->ml);
            ovs_rwlock_unlock(&ofproto->ml->rwlock);
        }
    }

    unixctl_command_reply(conn, "table successfully flushed");
}

static void
ofproto_unixctl_mcast_snooping_flush(struct unixctl_conn *conn, int argc,
                                     const char *argv[], void *aux OVS_UNUSED)
{
    struct ofproto_dpif *ofproto;

    if (argc > 1) {
        ofproto = ofproto_dpif_lookup(argv[1]);
        if (!ofproto) {
            unixctl_command_reply_error(conn, "no such bridge");
            return;
        }

        if (!mcast_snooping_enabled(ofproto->ms)) {
            unixctl_command_reply_error(conn, "multicast snooping is disabled");
            return;
        }
        mcast_snooping_mdb_flush(ofproto->ms);
    } else {
        HMAP_FOR_EACH (ofproto, all_ofproto_dpifs_node, &all_ofproto_dpifs) {
            if (!mcast_snooping_enabled(ofproto->ms)) {
                continue;
            }
            mcast_snooping_mdb_flush(ofproto->ms);
        }
    }

    unixctl_command_reply(conn, "table successfully flushed");
}

static struct ofport_dpif *
ofbundle_get_a_port(const struct ofbundle *bundle)
{
    return CONTAINER_OF(list_front(&bundle->ports), struct ofport_dpif,
                        bundle_node);
}

static void
ofproto_unixctl_fdb_show(struct unixctl_conn *conn, int argc OVS_UNUSED,
                         const char *argv[], void *aux OVS_UNUSED)
{
    struct ds ds = DS_EMPTY_INITIALIZER;
    const struct ofproto_dpif *ofproto;
    const struct mac_entry *e;

    ofproto = ofproto_dpif_lookup(argv[1]);
    if (!ofproto) {
        unixctl_command_reply_error(conn, "no such bridge");
        return;
    }

    ds_put_cstr(&ds, " port  VLAN  MAC                Age\n");
    ovs_rwlock_rdlock(&ofproto->ml->rwlock);
    LIST_FOR_EACH (e, lru_node, &ofproto->ml->lrus) {
        struct ofbundle *bundle = mac_entry_get_port(ofproto->ml, e);
        char name[OFP_MAX_PORT_NAME_LEN];

        ofputil_port_to_string(ofbundle_get_a_port(bundle)->up.ofp_port,
                               name, sizeof name);
        ds_put_format(&ds, "%5s  %4d  "ETH_ADDR_FMT"  %3d\n",
                      name, e->vlan, ETH_ADDR_ARGS(e->mac),
                      mac_entry_age(ofproto->ml, e));
    }
    ovs_rwlock_unlock(&ofproto->ml->rwlock);
    unixctl_command_reply(conn, ds_cstr(&ds));
    ds_destroy(&ds);
}

static void
ofproto_unixctl_mcast_snooping_show(struct unixctl_conn *conn,
                                    int argc OVS_UNUSED,
                                    const char *argv[],
                                    void *aux OVS_UNUSED)
{
    struct ds ds = DS_EMPTY_INITIALIZER;
    const struct ofproto_dpif *ofproto;
    const struct ofbundle *bundle;
    const struct mcast_group *grp;
    struct mcast_group_bundle *b;
    struct mcast_mrouter_bundle *mrouter;

    ofproto = ofproto_dpif_lookup(argv[1]);
    if (!ofproto) {
        unixctl_command_reply_error(conn, "no such bridge");
        return;
    }

    if (!mcast_snooping_enabled(ofproto->ms)) {
        unixctl_command_reply_error(conn, "multicast snooping is disabled");
        return;
    }

    ds_put_cstr(&ds, " port  VLAN  GROUP                Age\n");
    ovs_rwlock_rdlock(&ofproto->ms->rwlock);
    LIST_FOR_EACH (grp, group_node, &ofproto->ms->group_lru) {
        LIST_FOR_EACH(b, bundle_node, &grp->bundle_lru) {
            char name[OFP_MAX_PORT_NAME_LEN];

            bundle = b->port;
            ofputil_port_to_string(ofbundle_get_a_port(bundle)->up.ofp_port,
                                   name, sizeof name);
            ds_put_format(&ds, "%5s  %4d  "IP_FMT"         %3d\n",
                          name, grp->vlan, IP_ARGS(grp->ip4),
                          mcast_bundle_age(ofproto->ms, b));
        }
    }

    /* ports connected to multicast routers */
    LIST_FOR_EACH(mrouter, mrouter_node, &ofproto->ms->mrouter_lru) {
        char name[OFP_MAX_PORT_NAME_LEN];

        bundle = mrouter->port;
        ofputil_port_to_string(ofbundle_get_a_port(bundle)->up.ofp_port,
                               name, sizeof name);
            ds_put_format(&ds, "%5s  %4d  querier             %3d\n",
                      name, mrouter->vlan,
                      mcast_mrouter_age(ofproto->ms, mrouter));
    }
    ovs_rwlock_unlock(&ofproto->ms->rwlock);
    unixctl_command_reply(conn, ds_cstr(&ds));
    ds_destroy(&ds);
}

struct trace_ctx {
    struct xlate_out xout;
    struct xlate_in xin;
    const struct flow *key;
    struct flow flow;
    struct flow_wildcards wc;
    struct ds *result;
};

static void
trace_format_rule(struct ds *result, int level, const struct rule_dpif *rule)
{
    const struct rule_actions *actions;
    ovs_be64 cookie;

    ds_put_char_multiple(result, '\t', level);
    if (!rule) {
        ds_put_cstr(result, "No match\n");
        return;
    }

    ovs_mutex_lock(&rule->up.mutex);
    cookie = rule->up.flow_cookie;
    ovs_mutex_unlock(&rule->up.mutex);

    ds_put_format(result, "Rule: table=%"PRIu8" cookie=%#"PRIx64" ",
                  rule ? rule->up.table_id : 0, ntohll(cookie));
    cls_rule_format(&rule->up.cr, result);
    ds_put_char(result, '\n');

    actions = rule_dpif_get_actions(rule);

    ds_put_char_multiple(result, '\t', level);
    ds_put_cstr(result, "OpenFlow actions=");
    ofpacts_format(actions->ofpacts, actions->ofpacts_len, result);
    ds_put_char(result, '\n');
}

static void
trace_format_flow(struct ds *result, int level, const char *title,
                  struct trace_ctx *trace)
{
    ds_put_char_multiple(result, '\t', level);
    ds_put_format(result, "%s: ", title);
    /* Do not report unchanged flows for resubmits. */
    if ((level > 0 && flow_equal(&trace->xin.flow, &trace->flow))
        || (level == 0 && flow_equal(&trace->xin.flow, trace->key))) {
        ds_put_cstr(result, "unchanged");
    } else {
        flow_format(result, &trace->xin.flow);
        trace->flow = trace->xin.flow;
    }
    ds_put_char(result, '\n');
}

static void
trace_format_regs(struct ds *result, int level, const char *title,
                  struct trace_ctx *trace)
{
    size_t i;

    ds_put_char_multiple(result, '\t', level);
    ds_put_format(result, "%s:", title);
    for (i = 0; i < FLOW_N_REGS; i++) {
        ds_put_format(result, " reg%"PRIuSIZE"=0x%"PRIx32, i, trace->flow.regs[i]);
    }
    ds_put_char(result, '\n');
}

static void
trace_format_odp(struct ds *result, int level, const char *title,
                 struct trace_ctx *trace)
{
    struct ofpbuf *odp_actions = trace->xout.odp_actions;

    ds_put_char_multiple(result, '\t', level);
    ds_put_format(result, "%s: ", title);
    format_odp_actions(result, odp_actions->data, odp_actions->size);
    ds_put_char(result, '\n');
}

static void
trace_format_megaflow(struct ds *result, int level, const char *title,
                      struct trace_ctx *trace)
{
    struct match match;

    ds_put_char_multiple(result, '\t', level);
    ds_put_format(result, "%s: ", title);
    flow_wildcards_or(&trace->wc, &trace->xout.wc, &trace->wc);
    match_init(&match, trace->key, &trace->wc);
    match_format(&match, result, OFP_DEFAULT_PRIORITY);
    ds_put_char(result, '\n');
}

static void trace_report(struct xlate_in *xin, const char *s, int recurse);

static void
trace_resubmit(struct xlate_in *xin, struct rule_dpif *rule, int recurse)
{
    struct trace_ctx *trace = CONTAINER_OF(xin, struct trace_ctx, xin);
    struct ds *result = trace->result;

    if (!recurse) {
        if (rule == xin->ofproto->miss_rule) {
            trace_report(xin, "No match, flow generates \"packet in\"s.",
                         recurse);
        } else if (rule == xin->ofproto->no_packet_in_rule) {
            trace_report(xin, "No match, packets dropped because "
                         "OFPPC_NO_PACKET_IN is set on in_port.", recurse);
        } else if (rule == xin->ofproto->drop_frags_rule) {
            trace_report(xin, "Packets dropped because they are IP "
                         "fragments and the fragment handling mode is "
                         "\"drop\".", recurse);
        }
    }

    ds_put_char(result, '\n');
    if (recurse) {
        trace_format_flow(result, recurse, "Resubmitted flow", trace);
        trace_format_regs(result, recurse, "Resubmitted regs", trace);
        trace_format_odp(result,  recurse, "Resubmitted  odp", trace);
        trace_format_megaflow(result, recurse, "Resubmitted megaflow", trace);
    }
    trace_format_rule(result, recurse, rule);
}

static void
trace_report(struct xlate_in *xin, const char *s, int recurse)
{
    struct trace_ctx *trace = CONTAINER_OF(xin, struct trace_ctx, xin);
    struct ds *result = trace->result;

    ds_put_char_multiple(result, '\t', recurse);
    ds_put_cstr(result, s);
    ds_put_char(result, '\n');
}

/* Parses the 'argc' elements of 'argv', ignoring argv[0].  The following
 * forms are supported:
 *
 *     - [dpname] odp_flow [-generate | packet]
 *     - bridge br_flow [-generate | packet]
 *
 * On success, initializes '*ofprotop' and 'flow' and returns NULL.  On failure
 * returns a nonnull malloced error message. */
static char * OVS_WARN_UNUSED_RESULT
parse_flow_and_packet(int argc, const char *argv[],
                      struct ofproto_dpif **ofprotop, struct flow *flow,
                      struct dp_packet **packetp)
{
    const struct dpif_backer *backer = NULL;
    const char *error = NULL;
    char *m_err = NULL;
    struct simap port_names = SIMAP_INITIALIZER(&port_names);
    struct dp_packet *packet;
    struct ofpbuf odp_key;
    struct ofpbuf odp_mask;

    ofpbuf_init(&odp_key, 0);
    ofpbuf_init(&odp_mask, 0);

    /* Handle "-generate" or a hex string as the last argument. */
    if (!strcmp(argv[argc - 1], "-generate")) {
        packet = dp_packet_new(0);
        argc--;
    } else {
        error = eth_from_hex(argv[argc - 1], &packet);
        if (!error) {
            argc--;
        } else if (argc == 4) {
            /* The 3-argument form must end in "-generate' or a hex string. */
            goto exit;
        }
        error = NULL;
    }

    /* odp_flow can have its in_port specified as a name instead of port no.
     * We do not yet know whether a given flow is a odp_flow or a br_flow.
     * But, to know whether a flow is odp_flow through odp_flow_from_string(),
     * we need to create a simap of name to port no. */
    if (argc == 3) {
        const char *dp_type;
        if (!strncmp(argv[1], "ovs-", 4)) {
            dp_type = argv[1] + 4;
        } else {
            dp_type = argv[1];
        }
        backer = shash_find_data(&all_dpif_backers, dp_type);
    } else if (argc == 2) {
        struct shash_node *node;
        if (shash_count(&all_dpif_backers) == 1) {
            node = shash_first(&all_dpif_backers);
            backer = node->data;
        }
    } else {
        error = "Syntax error";
        goto exit;
    }
    if (backer && backer->dpif) {
        struct dpif_port dpif_port;
        struct dpif_port_dump port_dump;
        DPIF_PORT_FOR_EACH (&dpif_port, &port_dump, backer->dpif) {
            simap_put(&port_names, dpif_port.name,
                      odp_to_u32(dpif_port.port_no));
        }
    }

    /* Parse the flow and determine whether a datapath or
     * bridge is specified. If function odp_flow_key_from_string()
     * returns 0, the flow is a odp_flow. If function
     * parse_ofp_exact_flow() returns NULL, the flow is a br_flow. */
    if (!odp_flow_from_string(argv[argc - 1], &port_names,
                              &odp_key, &odp_mask)) {
        if (!backer) {
            error = "Cannot find the datapath";
            goto exit;
        }

        if (odp_flow_key_to_flow(odp_key.data, odp_key.size, flow) == ODP_FIT_ERROR) {
            error = "Failed to parse flow key";
            goto exit;
        }

        *ofprotop = xlate_lookup_ofproto(backer, flow,
                                         &flow->in_port.ofp_port);
        if (*ofprotop == NULL) {
            error = "Invalid datapath flow";
            goto exit;
        }

        vsp_adjust_flow(*ofprotop, flow, NULL);

    } else {
        char *err = parse_ofp_exact_flow(flow, NULL, argv[argc - 1], NULL);

        if (err) {
            m_err = xasprintf("Bad flow syntax: %s", err);
            free(err);
            goto exit;
        } else {
            if (argc != 3) {
                error = "Must specify bridge name";
                goto exit;
            }

            *ofprotop = ofproto_dpif_lookup(argv[1]);
            if (!*ofprotop) {
                error = "Unknown bridge name";
                goto exit;
            }
        }
    }

    /* Generate a packet, if requested. */
    if (packet) {
        if (!dp_packet_size(packet)) {
            flow_compose(packet, flow);
        } else {
            /* Use the metadata from the flow and the packet argument
             * to reconstruct the flow. */
            pkt_metadata_from_flow(&packet->md, flow);
            flow_extract(packet, flow);
        }
    }

exit:
    if (error && !m_err) {
        m_err = xstrdup(error);
    }
    if (m_err) {
        dp_packet_delete(packet);
        packet = NULL;
    }
    *packetp = packet;
    ofpbuf_uninit(&odp_key);
    ofpbuf_uninit(&odp_mask);
    simap_destroy(&port_names);
    return m_err;
}

static void
ofproto_unixctl_trace(struct unixctl_conn *conn, int argc, const char *argv[],
                      void *aux OVS_UNUSED)
{
    struct ofproto_dpif *ofproto;
    struct dp_packet *packet;
    char *error;
    struct flow flow;

    error = parse_flow_and_packet(argc, argv, &ofproto, &flow, &packet);
    if (!error) {
        struct ds result;

        ds_init(&result);
        ofproto_trace(ofproto, &flow, packet, NULL, 0, &result);
        unixctl_command_reply(conn, ds_cstr(&result));
        ds_destroy(&result);
        dp_packet_delete(packet);
    } else {
        unixctl_command_reply_error(conn, error);
        free(error);
    }
}

static void
ofproto_unixctl_trace_actions(struct unixctl_conn *conn, int argc,
                              const char *argv[], void *aux OVS_UNUSED)
{
    enum ofputil_protocol usable_protocols;
    struct ofproto_dpif *ofproto;
    bool enforce_consistency;
    struct ofpbuf ofpacts;
    struct dp_packet *packet;
    struct ds result;
    struct flow flow;
    uint16_t in_port;

    /* Three kinds of error return values! */
    enum ofperr retval;
    char *error;

    packet = NULL;
    ds_init(&result);
    ofpbuf_init(&ofpacts, 0);

    /* Parse actions. */
    error = ofpacts_parse_actions(argv[--argc], &ofpacts, &usable_protocols);
    if (error) {
        unixctl_command_reply_error(conn, error);
        free(error);
        goto exit;
    }

    /* OpenFlow 1.1 and later suggest that the switch enforces certain forms of
     * consistency between the flow and the actions.  With -consistent, we
     * enforce consistency even for a flow supported in OpenFlow 1.0. */
    if (!strcmp(argv[1], "-consistent")) {
        enforce_consistency = true;
        argv++;
        argc--;
    } else {
        enforce_consistency = false;
    }

    error = parse_flow_and_packet(argc, argv, &ofproto, &flow, &packet);
    if (error) {
        unixctl_command_reply_error(conn, error);
        free(error);
        goto exit;
    }

    /* Do the same checks as handle_packet_out() in ofproto.c.
     *
     * We pass a 'table_id' of 0 to ofpacts_check(), which isn't
     * strictly correct because these actions aren't in any table, but it's OK
     * because it 'table_id' is used only to check goto_table instructions, but
     * packet-outs take a list of actions and therefore it can't include
     * instructions.
     *
     * We skip the "meter" check here because meter is an instruction, not an
     * action, and thus cannot appear in ofpacts. */
    in_port = ofp_to_u16(flow.in_port.ofp_port);
    if (in_port >= ofproto->up.max_ports && in_port < ofp_to_u16(OFPP_MAX)) {
        unixctl_command_reply_error(conn, "invalid in_port");
        goto exit;
    }
    if (enforce_consistency) {
        retval = ofpacts_check_consistency(ofpacts.data, ofpacts.size,
                                           &flow, u16_to_ofp(ofproto->up.max_ports),
                                           0, 0, usable_protocols);
    } else {
        retval = ofpacts_check(ofpacts.data, ofpacts.size, &flow,
                               u16_to_ofp(ofproto->up.max_ports), 0, 0,
                               &usable_protocols);
    }

    if (retval) {
        ds_clear(&result);
        ds_put_format(&result, "Bad actions: %s", ofperr_to_string(retval));
        unixctl_command_reply_error(conn, ds_cstr(&result));
        goto exit;
    }

    ofproto_trace(ofproto, &flow, packet,
                  ofpacts.data, ofpacts.size, &result);
    unixctl_command_reply(conn, ds_cstr(&result));

exit:
    ds_destroy(&result);
    dp_packet_delete(packet);
    ofpbuf_uninit(&ofpacts);
}

/* Implements a "trace" through 'ofproto''s flow table, appending a textual
 * description of the results to 'ds'.
 *
 * The trace follows a packet with the specified 'flow' through the flow
 * table.  'packet' may be nonnull to trace an actual packet, with consequent
 * side effects (if it is nonnull then its flow must be 'flow').
 *
 * If 'ofpacts' is nonnull then its 'ofpacts_len' bytes specify the actions to
 * trace, otherwise the actions are determined by a flow table lookup. */
static void
ofproto_trace(struct ofproto_dpif *ofproto, struct flow *flow,
              const struct dp_packet *packet,
              const struct ofpact ofpacts[], size_t ofpacts_len,
              struct ds *ds)
{
    struct trace_ctx trace;

    ds_put_format(ds, "Bridge: %s\n", ofproto->up.name);
    ds_put_cstr(ds, "Flow: ");
    flow_format(ds, flow);
    ds_put_char(ds, '\n');

    flow_wildcards_init_catchall(&trace.wc);

    trace.result = ds;
    trace.key = flow; /* Original flow key, used for megaflow. */
    trace.flow = *flow; /* May be modified by actions. */
    xlate_in_init(&trace.xin, ofproto, flow, flow->in_port.ofp_port, NULL,
                  ntohs(flow->tcp_flags), packet);
    trace.xin.ofpacts = ofpacts;
    trace.xin.ofpacts_len = ofpacts_len;
    trace.xin.resubmit_hook = trace_resubmit;
    trace.xin.report_hook = trace_report;

    xlate_actions(&trace.xin, &trace.xout);

    ds_put_char(ds, '\n');
    trace_format_flow(ds, 0, "Final flow", &trace);
    trace_format_megaflow(ds, 0, "Megaflow", &trace);

    ds_put_cstr(ds, "Datapath actions: ");
    format_odp_actions(ds, trace.xout.odp_actions->data,
                       trace.xout.odp_actions->size);

    if (trace.xout.slow) {
        enum slow_path_reason slow;

        ds_put_cstr(ds, "\nThis flow is handled by the userspace "
                    "slow path because it:");

        slow = trace.xout.slow;
        while (slow) {
            enum slow_path_reason bit = rightmost_1bit(slow);

            ds_put_format(ds, "\n\t- %s.",
                          slow_path_reason_to_explanation(bit));

            slow &= ~bit;
        }
    }

    xlate_out_uninit(&trace.xout);
}

/* Store the current ofprotos in 'ofproto_shash'.  Returns a sorted list
 * of the 'ofproto_shash' nodes.  It is the responsibility of the caller
 * to destroy 'ofproto_shash' and free the returned value. */
static const struct shash_node **
get_ofprotos(struct shash *ofproto_shash)
{
    const struct ofproto_dpif *ofproto;

    HMAP_FOR_EACH (ofproto, all_ofproto_dpifs_node, &all_ofproto_dpifs) {
        char *name = xasprintf("%s@%s", ofproto->up.type, ofproto->up.name);
        shash_add_nocopy(ofproto_shash, name, ofproto);
    }

    return shash_sort(ofproto_shash);
}

static void
ofproto_unixctl_dpif_dump_dps(struct unixctl_conn *conn, int argc OVS_UNUSED,
                              const char *argv[] OVS_UNUSED,
                              void *aux OVS_UNUSED)
{
    struct ds ds = DS_EMPTY_INITIALIZER;
    struct shash ofproto_shash;
    const struct shash_node **sorted_ofprotos;
    int i;

    shash_init(&ofproto_shash);
    sorted_ofprotos = get_ofprotos(&ofproto_shash);
    for (i = 0; i < shash_count(&ofproto_shash); i++) {
        const struct shash_node *node = sorted_ofprotos[i];
        ds_put_format(&ds, "%s\n", node->name);
    }

    shash_destroy(&ofproto_shash);
    free(sorted_ofprotos);

    unixctl_command_reply(conn, ds_cstr(&ds));
    ds_destroy(&ds);
}

static void
dpif_show_backer(const struct dpif_backer *backer, struct ds *ds)
{
    const struct shash_node **ofprotos;
    struct dpif_dp_stats dp_stats;
    struct shash ofproto_shash;
    size_t i;

    dpif_get_dp_stats(backer->dpif, &dp_stats);

    ds_put_format(ds, "%s: hit:%"PRIu64" missed:%"PRIu64"\n",
                  dpif_name(backer->dpif), dp_stats.n_hit, dp_stats.n_missed);

    shash_init(&ofproto_shash);
    ofprotos = get_ofprotos(&ofproto_shash);
    for (i = 0; i < shash_count(&ofproto_shash); i++) {
        struct ofproto_dpif *ofproto = ofprotos[i]->data;
        const struct shash_node **ports;
        size_t j;

        if (ofproto->backer != backer) {
            continue;
        }

        ds_put_format(ds, "\t%s:\n", ofproto->up.name);

        ports = shash_sort(&ofproto->up.port_by_name);
        for (j = 0; j < shash_count(&ofproto->up.port_by_name); j++) {
            const struct shash_node *node = ports[j];
            struct ofport *ofport = node->data;
            struct smap config;
            odp_port_t odp_port;

            ds_put_format(ds, "\t\t%s %u/", netdev_get_name(ofport->netdev),
                          ofport->ofp_port);

            odp_port = ofp_port_to_odp_port(ofproto, ofport->ofp_port);
            if (odp_port != ODPP_NONE) {
                ds_put_format(ds, "%"PRIu32":", odp_port);
            } else {
                ds_put_cstr(ds, "none:");
            }

            ds_put_format(ds, " (%s", netdev_get_type(ofport->netdev));

            smap_init(&config);
            if (!netdev_get_config(ofport->netdev, &config)) {
                const struct smap_node **nodes;
                size_t i;

                nodes = smap_sort(&config);
                for (i = 0; i < smap_count(&config); i++) {
                    const struct smap_node *node = nodes[i];
                    ds_put_format(ds, "%c %s=%s", i ? ',' : ':',
                                  node->key, node->value);
                }
                free(nodes);
            }
            smap_destroy(&config);

            ds_put_char(ds, ')');
            ds_put_char(ds, '\n');
        }
        free(ports);
    }
    shash_destroy(&ofproto_shash);
    free(ofprotos);
}

static void
ofproto_unixctl_dpif_show(struct unixctl_conn *conn, int argc OVS_UNUSED,
                          const char *argv[] OVS_UNUSED, void *aux OVS_UNUSED)
{
    struct ds ds = DS_EMPTY_INITIALIZER;
    const struct shash_node **backers;
    int i;

    backers = shash_sort(&all_dpif_backers);
    for (i = 0; i < shash_count(&all_dpif_backers); i++) {
        dpif_show_backer(backers[i]->data, &ds);
    }
    free(backers);

    unixctl_command_reply(conn, ds_cstr(&ds));
    ds_destroy(&ds);
}

static void
ofproto_unixctl_dpif_dump_flows(struct unixctl_conn *conn,
                                int argc OVS_UNUSED, const char *argv[],
                                void *aux OVS_UNUSED)
{
    const struct ofproto_dpif *ofproto;

    struct ds ds = DS_EMPTY_INITIALIZER;
    bool verbosity = false;

    struct dpif_port dpif_port;
    struct dpif_port_dump port_dump;
    struct hmap portno_names;

    struct dpif_flow_dump *flow_dump;
    struct dpif_flow_dump_thread *flow_dump_thread;
    struct dpif_flow f;
    int error;

    ofproto = ofproto_dpif_lookup(argv[argc - 1]);
    if (!ofproto) {
        unixctl_command_reply_error(conn, "no such bridge");
        return;
    }

    if (argc > 2 && !strcmp(argv[1], "-m")) {
        verbosity = true;
    }

    hmap_init(&portno_names);
    DPIF_PORT_FOR_EACH (&dpif_port, &port_dump, ofproto->backer->dpif) {
        odp_portno_names_set(&portno_names, dpif_port.port_no, dpif_port.name);
    }

    ds_init(&ds);
    flow_dump = dpif_flow_dump_create(ofproto->backer->dpif, false);
    flow_dump_thread = dpif_flow_dump_thread_create(flow_dump);
    while (dpif_flow_dump_next(flow_dump_thread, &f, 1)) {
        struct flow flow;

        if (odp_flow_key_to_flow(f.key, f.key_len, &flow) == ODP_FIT_ERROR
            || xlate_lookup_ofproto(ofproto->backer, &flow, NULL) != ofproto) {
            continue;
        }

        if (verbosity) {
            odp_format_ufid(&f.ufid, &ds);
            ds_put_cstr(&ds, " ");
        }
        odp_flow_format(f.key, f.key_len, f.mask, f.mask_len,
                        &portno_names, &ds, verbosity);
        ds_put_cstr(&ds, ", ");
        dpif_flow_stats_format(&f.stats, &ds);
        ds_put_cstr(&ds, ", actions:");
        format_odp_actions(&ds, f.actions, f.actions_len);
        ds_put_char(&ds, '\n');
    }
    dpif_flow_dump_thread_destroy(flow_dump_thread);
    error = dpif_flow_dump_destroy(flow_dump);

    if (error) {
        ds_clear(&ds);
        ds_put_format(&ds, "dpif/dump_flows failed: %s", ovs_strerror(errno));
        unixctl_command_reply_error(conn, ds_cstr(&ds));
    } else {
        unixctl_command_reply(conn, ds_cstr(&ds));
    }
    odp_portno_names_destroy(&portno_names);
    hmap_destroy(&portno_names);
    ds_destroy(&ds);
}

static void
ofproto_revalidate_all_backers(void)
{
    const struct shash_node **backers;
    int i;

    backers = shash_sort(&all_dpif_backers);
    for (i = 0; i < shash_count(&all_dpif_backers); i++) {
        struct dpif_backer *backer = backers[i]->data;
        backer->need_revalidate = REV_RECONFIGURE;
    }
    free(backers);
}

static void
disable_tnl_push_pop(struct unixctl_conn *conn OVS_UNUSED, int argc OVS_UNUSED,
                     const char *argv[], void *aux OVS_UNUSED)
{
    if (!strcasecmp(argv[1], "off")) {
        ofproto_use_tnl_push_pop = false;
        unixctl_command_reply(conn, "Tunnel push-pop off");
        ofproto_revalidate_all_backers();
    } else if (!strcasecmp(argv[1], "on")) {
        ofproto_use_tnl_push_pop = true;
        unixctl_command_reply(conn, "Tunnel push-pop on");
        ofproto_revalidate_all_backers();
    }
}

static void
ofproto_unixctl_init(void)
{
    static bool registered;
    if (registered) {
        return;
    }
    registered = true;

    unixctl_command_register(
        "ofproto/trace",
        "{[dp_name] odp_flow | bridge br_flow} [-generate|packet]",
        1, 3, ofproto_unixctl_trace, NULL);
    unixctl_command_register(
        "ofproto/trace-packet-out",
        "[-consistent] {[dp_name] odp_flow | bridge br_flow} [-generate|packet] actions",
        2, 6, ofproto_unixctl_trace_actions, NULL);
    unixctl_command_register("fdb/flush", "[bridge]", 0, 1,
                             ofproto_unixctl_fdb_flush, NULL);
    unixctl_command_register("fdb/show", "bridge", 1, 1,
                             ofproto_unixctl_fdb_show, NULL);
    unixctl_command_register("mdb/flush", "[bridge]", 0, 1,
                             ofproto_unixctl_mcast_snooping_flush, NULL);
    unixctl_command_register("mdb/show", "bridge", 1, 1,
                             ofproto_unixctl_mcast_snooping_show, NULL);
    unixctl_command_register("dpif/dump-dps", "", 0, 0,
                             ofproto_unixctl_dpif_dump_dps, NULL);
    unixctl_command_register("dpif/show", "", 0, 0, ofproto_unixctl_dpif_show,
                             NULL);
    unixctl_command_register("dpif/dump-flows", "[-m] bridge", 1, 2,
                             ofproto_unixctl_dpif_dump_flows, NULL);

    unixctl_command_register("ofproto/tnl-push-pop", "[on]|[off]", 1, 1,
                             disable_tnl_push_pop, NULL);
}

/* Returns true if 'table' is the table used for internal rules,
 * false otherwise. */
bool
table_is_internal(uint8_t table_id)
{
    return table_id == TBL_INTERNAL;
}

/* Linux VLAN device support (e.g. "eth0.10" for VLAN 10.)
 *
 * This is deprecated.  It is only for compatibility with broken device drivers
 * in old versions of Linux that do not properly support VLANs when VLAN
 * devices are not used.  When broken device drivers are no longer in
 * widespread use, we will delete these interfaces. */

static int
set_realdev(struct ofport *ofport_, ofp_port_t realdev_ofp_port, int vid)
{
    struct ofproto_dpif *ofproto = ofproto_dpif_cast(ofport_->ofproto);
    struct ofport_dpif *ofport = ofport_dpif_cast(ofport_);

    if (realdev_ofp_port == ofport->realdev_ofp_port
        && vid == ofport->vlandev_vid) {
        return 0;
    }

    ofproto->backer->need_revalidate = REV_RECONFIGURE;

    if (ofport->realdev_ofp_port) {
        vsp_remove(ofport);
    }
    if (realdev_ofp_port && ofport->bundle) {
        /* vlandevs are enslaved to their realdevs, so they are not allowed to
         * themselves be part of a bundle. */
        bundle_set(ofport_->ofproto, ofport->bundle, NULL);
    }

    ofport->realdev_ofp_port = realdev_ofp_port;
    ofport->vlandev_vid = vid;

    if (realdev_ofp_port) {
        vsp_add(ofport, realdev_ofp_port, vid);
    }

    return 0;
}

static uint32_t
hash_realdev_vid(ofp_port_t realdev_ofp_port, int vid)
{
    return hash_2words(ofp_to_u16(realdev_ofp_port), vid);
}

bool
ofproto_has_vlan_splinters(const struct ofproto_dpif *ofproto)
    OVS_EXCLUDED(ofproto->vsp_mutex)
{
    /* hmap_is_empty is thread safe. */
    return !hmap_is_empty(&ofproto->realdev_vid_map);
}


static ofp_port_t
vsp_realdev_to_vlandev__(const struct ofproto_dpif *ofproto,
                         ofp_port_t realdev_ofp_port, ovs_be16 vlan_tci)
    OVS_REQUIRES(ofproto->vsp_mutex)
{
    if (!hmap_is_empty(&ofproto->realdev_vid_map)) {
        int vid = vlan_tci_to_vid(vlan_tci);
        const struct vlan_splinter *vsp;

        HMAP_FOR_EACH_WITH_HASH (vsp, realdev_vid_node,
                                 hash_realdev_vid(realdev_ofp_port, vid),
                                 &ofproto->realdev_vid_map) {
            if (vsp->realdev_ofp_port == realdev_ofp_port
                && vsp->vid == vid) {
                return vsp->vlandev_ofp_port;
            }
        }
    }
    return realdev_ofp_port;
}

/* Returns the OFP port number of the Linux VLAN device that corresponds to
 * 'vlan_tci' on the network device with port number 'realdev_ofp_port' in
 * 'struct ofport_dpif'.  For example, given 'realdev_ofp_port' of eth0 and
 * 'vlan_tci' 9, it would return the port number of eth0.9.
 *
 * Unless VLAN splinters are enabled for port 'realdev_ofp_port', this
 * function just returns its 'realdev_ofp_port' argument. */
ofp_port_t
vsp_realdev_to_vlandev(const struct ofproto_dpif *ofproto,
                       ofp_port_t realdev_ofp_port, ovs_be16 vlan_tci)
    OVS_EXCLUDED(ofproto->vsp_mutex)
{
    ofp_port_t ret;

    /* hmap_is_empty is thread safe, see if we can return immediately. */
    if (hmap_is_empty(&ofproto->realdev_vid_map)) {
        return realdev_ofp_port;
    }
    ovs_mutex_lock(&ofproto->vsp_mutex);
    ret = vsp_realdev_to_vlandev__(ofproto, realdev_ofp_port, vlan_tci);
    ovs_mutex_unlock(&ofproto->vsp_mutex);
    return ret;
}

static struct vlan_splinter *
vlandev_find(const struct ofproto_dpif *ofproto, ofp_port_t vlandev_ofp_port)
{
    struct vlan_splinter *vsp;

    HMAP_FOR_EACH_WITH_HASH (vsp, vlandev_node,
                             hash_ofp_port(vlandev_ofp_port),
                             &ofproto->vlandev_map) {
        if (vsp->vlandev_ofp_port == vlandev_ofp_port) {
            return vsp;
        }
    }

    return NULL;
}

/* Returns the OpenFlow port number of the "real" device underlying the Linux
 * VLAN device with OpenFlow port number 'vlandev_ofp_port' and stores the
 * VLAN VID of the Linux VLAN device in '*vid'.  For example, given
 * 'vlandev_ofp_port' of eth0.9, it would return the OpenFlow port number of
 * eth0 and store 9 in '*vid'.
 *
 * Returns 0 and does not modify '*vid' if 'vlandev_ofp_port' is not a Linux
 * VLAN device.  Unless VLAN splinters are enabled, this is what this function
 * always does.*/
static ofp_port_t
vsp_vlandev_to_realdev(const struct ofproto_dpif *ofproto,
                       ofp_port_t vlandev_ofp_port, int *vid)
    OVS_REQUIRES(ofproto->vsp_mutex)
{
    if (!hmap_is_empty(&ofproto->vlandev_map)) {
        const struct vlan_splinter *vsp;

        vsp = vlandev_find(ofproto, vlandev_ofp_port);
        if (vsp) {
            if (vid) {
                *vid = vsp->vid;
            }
            return vsp->realdev_ofp_port;
        }
    }
    return 0;
}

/* Given 'flow', a flow representing a packet received on 'ofproto', checks
 * whether 'flow->in_port' represents a Linux VLAN device.  If so, changes
 * 'flow->in_port' to the "real" device backing the VLAN device, sets
 * 'flow->vlan_tci' to the VLAN VID, and returns true.  Optionally pushes the
 * appropriate VLAN on 'packet' if provided.  Otherwise (which is always the
 * case unless VLAN splinters are enabled), returns false without making any
 * changes. */
bool
vsp_adjust_flow(const struct ofproto_dpif *ofproto, struct flow *flow,
                struct dp_packet *packet)
    OVS_EXCLUDED(ofproto->vsp_mutex)
{
    ofp_port_t realdev;
    int vid;

    /* hmap_is_empty is thread safe. */
    if (hmap_is_empty(&ofproto->vlandev_map)) {
        return false;
    }

    ovs_mutex_lock(&ofproto->vsp_mutex);
    realdev = vsp_vlandev_to_realdev(ofproto, flow->in_port.ofp_port, &vid);
    ovs_mutex_unlock(&ofproto->vsp_mutex);
    if (!realdev) {
        return false;
    }

    /* Cause the flow to be processed as if it came in on the real device with
     * the VLAN device's VLAN ID. */
    flow->in_port.ofp_port = realdev;
    flow->vlan_tci = htons((vid & VLAN_VID_MASK) | VLAN_CFI);

    if (packet) {
        /* Make the packet resemble the flow, so that it gets sent to an
         * OpenFlow controller properly, so that it looks correct for sFlow,
         * and so that flow_extract() will get the correct vlan_tci if it is
         * called on 'packet'. */
        eth_push_vlan(packet, htons(ETH_TYPE_VLAN), flow->vlan_tci);
    }

    return true;
}

static void
vsp_remove(struct ofport_dpif *port)
{
    struct ofproto_dpif *ofproto = ofproto_dpif_cast(port->up.ofproto);
    struct vlan_splinter *vsp;

    ovs_mutex_lock(&ofproto->vsp_mutex);
    vsp = vlandev_find(ofproto, port->up.ofp_port);
    if (vsp) {
        hmap_remove(&ofproto->vlandev_map, &vsp->vlandev_node);
        hmap_remove(&ofproto->realdev_vid_map, &vsp->realdev_vid_node);
        free(vsp);

        port->realdev_ofp_port = 0;
    } else {
        VLOG_ERR("missing vlan device record");
    }
    ovs_mutex_unlock(&ofproto->vsp_mutex);
}

static void
vsp_add(struct ofport_dpif *port, ofp_port_t realdev_ofp_port, int vid)
{
    struct ofproto_dpif *ofproto = ofproto_dpif_cast(port->up.ofproto);

    ovs_mutex_lock(&ofproto->vsp_mutex);
    if (!vsp_vlandev_to_realdev(ofproto, port->up.ofp_port, NULL)
        && (vsp_realdev_to_vlandev__(ofproto, realdev_ofp_port, htons(vid))
            == realdev_ofp_port)) {
        struct vlan_splinter *vsp;

        vsp = xmalloc(sizeof *vsp);
        vsp->realdev_ofp_port = realdev_ofp_port;
        vsp->vlandev_ofp_port = port->up.ofp_port;
        vsp->vid = vid;

        port->realdev_ofp_port = realdev_ofp_port;

        hmap_insert(&ofproto->vlandev_map, &vsp->vlandev_node,
                    hash_ofp_port(port->up.ofp_port));
        hmap_insert(&ofproto->realdev_vid_map, &vsp->realdev_vid_node,
                    hash_realdev_vid(realdev_ofp_port, vid));
    } else {
        VLOG_ERR("duplicate vlan device record");
    }
    ovs_mutex_unlock(&ofproto->vsp_mutex);
}

static odp_port_t
ofp_port_to_odp_port(const struct ofproto_dpif *ofproto, ofp_port_t ofp_port)
{
    const struct ofport_dpif *ofport = ofp_port_to_ofport(ofproto, ofp_port);
    return ofport ? ofport->odp_port : ODPP_NONE;
}

struct ofport_dpif *
odp_port_to_ofport(const struct dpif_backer *backer, odp_port_t odp_port)
{
    struct ofport_dpif *port;

    ovs_rwlock_rdlock(&backer->odp_to_ofport_lock);
    HMAP_FOR_EACH_IN_BUCKET (port, odp_port_node, hash_odp_port(odp_port),
                             &backer->odp_to_ofport_map) {
        if (port->odp_port == odp_port) {
            ovs_rwlock_unlock(&backer->odp_to_ofport_lock);
            return port;
        }
    }

    ovs_rwlock_unlock(&backer->odp_to_ofport_lock);
    return NULL;
}

static ofp_port_t
odp_port_to_ofp_port(const struct ofproto_dpif *ofproto, odp_port_t odp_port)
{
    struct ofport_dpif *port;

    port = odp_port_to_ofport(ofproto->backer, odp_port);
    if (port && &ofproto->up == port->up.ofproto) {
        return port->up.ofp_port;
    } else {
        return OFPP_NONE;
    }
}

int
ofproto_dpif_add_internal_flow(struct ofproto_dpif *ofproto,
                               const struct match *match, int priority,
                               uint16_t idle_timeout,
                               const struct ofpbuf *ofpacts,
                               struct rule **rulep)
{
    struct ofputil_flow_mod fm;
    struct rule_dpif *rule;
    int error;

    fm.match = *match;
    fm.priority = priority;
    fm.new_cookie = htonll(0);
    fm.cookie = htonll(0);
    fm.cookie_mask = htonll(0);
    fm.modify_cookie = false;
    fm.table_id = TBL_INTERNAL;
    fm.command = OFPFC_ADD;
    fm.idle_timeout = idle_timeout;
    fm.hard_timeout = 0;
    fm.importance = 0;
    fm.buffer_id = 0;
    fm.out_port = 0;
    fm.flags = OFPUTIL_FF_HIDDEN_FIELDS | OFPUTIL_FF_NO_READONLY;
    fm.ofpacts = ofpacts->data;
    fm.ofpacts_len = ofpacts->size;

    error = ofproto_flow_mod(&ofproto->up, &fm);
    if (error) {
        VLOG_ERR_RL(&rl, "failed to add internal flow (%s)",
                    ofperr_to_string(error));
        *rulep = NULL;
        return error;
    }

    rule = rule_dpif_lookup_in_table(ofproto, TBL_INTERNAL, &fm.match.flow,
                                     &fm.match.wc, false);
    if (rule) {
        *rulep = &rule->up;
    } else {
        OVS_NOT_REACHED();
    }
    return 0;
}

int
ofproto_dpif_delete_internal_flow(struct ofproto_dpif *ofproto,
                                  struct match *match, int priority)
{
    struct ofputil_flow_mod fm;
    int error;

    fm.match = *match;
    fm.priority = priority;
    fm.new_cookie = htonll(0);
    fm.cookie = htonll(0);
    fm.cookie_mask = htonll(0);
    fm.modify_cookie = false;
    fm.table_id = TBL_INTERNAL;
    fm.flags = OFPUTIL_FF_HIDDEN_FIELDS | OFPUTIL_FF_NO_READONLY;
    fm.command = OFPFC_DELETE_STRICT;

    error = ofproto_flow_mod(&ofproto->up, &fm);
    if (error) {
        VLOG_ERR_RL(&rl, "failed to delete internal flow (%s)",
                    ofperr_to_string(error));
        return error;
    }

    return 0;
}

const struct ofproto_class ofproto_dpif_class = {
    init,
    enumerate_types,
    enumerate_names,
    del,
    port_open_type,
    type_run,
    type_wait,
    alloc,
    construct,
    destruct,
    dealloc,
    run,
    wait,
    NULL,                       /* get_memory_usage. */
    type_get_memory_usage,
    flush,
    query_tables,
    port_alloc,
    port_construct,
    port_destruct,
    port_dealloc,
    port_modified,
    port_reconfigured,
    port_query_by_name,
    port_add,
    port_del,
    port_get_stats,
    port_dump_start,
    port_dump_next,
    port_dump_done,
    port_poll,
    port_poll_wait,
    port_is_lacp_current,
    port_get_lacp_stats,
    NULL,                       /* rule_choose_table */
    rule_alloc,
    rule_construct,
    rule_insert,
    rule_delete,
    rule_destruct,
    rule_dealloc,
    rule_get_stats,
    rule_execute,
    NULL,                       /* rule_premodify_actions */
    rule_modify_actions,
    set_frag_handling,
    packet_out,
    set_netflow,
    get_netflow_ids,
    set_sflow,
    set_ipfix,
    set_cfm,
    cfm_status_changed,
    get_cfm_status,
    set_lldp,
    get_lldp_status,
    set_aa,
    aa_mapping_set,
    aa_mapping_unset,
    aa_vlan_get_queued,
    aa_vlan_get_queue_size,
    set_bfd,
    bfd_status_changed,
    get_bfd_status,
    set_stp,
    get_stp_status,
    set_stp_port,
    get_stp_port_status,
    get_stp_port_stats,
    set_rstp,
    get_rstp_status,
    set_rstp_port,
    get_rstp_port_status,
    set_queues,
    bundle_set,
    bundle_remove,
    mirror_set__,
    mirror_get_stats__,
    set_flood_vlans,
    is_mirror_output_bundle,
    forward_bpdu_changed,
    set_mac_table_config,
    set_mcast_snooping,
    set_mcast_snooping_port,
    set_realdev,
    NULL,                       /* meter_get_features */
    NULL,                       /* meter_set */
    NULL,                       /* meter_get */
    NULL,                       /* meter_del */
    group_alloc,                /* group_alloc */
    group_construct,            /* group_construct */
    group_destruct,             /* group_destruct */
    group_dealloc,              /* group_dealloc */
    group_modify,               /* group_modify */
    group_get_stats,            /* group_get_stats */
    get_datapath_version,       /* get_datapath_version */
};<|MERGE_RESOLUTION|>--- conflicted
+++ resolved
@@ -271,14 +271,6 @@
 
     bool recv_set_enable; /* Enables or disables receiving packets. */
 
-<<<<<<< HEAD
-    /* Recirculation. */
-    struct recirc_id_pool *rid_pool;       /* Recirculation ID pool. */
-    struct cmap recirc_map;         /* Map of 'recirc_id's to 'ofproto's. */
-    struct ovs_mutex recirc_mutex;  /* Protects 'recirc_map'. */
-
-=======
->>>>>>> 21e487e7
     /* Version string of the datapath stored in OVSDB. */
     char *dp_version_string;
 
@@ -959,12 +951,6 @@
     shash_add(&all_dpif_backers, type, backer);
 
     check_support(backer);
-<<<<<<< HEAD
-    backer->rid_pool = recirc_id_pool_create();
-    ovs_mutex_init(&backer->recirc_mutex);
-    cmap_init(&backer->recirc_map);
-=======
->>>>>>> 21e487e7
     atomic_count_init(&backer->tnl_count, 0);
 
     error = dpif_recv_set(backer->dpif, backer->recv_set_enable);
@@ -1219,15 +1205,9 @@
     return !error;
 }
 
-<<<<<<< HEAD
-#define CHECK_FEATURE(FIELD)                                                \
-static bool                                                                 \
-check_##FIELD(struct dpif_backer *backer)                                   \
-=======
 #define CHECK_FEATURE__(NAME, FIELD)                                        \
 static bool                                                                 \
 check_##NAME(struct dpif_backer *backer)                                    \
->>>>>>> 21e487e7
 {                                                                           \
     struct flow flow;                                                       \
     struct odputil_keybuf keybuf;                                           \
@@ -1239,43 +1219,26 @@
                                                                             \
     ofpbuf_use_stack(&key, &keybuf, sizeof keybuf);                         \
     odp_flow_key_from_flow(&key, &flow, NULL, 0, true);                     \
-<<<<<<< HEAD
-    enable = dpif_probe_feature(backer->dpif, #FIELD, &key, NULL);          \
-                                                                            \
-    if (enable) {                                                           \
-        VLOG_INFO("%s: Datapath supports "#FIELD, dpif_name(backer->dpif)); \
-    } else {                                                                \
-        VLOG_INFO("%s: Datapath does not support "#FIELD,                   \
-=======
     enable = dpif_probe_feature(backer->dpif, #NAME, &key, NULL);           \
                                                                             \
     if (enable) {                                                           \
         VLOG_INFO("%s: Datapath supports "#NAME, dpif_name(backer->dpif));  \
     } else {                                                                \
         VLOG_INFO("%s: Datapath does not support "#NAME,                    \
->>>>>>> 21e487e7
                   dpif_name(backer->dpif));                                 \
     }                                                                       \
                                                                             \
     return enable;                                                          \
 }
-<<<<<<< HEAD
-=======
 #define CHECK_FEATURE(FIELD) CHECK_FEATURE__(FIELD, FIELD)
->>>>>>> 21e487e7
 
 CHECK_FEATURE(conn_state)
 CHECK_FEATURE(conn_zone)
 CHECK_FEATURE(conn_mark)
-<<<<<<< HEAD
-
-#undef CHECK_FEATURE
-=======
 CHECK_FEATURE__(conn_label, conn_label.u64.lo)
 
 #undef CHECK_FEATURE
 #undef CHECK_FEATURE__
->>>>>>> 21e487e7
 
 static void
 check_support(struct dpif_backer *backer)
@@ -1291,10 +1254,7 @@
     backer->support.conn_state = check_conn_state(backer);
     backer->support.conn_zone = check_conn_zone(backer);
     backer->support.conn_mark = check_conn_mark(backer);
-<<<<<<< HEAD
-=======
     backer->support.conn_label = check_conn_label(backer);
->>>>>>> 21e487e7
 }
 
 static int
@@ -3993,13 +3953,9 @@
 
     if ((match.wc.masks.conn_state && !ofproto->backer->support.conn_state)
         || (match.wc.masks.conn_zone && !ofproto->backer->support.conn_zone)
-<<<<<<< HEAD
-        || (match.wc.masks.conn_mark && !ofproto->backer->support.conn_mark)) {
-=======
         || (match.wc.masks.conn_mark && !ofproto->backer->support.conn_mark)
         || (ovs_u128_nonzero(match.wc.masks.conn_label)
             && !ofproto->backer->support.conn_label)) {
->>>>>>> 21e487e7
         return OFPERR_OFPBMC_BAD_FIELD;
     }
     if (match.wc.masks.conn_state & CS_UNSUPPORTED_MASK) {
