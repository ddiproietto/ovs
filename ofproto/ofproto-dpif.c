--- conflicted
+++ resolved
@@ -1261,17 +1261,10 @@
 }
 #define CHECK_FEATURE(FIELD) CHECK_FEATURE__(FIELD, FIELD)
 
-<<<<<<< HEAD
-CHECK_FEATURE(conn_state)
-CHECK_FEATURE(conn_zone)
-CHECK_FEATURE(conn_mark)
-CHECK_FEATURE__(conn_label, conn_label.u64.lo)
-=======
 CHECK_FEATURE(ct_state)
 CHECK_FEATURE(ct_zone)
 CHECK_FEATURE(ct_mark)
 CHECK_FEATURE__(ct_label, ct_label.u64.lo)
->>>>>>> d5a61290
 
 #undef CHECK_FEATURE
 #undef CHECK_FEATURE__
@@ -1288,17 +1281,10 @@
 
     backer->support.odp.recirc = check_recirc(backer);
     backer->support.odp.max_mpls_depth = check_max_mpls_depth(backer);
-<<<<<<< HEAD
-    backer->support.odp.conn_state = check_conn_state(backer);
-    backer->support.odp.conn_zone = check_conn_zone(backer);
-    backer->support.odp.conn_mark = check_conn_mark(backer);
-    backer->support.odp.conn_label = check_conn_label(backer);
-=======
     backer->support.odp.ct_state = check_ct_state(backer);
     backer->support.odp.ct_zone = check_ct_zone(backer);
     backer->support.odp.ct_mark = check_ct_mark(backer);
     backer->support.odp.ct_label = check_ct_label(backer);
->>>>>>> d5a61290
 }
 
 static int
@@ -4027,17 +4013,6 @@
     minimatch_expand(&rule->cr.match, &match);
     support = &ofproto_dpif_get_support(ofproto)->odp;
 
-<<<<<<< HEAD
-    if ((match.wc.masks.conn_state && !support->conn_state)
-        || (match.wc.masks.conn_zone && !support->conn_zone)
-        || (match.wc.masks.conn_mark && !support->conn_mark)
-        || (!support->conn_label
-            && !is_all_zeros(&match.wc.masks.conn_label,
-                             sizeof(match.wc.masks.conn_label)))) {
-        return OFPERR_OFPBMC_BAD_FIELD;
-    }
-    if (match.wc.masks.conn_state & CS_UNSUPPORTED_MASK) {
-=======
     if ((match.wc.masks.ct_state && !support->ct_state)
         || (match.wc.masks.ct_zone && !support->ct_zone)
         || (match.wc.masks.ct_mark && !support->ct_mark)
@@ -4047,7 +4022,6 @@
         return OFPERR_OFPBMC_BAD_FIELD;
     }
     if (match.wc.masks.ct_state & CS_UNSUPPORTED_MASK) {
->>>>>>> d5a61290
         return OFPERR_OFPBMC_BAD_MASK;
     }
 
