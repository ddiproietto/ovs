--- conflicted
+++ resolved
@@ -88,19 +88,4 @@
       ip netns exec $1 $2 & echo $! > $3
       echo "kill \`cat $3\`" >> cleanup
     ]
-<<<<<<< HEAD
-)
-
-# LOAD_MODULES(module, [, module ... ])
-#
-# Load each 'module' into the kernel.
-#
-m4_define([LOAD_MODULES],
-    [m4_foreach([mod], [$@],
-                [AT_CHECK([modprobe mod])
-                 ON_EXIT([modprobe -r mod])
-                ])
-    ]
-=======
->>>>>>> 346feff2
 )