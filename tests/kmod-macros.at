# OVS_KMOD_VSWITCHD_START([vsctl-args], [vsctl-output], [=override])
#
# Creates a database and starts ovsdb-server, starts ovs-vswitchd
# connected to that database, calls ovs-vsctl to create a bridge named
# br0 with predictable settings, passing 'vsctl-args' as additional
# commands to ovs-vsctl.  If 'vsctl-args' causes ovs-vsctl to provide
# output (e.g. because it includes "create" commands) then 'vsctl-output'
# specifies the expected output after filtering through uuidfilt.pl.
#
m4_define([OVS_KMOD_VSWITCHD_START],
  [ AT_CHECK([modprobe openvswitch])
    ON_EXIT([modprobe -r openvswitch])
   _OVS_VSWITCHD_START([])
   dnl Add bridges, ports, etc.
   AT_CHECK([ovs-vsctl -- add-br br0 -- set bridge br0 protocols=[[OpenFlow10,OpenFlow11,OpenFlow12,OpenFlow13,OpenFlow14,OpenFlow15]] fail-mode=secure -- $1 m4_if([$2], [], [], [| ${PERL} $srcdir/uuidfilt.pl])], [0], [$2])
])
#
#
# OVS_KMOD_VSWITCHD_STOP([WHITELIST], [extra_cmds])
#
# Gracefully stops ovs-vswitchd and ovsdb-server, checking their log files
# for messages with severity WARN or higher and signaling an error if any
# is present.  The optional WHITELIST may contain shell-quoted "sed"
# commands to delete any warnings that are actually expected, e.g.:
#
#   OVS_KMOD_VSWITCHD_STOP(["/expected error/d"])
#
# 'extra_cmds' are shell commands to be executed afte OVS_VSWITCHD_STOP() is
# invoked. They can be used to perform additional cleanups such as name space
# removal.
m4_define([OVS_KMOD_VSWITCHD_STOP],
  [AT_CHECK([ovs-vsctl del-br br0])
   OVS_VSWITCHD_STOP([$1])
   AT_CHECK([:; $2])
   AT_CHECK([modprobe -r openvswitch])
  ])

# DEL_NAMESPACES(ns [, ns ... ])
#
# Delete namespaces from the running OS
m4_define([DEL_NAMESPACES],
   [m4_foreach([ns], [$@],
               [ip netns del ns
])
   ]
)
#
# ADD_NAMESPACES(ns [, ns ... ])
#
# Add new namespaces, if ns exists, the old one
# will be remove before new ones are installed.
m4_define([ADD_NAMESPACES],
   [m4_foreach([ns], [$@],
               [DEL_NAMESPACES(ns)
                AT_CHECK([ip netns add ns])
                ON_EXIT(DEL_NAMESPACES(ns))
               ])
   ]
)

# ADD_VETH([port], [namespace], [ovs-br], [ip_addr])
#
# Add a pair of veth ports. 'port' will be added to name space 'namespace',
# and "ovs-'port'" will be added to ovs bridge 'ovs-br'.
#
# The 'port' in 'namespace' will be brought up with static IP address
# with 'ip_addr' in CIDR notation.
#
# The existing 'port' or 'ovs-port' will be removed before new ones are added.
#
m4_define([ADD_VETH],
    [ AT_CHECK([ip link add $1 type veth peer name ovs-$1])
      AT_CHECK([ip link set $1 netns $2])
      AT_CHECK([ovs-vsctl add-port $3 ovs-$1])
      AT_CHECK([ip link set dev ovs-$1 up])
      AT_CHECK([ip netns exec $2 ip addr add $4 dev $1])
      AT_CHECK([ip netns exec $2 ip link set dev $1 up])
    ]
)

<<<<<<< HEAD
=======
# CONNTRACK()
#
# Perform requirements checks for running conntrack tests, and flush the
# kernel conntrack tables when the test is finished.
m4_define([CONNTRACK],
    [AT_SKIP_IF([test $HAVE_CONNTRACK = no])
     AT_SKIP_IF([test $HAVE_PYTHON = no])
     ON_EXIT([conntrack -F])
    ]
)

>>>>>>> bb8fcf35
# NETNS_DAEMONIZE([namespace], [command], [pidfile])
#
# Run 'command' as a background process within 'namespace' and record its pid
# to 'pidfile'.
#
m4_define([NETNS_DAEMONIZE],
    [ echo "ip netns exec $1 $2 & echo \$! > $3"
      ip netns exec $1 $2 & echo $! > $3
      echo "kill \`cat $3\`" >> cleanup
    ]
)<|MERGE_RESOLUTION|>--- conflicted
+++ resolved
@@ -78,8 +78,6 @@
     ]
 )
 
-<<<<<<< HEAD
-=======
 # CONNTRACK()
 #
 # Perform requirements checks for running conntrack tests, and flush the
@@ -91,7 +89,6 @@
     ]
 )
 
->>>>>>> bb8fcf35
 # NETNS_DAEMONIZE([namespace], [command], [pidfile])
 #
 # Run 'command' as a background process within 'namespace' and record its pid
