# -*- shell-script -*-
HAVE_OPENSSL='@HAVE_OPENSSL@'
HAVE_PYTHON='@HAVE_PYTHON@'
EGREP='@EGREP@'
PERL='@PERL@'

if test x"$PYTHON" = x; then
    PYTHON='@PYTHON@'
fi

PYTHONPATH=$abs_top_srcdir/python:$abs_top_builddir/tests:$PYTHONPATH
export PYTHONPATH

PYTHONIOENCODING=utf_8
export PYTHONIOENCODING

# PYTHONDONTWRITEBYTECODE=yes keeps Python 2.6+ from creating .pyc and .pyo
# files.  Creating .py[co] works OK for any given version of Open
# vSwitch, but it causes trouble if you switch from a version with
# foo/__init__.py into an (older) version with plain foo.py, since
# foo/__init__.pyc will cause Python to ignore foo.py.
#
# Python before version 2.6 always creates .pyc files, so if you develop
# with such an older version then you're out of luck.
PYTHONDONTWRITEBYTECODE=yes
export PYTHONDONTWRITEBYTECODE

# Test whether the current working directory name is all ASCII
# characters.  Some Python code doesn't tolerate non-ASCII characters
# in filenames very well, so if the current working directory is
# non-ASCII then we skip the tests that run those programs.
#
# This would be just papering over a real problem, except that the
# tests that we skip are launched from initscripts and thus normally
# run in system directories with ASCII names.  (This problem only came
# up at all because the Debian autobuilders do build in a top-level
# directory named /«BUILDDIR».)
case `pwd | tr -d ' -~'` in
    '') non_ascii_cwd=false ;;
    *) non_ascii_cwd=true
esac

if test $HAVE_PYTHON = yes; then
    if python -m argparse 2>/dev/null; then
        :
    else
        PYTHONPATH=$PYTHONPATH:$abs_top_srcdir/python/compat
        export PYTHONPATH
    fi
fi

# Enable malloc debugging features.
case `uname` in
Linux)
    MALLOC_PERTURB_=165; export MALLOC_PERTURB_

    # Before glibc 2.11, the feature enabled by MALLOC_CHECK_ was not
    # thread-safe.  See https://bugzilla.redhat.com/show_bug.cgi?id=585674 and
    # in particular the patch attached there, which was applied to glibc CVS as
    # "Restore locking in free_check." between 1.11 and 1.11.1.
    vswitchd=$abs_top_builddir/vswitchd/ovs-vswitchd
    glibc=`ldd $vswitchd | sed -n 's/^	libc\.[^ ]* => \([^ ]*\) .*/\1/p'`
    glibc_version=`$glibc | sed -n '1s/.*version \([0-9]\{1,\}\.[0-9]\{1,\}\).*/\1/p'`
    case $glibc_version in
        2.[0-9] | 2.1[01]) mcheck=disabled ;;
        *) mcheck=enabled ;;
    esac
    if test $mcheck = enabled; then
        MALLOC_CHECK_=2; export MALLOC_CHECK_
    else
        echo >&2 "glibc $glibc_version detected, disabling memory checking"
    fi
    ;;
FreeBSD)
    case `uname -r` in
    [789].*)
        MALLOC_CONF=AJ
        ;;
    *)
        MALLOC_CONF=abort:true,junk:true,redzone:true
        ;;
    esac
    export MALLOC_CONF
esac

# The name of loopback interface 
case `uname` in
Linux)
    LOOPBACK_INTERFACE=lo
    ;;
FreeBSD|NetBSD)
    LOOPBACK_INTERFACE=lo0
    ;;
esac

# Check for platform.
case `uname` in
MINGW*)
    IS_WIN32="yes"
    IS_BSD="no"
    ;;
FreeBSD|NetBSD)
    IS_WIN32="no"
    IS_BSD="yes"
    ;;
*)
    IS_WIN32="no"
    IS_BSD="no"
    ;;
esac

# XXX: Disable Python related tests on Windows because Open vSwitch code
# written in Python has not been ported to the Windows platform. We will
# need to remove the next block after porting is complete.
if test "$IS_WIN32" = "yes"; then
    HAVE_PYTHON="no"
fi

# Conntrack test requirements
<<<<<<< HEAD
if conntrack --version >/dev/null; then
=======
if test x`which conntrack` != x; then
>>>>>>> a1e0155a
    HAVE_CONNTRACK="yes"
else
    HAVE_CONNTRACK="no"
fi

if test "$HAVE_PYTHON" = "yes" \
   && test x`$PYTHON $abs_top_srcdir/tests/test-conntrack.py --help | grep 'ftp'` = x; then
    HAVE_PYFTPDLIB="yes"
else
    HAVE_PYFTPDLIB="no"
fi<|MERGE_RESOLUTION|>--- conflicted
+++ resolved
@@ -117,11 +117,7 @@
 fi
 
 # Conntrack test requirements
-<<<<<<< HEAD
-if conntrack --version >/dev/null; then
-=======
 if test x`which conntrack` != x; then
->>>>>>> a1e0155a
     HAVE_CONNTRACK="yes"
 else
     HAVE_CONNTRACK="no"
