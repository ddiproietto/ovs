--- conflicted
+++ resolved
@@ -112,11 +112,7 @@
 fi
 
 if test "$HAVE_PYTHON" = "yes" \
-<<<<<<< HEAD
-   && test x`$PYTHON $abs_top_srcdir/tests/test-conntrack.py --help | grep 'ftp'` = x; then
-=======
    && test "x`$PYTHON $abs_top_srcdir/tests/test-conntrack.py --help | grep 'ftp'`" != x; then
->>>>>>> 3c90ae12
     HAVE_PYFTPDLIB="yes"
 else
     HAVE_PYFTPDLIB="no"
