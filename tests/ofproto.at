AT_BANNER([ofproto])

AT_SETUP([ofproto - echo request])
OVS_VSWITCHD_START
AT_CHECK([ovs-ofctl -vwarn probe br0])
OVS_VSWITCHD_STOP
AT_CLEANUP

AT_SETUP([ofproto - handling messages with bad version])
OVS_VSWITCHD_START

# Start a monitor running OpenFlow 1.0, then send the switch an OF1.1 features
# request
AT_CHECK([ovs-ofctl -P openflow10 monitor br0 --detach --no-chdir --pidfile])
ovs-appctl -t ovs-ofctl ofctl/set-output-file monitor.log
AT_CAPTURE_FILE([monitor.log])
ovs-appctl -t ovs-ofctl ofctl/send 0205000801234567
ovs-appctl -t ovs-ofctl ofctl/barrier
ovs-appctl -t ovs-ofctl exit

AT_CHECK([sed 's/ (xid=0x[[0-9a-fA-F]]*)//
/ECHO/d' monitor.log], [0], [dnl
send: OFPT_FEATURES_REQUEST (OF1.1):
OFPT_ERROR (OF1.1): OFPBRC_BAD_VERSION
OFPT_FEATURES_REQUEST (OF1.1):
OFPT_BARRIER_REPLY:
])

OVS_VSWITCHD_STOP(["/received OpenFlow version 0x02 != expected 01/d"])
AT_CLEANUP

AT_SETUP([ofproto - feature request, config request])
OVS_VSWITCHD_START
AT_CHECK([ovs-ofctl -vwarn show br0], [0], [stdout])
AT_CHECK([STRIP_XIDS stdout], [0], [dnl
OFPT_FEATURES_REPLY: dpid:fedcba9876543210
n_tables:254, n_buffers:256
capabilities: FLOW_STATS TABLE_STATS PORT_STATS QUEUE_STATS ARP_MATCH_IP
actions: output enqueue set_vlan_vid set_vlan_pcp strip_vlan mod_dl_src mod_dl_dst mod_nw_src mod_nw_dst mod_nw_tos mod_tp_src mod_tp_dst
 LOCAL(br0): addr:aa:55:aa:55:00:00
     config:     PORT_DOWN
     state:      LINK_DOWN
     speed: 0 Mbps now, 0 Mbps max
OFPT_GET_CONFIG_REPLY: frags=normal miss_send_len=0
])
OVS_VSWITCHD_STOP
AT_CLEANUP

AT_SETUP([ofproto - set OpenFlow port number])
OVS_VSWITCHD_START(
       [add-port br0 p1 -- set Interface p1 type=dummy --\
        add-port br0 p2 -- set Interface p2 type=dummy ofport_request=99])
AT_CHECK([ovs-ofctl -vwarn show br0], [0], [stdout])
AT_CHECK([[sed '
s/ (xid=0x[0-9a-fA-F]*)//
s/00:0.$/00:0x/' < stdout]],
      [0], [dnl
OFPT_FEATURES_REPLY: dpid:fedcba9876543210
n_tables:254, n_buffers:256
capabilities: FLOW_STATS TABLE_STATS PORT_STATS QUEUE_STATS ARP_MATCH_IP
actions: output enqueue set_vlan_vid set_vlan_pcp strip_vlan mod_dl_src mod_dl_dst mod_nw_src mod_nw_dst mod_nw_tos mod_tp_src mod_tp_dst
 1(p1): addr:aa:55:aa:55:00:0x
     config:     PORT_DOWN
     state:      LINK_DOWN
     speed: 0 Mbps now, 0 Mbps max
 99(p2): addr:aa:55:aa:55:00:0x
     config:     PORT_DOWN
     state:      LINK_DOWN
     speed: 0 Mbps now, 0 Mbps max
 LOCAL(br0): addr:aa:55:aa:55:00:0x
     config:     PORT_DOWN
     state:      LINK_DOWN
     speed: 0 Mbps now, 0 Mbps max
OFPT_GET_CONFIG_REPLY: frags=normal miss_send_len=0
])

OVS_VSWITCHD_STOP
AT_CLEANUP

dnl This is really bare-bones.
dnl It at least checks request and reply serialization and deserialization.
AT_SETUP([ofproto - port stats - (OpenFlow 1.0)])
OVS_VSWITCHD_START
AT_CHECK([ovs-ofctl -vwarn dump-ports br0], [0], [stdout])
AT_CHECK([STRIP_XIDS stdout], [0], [dnl
OFPST_PORT reply: 1 ports
  port LOCAL: rx pkts=0, bytes=0, drop=0, errs=0, frame=0, over=0, crc=0
           tx pkts=0, bytes=0, drop=0, errs=0, coll=0
])
OVS_VSWITCHD_STOP
AT_CLEANUP

AT_SETUP([ofproto - port stats - (OpenFlow 1.2)])
OVS_VSWITCHD_START
AT_CHECK([ovs-ofctl -O OpenFlow12 -vwarn dump-ports br0], [0], [stdout])
AT_CHECK([STRIP_XIDS stdout], [0], [dnl
OFPST_PORT reply (OF1.2): 1 ports
  port LOCAL: rx pkts=0, bytes=0, drop=0, errs=0, frame=0, over=0, crc=0
           tx pkts=0, bytes=0, drop=0, errs=0, coll=0
])
OVS_VSWITCHD_STOP
AT_CLEANUP

AT_SETUP([ofproto - port stats - (OpenFlow 1.4)])
OVS_VSWITCHD_START
AT_CHECK([ovs-ofctl -O OpenFlow14 -vwarn dump-ports br0], [0], [stdout])
AT_CHECK([STRIP_XIDS stdout | sed 's/duration=[[0-9.]]*s/duration=?s/'],
  [0], [dnl
OFPST_PORT reply (OF1.4): 1 ports
  port LOCAL: rx pkts=0, bytes=0, drop=0, errs=0, frame=0, over=0, crc=0
           tx pkts=0, bytes=0, drop=0, errs=0, coll=0
           duration=?s
])
OVS_VSWITCHD_STOP
AT_CLEANUP

dnl This is really bare-bones.
dnl It at least checks request and reply serialization and deserialization.
AT_SETUP([ofproto - port-desc stats (OpenFlow 1.0)])
OVS_VSWITCHD_START
AT_CHECK([ovs-ofctl -vwarn dump-ports-desc br0], [0], [stdout])
AT_CHECK([STRIP_XIDS stdout], [0], [dnl
OFPST_PORT_DESC reply:
 LOCAL(br0): addr:aa:55:aa:55:00:00
     config:     PORT_DOWN
     state:      LINK_DOWN
     speed: 0 Mbps now, 0 Mbps max
])
OVS_VSWITCHD_STOP
AT_CLEANUP

dnl This is really bare-bones.
dnl It at least checks request and reply serialization and deserialization.
AT_SETUP([ofproto - port-desc stats (OpenFlow 1.2)])
OVS_VSWITCHD_START
AT_CHECK([ovs-ofctl -O OpenFlow12 -vwarn dump-ports-desc br0], [0], [stdout])
AT_CHECK([STRIP_XIDS stdout], [0], [dnl
OFPST_PORT_DESC reply (OF1.2):
 LOCAL(br0): addr:aa:55:aa:55:00:00
     config:     PORT_DOWN
     state:      LINK_DOWN
     speed: 0 Mbps now, 0 Mbps max
])
OVS_VSWITCHD_STOP
AT_CLEANUP

AT_SETUP([ofproto - port-desc stats (OpenFlow 1.5)])
OVS_VSWITCHD_START
ADD_OF_PORTS([br0], 1, 2, 3)
AT_CHECK([ovs-ofctl -F OXM-OpenFlow15 -O OpenFlow15 -vwarn dump-ports-desc br0], [0], [stdout])
AT_CHECK([STRIP_XIDS stdout | sed 's/00:0./00:0x/'], [0], [dnl
OFPST_PORT_DESC reply (OF1.5):
 1(p1): addr:aa:55:aa:55:00:0x
     config:     PORT_DOWN
     state:      LINK_DOWN
     speed: 0 Mbps now, 0 Mbps max
 2(p2): addr:aa:55:aa:55:00:0x
     config:     PORT_DOWN
     state:      LINK_DOWN
     speed: 0 Mbps now, 0 Mbps max
 3(p3): addr:aa:55:aa:55:00:0x
     config:     PORT_DOWN
     state:      LINK_DOWN
     speed: 0 Mbps now, 0 Mbps max
 LOCAL(br0): addr:aa:55:aa:55:00:0x
     config:     PORT_DOWN
     state:      LINK_DOWN
     speed: 0 Mbps now, 0 Mbps max
])
AT_CHECK([ovs-ofctl -F OXM-OpenFlow15 -O OpenFlow15 -vwarn dump-ports-desc br0 2], [0], [stdout])
AT_CHECK([STRIP_XIDS stdout | sed 's/00:0./00:0x/'], [0], [dnl
OFPST_PORT_DESC reply (OF1.5):
 2(p2): addr:aa:55:aa:55:00:0x
     config:     PORT_DOWN
     state:      LINK_DOWN
     speed: 0 Mbps now, 0 Mbps max
])
OVS_VSWITCHD_STOP
AT_CLEANUP

dnl This is really bare-bones.
dnl It at least checks request and reply serialization and deserialization.
AT_SETUP([ofproto - queue stats - (OpenFlow 1.0)])
OVS_VSWITCHD_START
AT_CHECK([ovs-ofctl -vwarn queue-stats br0], [0], [stdout])
AT_CHECK([STRIP_XIDS stdout], [0], [dnl
OFPST_QUEUE reply: 0 queues
])
AT_CHECK([ovs-ofctl -vwarn queue-stats br0 ANY 5], [0],
  [OFPT_ERROR (xid=0x2): OFPQOFC_BAD_QUEUE
OFPST_QUEUE request (xid=0x2):port=ANY queue=5
])
AT_CHECK([ovs-ofctl -vwarn queue-stats br0 10], [0],
  [OFPT_ERROR (xid=0x2): OFPQOFC_BAD_PORT
OFPST_QUEUE request (xid=0x2):port=10 queue=ALL
])
OVS_VSWITCHD_STOP
AT_CLEANUP

AT_SETUP([ofproto - queue stats - (OpenFlow 1.2)])
OVS_VSWITCHD_START
AT_CHECK([ovs-ofctl -O OpenFlow12 -vwarn queue-stats br0], [0], [stdout])
AT_CHECK([STRIP_XIDS stdout], [0], [dnl
OFPST_QUEUE reply (OF1.2): 0 queues
])
AT_CHECK([ovs-ofctl -O OpenFlow12 -vwarn queue-stats br0 ALL 5], [0],
  [OFPT_ERROR (OF1.2) (xid=0x2): OFPQOFC_BAD_QUEUE
OFPST_QUEUE request (OF1.2) (xid=0x2):port=ANY queue=5
])
AT_CHECK([ovs-ofctl -O OpenFlow12 -vwarn queue-stats br0 10], [0],
  [OFPT_ERROR (OF1.2) (xid=0x2): OFPQOFC_BAD_PORT
OFPST_QUEUE request (OF1.2) (xid=0x2):port=10 queue=ALL
])
OVS_VSWITCHD_STOP
AT_CLEANUP

AT_SETUP([ofproto - queue stats - (OpenFlow 1.4)])
OVS_VSWITCHD_START
AT_CHECK([ovs-ofctl -O OpenFlow14 -vwarn queue-stats br0], [0], [stdout])
AT_CHECK([STRIP_XIDS stdout], [0], [dnl
OFPST_QUEUE reply (OF1.4): 0 queues
])
AT_CHECK([ovs-ofctl -O OpenFlow14 -vwarn queue-stats br0 ALL 5], [0],
  [OFPT_ERROR (OF1.4) (xid=0x2): OFPQOFC_BAD_QUEUE
OFPST_QUEUE request (OF1.4) (xid=0x2):port=ANY queue=5
])
AT_CHECK([ovs-ofctl -O OpenFlow14 -vwarn queue-stats br0 10], [0],
  [OFPT_ERROR (OF1.4) (xid=0x2): OFPQOFC_BAD_PORT
OFPST_QUEUE request (OF1.4) (xid=0x2):port=10 queue=ALL
])
OVS_VSWITCHD_STOP
AT_CLEANUP

dnl This is really bare-bones.
dnl It at least checks request and reply serialization and deserialization.
AT_SETUP([ofproto - queue configuration - (OpenFlow 1.0)])
OVS_VSWITCHD_START
ADD_OF_PORTS([br0], [1], [2])
AT_CHECK([ovs-ofctl queue-get-config br0 1], [0], [stdout])
AT_CHECK([STRIP_XIDS stdout], [0], [dnl
OFPT_QUEUE_GET_CONFIG_REPLY: port=1
])
AT_CHECK([ovs-ofctl queue-get-config br0 10], [0],
  [OFPT_ERROR (xid=0x2): OFPQOFC_BAD_PORT
OFPT_QUEUE_GET_CONFIG_REQUEST (xid=0x2): port=10
])
OVS_VSWITCHD_STOP
AT_CLEANUP

AT_SETUP([ofproto - queue configuration - (OpenFlow 1.2)])
OVS_VSWITCHD_START
ADD_OF_PORTS([br0], [1], [2])
AT_CHECK([ovs-ofctl -O OpenFlow12 queue-get-config br0 1], [0], [stdout])
AT_CHECK([STRIP_XIDS stdout], [0], [dnl
OFPT_QUEUE_GET_CONFIG_REPLY (OF1.2): port=1
])
AT_CHECK([ovs-ofctl -O OpenFlow12 queue-get-config br0 10], [0],
  [OFPT_ERROR (OF1.2) (xid=0x2): OFPQOFC_BAD_PORT
OFPT_QUEUE_GET_CONFIG_REQUEST (OF1.2) (xid=0x2): port=10
])
OVS_VSWITCHD_STOP
AT_CLEANUP

dnl This is really bare-bones.
dnl It at least checks request and reply serialization and deserialization.
dnl Actions definition listed in both supported formats (w/ actions=)
AT_SETUP([ofproto - no group support (OpenFlow 1.0)])
OVS_VSWITCHD_START
AT_DATA([groups.txt], [dnl
group_id=1234,type=all,bucket=output:10
group_id=1235,type=all,bucket=actions=output:10
])
AT_DATA([stderr], [dnl
ovs-ofctl: none of the usable flow formats (OXM,OpenFlow11) is among the allowed flow formats (OpenFlow10,NXM)
])
AT_CHECK([ovs-ofctl -O OpenFlow10 -vwarn add-groups br0 groups.txt], [1], ,[stderr])
AT_CHECK([ovs-ofctl -O OpenFlow10 -vwarn mod-group br0 'group_id=1234,type=all,bucket=output:10'], [1], ,[stderr])
AT_CHECK([ovs-ofctl -O OpenFlow10 -vwarn del-groups br0], [1], ,[stderr])
AT_CHECK([ovs-ofctl -O OpenFlow10 -vwarn dump-groups br0 ], [1], ,[stderr])
OVS_VSWITCHD_STOP
AT_CLEANUP

dnl This is really bare-bones.
dnl It at least checks request and reply serialization and deserialization.
dnl Actions definition listed in both supported formats (w/ actions=)
AT_SETUP([ofproto - del group (OpenFlow 1.1)])
OVS_VSWITCHD_START
AT_DATA([groups.txt], [dnl
group_id=1234,type=all,bucket=output:10
group_id=1235,type=all,bucket=actions=output:10
])
AT_CHECK([ovs-ofctl -O OpenFlow11 -vwarn add-groups br0 groups.txt])
AT_CHECK([ovs-ofctl -O OpenFlow11 -vwarn dump-groups br0 ], [0], [stdout])
AT_CHECK([STRIP_XIDS stdout], [0], [dnl
OFPST_GROUP_DESC reply (OF1.1):
 group_id=1234,type=all,bucket=actions=output:10
 group_id=1235,type=all,bucket=actions=output:10
])
AT_CHECK([ovs-ofctl -O OpenFlow11 -vwarn del-groups br0 group_id=1234])
AT_CHECK([ovs-ofctl -O OpenFlow11 -vwarn dump-groups br0], [0], [stdout])
AT_CHECK([STRIP_XIDS stdout], [0], [dnl
OFPST_GROUP_DESC reply (OF1.1):
 group_id=1235,type=all,bucket=actions=output:10
])
AT_CHECK([ovs-ofctl -O OpenFlow11 -vwarn del-groups br0 group_id=1234])
AT_CHECK([ovs-ofctl -O OpenFlow11 -vwarn dump-groups br0], [0], [stdout])
AT_CHECK([STRIP_XIDS stdout], [0], [dnl
OFPST_GROUP_DESC reply (OF1.1):
 group_id=1235,type=all,bucket=actions=output:10
])
AT_CHECK([ovs-ofctl -O OpenFlow11 -vwarn del-groups br0], [0])
AT_CHECK([ovs-ofctl -O OpenFlow11 -vwarn dump-groups br0], [0], [stdout])
AT_CHECK([STRIP_XIDS stdout], [0], [dnl
OFPST_GROUP_DESC reply (OF1.1):
])
OVS_VSWITCHD_STOP
AT_CLEANUP

dnl This is really bare-bones.
dnl It at least checks request and reply serialization and deserialization.
dnl Actions definition listed in both supported formats (w/ actions=)
AT_SETUP([ofproto - add indirect group])
OVS_VSWITCHD_START
dnl indirect group must have exactly one bucket
AT_DATA([stderr], [dnl
OFPT_ERROR (OF1.1) (xid=0x2): OFPGMFC_INVALID_GROUP
OFPT_GROUP_MOD (OF1.1) (xid=0x2): ***decode error: OFPGMFC_INVALID_GROUP***
])
AT_CHECK([ovs-ofctl -O OpenFlow11 -vwarn add-group br0 'group_id=1234,type=indirect'], [1], , [stderr])
AT_CHECK([ovs-ofctl -O OpenFlow11 -vwarn add-group br0 'group_id=1235,type=indirect,bucket=output:10'])
AT_CHECK([ovs-ofctl -O OpenFlow11 -vwarn add-group br0 'group_id=1236,type=indirect,bucket=output:10,bucket=output:11'], [1], , [stderr])
OVS_VSWITCHD_STOP
AT_CLEANUP

dnl This is really bare-bones.
dnl It at least checks request and reply serialization and deserialization.
dnl Actions definition listed in both supported formats (w/ actions=)
AT_SETUP([ofproto - del group (OpenFlow 1.5)])
OVS_VSWITCHD_START
AT_DATA([groups.txt], [dnl
group_id=1234,type=select,selection_method=hash,bucket=output:10,bucket=output:11
group_id=1235,type=all,bucket=actions=output:12,bucket=bucket_id:0,actions=output:10,bucket=bucket_id:1,actions=output:11
])
AT_CHECK([ovs-ofctl -O OpenFlow15 -vwarn add-groups br0 groups.txt])
AT_CHECK([ovs-ofctl -F OXM-OpenFlow15 -O OpenFlow15 -vwarn dump-groups br0 1234], [0], [stdout])
AT_CHECK([STRIP_XIDS stdout], [0], [dnl
OFPST_GROUP_DESC reply (OF1.5):
 group_id=1234,type=select,selection_method=hash,bucket=bucket_id:0,actions=output:10,bucket=bucket_id:1,actions=output:11
])
AT_CHECK([ovs-ofctl -O OpenFlow15 -vwarn del-groups br0 group_id=1234])
AT_CHECK([ovs-ofctl -O OpenFlow15 -vwarn dump-groups br0], [0], [stdout])
AT_CHECK([STRIP_XIDS stdout], [0], [dnl
OFPST_GROUP_DESC reply (OF1.5):
 group_id=1235,type=all,bucket=bucket_id:2,actions=output:12,bucket=bucket_id:0,actions=output:10,bucket=bucket_id:1,actions=output:11
])
AT_CHECK([ovs-ofctl -O OpenFlow15 -vwarn del-groups br0 group_id=1234])
AT_CHECK([ovs-ofctl -O OpenFlow15 -vwarn dump-groups br0], [0], [stdout])
AT_CHECK([STRIP_XIDS stdout], [0], [dnl
OFPST_GROUP_DESC reply (OF1.5):
 group_id=1235,type=all,bucket=bucket_id:2,actions=output:12,bucket=bucket_id:0,actions=output:10,bucket=bucket_id:1,actions=output:11
])
AT_CHECK([ovs-ofctl -O OpenFlow15 -vwarn del-groups br0], [0])
AT_CHECK([ovs-ofctl -O OpenFlow15 -vwarn dump-groups br0], [0], [stdout])
AT_CHECK([STRIP_XIDS stdout], [0], [dnl
OFPST_GROUP_DESC reply (OF1.5):
])
OVS_VSWITCHD_STOP
AT_CLEANUP

dnl This is really bare-bones.
dnl It at least checks request and reply serialization and deserialization.
AT_SETUP([ofproto - del group deletes flows])
OVS_VSWITCHD_START
AT_DATA([groups.txt], [dnl
group_id=1234,type=all,bucket=output:10
group_id=1235,type=all,bucket=output:10
])
AT_CHECK([ovs-ofctl -O OpenFlow11 -vwarn add-groups br0 groups.txt])
AT_DATA([flows.txt], [dnl
tcp actions=group:1234
udp actions=group:1235
])
AT_CHECK([ovs-ofctl -O OpenFlow11 -vwarn add-flows br0 flows.txt])
AT_CHECK([ovs-ofctl -O OpenFlow11 -vwarn dump-flows br0 | ofctl_strip | sort],
[0], [dnl
 tcp actions=group:1234
 udp actions=group:1235
OFPST_FLOW reply (OF1.1):
])
AT_CHECK([ovs-ofctl -O OpenFlow11 -vwarn del-groups br0 group_id=1234])
AT_CHECK([ovs-ofctl -O OpenFlow11 -vwarn dump-flows br0 | ofctl_strip | sort],
[0], [dnl
 udp actions=group:1235
OFPST_FLOW reply (OF1.1):
])
AT_CHECK([ovs-ofctl -O OpenFlow11 -vwarn del-groups br0 group_id=1234])
AT_CHECK([ovs-ofctl -O OpenFlow11 -vwarn dump-flows br0 | ofctl_strip | sort],
[0], [dnl
 udp actions=group:1235
OFPST_FLOW reply (OF1.1):
])
AT_CHECK([ovs-ofctl -O OpenFlow11 -vwarn del-groups br0])
AT_CHECK([ovs-ofctl -O OpenFlow11 -vwarn dump-flows br0 | ofctl_strip | sort],
[0], [dnl
OFPST_FLOW reply (OF1.1):
])
OVS_VSWITCHD_STOP
AT_CLEANUP

dnl This is really bare-bones.
dnl It at least checks request and reply serialization and deserialization.
dnl Actions definition listed in both supported formats (w/ actions=)
AT_SETUP([ofproto - insert buckets])
OVS_VSWITCHD_START
AT_DATA([groups.txt], [dnl
group_id=1234,type=all,bucket=bucket_id:10,actions=output:10,bucket=bucket_id:11,actions=output:11
])
AT_CHECK([ovs-ofctl -O OpenFlow15 -vwarn add-groups br0 groups.txt])
AT_CHECK([ovs-ofctl -F OXM-OpenFlow15 -O OpenFlow15 -vwarn dump-groups br0 1234], [0], [stdout])
AT_CHECK([STRIP_XIDS stdout], [0], [dnl
OFPST_GROUP_DESC reply (OF1.5):
 group_id=1234,type=all,bucket=bucket_id:10,actions=output:10,bucket=bucket_id:11,actions=output:11
])
AT_CHECK([ovs-ofctl -O OpenFlow15 -vwarn insert-buckets br0 group_id=1234,command_bucket_id=first,bucket=bucket_id:0,actions=output:0,bucket=bucket_id:1,actions=output:1])
AT_CHECK([ovs-ofctl -O OpenFlow15 -vwarn dump-groups br0], [0], [stdout])
AT_CHECK([STRIP_XIDS stdout], [0], [dnl
OFPST_GROUP_DESC reply (OF1.5):
 group_id=1234,type=all,bucket=bucket_id:0,actions=output:0,bucket=bucket_id:1,actions=output:1,bucket=bucket_id:10,actions=output:10,bucket=bucket_id:11,actions=output:11
])
AT_CHECK([ovs-ofctl -O OpenFlow15 -vwarn insert-buckets br0 group_id=1234,command_bucket_id=last,bucket=bucket_id:14,actions=output:14,bucket=bucket_id:15,actions=output:15])
AT_CHECK([ovs-ofctl -O OpenFlow15 -vwarn dump-groups br0], [0], [stdout])
AT_CHECK([STRIP_XIDS stdout], [0], [dnl
OFPST_GROUP_DESC reply (OF1.5):
 group_id=1234,type=all,bucket=bucket_id:0,actions=output:0,bucket=bucket_id:1,actions=output:1,bucket=bucket_id:10,actions=output:10,bucket=bucket_id:11,actions=output:11,bucket=bucket_id:14,actions=output:14,bucket=bucket_id:15,actions=output:15
])
AT_CHECK([ovs-ofctl -O OpenFlow15 -vwarn insert-buckets br0 group_id=1234,command_bucket_id=15])
AT_CHECK([ovs-ofctl -O OpenFlow15 -vwarn dump-groups br0], [0], [stdout])
AT_CHECK([STRIP_XIDS stdout], [0], [dnl
OFPST_GROUP_DESC reply (OF1.5):
 group_id=1234,type=all,bucket=bucket_id:0,actions=output:0,bucket=bucket_id:1,actions=output:1,bucket=bucket_id:10,actions=output:10,bucket=bucket_id:11,actions=output:11,bucket=bucket_id:14,actions=output:14,bucket=bucket_id:15,actions=output:15
])
AT_DATA([buckets.txt], [dnl
group_id=1234,command_bucket_id=11,bucket=bucket_id:12,actions=output:12,bucket=bucket_id:13,actions=output:13
])
AT_CHECK([ovs-ofctl -O OpenFlow15 -vwarn insert-buckets br0 - < buckets.txt])
AT_CHECK([ovs-ofctl -O OpenFlow15 -vwarn dump-groups br0], [0], [stdout])
AT_CHECK([STRIP_XIDS stdout], [0], [dnl
OFPST_GROUP_DESC reply (OF1.5):
 group_id=1234,type=all,bucket=bucket_id:0,actions=output:0,bucket=bucket_id:1,actions=output:1,bucket=bucket_id:10,actions=output:10,bucket=bucket_id:11,actions=output:11,bucket=bucket_id:12,actions=output:12,bucket=bucket_id:13,actions=output:13,bucket=bucket_id:14,actions=output:14,bucket=bucket_id:15,actions=output:15
])
AT_CHECK([ovs-ofctl -O OpenFlow15 -vwarn insert-buckets br0 group_id=1234,command_bucket_id=15,bucket=bucket_id:20,actions=output:20,bucket=bucket_id:21,actions=output:21])
AT_CHECK([ovs-ofctl -O OpenFlow15 -vwarn dump-groups br0], [0], [stdout])
AT_CHECK([STRIP_XIDS stdout], [0], [dnl
OFPST_GROUP_DESC reply (OF1.5):
 group_id=1234,type=all,bucket=bucket_id:0,actions=output:0,bucket=bucket_id:1,actions=output:1,bucket=bucket_id:10,actions=output:10,bucket=bucket_id:11,actions=output:11,bucket=bucket_id:12,actions=output:12,bucket=bucket_id:13,actions=output:13,bucket=bucket_id:14,actions=output:14,bucket=bucket_id:15,actions=output:15,bucket=bucket_id:20,actions=output:20,bucket=bucket_id:21,actions=output:21
])
OVS_VSWITCHD_STOP
AT_CLEANUP

dnl This is really bare-bones.
dnl It at least checks request and reply serialization and deserialization.
dnl Actions definition listed in both supported formats (w/ actions=)
AT_SETUP([ofproto - remove buckets])
OVS_VSWITCHD_START
AT_DATA([groups.txt], [dnl
group_id=1234,type=all,bucket=bucket_id:10,actions=output:10,bucket=bucket_id:11,actions=output:11,bucket=bucket_id:12,actions=output:12,bucket=bucket_id:13,actions=output:13,bucket=bucket_id:14,actions=output:14,bucket=bucket_id:15,actions=output:15,bucket=bucket_id:16,actions=output:16
])
AT_CHECK([ovs-ofctl -O OpenFlow15 -vwarn add-groups br0 groups.txt])
AT_CHECK([ovs-ofctl -F OXM-OpenFlow15 -O OpenFlow15 -vwarn dump-groups br0 1234], [0], [stdout])
AT_CHECK([STRIP_XIDS stdout], [0], [dnl
OFPST_GROUP_DESC reply (OF1.5):
 group_id=1234,type=all,bucket=bucket_id:10,actions=output:10,bucket=bucket_id:11,actions=output:11,bucket=bucket_id:12,actions=output:12,bucket=bucket_id:13,actions=output:13,bucket=bucket_id:14,actions=output:14,bucket=bucket_id:15,actions=output:15,bucket=bucket_id:16,actions=output:16
])
AT_CHECK([ovs-ofctl -O OpenFlow15 -vwarn remove-buckets br0 group_id=1234,command_bucket_id=first])
AT_CHECK([ovs-ofctl -O OpenFlow15 -vwarn dump-groups br0], [0], [stdout])
AT_CHECK([STRIP_XIDS stdout], [0], [dnl
OFPST_GROUP_DESC reply (OF1.5):
 group_id=1234,type=all,bucket=bucket_id:11,actions=output:11,bucket=bucket_id:12,actions=output:12,bucket=bucket_id:13,actions=output:13,bucket=bucket_id:14,actions=output:14,bucket=bucket_id:15,actions=output:15,bucket=bucket_id:16,actions=output:16
])
AT_CHECK([ovs-ofctl -O OpenFlow15 -vwarn remove-buckets br0 group_id=1234,command_bucket_id=last])
AT_CHECK([ovs-ofctl -O OpenFlow15 -vwarn dump-groups br0], [0], [stdout])
AT_CHECK([STRIP_XIDS stdout], [0], [dnl
OFPST_GROUP_DESC reply (OF1.5):
 group_id=1234,type=all,bucket=bucket_id:11,actions=output:11,bucket=bucket_id:12,actions=output:12,bucket=bucket_id:13,actions=output:13,bucket=bucket_id:14,actions=output:14,bucket=bucket_id:15,actions=output:15
])
AT_CHECK([ovs-ofctl -O OpenFlow15 -vwarn remove-buckets br0 group_id=1234,command_bucket_id=13])
AT_CHECK([ovs-ofctl -O OpenFlow15 -vwarn dump-groups br0], [0], [stdout])
AT_CHECK([STRIP_XIDS stdout], [0], [dnl
OFPST_GROUP_DESC reply (OF1.5):
 group_id=1234,type=all,bucket=bucket_id:11,actions=output:11,bucket=bucket_id:12,actions=output:12,bucket=bucket_id:14,actions=output:14,bucket=bucket_id:15,actions=output:15
])
AT_DATA([buckets.txt], [dnl
group_id=1234
])
AT_CHECK([ovs-ofctl -O OpenFlow15 -vwarn remove-buckets br0 - < buckets.txt])
AT_CHECK([ovs-ofctl -O OpenFlow15 -vwarn dump-groups br0], [0], [stdout])
AT_CHECK([STRIP_XIDS stdout], [0], [dnl
OFPST_GROUP_DESC reply (OF1.5):
 group_id=1234,type=all
])
AT_CHECK([ovs-ofctl -O OpenFlow15 -vwarn remove-buckets br0 group_id=1234,command_bucket_id=first])
AT_CHECK([ovs-ofctl -O OpenFlow15 -vwarn remove-buckets br0 group_id=1234,command_bucket_id=last])
AT_CHECK([ovs-ofctl -O OpenFlow15 -vwarn remove-buckets br0 group_id=1234,command_bucket_id=all])
AT_CHECK([ovs-ofctl -O OpenFlow15 -vwarn remove-buckets br0 group_id=1234,command_bucket_id=1], [1], [], [stderr])
AT_CHECK([cat stderr | ofctl_strip], [0], [dnl
OFPT_ERROR (OF1.5): OFPGMFC_UNKNOWN_BUCKET
OFPT_GROUP_MOD (OF1.5):
 REMOVE_BUCKET command_bucket_id:1,group_id=1234
])
OVS_VSWITCHD_STOP
AT_CLEANUP

dnl This is really bare-bones.
dnl It at least checks request and reply serialization and deserialization.
AT_SETUP([ofproto - flow mod checks group availability])
OVS_VSWITCHD_START
AT_CHECK([ovs-ofctl -O OpenFlow11 -vwarn add-group br0 group_id=1234,type=all,bucket=output:10])
AT_DATA([flows.txt], [dnl
tcp actions=group:1234
udp actions=group:1235
])
AT_CHECK([ovs-ofctl -O OpenFlow11 -vwarn add-flow br0 'tcp actions=group:1234'])
AT_CHECK([ovs-ofctl -O OpenFlow11 -vwarn add-flow br0 'tcp actions=group:1235'], [1], [], [stderr])

# The output should look like this:
#
# 00000000  02 0e 00 98 00 00 00 02-00 00 00 00 00 00 00 00 |................|
# 00000010  00 00 00 00 00 00 00 00-ff 00 00 00 00 00 80 00 |................|
# 00000020  ff ff ff ff ff ff ff ff-ff ff ff ff 00 00 00 00 |................|
# 00000030  00 00 00 58 00 00 00 00-00 00 03 d7 00 00 00 00 |...X............|
#
# This 'sed' command captures the error message but drops details.
AT_CHECK([sed '/truncated/d
/^000000.0/d' stderr | STRIP_XIDS], [0],
  [OFPT_ERROR (OF1.1): OFPBAC_BAD_OUT_GROUP
OFPT_FLOW_MOD (OF1.1):
])
OVS_VSWITCHD_STOP
AT_CLEANUP

dnl This is really bare-bones.
dnl It at least checks request and reply serialization and deserialization.
AT_SETUP([ofproto - group description])
OVS_VSWITCHD_START
AT_CHECK([ovs-ofctl -O OpenFlow11 -vwarn add-group br0 group_id=1234,type=all,bucket=output:10], [0], [stdout])
AT_CHECK([ovs-ofctl -O OpenFlow11 -vwarn dump-groups br0], [0], [stdout])
AT_CHECK([STRIP_XIDS stdout], [0], [dnl
OFPST_GROUP_DESC reply (OF1.1):
 group_id=1234,type=all,bucket=actions=output:10
])
OVS_VSWITCHD_STOP
AT_CLEANUP

dnl This is really bare-bones.
dnl It at least checks request and reply serialization and deserialization.
AT_SETUP([ofproto - group description])
OVS_VSWITCHD_START
AT_CHECK([ovs-ofctl -O OpenFlow11 -vwarn add-group br0 group_id=1234,type=all,bucket=output:10])
AT_CHECK([ovs-ofctl -O OpenFlow11 -vwarn dump-groups br0], [0], [stdout])
AT_CHECK([STRIP_XIDS stdout], [0], [dnl
OFPST_GROUP_DESC reply (OF1.1):
 group_id=1234,type=all,bucket=actions=output:10
])
OVS_VSWITCHD_STOP
AT_CLEANUP

dnl This is really bare-bones.
dnl It at least checks request and reply serialization and deserialization.
AT_SETUP([ofproto - group features])
OVS_VSWITCHD_START
AT_CHECK([ovs-ofctl -O OpenFlow12 -vwarn dump-group-features br0], [0], [stdout])
AT_CHECK([STRIP_XIDS stdout], [0], [dnl
OFPST_GROUP_FEATURES reply (OF1.2):
 Group table:
    Types:  0xf
    Capabilities:  0x7
    all group:
       max_groups=0xffffff00
       actions: output group set_field strip_vlan push_vlan mod_nw_ttl dec_ttl set_mpls_ttl dec_mpls_ttl push_mpls pop_mpls set_queue
    select group:
       max_groups=0xffffff00
       actions: output group set_field strip_vlan push_vlan mod_nw_ttl dec_ttl set_mpls_ttl dec_mpls_ttl push_mpls pop_mpls set_queue
    indirect group:
       max_groups=0xffffff00
       actions: output group set_field strip_vlan push_vlan mod_nw_ttl dec_ttl set_mpls_ttl dec_mpls_ttl push_mpls pop_mpls set_queue
    fast failover group:
       max_groups=0xffffff00
       actions: output group set_field strip_vlan push_vlan mod_nw_ttl dec_ttl set_mpls_ttl dec_mpls_ttl push_mpls pop_mpls set_queue
])
OVS_VSWITCHD_STOP
AT_CLEANUP

dnl This is really bare-bones.
dnl It at least checks request and reply serialization and deserialization.
AT_SETUP([ofproto - group stats (OpenFlow 1.1)])
OVS_VSWITCHD_START
AT_DATA([groups.txt], [dnl
group_id=1234,type=all,bucket=output:10
group_id=1235,type=all,bucket=output:10
])
AT_CHECK([ovs-ofctl -O OpenFlow11 -vwarn add-groups br0 groups.txt])
AT_CHECK([ovs-ofctl -O OpenFlow11 -vwarn add-flow br0 'tcp actions=group:1234'])
AT_CHECK([ovs-ofctl -O OpenFlow11 -vwarn dump-group-stats br0 group_id=1234], [0], [stdout])
AT_CHECK([STRIP_XIDS stdout | sort], [0], [dnl
 group_id=1234,ref_count=1,packet_count=0,byte_count=0,bucket0:packet_count=0,byte_count=0
OFPST_GROUP reply (OF1.1):
])
AT_CHECK([ovs-ofctl -O OpenFlow11 -vwarn dump-group-stats br0], [0], [stdout])
AT_CHECK([STRIP_XIDS stdout | sort], [0], [dnl
 group_id=1234,ref_count=1,packet_count=0,byte_count=0,bucket0:packet_count=0,byte_count=0
 group_id=1235,ref_count=0,packet_count=0,byte_count=0,bucket0:packet_count=0,byte_count=0
OFPST_GROUP reply (OF1.1):
])
OVS_VSWITCHD_STOP
AT_CLEANUP

dnl This is really bare-bones.
dnl It at least checks request and reply serialization and deserialization.
AT_SETUP([ofproto - group stats (OpenFlow 1.3)])
OVS_VSWITCHD_START
AT_DATA([groups.txt], [dnl
group_id=1234,type=all,bucket=output:10
group_id=1235,type=all,bucket=output:10
])
AT_CHECK([ovs-ofctl -O OpenFlow13 -vwarn add-groups br0 groups.txt])
AT_CHECK([ovs-ofctl -O OpenFlow13 -vwarn add-flow br0 'tcp actions=group:1234'])
AT_CHECK([ovs-ofctl -O OpenFlow13 -vwarn dump-group-stats br0 group_id=1234], [0], [stdout])
AT_CHECK([STRIP_XIDS stdout | sed 's/duration=[[0-9.]]*s/duration=?s/' | sort], [0], [dnl
 group_id=1234,duration=?s,ref_count=1,packet_count=0,byte_count=0,bucket0:packet_count=0,byte_count=0
OFPST_GROUP reply (OF1.3):
])
AT_CHECK([ovs-ofctl -O OpenFlow13 -vwarn dump-group-stats br0], [0], [stdout])
AT_CHECK([STRIP_XIDS stdout | sed 's/duration=[[0-9.]]*s/duration=?s/' | sort], [0], [dnl
 group_id=1234,duration=?s,ref_count=1,packet_count=0,byte_count=0,bucket0:packet_count=0,byte_count=0
 group_id=1235,duration=?s,ref_count=0,packet_count=0,byte_count=0,bucket0:packet_count=0,byte_count=0
OFPST_GROUP reply (OF1.3):
])
OVS_VSWITCHD_STOP
AT_CLEANUP

dnl This is really bare-bones.
dnl It at least checks request and reply serialization and deserialization.
AT_SETUP([ofproto - group stats (OpenFlow 1.5)])
OVS_VSWITCHD_START
AT_DATA([groups.txt], [dnl
group_id=1234,type=all,bucket=output:10
group_id=1235,type=all,bucket=output:10
])
AT_CHECK([ovs-ofctl -O OpenFlow15 -vwarn add-groups br0 groups.txt])
AT_CHECK([ovs-ofctl -O OpenFlow15 -vwarn add-flow br0 'tcp actions=group:1234'])
AT_CHECK([ovs-ofctl -O OpenFlow15 -vwarn dump-group-stats br0 group_id=1234], [0], [stdout])
AT_CHECK([STRIP_XIDS stdout | sed 's/duration=[[0-9.]]*s/duration=?s/' | sort], [0], [dnl
 group_id=1234,duration=?s,ref_count=1,packet_count=0,byte_count=0,bucket0:packet_count=0,byte_count=0
OFPST_GROUP reply (OF1.5):
])
AT_CHECK([ovs-ofctl -O OpenFlow15 -vwarn dump-group-stats br0], [0], [stdout])
AT_CHECK([STRIP_XIDS stdout | sed 's/duration=[[0-9.]]*s/duration=?s/' | sort], [0], [dnl
 group_id=1234,duration=?s,ref_count=1,packet_count=0,byte_count=0,bucket0:packet_count=0,byte_count=0
 group_id=1235,duration=?s,ref_count=0,packet_count=0,byte_count=0,bucket0:packet_count=0,byte_count=0
OFPST_GROUP reply (OF1.5):
])
OVS_VSWITCHD_STOP
AT_CLEANUP

AT_SETUP([ofproto - mod-port (OpenFlow 1.0)])
OVS_VSWITCHD_START
for command_config_state in \
    'up 0 0' \
    'noflood NO_FLOOD 0' \
    'down PORT_DOWN,NO_FLOOD LINK_DOWN' \
    'flood PORT_DOWN LINK_DOWN' \
    'no-receive PORT_DOWN,NO_RECV LINK_DOWN' \
    'no-forward PORT_DOWN,NO_RECV,NO_FWD LINK_DOWN' \
    'no-packet-in PORT_DOWN,NO_RECV,NO_FWD,NO_PACKET_IN LINK_DOWN' \
    'forward PORT_DOWN,NO_RECV,NO_PACKET_IN LINK_DOWN' \
    'packet-in PORT_DOWN,NO_RECV LINK_DOWN' \
    'up NO_RECV 0' \
    'receive 0 0'
do
    set $command_config_state
    command=$[1] config=`echo $[2] | sed 's/,/ /g'` state=$[3]
    AT_CHECK([ovs-ofctl -vwarn mod-port br0 br0 $command])
    AT_CHECK([ovs-ofctl -vwarn show br0], [0], [stdout])
    AT_CHECK_UNQUOTED([STRIP_XIDS stdout], [0], [dnl
OFPT_FEATURES_REPLY: dpid:fedcba9876543210
n_tables:254, n_buffers:256
capabilities: FLOW_STATS TABLE_STATS PORT_STATS QUEUE_STATS ARP_MATCH_IP
actions: output enqueue set_vlan_vid set_vlan_pcp strip_vlan mod_dl_src mod_dl_dst mod_nw_src mod_nw_dst mod_nw_tos mod_tp_src mod_tp_dst
 LOCAL(br0): addr:aa:55:aa:55:00:00
     config:     $config
     state:      $state
     speed: 0 Mbps now, 0 Mbps max
OFPT_GET_CONFIG_REPLY: frags=normal miss_send_len=0
])
done
OVS_VSWITCHD_STOP
AT_CLEANUP

AT_SETUP([ofproto - mod-port (OpenFlow 1.2)])
OVS_VSWITCHD_START
for command_config_state in \
    'up 0 0' \
    'down PORT_DOWN LINK_DOWN' \
    'no-receive PORT_DOWN,NO_RECV LINK_DOWN' \
    'no-forward PORT_DOWN,NO_RECV,NO_FWD LINK_DOWN' \
    'no-packet-in PORT_DOWN,NO_RECV,NO_FWD,NO_PACKET_IN LINK_DOWN' \
    'forward PORT_DOWN,NO_RECV,NO_PACKET_IN LINK_DOWN' \
    'packet-in PORT_DOWN,NO_RECV LINK_DOWN' \
    'up NO_RECV 0' \
    'receive 0 0'
do
    set $command_config_state
    command=$[1] config=`echo $[2] | sed 's/,/ /g'` state=$[3]
    AT_CHECK([ovs-ofctl -O OpenFlow12 -vwarn mod-port br0 br0 $command])
    AT_CHECK([ovs-ofctl -O OpenFlow12 -vwarn show br0], [0], [stdout])
    AT_CHECK_UNQUOTED([STRIP_XIDS stdout], [0], [dnl
OFPT_FEATURES_REPLY (OF1.2): dpid:fedcba9876543210
n_tables:254, n_buffers:256
capabilities: FLOW_STATS TABLE_STATS PORT_STATS GROUP_STATS QUEUE_STATS
 LOCAL(br0): addr:aa:55:aa:55:00:00
     config:     $config
     state:      $state
     speed: 0 Mbps now, 0 Mbps max
OFPT_GET_CONFIG_REPLY (OF1.2): frags=normal miss_send_len=0
])
done
OVS_VSWITCHD_STOP
AT_CLEANUP

AT_SETUP([ofproto - mod-port (OpenFlow 1.4)])
OVS_VSWITCHD_START
for command_config_state in \
    'up 0 0' \
    'down PORT_DOWN LINK_DOWN' \
    'no-receive PORT_DOWN,NO_RECV LINK_DOWN' \
    'no-forward PORT_DOWN,NO_RECV,NO_FWD LINK_DOWN' \
    'no-packet-in PORT_DOWN,NO_RECV,NO_FWD,NO_PACKET_IN LINK_DOWN' \
    'forward PORT_DOWN,NO_RECV,NO_PACKET_IN LINK_DOWN' \
    'packet-in PORT_DOWN,NO_RECV LINK_DOWN' \
    'up NO_RECV 0' \
    'receive 0 0'
do
    set $command_config_state
    command=$[1] config=`echo $[2] | sed 's/,/ /g'` state=$[3]
    AT_CHECK([ovs-ofctl -O OpenFlow14 -vwarn mod-port br0 br0 $command])
    AT_CHECK([ovs-ofctl -O OpenFlow14 -vwarn show br0], [0], [stdout])
    AT_CHECK_UNQUOTED([STRIP_XIDS stdout], [0], [dnl
OFPT_FEATURES_REPLY (OF1.4): dpid:fedcba9876543210
n_tables:254, n_buffers:256
capabilities: FLOW_STATS TABLE_STATS PORT_STATS GROUP_STATS QUEUE_STATS
OFPST_PORT_DESC reply (OF1.4):
 LOCAL(br0): addr:aa:55:aa:55:00:00
     config:     $config
     state:      $state
     speed: 0 Mbps now, 0 Mbps max
OFPT_GET_CONFIG_REPLY (OF1.4): frags=normal miss_send_len=0
])
done
OVS_VSWITCHD_STOP
AT_CLEANUP

AT_SETUP([ofproto - basic flow_mod commands (NXM)])
OVS_VSWITCHD_START
AT_CHECK([ovs-ofctl dump-flows br0 | ofctl_strip], [0], [NXST_FLOW reply:
])
AT_CHECK([echo 'in_port=2,actions=1' | ovs-ofctl add-flows br0 -])
AT_CHECK([ovs-ofctl add-flow br0 in_port=1,actions=2])
AT_CHECK([ovs-ofctl -F nxm add-flow br0 table=1,in_port=4,actions=3])
AT_CHECK([ovs-ofctl dump-flows br0 | ofctl_strip | sort], [0], [dnl
 in_port=1 actions=output:2
 in_port=2 actions=output:1
 table=1, in_port=4 actions=output:3
NXST_FLOW reply:
])
AT_CHECK([ovs-ofctl dump-aggregate br0 table=0 | STRIP_XIDS], [0], [dnl
NXST_AGGREGATE reply: packet_count=0 byte_count=0 flow_count=2
])
AT_CHECK([ovs-ofctl del-flows br0])
AT_CHECK([ovs-ofctl dump-flows br0 | ofctl_strip], [0], [NXST_FLOW reply:
])
OVS_VSWITCHD_STOP
AT_CLEANUP

AT_SETUP([ofproto - basic flow_mod commands (OpenFlow 1.0)])
OVS_VSWITCHD_START
AT_CHECK([ovs-ofctl -F openflow10 dump-flows br0 | ofctl_strip], [0], [OFPST_FLOW reply:
])
AT_CHECK([echo 'in_port=2,actions=1' | ovs-ofctl -F openflow10 add-flows br0 -])
AT_CHECK([ovs-ofctl -F openflow10 add-flow br0 in_port=1,actions=2])
AT_CHECK([ovs-ofctl -F openflow10 add-flow br0 table=1,in_port=4,actions=3])
AT_CHECK([ovs-ofctl -F openflow10 dump-flows br0 | ofctl_strip | sort], [0], [dnl
 in_port=1 actions=output:2
 in_port=2 actions=output:1
 table=1, in_port=4 actions=output:3
OFPST_FLOW reply:
])
AT_CHECK([ovs-ofctl -F openflow10 dump-aggregate br0 table=0 | STRIP_XIDS], [0], [dnl
OFPST_AGGREGATE reply: packet_count=0 byte_count=0 flow_count=2
])
AT_CHECK([ovs-ofctl -F openflow10 del-flows br0])
AT_CHECK([ovs-ofctl -F openflow10 dump-flows br0 | ofctl_strip], [0], [OFPST_FLOW reply:
])
OVS_VSWITCHD_STOP
AT_CLEANUP

AT_SETUP([ofproto - basic flow_mod commands (OpenFlow 1.1)])
OVS_VSWITCHD_START
AT_CHECK([ovs-ofctl -O OpenFlow11 dump-flows br0 | ofctl_strip], [0], [OFPST_FLOW reply (OF1.1):
])
AT_CHECK([echo 'in_port=2,actions=1' | ovs-ofctl -O OpenFlow11 add-flows br0 -])
AT_CHECK([ovs-ofctl -O OpenFlow11 add-flow br0 in_port=1,actions=2])
AT_CHECK([ovs-ofctl -O OpenFlow11 add-flow br0 table=1,in_port=4,actions=3])
AT_CHECK([ovs-ofctl -O OpenFlow11 dump-flows br0 | ofctl_strip | sort], [0], [dnl
 in_port=1 actions=output:2
 in_port=2 actions=output:1
 table=1, in_port=4 actions=output:3
OFPST_FLOW reply (OF1.1):
])
AT_CHECK([ovs-ofctl -O OpenFlow11 dump-aggregate br0 table=0 | STRIP_XIDS], [0], [dnl
OFPST_AGGREGATE reply (OF1.1): packet_count=0 byte_count=0 flow_count=2
])
AT_CHECK([ovs-ofctl -O OpenFlow11 del-flows br0])
AT_CHECK([ovs-ofctl -O OpenFlow11 dump-flows br0 | ofctl_strip], [0], [OFPST_FLOW reply (OF1.1):
 table=1, in_port=4 actions=output:3
])
OVS_VSWITCHD_STOP
AT_CLEANUP

AT_SETUP([ofproto - flow_mod negative test (OpenFlow 1.1)])
OVS_VSWITCHD_START(
  [set bridge br0 protocols=OpenFlow10,OpenFlow11,OpenFlow12,OpenFlow13])
AT_CHECK([ovs-ofctl add-flow -O OpenFlow11 br0 table=1,action=goto_table:2])

# The error message here actually comes from ovs-ofctl, not from ovs-vswitchd,
# but at least it's the same code in ofpacts_check() that issues the error.
AT_CHECK([ovs-ofctl add-flow -O OpenFlow11 br0 table=1,action=goto_table:1],
  [1], [],
  [ovs-ofctl: actions are invalid with specified match (OFPBIC_BAD_TABLE_ID)
])
OVS_VSWITCHD_STOP
AT_CLEANUP

AT_SETUP([ofproto - set-field flow_mod commands (NXM)])
OVS_VSWITCHD_START
AT_CHECK([ovs-ofctl add-flow br0 ipv6,table=1,in_port=3,actions=drop])
AT_CHECK([ovs-ofctl add-flow br0 ipv6,table=1,in_port=3,actions=set_field:fe80:0123:4567:890a:a6ba:dbff:fefe:59fa-\>ipv6_src])
AT_CHECK([ovs-ofctl add-flow br0 icmp6,icmp_type=136,table=1,in_port=3,actions=set_field:fe80:8675:3097:890a:a6ba:dbff:f00d:59fa-\>nd_target,set_field:cc:dd:ee:ff:00:11-\>nd_tll])
AT_CHECK([ovs-ofctl dump-flows br0 | ofctl_strip | sort], [0], [dnl
 table=1, icmp6,in_port=3,icmp_type=136 actions=load:0xa6badbfff00d59fa->NXM_NX_ND_TARGET[[0..63]],load:0xfe8086753097890a->NXM_NX_ND_TARGET[[64..127]],load:0xccddeeff0011->NXM_NX_ND_TLL[[]]
 table=1, ipv6,in_port=3 actions=load:0xa6badbfffefe59fa->NXM_NX_IPV6_SRC[[0..63]],load:0xfe8001234567890a->NXM_NX_IPV6_SRC[[64..127]]
NXST_FLOW reply:
])
OVS_VSWITCHD_STOP
AT_CLEANUP

AT_SETUP([ofproto - basic flow_mod commands (OpenFlow 1.2)])
OVS_VSWITCHD_START
AT_CHECK([ovs-ofctl -O OpenFlow12 dump-flows br0 | ofctl_strip], [0], [OFPST_FLOW reply (OF1.2):
])
AT_CHECK([echo 'in_port=2,actions=1' | ovs-ofctl -O OpenFlow12 add-flows br0 -])
AT_CHECK([ovs-ofctl -O OpenFlow12 add-flow br0 in_port=1,actions=2])
AT_CHECK([ovs-ofctl -O OpenFlow12 add-flow br0 table=1,in_port=4,actions=3])
AT_CHECK([ovs-ofctl -O OpenFlow12 dump-flows br0 | ofctl_strip | sort], [0], [dnl
 in_port=1 actions=output:2
 in_port=2 actions=output:1
 table=1, in_port=4 actions=output:3
OFPST_FLOW reply (OF1.2):
])
AT_CHECK([ovs-ofctl -O OpenFlow12 del-flows br0])
AT_CHECK([ovs-ofctl -O OpenFlow12 dump-flows br0 | ofctl_strip], [0], [OFPST_FLOW reply (OF1.2):
])
OVS_VSWITCHD_STOP
AT_CLEANUP

AT_SETUP([ofproto - set-field flow_mod commands (OF1.2)])
OVS_VSWITCHD_START
AT_CHECK([ovs-ofctl -O OpenFlow12 add-flow br0 ipv6,table=1,in_port=3,actions=drop])
AT_CHECK([ovs-ofctl -O OpenFlow12 add-flow br0 ipv6,table=1,in_port=3,actions=set_field:fe80:0123:4567:890a:a6ba:dbff:fefe:59fa-\>ipv6_src])
AT_CHECK([ovs-ofctl -O OpenFlow12 add-flow br0 icmp6,icmp_type=136,table=1,in_port=3,actions=set_field:fe80:8675:3097:890a:a6ba:dbff:f00d:59fa-\>nd_target,set_field:cc:dd:ee:ff:00:11-\>nd_tll])
AT_CHECK([ovs-ofctl -O OpenFlow12 dump-flows br0 | ofctl_strip | sort], [0], [dnl
 table=1, icmp6,in_port=3,icmp_type=136 actions=set_field:fe80:8675:3097:890a:a6ba:dbff:f00d:59fa->nd_target,set_field:cc:dd:ee:ff:00:11->nd_tll
 table=1, ipv6,in_port=3 actions=set_field:fe80:123:4567:890a:a6ba:dbff:fefe:59fa->ipv6_src
OFPST_FLOW reply (OF1.2):
])
OVS_VSWITCHD_STOP
AT_CLEANUP

AT_SETUP([ofproto - dump flows with cookie])
OVS_VSWITCHD_START
AT_CHECK([ovs-ofctl add-flow br0 cookie=0x1,in_port=1,actions=1])
AT_CHECK([ovs-ofctl add-flow br0 cookie=0x2,in_port=2,actions=1])
AT_CHECK([ovs-ofctl add-flow br0 cookie=0x3,in_port=3,actions=1])
AT_CHECK([ovs-ofctl dump-flows br0 | ofctl_strip | sort], [0], [dnl
 cookie=0x1, in_port=1 actions=output:1
 cookie=0x2, in_port=2 actions=output:1
 cookie=0x3, in_port=3 actions=output:1
NXST_FLOW reply:
])
AT_CHECK([ovs-ofctl dump-aggregate br0 table=0 | STRIP_XIDS], [0], [dnl
NXST_AGGREGATE reply: packet_count=0 byte_count=0 flow_count=3
])
AT_CHECK([ovs-ofctl dump-flows br0 cookie=0x3/-1 | ofctl_strip | sort], [0], [dnl
 cookie=0x3, in_port=3 actions=output:1
NXST_FLOW reply:
])
AT_CHECK([ovs-ofctl dump-aggregate br0 cookie=0x3/-1 | STRIP_XIDS], [0], [dnl
NXST_AGGREGATE reply: packet_count=0 byte_count=0 flow_count=1
])
OVS_VSWITCHD_STOP
AT_CLEANUP

AT_SETUP([ofproto - mod flow with cookie change (OpenFlow 1.0)])
OVS_VSWITCHD_START
AT_CHECK([ovs-ofctl -F openflow10 add-flow br0 cookie=0x1,in_port=1,actions=1])
AT_CHECK([ovs-ofctl -F openflow10 dump-flows br0 | ofctl_strip | sort], [0], [dnl
 cookie=0x1, in_port=1 actions=output:1
OFPST_FLOW reply:
])

AT_CHECK([ovs-ofctl -F openflow10 mod-flows br0 cookie=0x2,in_port=1,actions=1])
AT_CHECK([ovs-ofctl -F openflow10 dump-flows br0 | ofctl_strip | sort], [0], [dnl
 cookie=0x2, in_port=1 actions=output:1
OFPST_FLOW reply:
])
OVS_VSWITCHD_STOP
AT_CLEANUP

AT_SETUP([ofproto - mod flow with cookie change (NXM)])
OVS_VSWITCHD_START
AT_CHECK([ovs-ofctl -F nxm add-flow br0 cookie=0x1,in_port=1,actions=1])
AT_CHECK([ovs-ofctl -F nxm dump-flows br0 | ofctl_strip | sort], [0], [dnl
 cookie=0x1, in_port=1 actions=output:1
NXST_FLOW reply:
])

AT_CHECK([ovs-ofctl -F nxm mod-flows br0 cookie=0x2,in_port=1,actions=1])
AT_CHECK([ovs-ofctl -F nxm dump-flows br0 | ofctl_strip | sort], [0], [dnl
 cookie=0x2, in_port=1 actions=output:1
NXST_FLOW reply:
])
OVS_VSWITCHD_STOP
AT_CLEANUP

AT_SETUP([ofproto - no mod flow with cookie change (OpenFlow 1.1)])
OVS_VSWITCHD_START
AT_CHECK([ovs-ofctl -O OpenFlow11 add-flow br0 cookie=0x1,in_port=1,actions=1])
AT_CHECK([ovs-ofctl -O OpenFlow11 dump-flows br0 | ofctl_strip | sort], [0], [dnl
 cookie=0x1, in_port=1 actions=output:1
OFPST_FLOW reply (OF1.1):
])
AT_CHECK([ovs-ofctl -O OpenFlow11 mod-flows br0 cookie=0x2,in_port=1,actions=1])
AT_CHECK([ovs-ofctl -O OpenFlow11 dump-flows br0 | ofctl_strip | sort], [0], [dnl
 cookie=0x1, in_port=1 actions=output:1
OFPST_FLOW reply (OF1.1):
])
OVS_VSWITCHD_STOP
AT_CLEANUP

dnl The OpenFlow 1.2 spec states that the cookie may not be modified
AT_SETUP([ofproto - no mod flow with cookie change (OpenFlow 1.2)])
OVS_VSWITCHD_START
AT_CHECK([ovs-ofctl -O OpenFlow12 add-flow br0 cookie=0x1,in_port=1,actions=1])
AT_CHECK([ovs-ofctl -O OpenFlow12 dump-flows br0 | ofctl_strip | sort], [0], [dnl
 cookie=0x1, in_port=1 actions=output:1
OFPST_FLOW reply (OF1.2):
])

AT_CHECK([ovs-ofctl -O OpenFlow12 mod-flows br0 cookie=0x2,in_port=1,actions=1])
AT_CHECK([ovs-ofctl -O OpenFlow12 dump-flows br0 | ofctl_strip | sort], [0], [dnl
 cookie=0x1, in_port=1 actions=output:1
OFPST_FLOW reply (OF1.2):
])
OVS_VSWITCHD_STOP
AT_CLEANUP

AT_SETUP([ofproto - mod flows based on cookie mask (OpenFlow 1.0)])
OVS_VSWITCHD_START
AT_CHECK([ovs-ofctl add-flow br0 cookie=0x1,in_port=1,actions=1])
AT_CHECK([ovs-ofctl add-flow br0 cookie=0x1,in_port=2,actions=1])
AT_CHECK([ovs-ofctl add-flow br0 cookie=0x2,in_port=3,actions=1])
AT_CHECK([ovs-ofctl dump-flows br0 | ofctl_strip | sort], [0], [dnl
 cookie=0x1, in_port=1 actions=output:1
 cookie=0x1, in_port=2 actions=output:1
 cookie=0x2, in_port=3 actions=output:1
NXST_FLOW reply:
])

AT_CHECK([ovs-ofctl -F nxm mod-flows br0 cookie=0x1/0xff,actions=4])
AT_CHECK([ovs-ofctl -F nxm dump-flows br0 | ofctl_strip | sort], [0], [dnl
 cookie=0x1, in_port=1 actions=output:4
 cookie=0x1, in_port=2 actions=output:4
 cookie=0x2, in_port=3 actions=output:1
NXST_FLOW reply:
])
OVS_VSWITCHD_STOP
AT_CLEANUP

AT_SETUP([ofproto - mod flows based on cookie mask (OpenFlow 1.1)])
OVS_VSWITCHD_START
AT_CHECK([ovs-ofctl -O OpenFlow11 add-flow br0 cookie=0x1,in_port=1,actions=1])
AT_CHECK([ovs-ofctl -O OpenFlow11 add-flow br0 cookie=0x1,in_port=2,actions=1])
AT_CHECK([ovs-ofctl -O OpenFlow11 add-flow br0 cookie=0x2,in_port=3,actions=1])
AT_CHECK([ovs-ofctl -O OpenFlow11 dump-flows br0 | ofctl_strip | sort], [0], [dnl
 cookie=0x1, in_port=1 actions=output:1
 cookie=0x1, in_port=2 actions=output:1
 cookie=0x2, in_port=3 actions=output:1
OFPST_FLOW reply (OF1.1):
])

AT_CHECK([ovs-ofctl -O OpenFlow11 mod-flows br0 cookie=0x1/0xff,actions=4])
AT_CHECK([ovs-ofctl -O OpenFlow11 dump-flows br0 | ofctl_strip | sort], [0], [dnl
 cookie=0x1, in_port=1 actions=output:4
 cookie=0x1, in_port=2 actions=output:4
 cookie=0x2, in_port=3 actions=output:1
OFPST_FLOW reply (OF1.1):
])
OVS_VSWITCHD_STOP
AT_CLEANUP

AT_SETUP([ofproto - mod flows based on cookie mask (OpenFlow 1.2)])
OVS_VSWITCHD_START
AT_CHECK([ovs-ofctl -O OpenFlow12 add-flow br0 cookie=0x1,in_port=1,actions=1])
AT_CHECK([ovs-ofctl -O OpenFlow12 add-flow br0 cookie=0x1,in_port=2,actions=1])
AT_CHECK([ovs-ofctl -O OpenFlow12 add-flow br0 cookie=0x2,in_port=3,actions=1])
AT_CHECK([ovs-ofctl -O OpenFlow12 dump-flows br0 | ofctl_strip | sort], [0], [dnl
 cookie=0x1, in_port=1 actions=output:1
 cookie=0x1, in_port=2 actions=output:1
 cookie=0x2, in_port=3 actions=output:1
OFPST_FLOW reply (OF1.2):
])

AT_CHECK([ovs-ofctl -O OpenFlow12 mod-flows br0 cookie=0x1/0xff,actions=4])
AT_CHECK([ovs-ofctl -O OpenFlow12 dump-flows br0 | ofctl_strip | sort], [0], [dnl
 cookie=0x1, in_port=1 actions=output:4
 cookie=0x1, in_port=2 actions=output:4
 cookie=0x2, in_port=3 actions=output:1
OFPST_FLOW reply (OF1.2):
])
OVS_VSWITCHD_STOP
AT_CLEANUP

dnl The OpenFlow 1.2 spec states that the cookie may not be modified
AT_SETUP([ofproto - mod flows based on cookie mask with cookie change])
OVS_VSWITCHD_START
AT_CHECK([ovs-ofctl add-flow br0 cookie=0x1,in_port=1,actions=1])
AT_CHECK([ovs-ofctl add-flow br0 cookie=0x1,in_port=2,actions=1])
AT_CHECK([ovs-ofctl add-flow br0 cookie=0x2,in_port=3,actions=1])
AT_CHECK([ovs-ofctl dump-flows br0 | ofctl_strip | sort], [0], [dnl
 cookie=0x1, in_port=1 actions=output:1
 cookie=0x1, in_port=2 actions=output:1
 cookie=0x2, in_port=3 actions=output:1
NXST_FLOW reply:
])

AT_CHECK([ovs-ofctl -F nxm mod-flows br0 cookie=1/-1,cookie=4,actions=4])
AT_CHECK([ovs-ofctl -F nxm dump-flows br0 | ofctl_strip | sort], [0], [dnl
 cookie=0x2, in_port=3 actions=output:1
 cookie=0x4, in_port=1 actions=output:4
 cookie=0x4, in_port=2 actions=output:4
NXST_FLOW reply:
])
OVS_VSWITCHD_STOP
AT_CLEANUP

AT_SETUP([ofproto - mod flow with cookie miss (mask==0) - NXM])
OVS_VSWITCHD_START
AT_CHECK([ovs-ofctl -F nxm mod-flows br0 in_port=1,actions=1])
AT_CHECK([ovs-ofctl -F nxm dump-flows br0 | ofctl_strip | sort], [0], [dnl
 in_port=1 actions=output:1
NXST_FLOW reply:
])
OVS_VSWITCHD_STOP
AT_CLEANUP

AT_SETUP([ofproto - mod flow with cookie miss (mask==0) - OF1.1])
OVS_VSWITCHD_START
AT_CHECK([ovs-ofctl -O openflow11 mod-flows br0 in_port=1,actions=1])
AT_CHECK([ovs-ofctl -O openflow11 dump-flows br0 | ofctl_strip | sort], [0], [dnl
 in_port=1 actions=output:1
OFPST_FLOW reply (OF1.1):
])
OVS_VSWITCHD_STOP
AT_CLEANUP

AT_SETUP([ofproto - mod flow with cookie miss (mask==0) - OF1.2])
OVS_VSWITCHD_START
AT_CHECK([ovs-ofctl -O openflow12 mod-flows br0 in_port=1,actions=1])
AT_CHECK([ovs-ofctl -O openflow12 dump-flows br0 | ofctl_strip | sort], [0], [dnl
OFPST_FLOW reply (OF1.2):
])
OVS_VSWITCHD_STOP
AT_CLEANUP

AT_SETUP([ofproto - mod flow with cookie miss (mask!=0) - NXM])
OVS_VSWITCHD_START
AT_CHECK([ovs-ofctl -F nxm mod-flows br0 cookie=1/1,in_port=1,actions=1])
AT_CHECK([ovs-ofctl -F nxm dump-flows br0 | ofctl_strip | sort], [0], [dnl
NXST_FLOW reply:
])
OVS_VSWITCHD_STOP
AT_CLEANUP

AT_SETUP([ofproto - mod flow with cookie miss (mask!=0) - OF1.1])
OVS_VSWITCHD_START
AT_CHECK([ovs-ofctl -O openflow11 mod-flows br0 cookie=1/1,in_port=1,actions=1])
AT_CHECK([ovs-ofctl -O openflow11 dump-flows br0 | ofctl_strip | sort], [0], [dnl
OFPST_FLOW reply (OF1.1):
])
OVS_VSWITCHD_STOP
AT_CLEANUP

AT_SETUP([ofproto - mod flow with cookie miss (mask!=0) - OF1.2])
OVS_VSWITCHD_START
AT_CHECK([ovs-ofctl -O openflow12 mod-flows br0 cookie=1/1,in_port=1,actions=1])
AT_CHECK([ovs-ofctl -O openflow12 dump-flows br0 | ofctl_strip | sort], [0], [dnl
OFPST_FLOW reply (OF1.2):
])
OVS_VSWITCHD_STOP
AT_CLEANUP

AT_SETUP([ofproto - del flows with cookies])
OVS_VSWITCHD_START
AT_CHECK([ovs-ofctl add-flow br0 cookie=0x1,in_port=1,actions=1])
AT_CHECK([ovs-ofctl add-flow br0 cookie=0x2,in_port=2,actions=1])
AT_CHECK([ovs-ofctl add-flow br0 cookie=0x3,in_port=3,actions=1])
AT_CHECK([ovs-ofctl dump-flows br0 | ofctl_strip | sort], [0], [dnl
 cookie=0x1, in_port=1 actions=output:1
 cookie=0x2, in_port=2 actions=output:1
 cookie=0x3, in_port=3 actions=output:1
NXST_FLOW reply:
])

AT_CHECK([ovs-ofctl del-flows br0])
AT_CHECK([ovs-ofctl dump-flows br0 | ofctl_strip | sort], [0], [dnl
NXST_FLOW reply:
])
OVS_VSWITCHD_STOP
AT_CLEANUP

AT_SETUP([ofproto - del flows based on cookie])
OVS_VSWITCHD_START
AT_CHECK([ovs-ofctl add-flow br0 cookie=0x1,in_port=1,actions=1])
AT_CHECK([ovs-ofctl add-flow br0 cookie=0x2,in_port=2,actions=1])
AT_CHECK([ovs-ofctl add-flow br0 cookie=0x3,in_port=3,actions=1])
AT_CHECK([ovs-ofctl dump-flows br0 | ofctl_strip | sort], [0], [dnl
 cookie=0x1, in_port=1 actions=output:1
 cookie=0x2, in_port=2 actions=output:1
 cookie=0x3, in_port=3 actions=output:1
NXST_FLOW reply:
])

AT_CHECK([ovs-ofctl del-flows br0 cookie=0x3/-1])
AT_CHECK([ovs-ofctl dump-flows br0 | ofctl_strip | sort], [0], [dnl
 cookie=0x1, in_port=1 actions=output:1
 cookie=0x2, in_port=2 actions=output:1
NXST_FLOW reply:
])
OVS_VSWITCHD_STOP
AT_CLEANUP

AT_SETUP([ofproto - del flows based on cookie mask])
OVS_VSWITCHD_START
AT_CHECK([ovs-ofctl add-flow br0 cookie=0x1,in_port=1,actions=1])
AT_CHECK([ovs-ofctl add-flow br0 cookie=0x2,in_port=2,actions=1])
AT_CHECK([ovs-ofctl add-flow br0 cookie=0x3,in_port=3,actions=1])
AT_CHECK([ovs-ofctl dump-flows br0 | ofctl_strip | sort], [0], [dnl
 cookie=0x1, in_port=1 actions=output:1
 cookie=0x2, in_port=2 actions=output:1
 cookie=0x3, in_port=3 actions=output:1
NXST_FLOW reply:
])
AT_CHECK([ovs-ofctl del-flows br0 cookie=0x3/0x1])
AT_CHECK([ovs-ofctl dump-flows br0 | ofctl_strip | sort], [0], [dnl
 cookie=0x2, in_port=2 actions=output:1
NXST_FLOW reply:
])
OVS_VSWITCHD_STOP
AT_CLEANUP

AT_SETUP([ofproto - del flows based on table id (NXM)])
OVS_VSWITCHD_START
AT_CHECK([ovs-ofctl add-flow br0 cookie=0x1,in_port=1,actions=1])
AT_CHECK([ovs-ofctl add-flow br0 cookie=0x2,in_port=2,table=1,actions=1])
AT_CHECK([ovs-ofctl dump-flows br0 | ofctl_strip | sort], [0], [dnl
 cookie=0x1, in_port=1 actions=output:1
 cookie=0x2, table=1, in_port=2 actions=output:1
NXST_FLOW reply:
])
AT_CHECK([ovs-ofctl del-flows br0 table=0])
AT_CHECK([ovs-ofctl dump-flows br0 | ofctl_strip | sort], [0], [dnl
 cookie=0x2, table=1, in_port=2 actions=output:1
NXST_FLOW reply:
])
AT_CHECK([ovs-ofctl del-flows br0 table=1])
AT_CHECK([ovs-ofctl dump-flows br0 | ofctl_strip | sort], [0], [dnl
NXST_FLOW reply:
])
AT_CHECK([ovs-ofctl add-flow br0 cookie=0x1,in_port=1,actions=1])
AT_CHECK([ovs-ofctl add-flow br0 cookie=0x2,in_port=2,table=1,actions=1])
AT_CHECK([ovs-ofctl dump-flows br0 | ofctl_strip | sort], [0], [dnl
 cookie=0x1, in_port=1 actions=output:1
 cookie=0x2, table=1, in_port=2 actions=output:1
NXST_FLOW reply:
])
AT_CHECK([ovs-ofctl del-flows br0])
AT_CHECK([ovs-ofctl dump-flows br0 | ofctl_strip | sort], [0], [dnl
NXST_FLOW reply:
])
OVS_VSWITCHD_STOP
AT_CLEANUP

AT_SETUP([ofproto - del flows based on table id (OpenFlow 1.1)])
OVS_VSWITCHD_START
AT_CHECK([ovs-ofctl -O OpenFlow11 add-flow br0 cookie=0x1,in_port=1,actions=1])
AT_CHECK([ovs-ofctl -O OpenFlow11 add-flow br0 cookie=0x2,in_port=2,table=1,actions=1])
AT_CHECK([ovs-ofctl -O OpenFlow11 dump-flows br0 | ofctl_strip | sort], [0], [dnl
 cookie=0x1, in_port=1 actions=output:1
 cookie=0x2, table=1, in_port=2 actions=output:1
OFPST_FLOW reply (OF1.1):
])
AT_CHECK([ovs-ofctl -O OpenFlow11 del-flows br0 table=0])
AT_CHECK([ovs-ofctl -O OpenFlow11 dump-flows br0 | ofctl_strip | sort], [0], [dnl
 cookie=0x2, table=1, in_port=2 actions=output:1
OFPST_FLOW reply (OF1.1):
])
AT_CHECK([ovs-ofctl -O OpenFlow11 del-flows br0 table=1])
AT_CHECK([ovs-ofctl -O OpenFlow11 dump-flows br0 | ofctl_strip | sort], [0], [dnl
OFPST_FLOW reply (OF1.1):
])
AT_CHECK([ovs-ofctl -O OpenFlow11 add-flow br0 cookie=0x1,in_port=1,actions=1])
AT_CHECK([ovs-ofctl -O OpenFlow11 add-flow br0 cookie=0x2,in_port=2,table=1,actions=1])
AT_CHECK([ovs-ofctl -O OpenFlow11 dump-flows br0 | ofctl_strip | sort], [0], [dnl
 cookie=0x1, in_port=1 actions=output:1
 cookie=0x2, table=1, in_port=2 actions=output:1
OFPST_FLOW reply (OF1.1):
])
AT_CHECK([ovs-ofctl -O OpenFlow11 del-flows br0])
AT_CHECK([ovs-ofctl -O OpenFlow11 dump-flows br0 | ofctl_strip], [0], [dnl
OFPST_FLOW reply (OF1.1):
 cookie=0x2, table=1, in_port=2 actions=output:1
])
OVS_VSWITCHD_STOP
AT_CLEANUP

AT_SETUP([ofproto - del flows based on table id (OpenFlow 1.2)])
OVS_VSWITCHD_START
AT_CHECK([ovs-ofctl -O OpenFlow12 add-flow br0 cookie=0x1,in_port=1,actions=1])
AT_CHECK([ovs-ofctl -O OpenFlow12 add-flow br0 cookie=0x2,in_port=2,table=1,actions=1])
AT_CHECK([ovs-ofctl -O OpenFlow12 dump-flows br0 | ofctl_strip | sort], [0], [dnl
 cookie=0x1, in_port=1 actions=output:1
 cookie=0x2, table=1, in_port=2 actions=output:1
OFPST_FLOW reply (OF1.2):
])
AT_CHECK([ovs-ofctl -O OpenFlow12 del-flows br0 table=0])
AT_CHECK([ovs-ofctl -O OpenFlow12 dump-flows br0 | ofctl_strip | sort], [0], [dnl
 cookie=0x2, table=1, in_port=2 actions=output:1
OFPST_FLOW reply (OF1.2):
])
AT_CHECK([ovs-ofctl -O OpenFlow12 del-flows br0 table=1])
AT_CHECK([ovs-ofctl -O OpenFlow12 dump-flows br0 | ofctl_strip | sort], [0], [dnl
OFPST_FLOW reply (OF1.2):
])
AT_CHECK([ovs-ofctl -O OpenFlow12 add-flow br0 cookie=0x1,in_port=1,actions=1])
AT_CHECK([ovs-ofctl -O OpenFlow12 add-flow br0 cookie=0x2,in_port=2,table=1,actions=1])
AT_CHECK([ovs-ofctl -O OpenFlow12 dump-flows br0 | ofctl_strip | sort], [0], [dnl
 cookie=0x1, in_port=1 actions=output:1
 cookie=0x2, table=1, in_port=2 actions=output:1
OFPST_FLOW reply (OF1.2):
])
AT_CHECK([ovs-ofctl -O OpenFlow12 del-flows br0])
AT_CHECK([ovs-ofctl -O OpenFlow12 dump-flows br0 | ofctl_strip | sort], [0], [dnl
OFPST_FLOW reply (OF1.2):
])
OVS_VSWITCHD_STOP
AT_CLEANUP

AT_SETUP([ofproto - flow table configuration (OpenFlow 1.0)])
OVS_VSWITCHD_START
# Check the default configuration.
(printf "OFPST_TABLE reply (xid=0x2):"
 x=0
 name=classifier
 while test $x -lt 254; do
   printf "
  table %d (\"%s\"):
    active=0, lookup=0, matched=0
    max_entries=1000000
    matching:
      in_port: exact match or wildcard
      eth_src: exact match or wildcard
      eth_dst: exact match or wildcard
      eth_type: exact match or wildcard
      vlan_vid: exact match or wildcard
      vlan_pcp: exact match or wildcard
      ip_src: exact match or wildcard
      ip_dst: exact match or wildcard
      nw_proto: exact match or wildcard
      nw_tos: exact match or wildcard
      tcp_src: exact match or wildcard
      tcp_dst: exact match or wildcard
" $x $name
   x=`expr $x + 1`
   name=table$x
 done) > expout
AT_CHECK([ovs-ofctl dump-tables br0], [0], [expout])
# Change the configuration.
AT_CHECK(
  [ovs-vsctl \
     -- --id=@t0 create Flow_Table name=main \
     -- --id=@t1 create Flow_Table flow-limit=1024 \
     -- set bridge br0 'flow_tables={1=@t1,0=@t0}' \
   | ${PERL} $srcdir/uuidfilt.pl],
  [0], [<0>
<1>
])
# Check that the configuration was updated.
mv expout orig-expout
sed -e 's/classifier/main/
21s/1000000/1024/' orig-expout > expout
AT_CHECK([ovs-ofctl dump-tables br0], [0], [expout])
OVS_VSWITCHD_STOP
AT_CLEANUP

dnl In-band and fail-open add "hidden rules" to table 0.  These rules shouldn't
dnl be visible to OpenFlow.  This test checks that "dump-flows" and
dnl "dump-tables" don't make them visible.
AT_SETUP([ofproto - hidden rules not in table stats])
# Use an IP address for a controller that won't actually exist: we
# want to create in-band rules but we do not want to actually connect
# to a controller (because that could mess about with our test).  The
# Class E range 240.0.0.0 - 255.255.255.255 seems like a good choice.
OVS_VSWITCHD_START([set-controller br0 tcp:240.0.0.1:6653])
for i in 1 2 3 4 5; do ovs-appctl time/warp 1000; done

# Check that no hidden flows are visible in OpenFlow.
AT_CHECK([ovs-ofctl dump-flows br0], [0], [NXST_FLOW reply (xid=0x4):
])

# Check that some hidden flows related to 240.0.0.1 are actually in table 0.
#
# We discard flows that mention table_id because we only want table 0 flows,
# which in OVS is implied by the absence of a table_id.
AT_CHECK([ovs-appctl bridge/dump-flows br0], [0], [stdout])
AT_CHECK([test `grep '240\.0\.0\.1' stdout | grep -v table_id= | wc -l` -gt 0])

# Check that dump-tables doesn't count the hidden flows.
(printf "OFPST_TABLE reply (xid=0x2):"
 x=0
 name=classifier
 while test $x -lt 254; do
   printf "
  table %d (\"%s\"):
    active=0, lookup=0, matched=0
    max_entries=1000000
    matching:
      in_port: exact match or wildcard
      eth_src: exact match or wildcard
      eth_dst: exact match or wildcard
      eth_type: exact match or wildcard
      vlan_vid: exact match or wildcard
      vlan_pcp: exact match or wildcard
      ip_src: exact match or wildcard
      ip_dst: exact match or wildcard
      nw_proto: exact match or wildcard
      nw_tos: exact match or wildcard
      tcp_src: exact match or wildcard
      tcp_dst: exact match or wildcard
" $x $name
   x=`expr $x + 1`
   name=table$x
 done) > expout
AT_CHECK([ovs-ofctl dump-tables br0], [0], [expout])
OVS_VSWITCHD_STOP(["/cannot find route for controller/d"])
AT_CLEANUP

AT_SETUP([ofproto - flow table configuration (OpenFlow 1.2)])
OVS_VSWITCHD_START
# Check the default configuration.
(printf "OFPST_TABLE reply (OF1.2) (xid=0x2):"
 x=0
 name=classifier
 while test $x -lt 254; do
   if test $x = 253; then
     goto=
   else
     goto=,goto_table
   fi
   echo "
  table $x (\"$name\"):
    active=0, lookup=0, matched=0
    metadata: match=0xffffffffffffffff write=0xffffffffffffffff
    config=controller
    max_entries=1000000
    instructions (table miss and others):
      instructions: apply_actions,clear_actions,write_actions,write_metadata$goto
      Write-Actions and Apply-Actions features:
        actions: output group set_field strip_vlan push_vlan mod_nw_ttl dec_ttl set_mpls_ttl dec_mpls_ttl push_mpls pop_mpls set_queue
        supported on Set-Field: metadata in_port_oxm eth_src eth_dst vlan_vid vlan_pcp mpls_label mpls_tc ip_src ip_dst ipv6_src ipv6_dst ipv6_label ip_dscp nw_ecn arp_op arp_spa arp_tpa arp_sha arp_tha tcp_src tcp_dst udp_src udp_dst sctp_src sctp_dst nd_target nd_sll nd_tll
    matching:
      metadata: exact match or wildcard
      in_port_oxm: exact match or wildcard
      eth_src: exact match or wildcard
      eth_dst: exact match or wildcard
      eth_type: exact match or wildcard
      vlan_vid: exact match or wildcard
      vlan_pcp: exact match or wildcard
      mpls_label: exact match or wildcard
      mpls_tc: exact match or wildcard
      ip_src: exact match or wildcard
      ip_dst: exact match or wildcard
      ipv6_src: exact match or wildcard
      ipv6_dst: exact match or wildcard
      ipv6_label: exact match or wildcard
      nw_proto: exact match or wildcard
      ip_dscp: exact match or wildcard
      nw_ecn: exact match or wildcard
      arp_op: exact match or wildcard
      arp_spa: exact match or wildcard
      arp_tpa: exact match or wildcard
      arp_sha: exact match or wildcard
      arp_tha: exact match or wildcard
      tcp_src: exact match or wildcard
      tcp_dst: exact match or wildcard
      udp_src: exact match or wildcard
      udp_dst: exact match or wildcard
      sctp_src: exact match or wildcard
      sctp_dst: exact match or wildcard
      icmp_type: exact match or wildcard
      icmp_code: exact match or wildcard
      icmpv6_type: exact match or wildcard
      icmpv6_code: exact match or wildcard
      nd_target: exact match or wildcard
      nd_sll: exact match or wildcard
      nd_tll: exact match or wildcard"
   x=`expr $x + 1`
   name=table$x
 done) > expout
AT_CHECK([ovs-ofctl -O OpenFlow12 dump-tables br0], [0], [expout])
# Change the configuration.
AT_CHECK(
  [ovs-vsctl \
     -- --id=@t0 create Flow_Table name=main \
     -- --id=@t1 create Flow_Table flow-limit=1024 \
     -- set bridge br0 'flow_tables={1=@t1,0=@t0}' \
   | ${PERL} $srcdir/uuidfilt.pl],
  [0], [<0>
<1>
])
# Check that the configuration was updated.
mv expout orig-expout
sed 's/classifier/main/
53s/1000000/1024/' < orig-expout > expout
AT_CHECK([ovs-ofctl -O OpenFlow12 dump-tables br0], [0], [expout])
OVS_VSWITCHD_STOP
AT_CLEANUP

AT_SETUP([ofproto - table features (OpenFlow 1.3)])
OVS_VSWITCHD_START
(x=0
 name=classifier
 while test $x -lt 254; do
   y=`expr $x + 1`
   if test $x = 253; then
     next=
     goto=
   else
     goto=,goto_table
     if test $x = 252; then
       next='
      next tables: 253'
     else
       next="
      next tables: $y-253"
     fi
   fi
   echo "  table $x (\"$name\"):
    metadata: match=0xffffffffffffffff write=0xffffffffffffffff
    max_entries=1000000
    instructions (table miss and others):$next
      instructions: meter,apply_actions,clear_actions,write_actions,write_metadata$goto
      Write-Actions and Apply-Actions features:
        actions: output group set_field strip_vlan push_vlan mod_nw_ttl dec_ttl set_mpls_ttl dec_mpls_ttl push_mpls pop_mpls set_queue
<<<<<<< HEAD
        supported on Set-Field: tun_id tun_src tun_dst tun_gbp_id tun_gbp_flags metadata in_port in_port_oxm pkt_mark conn_mark reg0 reg1 reg2 reg3 reg4 reg5 reg6 reg7 xreg0 xreg1 xreg2 xreg3 eth_src eth_dst vlan_tci vlan_vid vlan_pcp mpls_label mpls_tc ip_src ip_dst ipv6_src ipv6_dst ipv6_label nw_tos ip_dscp nw_ecn nw_ttl arp_op arp_spa arp_tpa arp_sha arp_tha tcp_src tcp_dst udp_src udp_dst sctp_src sctp_dst nd_target nd_sll nd_tll
=======
        supported on Set-Field: tun_id tun_src tun_dst tun_gbp_id tun_gbp_flags metadata in_port in_port_oxm pkt_mark conn_mark conn_label reg0 reg1 reg2 reg3 reg4 reg5 reg6 reg7 xreg0 xreg1 xreg2 xreg3 eth_src eth_dst vlan_tci vlan_vid vlan_pcp mpls_label mpls_tc ip_src ip_dst ipv6_src ipv6_dst ipv6_label nw_tos ip_dscp nw_ecn nw_ttl arp_op arp_spa arp_tpa arp_sha arp_tha tcp_src tcp_dst udp_src udp_dst sctp_src sctp_dst nd_target nd_sll nd_tll
>>>>>>> 21e487e7
    matching:
      dp_hash: arbitrary mask
      recirc_id: exact match or wildcard
      conj_id: exact match or wildcard
      tun_id: arbitrary mask
      tun_src: arbitrary mask
      tun_dst: arbitrary mask
      tun_gbp_id: arbitrary mask
      tun_gbp_flags: arbitrary mask
      metadata: arbitrary mask
      in_port: exact match or wildcard
      in_port_oxm: exact match or wildcard
      actset_output: exact match or wildcard
      pkt_mark: arbitrary mask
      conn_state: arbitrary mask
      conn_zone: exact match or wildcard
      conn_mark: arbitrary mask
<<<<<<< HEAD
=======
      conn_label: arbitrary mask
>>>>>>> 21e487e7
      reg0: arbitrary mask
      reg1: arbitrary mask
      reg2: arbitrary mask
      reg3: arbitrary mask
      reg4: arbitrary mask
      reg5: arbitrary mask
      reg6: arbitrary mask
      reg7: arbitrary mask
      xreg0: arbitrary mask
      xreg1: arbitrary mask
      xreg2: arbitrary mask
      xreg3: arbitrary mask
      eth_src: arbitrary mask
      eth_dst: arbitrary mask
      eth_type: exact match or wildcard
      vlan_tci: arbitrary mask
      vlan_vid: arbitrary mask
      vlan_pcp: exact match or wildcard
      mpls_label: exact match or wildcard
      mpls_tc: exact match or wildcard
      mpls_bos: exact match or wildcard
      ip_src: arbitrary mask
      ip_dst: arbitrary mask
      ipv6_src: arbitrary mask
      ipv6_dst: arbitrary mask
      ipv6_label: arbitrary mask
      nw_proto: exact match or wildcard
      nw_tos: exact match or wildcard
      ip_dscp: exact match or wildcard
      nw_ecn: exact match or wildcard
      nw_ttl: exact match or wildcard
      ip_frag: arbitrary mask
      arp_op: exact match or wildcard
      arp_spa: arbitrary mask
      arp_tpa: arbitrary mask
      arp_sha: arbitrary mask
      arp_tha: arbitrary mask
      tcp_src: arbitrary mask
      tcp_dst: arbitrary mask
      tcp_flags: arbitrary mask
      udp_src: arbitrary mask
      udp_dst: arbitrary mask
      sctp_src: arbitrary mask
      sctp_dst: arbitrary mask
      icmp_type: exact match or wildcard
      icmp_code: exact match or wildcard
      icmpv6_type: exact match or wildcard
      icmpv6_code: exact match or wildcard
      nd_target: arbitrary mask
      nd_sll: arbitrary mask
      nd_tll: arbitrary mask"
   x=$y
   name=table$x
 done) > expout
AT_CHECK([ovs-ofctl -O OpenFlow13 dump-table-features br0 | sed '/^$/d
/^OFPST_TABLE_FEATURES/d'], [0], [expout])
# Change the configuration.
AT_CHECK(
  [ovs-vsctl \
     -- --id=@t0 create Flow_Table name=main \
     -- --id=@t1 create Flow_Table flow-limit=1024 \
     -- set bridge br0 'flow_tables={1=@t1,0=@t0}' \
   | ${PERL} $srcdir/uuidfilt.pl],
  [0], [<0>
<1>
])
# Check that the configuration was updated.
mv expout orig-expout
sed 's/classifier/main/
<<<<<<< HEAD
80s/1000000/1024/' < orig-expout > expout
=======
81s/1000000/1024/' < orig-expout > expout
>>>>>>> 21e487e7
AT_CHECK([ovs-ofctl -O OpenFlow13 dump-table-features br0 | sed '/^$/d
/^OFPST_TABLE_FEATURES/d'], [0], [expout])
OVS_VSWITCHD_STOP
AT_CLEANUP

AT_SETUP([ofproto - hard limits on flow table size (OpenFlow 1.0)])
OVS_VSWITCHD_START
# Configure a maximum of 4 flows.
AT_CHECK(
  [ovs-vsctl \
     -- --id=@t0 create Flow_Table flow-limit=4 \
     -- set bridge br0 flow_tables:0=@t0 \
   | ${PERL} $srcdir/uuidfilt.pl],
  [0], [<0>
])
# Add 4 flows.
for in_port in 1 2 3 4; do
    ovs-ofctl add-flow br0 in_port=$in_port,actions=drop
done
AT_CHECK([ovs-ofctl dump-flows br0 | ofctl_strip | sort], [0], [dnl
 in_port=1 actions=drop
 in_port=2 actions=drop
 in_port=3 actions=drop
 in_port=4 actions=drop
NXST_FLOW reply:
])
# Adding another flow will be refused.
AT_CHECK([ovs-ofctl add-flow br0 in_port=5,actions=drop], [1], [], [stderr])
AT_CHECK([head -n 1 stderr | ofctl_strip], [0],
  [OFPT_ERROR: OFPFMFC_TABLE_FULL
])
# Also a mod-flow that would add a flow will be refused.
AT_CHECK([ovs-ofctl mod-flows br0 in_port=5,actions=drop], [1], [], [stderr])
AT_CHECK([head -n 1 stderr | ofctl_strip], [0],
  [OFPT_ERROR: OFPFMFC_TABLE_FULL
])
# Replacing or modifying an existing flow is allowed.
AT_CHECK([ovs-ofctl add-flow br0 in_port=4,actions=normal])
AT_CHECK([ovs-ofctl mod-flows br0 in_port=3,actions=output:1])
AT_CHECK([ovs-ofctl dump-flows br0 | ofctl_strip | sort], [0], [dnl
 in_port=1 actions=drop
 in_port=2 actions=drop
 in_port=3 actions=output:1
 in_port=4 actions=NORMAL
NXST_FLOW reply:
])
OVS_VSWITCHD_STOP
AT_CLEANUP

AT_SETUP([ofproto - hard limits on flow table size (OpenFlow 1.2)])
OVS_VSWITCHD_START
# Configure a maximum of 4 flows.
AT_CHECK(
  [ovs-vsctl \
     -- --id=@t0 create Flow_Table flow-limit=4 \
     -- set bridge br0 flow_tables:0=@t0 \
   | ${PERL} $srcdir/uuidfilt.pl],
  [0], [<0>
])
# Add 4 flows.
for in_port in 1 2 3 4; do
    ovs-ofctl -O OpenFlow12 add-flow br0 in_port=$in_port,actions=drop
done
AT_CHECK([ovs-ofctl -O OpenFlow12 dump-flows br0 | ofctl_strip | sort], [0], [dnl
 in_port=1 actions=drop
 in_port=2 actions=drop
 in_port=3 actions=drop
 in_port=4 actions=drop
OFPST_FLOW reply (OF1.2):
])
# Adding another flow will be refused.
AT_CHECK([ovs-ofctl -O OpenFlow12 add-flow br0 in_port=5,actions=drop], [1], [], [stderr])
AT_CHECK([head -n 1 stderr | ofctl_strip], [0],
  [OFPT_ERROR (OF1.2): OFPFMFC_TABLE_FULL
])
# Replacing or modifying an existing flow is allowed.
AT_CHECK([ovs-ofctl -O OpenFlow12 add-flow br0 in_port=4,actions=normal])
AT_CHECK([ovs-ofctl -O OpenFlow12 mod-flows br0 in_port=3,actions=output:1])
AT_CHECK([ovs-ofctl -O OpenFlow12 dump-flows br0 | ofctl_strip | sort], [0], [dnl
 in_port=1 actions=drop
 in_port=2 actions=drop
 in_port=3 actions=output:1
 in_port=4 actions=NORMAL
OFPST_FLOW reply (OF1.2):
])
OVS_VSWITCHD_STOP
AT_CLEANUP

AT_SETUP([ofproto - eviction upon table overflow (OpenFlow 1.0)])
OVS_VSWITCHD_START
# Configure a maximum of 4 flows.
AT_CHECK(
  [ovs-vsctl \
     -- --id=@t0 create Flow_Table flow-limit=4 overflow-policy=evict \
     -- set bridge br0 flow_tables:0=@t0 \
   | ${PERL} $srcdir/uuidfilt.pl],
  [0], [<0>
])
# Add 4 flows.
for in_port in 4 3 2 1; do
    ovs-ofctl add-flow br0 idle_timeout=${in_port}0,in_port=$in_port,actions=drop
done
AT_CHECK([ovs-ofctl dump-flows br0 | ofctl_strip | sort], [0], [dnl
 idle_timeout=10, in_port=1 actions=drop
 idle_timeout=20, in_port=2 actions=drop
 idle_timeout=30, in_port=3 actions=drop
 idle_timeout=40, in_port=4 actions=drop
NXST_FLOW reply:
])
# Adding another flow will cause the one that expires soonest to be evicted.
AT_CHECK([ovs-ofctl add-flow br0 in_port=5,actions=drop])
AT_CHECK([ovs-ofctl dump-flows br0 | ofctl_strip | sort], [0], [dnl
 idle_timeout=20, in_port=2 actions=drop
 idle_timeout=30, in_port=3 actions=drop
 idle_timeout=40, in_port=4 actions=drop
 in_port=5 actions=drop
NXST_FLOW reply:
])
# A mod-flow that adds a flow also causes eviction, but replacing or
# modifying an existing flow doesn't.
AT_CHECK([ovs-ofctl mod-flows br0 in_port=6,actions=drop])
AT_CHECK([ovs-ofctl add-flow br0 in_port=4,actions=normal])
AT_CHECK([ovs-ofctl mod-flows br0 in_port=3,actions=output:1])
AT_CHECK([ovs-ofctl dump-flows br0 | ofctl_strip | sort], [0], [dnl
 idle_timeout=30, in_port=3 actions=output:1
 in_port=4 actions=NORMAL
 in_port=5 actions=drop
 in_port=6 actions=drop
NXST_FLOW reply:
])
# Flows with no timeouts at all cannot be evicted.
AT_CHECK([ovs-ofctl add-flow br0 in_port=7,actions=normal])
AT_CHECK([ovs-ofctl add-flow br0 in_port=8,actions=drop], [1], [], [stderr])
AT_CHECK([head -n 1 stderr | ofctl_strip], [0],
  [OFPT_ERROR: OFPFMFC_TABLE_FULL
])
AT_CHECK([ovs-ofctl dump-flows br0 | ofctl_strip | sort], [0], [dnl
 in_port=4 actions=NORMAL
 in_port=5 actions=drop
 in_port=6 actions=drop
 in_port=7 actions=NORMAL
NXST_FLOW reply:
])
OVS_VSWITCHD_STOP
AT_CLEANUP

AT_SETUP([ofproto - eviction upon table overflow (OpenFlow 1.2)])
OVS_VSWITCHD_START
# Configure a maximum of 4 flows.
AT_CHECK(
  [ovs-vsctl \
     -- --id=@t0 create Flow_Table flow-limit=4 overflow-policy=evict \
     -- set bridge br0 flow_tables:0=@t0 \
   | ${PERL} $srcdir/uuidfilt.pl],
  [0], [<0>
])
# Add 4 flows.
for in_port in 4 3 2 1; do
    ovs-ofctl -O OpenFlow12 add-flow br0 idle_timeout=${in_port}0,in_port=$in_port,actions=drop
done
AT_CHECK([ovs-ofctl -O OpenFlow12 dump-flows br0 | ofctl_strip | sort], [0], [dnl
 idle_timeout=10, in_port=1 actions=drop
 idle_timeout=20, in_port=2 actions=drop
 idle_timeout=30, in_port=3 actions=drop
 idle_timeout=40, in_port=4 actions=drop
OFPST_FLOW reply (OF1.2):
])
# Adding another flow will cause the one that expires soonest to be evicted.
AT_CHECK([ovs-ofctl -O OpenFlow12 add-flow br0 in_port=5,actions=drop])
AT_CHECK([ovs-ofctl -O OpenFlow12 dump-flows br0 | ofctl_strip | sort], [0], [dnl
 idle_timeout=20, in_port=2 actions=drop
 idle_timeout=30, in_port=3 actions=drop
 idle_timeout=40, in_port=4 actions=drop
 in_port=5 actions=drop
OFPST_FLOW reply (OF1.2):
])
# In OpenFlow 1.2 a mod-flow does not ever add a flow and thus
# has no effect on eviction
AT_CHECK([ovs-ofctl -O OpenFlow12 mod-flows br0 in_port=6,actions=drop])
AT_CHECK([ovs-ofctl -O OpenFlow12 add-flow br0 in_port=4,actions=normal])
AT_CHECK([ovs-ofctl -O OpenFlow12 mod-flows br0 in_port=3,actions=output:1])
AT_CHECK([ovs-ofctl -O OpenFlow12 dump-flows br0 | ofctl_strip | sort], [0], [dnl
 idle_timeout=20, in_port=2 actions=drop
 idle_timeout=30, in_port=3 actions=output:1
 in_port=4 actions=NORMAL
 in_port=5 actions=drop
OFPST_FLOW reply (OF1.2):
])
# Flows with no timeouts at all cannot be evicted.
AT_CHECK([ovs-ofctl -O OpenFlow12 add-flow br0 in_port=6,actions=drop])
AT_CHECK([ovs-ofctl -O OpenFlow12 add-flow br0 in_port=7,actions=normal])
AT_CHECK([ovs-ofctl -O OpenFlow12 add-flow br0 in_port=8,actions=drop], [1], [], [stderr])
AT_CHECK([head -n 1 stderr | ofctl_strip], [0],
  [OFPT_ERROR (OF1.2): OFPFMFC_TABLE_FULL
])
AT_CHECK([ovs-ofctl -O OpenFlow12 dump-flows br0 | ofctl_strip | sort], [0], [dnl
 in_port=4 actions=NORMAL
 in_port=5 actions=drop
 in_port=6 actions=drop
 in_port=7 actions=NORMAL
OFPST_FLOW reply (OF1.2):
])
OVS_VSWITCHD_STOP
AT_CLEANUP

AT_SETUP([ofproto - eviction upon table overflow, with fairness (OpenFlow 1.0)])
OVS_VSWITCHD_START
# Configure a maximum of 4 flows.
AT_CHECK(
  [ovs-vsctl \
     -- --id=@t0 create Flow_Table name=evict flow-limit=4 \
                                   overflow-policy=evict \
                                   groups='"NXM_OF_IN_PORT[[]]"' \
     -- set bridge br0 flow_tables:0=@t0 \
   | ${PERL} $srcdir/uuidfilt.pl],
  [0], [<0>
])
# Add 4 flows.
ovs-ofctl add-flows br0 - <<EOF
idle_timeout=10 in_port=2 dl_src=00:44:55:66:77:88 actions=drop
idle_timeout=20 in_port=1 dl_src=00:11:22:33:44:55 actions=drop
idle_timeout=30 in_port=1 dl_src=00:22:33:44:55:66 actions=drop
idle_timeout=40 in_port=1 dl_src=00:33:44:55:66:77 actions=drop
EOF
AT_CHECK([ovs-ofctl dump-flows br0 | ofctl_strip | sort], [0], [dnl
 idle_timeout=10, in_port=2,dl_src=00:44:55:66:77:88 actions=drop
 idle_timeout=20, in_port=1,dl_src=00:11:22:33:44:55 actions=drop
 idle_timeout=30, in_port=1,dl_src=00:22:33:44:55:66 actions=drop
 idle_timeout=40, in_port=1,dl_src=00:33:44:55:66:77 actions=drop
NXST_FLOW reply:
])
# Adding another flow will cause the one that expires soonest within
# the largest group (those with in_port=1) to be evicted.  In this
# case this is not the same as the one that expires soonest overall
# (which is what makes the test interesting):
AT_CHECK([ovs-ofctl add-flow br0 in_port=2,dl_src=00:55:66:77:88:99,actions=drop])
AT_CHECK([ovs-ofctl dump-flows br0 | ofctl_strip | sort], [0], [dnl
 idle_timeout=10, in_port=2,dl_src=00:44:55:66:77:88 actions=drop
 idle_timeout=30, in_port=1,dl_src=00:22:33:44:55:66 actions=drop
 idle_timeout=40, in_port=1,dl_src=00:33:44:55:66:77 actions=drop
 in_port=2,dl_src=00:55:66:77:88:99 actions=drop
NXST_FLOW reply:
])
# Enlarge the flow limit, change the eviction policy back to strictly
# based on expiration, and and add some flows.
AT_CHECK([ovs-vsctl set Flow_Table evict groups='[[]]' flow-limit=7])
ovs-ofctl add-flows br0 - <<EOF
idle_timeout=50 in_port=2 dl_src=00:66:77:88:99:aa actions=drop
idle_timeout=60 in_port=2 dl_src=00:77:88:99:aa:bb actions=drop
idle_timeout=70 in_port=2 dl_src=00:88:99:aa:bb:cc actions=drop
EOF
AT_CHECK([ovs-ofctl dump-flows br0 | ofctl_strip | sort], [0], [dnl
 idle_timeout=10, in_port=2,dl_src=00:44:55:66:77:88 actions=drop
 idle_timeout=30, in_port=1,dl_src=00:22:33:44:55:66 actions=drop
 idle_timeout=40, in_port=1,dl_src=00:33:44:55:66:77 actions=drop
 idle_timeout=50, in_port=2,dl_src=00:66:77:88:99:aa actions=drop
 idle_timeout=60, in_port=2,dl_src=00:77:88:99:aa:bb actions=drop
 idle_timeout=70, in_port=2,dl_src=00:88:99:aa:bb:cc actions=drop
 in_port=2,dl_src=00:55:66:77:88:99 actions=drop
NXST_FLOW reply:
])
# Adding another flow will cause the one that expires soonest overall
# to be evicted.
AT_CHECK([ovs-ofctl add-flow br0 'idle_timeout=80 in_port=2 dl_src=00:99:aa:bb:cc:dd actions=drop'])
AT_CHECK([ovs-ofctl dump-flows br0 | ofctl_strip | sort], [0], [dnl
 idle_timeout=30, in_port=1,dl_src=00:22:33:44:55:66 actions=drop
 idle_timeout=40, in_port=1,dl_src=00:33:44:55:66:77 actions=drop
 idle_timeout=50, in_port=2,dl_src=00:66:77:88:99:aa actions=drop
 idle_timeout=60, in_port=2,dl_src=00:77:88:99:aa:bb actions=drop
 idle_timeout=70, in_port=2,dl_src=00:88:99:aa:bb:cc actions=drop
 idle_timeout=80, in_port=2,dl_src=00:99:aa:bb:cc:dd actions=drop
 in_port=2,dl_src=00:55:66:77:88:99 actions=drop
NXST_FLOW reply:
])
# Reducing the flow limit also causes the flows that expire soonest
# overall to be evicted.
AT_CHECK([ovs-vsctl set Flow_Table evict flow-limit=4])
AT_CHECK([ovs-ofctl dump-flows br0 | ofctl_strip | sort], [0], [dnl
 idle_timeout=60, in_port=2,dl_src=00:77:88:99:aa:bb actions=drop
 idle_timeout=70, in_port=2,dl_src=00:88:99:aa:bb:cc actions=drop
 idle_timeout=80, in_port=2,dl_src=00:99:aa:bb:cc:dd actions=drop
 in_port=2,dl_src=00:55:66:77:88:99 actions=drop
NXST_FLOW reply:
])
OVS_VSWITCHD_STOP
AT_CLEANUP

AT_SETUP([ofproto - eviction upon table overflow, with fairness (OpenFlow 1.2)])
OVS_VSWITCHD_START
# Configure a maximum of 4 flows.
AT_CHECK(
  [ovs-vsctl \
     -- --id=@t0 create Flow_Table name=evict flow-limit=4 \
                                   overflow-policy=evict \
                                   groups='"NXM_OF_IN_PORT[[]]"' \
     -- set bridge br0 flow_tables:0=@t0 \
   | ${PERL} $srcdir/uuidfilt.pl],
  [0], [<0>
])
# Add 4 flows.
ovs-ofctl -O OpenFlow12 add-flows br0 - <<EOF
idle_timeout=10 in_port=2 dl_src=00:44:55:66:77:88 actions=drop
idle_timeout=20 in_port=1 dl_src=00:11:22:33:44:55 actions=drop
idle_timeout=30 in_port=1 dl_src=00:22:33:44:55:66 actions=drop
idle_timeout=40 in_port=1 dl_src=00:33:44:55:66:77 actions=drop
EOF
AT_CHECK([ovs-ofctl -O OpenFlow12 dump-flows br0 | ofctl_strip | sort], [0], [dnl
 idle_timeout=10, in_port=2,dl_src=00:44:55:66:77:88 actions=drop
 idle_timeout=20, in_port=1,dl_src=00:11:22:33:44:55 actions=drop
 idle_timeout=30, in_port=1,dl_src=00:22:33:44:55:66 actions=drop
 idle_timeout=40, in_port=1,dl_src=00:33:44:55:66:77 actions=drop
OFPST_FLOW reply (OF1.2):
])
# Adding another flow will cause the one that expires soonest within
# the largest group (those with in_port=1) to be evicted.  In this
# case this is not the same as the one that expires soonest overall
# (which is what makes the test interesting):
AT_CHECK([ovs-ofctl -O OpenFlow12 add-flow br0 in_port=2,dl_src=00:55:66:77:88:99,actions=drop])
AT_CHECK([ovs-ofctl -O OpenFlow12 dump-flows br0 | ofctl_strip | sort], [0], [dnl
 idle_timeout=10, in_port=2,dl_src=00:44:55:66:77:88 actions=drop
 idle_timeout=30, in_port=1,dl_src=00:22:33:44:55:66 actions=drop
 idle_timeout=40, in_port=1,dl_src=00:33:44:55:66:77 actions=drop
 in_port=2,dl_src=00:55:66:77:88:99 actions=drop
OFPST_FLOW reply (OF1.2):
])
# Enlarge the flow limit, change the eviction policy back to strictly
# based on expiration, and and add some flows.
AT_CHECK([ovs-vsctl set Flow_Table evict groups='[[]]' flow-limit=7])
ovs-ofctl -O OpenFlow12 add-flows br0 - <<EOF
idle_timeout=50 in_port=2 dl_src=00:66:77:88:99:aa actions=drop
idle_timeout=60 in_port=2 dl_src=00:77:88:99:aa:bb actions=drop
idle_timeout=70 in_port=2 dl_src=00:88:99:aa:bb:cc actions=drop
EOF
AT_CHECK([ovs-ofctl -O OpenFlow12 dump-flows br0 | ofctl_strip | sort], [0], [dnl
 idle_timeout=10, in_port=2,dl_src=00:44:55:66:77:88 actions=drop
 idle_timeout=30, in_port=1,dl_src=00:22:33:44:55:66 actions=drop
 idle_timeout=40, in_port=1,dl_src=00:33:44:55:66:77 actions=drop
 idle_timeout=50, in_port=2,dl_src=00:66:77:88:99:aa actions=drop
 idle_timeout=60, in_port=2,dl_src=00:77:88:99:aa:bb actions=drop
 idle_timeout=70, in_port=2,dl_src=00:88:99:aa:bb:cc actions=drop
 in_port=2,dl_src=00:55:66:77:88:99 actions=drop
OFPST_FLOW reply (OF1.2):
])
# Adding another flow will cause the one that expires soonest overall
# to be evicted.
AT_CHECK([ovs-ofctl -O OpenFlow12 add-flow br0 'idle_timeout=80 in_port=2 dl_src=00:99:aa:bb:cc:dd actions=drop'])
AT_CHECK([ovs-ofctl -O OpenFlow12 dump-flows br0 | ofctl_strip | sort], [0], [dnl
 idle_timeout=30, in_port=1,dl_src=00:22:33:44:55:66 actions=drop
 idle_timeout=40, in_port=1,dl_src=00:33:44:55:66:77 actions=drop
 idle_timeout=50, in_port=2,dl_src=00:66:77:88:99:aa actions=drop
 idle_timeout=60, in_port=2,dl_src=00:77:88:99:aa:bb actions=drop
 idle_timeout=70, in_port=2,dl_src=00:88:99:aa:bb:cc actions=drop
 idle_timeout=80, in_port=2,dl_src=00:99:aa:bb:cc:dd actions=drop
 in_port=2,dl_src=00:55:66:77:88:99 actions=drop
OFPST_FLOW reply (OF1.2):
])
# Reducing the flow limit also causes the flows that expire soonest
# overall to be evicted.
AT_CHECK([ovs-vsctl set Flow_Table evict flow-limit=4])
AT_CHECK([ovs-ofctl -O OpenFlow12 dump-flows br0 | ofctl_strip | sort], [0], [dnl
 idle_timeout=60, in_port=2,dl_src=00:77:88:99:aa:bb actions=drop
 idle_timeout=70, in_port=2,dl_src=00:88:99:aa:bb:cc actions=drop
 idle_timeout=80, in_port=2,dl_src=00:99:aa:bb:cc:dd actions=drop
 in_port=2,dl_src=00:55:66:77:88:99 actions=drop
OFPST_FLOW reply (OF1.2):
])
OVS_VSWITCHD_STOP
AT_CLEANUP

AT_SETUP([ofproto - eviction upon table overflow, with modified hard timeout])
OVS_VSWITCHD_START
# Configure a maximum of 4 flows.
AT_CHECK(
  [ovs-vsctl \
     -- --id=@t0 create Flow_Table flow-limit=4 overflow-policy=evict \
     -- set bridge br0 flow_tables:0=@t0 \
   | ${PERL} $srcdir/uuidfilt.pl],
  [0], [<0>
])
ovs-appctl time/stop
# Add 4 flows.
for in_port in 4 3 2 1; do
    ovs-ofctl add-flow br0 hard_timeout=$((10 + in_port * 3)),in_port=$in_port,actions=drop
done
AT_CHECK([ovs-ofctl dump-flows br0 | ofctl_strip | sort], [0], [dnl
 hard_timeout=13, in_port=1 actions=drop
 hard_timeout=16, in_port=2 actions=drop
 hard_timeout=19, in_port=3 actions=drop
 hard_timeout=22, in_port=4 actions=drop
NXST_FLOW reply:
])
# Sleep and modify the one that expires soonest
ovs-appctl time/warp 5000
AT_CHECK([ovs-ofctl mod-flows br0 in_port=1,actions=drop])
# At this point the table would looks like:
#  in_port   seconds to expire
#     1            13
#     2            11
#     3            14
#     4            17
ovs-appctl time/warp 2000
# Adding another flow will cause the one that expires soonest to be evicted.
AT_CHECK([ovs-ofctl add-flow br0 in_port=5,actions=drop])
AT_CHECK([ovs-ofctl dump-flows br0 | ofctl_strip | sort], [0], [dnl
 hard_timeout=13, in_port=1 actions=drop
 hard_timeout=19, in_port=3 actions=drop
 hard_timeout=22, in_port=4 actions=drop
 in_port=5 actions=drop
NXST_FLOW reply:
])
OVS_VSWITCHD_STOP
AT_CLEANUP

AT_SETUP([ofproto - eviction upon table overflow, with modified idle timeout])
OVS_VSWITCHD_START([add-port br0 p1 -- set interface p1 type=dummy ofport_request=1])
# Configure a maximum of 4 flows.
AT_CHECK(
  [ovs-vsctl \
     -- --id=@t0 create Flow_Table flow-limit=4 overflow-policy=evict \
     -- set bridge br0 flow_tables:0=@t0 \
   | ${PERL} $srcdir/uuidfilt.pl],
  [0], [<0>
])
# Add 4 flows.
for in_port in 4 3 2 1; do
    ovs-ofctl add-flow br0 idle_timeout=$((10 + in_port * 3)),in_port=$in_port,actions=drop
done
ovs-appctl time/stop
AT_CHECK([ovs-ofctl dump-flows br0 | ofctl_strip | sort], [0], [dnl
 idle_timeout=13, in_port=1 actions=drop
 idle_timeout=16, in_port=2 actions=drop
 idle_timeout=19, in_port=3 actions=drop
 idle_timeout=22, in_port=4 actions=drop
NXST_FLOW reply:
])
# Sleep and receive on the flow that expires soonest
ovs-appctl time/warp 5000
AT_CHECK([ovs-appctl netdev-dummy/receive p1 'in_port(1)'])
# At this point the table would looks like:
#  in_port   seconds to expire
#     1            13
#     2            11
#     3            14
#     4            17
ovs-appctl time/warp 2000
# Adding another flow will cause the one that expires soonest to be evicted.
AT_CHECK([ovs-ofctl add-flow br0 in_port=5,actions=drop])
AT_CHECK([ovs-ofctl dump-flows br0 | ofctl_strip | sort], [0], [dnl
 idle_timeout=19, in_port=3 actions=drop
 idle_timeout=22, in_port=4 actions=drop
 in_port=5 actions=drop
 n_packets=1, n_bytes=60, idle_timeout=13, in_port=1 actions=drop
NXST_FLOW reply:
])
OVS_VSWITCHD_STOP
AT_CLEANUP

AT_SETUP([ofproto - asynchronous message control (OpenFlow 1.0)])
OVS_VSWITCHD_START
AT_CHECK([ovs-ofctl -P openflow10 monitor br0 --detach --no-chdir --pidfile])
check_async () {
    printf '\n\n--- check_async %d ---\n\n\n' $1
    shift

    ovs-appctl -t ovs-ofctl ofctl/barrier
    ovs-appctl -t ovs-ofctl ofctl/set-output-file monitor.log
    : > expout

    # OFPT_PACKET_IN, OFPR_ACTION (controller_id=0)
    ovs-ofctl -v packet-out br0 controller controller '0001020304050010203040501234'
    if test X"$1" = X"OFPR_ACTION"; then shift;
        echo >>expout "OFPT_PACKET_IN: total_len=14 in_port=CONTROLLER (via action) data_len=14 (unbuffered)
in_port=0,vlan_tci=0x0000,dl_src=00:10:20:30:40:50,dl_dst=00:01:02:03:04:05,dl_type=0x1234"
    fi

    # OFPT_PACKET_IN, OFPR_NO_MATCH (controller_id=123)
    ovs-ofctl -v packet-out br0 controller 'controller(reason=no_match,id=123)' '0001020304050010203040501234'
    if test X"$1" = X"OFPR_NO_MATCH"; then shift;
        echo >>expout "OFPT_PACKET_IN: total_len=14 in_port=CONTROLLER (via no_match) data_len=14 (unbuffered)
in_port=0,vlan_tci=0x0000,dl_src=00:10:20:30:40:50,dl_dst=00:01:02:03:04:05,dl_type=0x1234"
    fi

    # OFPT_PACKET_IN, OFPR_INVALID_TTL (controller_id=0)
    ovs-ofctl packet-out br0 controller dec_ttl '002583dfb4000026b98cb0f908004500003eb7e200000011339bac11370dac100002d7730035002b8f6d86fb0100000100000000000006626c702d7873066e696369726103636f6d00000f00'
    if test X"$1" = X"OFPR_INVALID_TTL"; then shift;
        echo >>expout "OFPT_PACKET_IN: total_len=76 in_port=CONTROLLER (via invalid_ttl) data_len=76 (unbuffered)
udp,in_port=0,vlan_tci=0x0000,dl_src=00:26:b9:8c:b0:f9,dl_dst=00:25:83:df:b4:00,nw_src=172.17.55.13,nw_dst=172.16.0.2,nw_tos=0,nw_ecn=0,nw_ttl=0,tp_src=55155,tp_dst=53 udp_csum:8f6d"
    fi

    # OFPT_PORT_STATUS, OFPPR_ADD
    ovs-vsctl add-port br0 test -- set Interface test type=dummy ofport_request=1
    if test X"$1" = X"OFPPR_ADD"; then shift;
        echo >>expout "OFPT_PORT_STATUS: ADD: 1(test): addr:aa:55:aa:55:00:0x
     config:     PORT_DOWN
     state:      LINK_DOWN
     speed: 0 Mbps now, 0 Mbps max"
    fi

    # OFPT_PORT_STATUS, OFPPR_DELETE
    ovs-vsctl del-port br0 test
    if test X"$1" = X"OFPPR_DELETE"; then shift;
        echo >>expout "OFPT_PORT_STATUS: DEL: 1(test): addr:aa:55:aa:55:00:0x
     config:     PORT_DOWN
     state:      LINK_DOWN
     speed: 0 Mbps now, 0 Mbps max"
    fi

    # OFPT_FLOW_REMOVED, OFPRR_DELETE
    ovs-ofctl add-flow br0 send_flow_rem,actions=drop
    ovs-ofctl --strict del-flows br0 ''
    if test X"$1" = X"OFPRR_DELETE"; then shift;
        echo >>expout "OFPT_FLOW_REMOVED:  reason=delete"
    fi
    AT_FAIL_IF([test X"$1" != X])

    ovs-appctl -t ovs-ofctl ofctl/barrier
    echo >>expout "OFPT_BARRIER_REPLY:"

    AT_CHECK(
      [[sed '
s/ (xid=0x[0-9a-fA-F]*)//
s/ *duration.*//
s/00:0.$/00:0x/' < monitor.log]],
      [0], [expout])
}

# It's a service connection so initially there should be no async messages.
check_async 1

# Set miss_send_len to 128, turning on packet-ins for our service connection.
ovs-appctl -t ovs-ofctl ofctl/send 0109000c0123456700000080
check_async 2 OFPR_ACTION OFPPR_ADD OFPPR_DELETE OFPRR_DELETE

# Set miss_send_len to 128 and enable invalid_ttl.
ovs-appctl -t ovs-ofctl ofctl/send 0109000c0123456700040080
check_async 3 OFPR_ACTION OFPR_INVALID_TTL OFPPR_ADD OFPPR_DELETE OFPRR_DELETE

# Become slave, which should disable everything except port status.
ovs-appctl -t ovs-ofctl ofctl/send 0104001400000002000023200000000a00000002
check_async 4 OFPPR_ADD OFPPR_DELETE

# Use NXT_SET_ASYNC_CONFIG to enable a patchwork of asynchronous messages.
ovs-appctl -t ovs-ofctl ofctl/send 01040028000000020000232000000013000000020000000500000005000000020000000200000005
check_async 5 OFPR_INVALID_TTL OFPPR_DELETE OFPRR_DELETE

# Set controller ID 123.
ovs-appctl -t ovs-ofctl ofctl/send 01040018000000030000232000000014000000000000007b
check_async 6 OFPR_NO_MATCH OFPPR_DELETE OFPRR_DELETE

# Restore controller ID 0.
ovs-appctl -t ovs-ofctl ofctl/send 010400180000000300002320000000140000000000000000

# Become master.
ovs-appctl -t ovs-ofctl ofctl/send 0104001400000002000023200000000a00000001
check_async 7 OFPR_ACTION OFPPR_ADD

ovs-appctl -t ovs-ofctl exit
OVS_VSWITCHD_STOP
AT_CLEANUP

AT_SETUP([ofproto - asynchronous message control (OpenFlow 1.2)])
OVS_VSWITCHD_START
AT_CHECK([ovs-ofctl -O OpenFlow12 monitor br0 --detach --no-chdir --pidfile])
check_async () {
    printf '\n\n--- check_async %d ---\n\n\n' $1
    INDEX=$1
    shift

    ovs-appctl -t ovs-ofctl ofctl/barrier
    ovs-appctl -t ovs-ofctl ofctl/set-output-file monitor.log
    : > expout

    # OFPT_PACKET_IN, OFPR_ACTION (controller_id=0)
    ovs-ofctl -O OpenFlow12 -v packet-out br0 none controller '0001020304050010203040501234'
    if test X"$1" = X"OFPR_ACTION"; then shift;
        echo >>expout "OFPT_PACKET_IN (OF1.2): total_len=14 in_port=ANY (via action) data_len=14 (unbuffered)
in_port=0,vlan_tci=0x0000,dl_src=00:10:20:30:40:50,dl_dst=00:01:02:03:04:05,dl_type=0x1234"
    fi

    # OFPT_PACKET_IN, OFPR_NO_MATCH (controller_id=123)
    ovs-ofctl -O OpenFlow12 -v packet-out br0 none 'controller(reason=no_match,id=123)' '0001020304050010203040501234'
    if test X"$1" = X"OFPR_NO_MATCH"; then shift;
        echo >>expout "OFPT_PACKET_IN (OF1.2): total_len=14 in_port=ANY (via no_match) data_len=14 (unbuffered)
in_port=0,vlan_tci=0x0000,dl_src=00:10:20:30:40:50,dl_dst=00:01:02:03:04:05,dl_type=0x1234"
    fi

    # OFPT_PACKET_IN, OFPR_INVALID_TTL (controller_id=0)
    ovs-ofctl -O OpenFlow12 packet-out br0 none dec_ttl '002583dfb4000026b98cb0f908004500003eb7e200000011339bac11370dac100002d7730035002b8f6d86fb0100000100000000000006626c702d7873066e696369726103636f6d00000f00'
    if test X"$1" = X"OFPR_INVALID_TTL"; then shift;
        echo >>expout "OFPT_PACKET_IN (OF1.2): total_len=76 in_port=ANY (via invalid_ttl) data_len=76 (unbuffered)
udp,in_port=0,vlan_tci=0x0000,dl_src=00:26:b9:8c:b0:f9,dl_dst=00:25:83:df:b4:00,nw_src=172.17.55.13,nw_dst=172.16.0.2,nw_tos=0,nw_ecn=0,nw_ttl=0,tp_src=55155,tp_dst=53 udp_csum:8f6d"
    fi

    # OFPT_PORT_STATUS, OFPPR_ADD
    ovs-vsctl add-port br0 test -- set Interface test type=dummy
    if test X"$1" = X"OFPPR_ADD"; then shift;
        echo >>expout "OFPT_PORT_STATUS (OF1.2): ADD: ${INDEX}(test): addr:aa:55:aa:55:00:0x
     config:     PORT_DOWN
     state:      LINK_DOWN
     speed: 0 Mbps now, 0 Mbps max"
    fi

    # OFPT_PORT_STATUS, OFPPR_DELETE
    ovs-vsctl del-port br0 test
    if test X"$1" = X"OFPPR_DELETE"; then shift;
        echo >>expout "OFPT_PORT_STATUS (OF1.2): DEL: ${INDEX}(test): addr:aa:55:aa:55:00:0x
     config:     PORT_DOWN
     state:      LINK_DOWN
     speed: 0 Mbps now, 0 Mbps max"
    fi

    # OFPT_FLOW_REMOVED, OFPRR_DELETE
    ovs-ofctl -O OpenFlow12 add-flow br0 send_flow_rem,actions=drop
    ovs-ofctl -O OpenFlow12 --strict del-flows br0 ''
    if test X"$1" = X"OFPRR_DELETE"; then shift;
        echo >>expout "OFPT_FLOW_REMOVED (OF1.2):  reason=delete table_id=0"
    fi
    AT_FAIL_IF([test X"$1" != X])

    ovs-appctl -t ovs-ofctl ofctl/barrier
    echo >>expout "OFPT_BARRIER_REPLY (OF1.2):"

    AT_CHECK(
      [[sed '
s/ (xid=0x[0-9a-fA-F]*)//
s/ *duration.*//
s/00:0.$/00:0x/' < monitor.log]],
      [0], [expout])
}

# It's a service connection so initially there should be no async messages.
check_async 1

# Set miss_send_len to 128, turning on packet-ins for our service connection.
ovs-appctl -t ovs-ofctl ofctl/send 0309000c0123456700000080
check_async 2 OFPR_ACTION OFPPR_ADD OFPPR_DELETE OFPRR_DELETE

# Set miss_send_len to 128 and enable invalid_ttl.
ovs-appctl -t ovs-ofctl ofctl/send 0309000c0123456700040080
check_async 3 OFPR_ACTION OFPR_INVALID_TTL OFPPR_ADD OFPPR_DELETE OFPRR_DELETE

# Become slave (OF 1.2), which should disable everything except port status.
ovs-appctl -t ovs-ofctl ofctl/send 031800180000000200000003000000000000000000000001
check_async 4 OFPPR_ADD OFPPR_DELETE

# Use NXT_SET_ASYNC_CONFIG to enable a patchwork of asynchronous messages.
ovs-appctl -t ovs-ofctl ofctl/send 03040028000000020000232000000013000000020000000500000005000000020000000200000005
check_async 5 OFPR_INVALID_TTL OFPPR_DELETE OFPRR_DELETE

# Set controller ID 123.
ovs-appctl -t ovs-ofctl ofctl/send 03040018000000030000232000000014000000000000007b
check_async 6 OFPR_NO_MATCH OFPPR_DELETE OFPRR_DELETE

# Restore controller ID 0.
ovs-appctl -t ovs-ofctl ofctl/send 030400180000000300002320000000140000000000000000

# Become master (OF 1.2).
ovs-appctl -t ovs-ofctl ofctl/send 031800180000000400000002000000000000000000000002
check_async 7 OFPR_ACTION OFPPR_ADD

ovs-appctl -t ovs-ofctl exit
OVS_VSWITCHD_STOP
AT_CLEANUP

AT_SETUP([ofproto - asynchronous message control (OpenFlow 1.3)])
OVS_VSWITCHD_START
AT_CHECK([ovs-ofctl -O OpenFlow13 monitor br0 --detach --no-chdir --pidfile])
check_async () {
    printf '\n\n--- check_async %d ---\n\n\n' $1
    INDEX=$1
    shift

    ovs-appctl -t ovs-ofctl ofctl/barrier
    ovs-appctl -t ovs-ofctl ofctl/set-output-file monitor.log
    : > expout

    # OFPT_PACKET_IN, OFPR_ACTION (controller_id=0)
    ovs-ofctl -O OpenFlow13 -v packet-out br0 none controller '0001020304050010203040501234'
    if test X"$1" = X"OFPR_ACTION"; then shift;
        echo >>expout "OFPT_PACKET_IN (OF1.3): total_len=14 in_port=ANY (via action) data_len=14 (unbuffered)
in_port=0,vlan_tci=0x0000,dl_src=00:10:20:30:40:50,dl_dst=00:01:02:03:04:05,dl_type=0x1234"
    fi

    # OFPT_PACKET_IN, OFPR_NO_MATCH (controller_id=123)
    ovs-ofctl -O OpenFlow13 -v packet-out br0 none 'controller(reason=no_match,id=123)' '0001020304050010203040501234'
    if test X"$1" = X"OFPR_NO_MATCH"; then shift;
        echo >>expout "OFPT_PACKET_IN (OF1.3): total_len=14 in_port=ANY (via no_match) data_len=14 (unbuffered)
in_port=0,vlan_tci=0x0000,dl_src=00:10:20:30:40:50,dl_dst=00:01:02:03:04:05,dl_type=0x1234"
    fi

    # OFPT_PACKET_IN, OFPR_INVALID_TTL (controller_id=0)
    ovs-ofctl -O OpenFlow13 packet-out br0 none dec_ttl '002583dfb4000026b98cb0f908004500003eb7e200000011339bac11370dac100002d7730035002b8f6d86fb0100000100000000000006626c702d7873066e696369726103636f6d00000f00'
    if test X"$1" = X"OFPR_INVALID_TTL"; then shift;
        echo >>expout "OFPT_PACKET_IN (OF1.3): total_len=76 in_port=ANY (via invalid_ttl) data_len=76 (unbuffered)
udp,in_port=0,vlan_tci=0x0000,dl_src=00:26:b9:8c:b0:f9,dl_dst=00:25:83:df:b4:00,nw_src=172.17.55.13,nw_dst=172.16.0.2,nw_tos=0,nw_ecn=0,nw_ttl=0,tp_src=55155,tp_dst=53 udp_csum:8f6d"
    fi

    # OFPT_PORT_STATUS, OFPPR_ADD
    ovs-vsctl add-port br0 test -- set Interface test type=dummy
    if test X"$1" = X"OFPPR_ADD"; then shift;
        echo >>expout "OFPT_PORT_STATUS (OF1.3): ADD: ${INDEX}(test): addr:aa:55:aa:55:00:0x
     config:     PORT_DOWN
     state:      LINK_DOWN
     speed: 0 Mbps now, 0 Mbps max"
    fi

    # OFPT_PORT_STATUS, OFPPR_DELETE
    ovs-vsctl del-port br0 test
    if test X"$1" = X"OFPPR_DELETE"; then shift;
        echo >>expout "OFPT_PORT_STATUS (OF1.3): DEL: ${INDEX}(test): addr:aa:55:aa:55:00:0x
     config:     PORT_DOWN
     state:      LINK_DOWN
     speed: 0 Mbps now, 0 Mbps max"
    fi

    # OFPT_FLOW_REMOVED, OFPRR_DELETE
    ovs-ofctl -O OpenFlow13 add-flow br0 send_flow_rem,actions=drop
    ovs-ofctl -O OpenFlow13 --strict del-flows br0 ''
    if test X"$1" = X"OFPRR_DELETE"; then shift;
        echo >>expout "OFPT_FLOW_REMOVED (OF1.3):  reason=delete table_id=0"
    fi

    # OFPT_FLOW_REMOVED, OFPRR_GROUP_DELETE
    ovs-ofctl -O OpenFlow13 add-group br0 group_id=1234,type=all,bucket=output:10
    ovs-ofctl -O OpenFlow13 add-flow br0 send_flow_rem,actions=group:1234
    ovs-ofctl -O OpenFlow13 --strict del-groups br0 group_id=1234
    if test X"$1" = X"OFPRR_DELETE"; then shift;
        echo >>expout "OFPT_FLOW_REMOVED (OF1.3):  reason=gropu_delete table_id=0"
    fi

    AT_FAIL_IF([test X"$1" != X])

    ovs-appctl -t ovs-ofctl ofctl/barrier
    echo >>expout "OFPT_BARRIER_REPLY (OF1.3):"

    AT_CHECK(
      [[sed '
s/ (xid=0x[0-9a-fA-F]*)//
s/ *duration.*//
s/00:0.$/00:0x/' < monitor.log]],
      [0], [expout])
}

# It's a service connection so initially there should be no async messages.
check_async 1

# Set miss_send_len to 128, turning on packet-ins for our service connection.
ovs-appctl -t ovs-ofctl ofctl/send 0409000c0123456700000080
check_async 2 OFPR_ACTION OFPPR_ADD OFPPR_DELETE OFPRR_DELETE

# Become slave (OF 1.3), which should disable everything except port status.
ovs-appctl -t ovs-ofctl ofctl/send 041800180000000200000003000000000000000000000001
check_async 3 OFPPR_ADD OFPPR_DELETE

# Use OF 1.3 OFPT_SET_ASYNC to enable a patchwork of asynchronous messages.
ovs-appctl -t ovs-ofctl ofctl/send 041c002000000002000000020000000500000005000000020000000200000005
check_async 4 OFPR_INVALID_TTL OFPPR_DELETE OFPRR_DELETE

# Set controller ID 123.
ovs-appctl -t ovs-ofctl ofctl/send 04040018000000030000232000000014000000000000007b
check_async 5 OFPR_NO_MATCH OFPPR_DELETE OFPRR_DELETE

# Restore controller ID 0.
ovs-appctl -t ovs-ofctl ofctl/send 040400180000000300002320000000140000000000000000

# Become master (OF 1.3).
ovs-appctl -t ovs-ofctl ofctl/send 041800180000000400000002000000000000000000000002
check_async 6 OFPR_ACTION OFPPR_ADD

ovs-appctl -t ovs-ofctl exit
OVS_VSWITCHD_STOP
AT_CLEANUP

AT_SETUP([ofproto - asynchronous message control (OpenFlow 1.5)])
OVS_VSWITCHD_START
AT_CHECK([ovs-ofctl -O OpenFlow15 monitor br0 --detach --no-chdir --pidfile])
check_async () {
    printf '\n\n--- check_async %d ---\n\n\n' $1
    INDEX=$1
    shift

    ovs-appctl -t ovs-ofctl ofctl/barrier
    ovs-appctl -t ovs-ofctl ofctl/set-output-file monitor.log
    : > expout

    # Other tests are not working with OF 1.5, and message
    # format may change, so leave them out.

    # OFPT_PORT_STATUS, OFPPR_ADD
    ovs-vsctl add-port br0 test -- set Interface test type=dummy
    if test X"$1" = X"OFPPR_ADD"; then shift;
        echo >>expout "OFPT_PORT_STATUS (OF1.5): ADD: ${INDEX}(test): addr:aa:55:aa:55:00:0x
     config:     PORT_DOWN
     state:      LINK_DOWN
     speed: 0 Mbps now, 0 Mbps max"
    fi

    # OFPT_PORT_STATUS, OFPPR_MODIFY
    ovs-ofctl -O OpenFlow15 -vwarn mod-port br0 test up
    if test X"$1" = X"OFPPR_MODIFY"; then shift;
        echo >>expout "OFPT_PORT_STATUS (OF1.5): MOD: ${INDEX}(test): addr:aa:55:aa:55:00:0x
     config:     0
     state:      LINK_DOWN
     speed: 0 Mbps now, 0 Mbps max
OFPT_PORT_STATUS (OF1.5): MOD: 2(test): addr:aa:55:aa:55:00:0x
     config:     0
     state:      0
     speed: 0 Mbps now, 0 Mbps max"
    fi

    # OFPT_PORT_STATUS, OFPPR_DELETE
    ovs-vsctl del-port br0 test
    if test X"$1" = X"OFPPR_DELETE"; then shift;
        echo >>expout "OFPT_PORT_STATUS (OF1.5): DEL: ${INDEX}(test): addr:aa:55:aa:55:00:0x
     config:     0
     state:      0
     speed: 0 Mbps now, 0 Mbps max"
    fi

    AT_FAIL_IF([test X"$1" != X])

    ovs-appctl -t ovs-ofctl ofctl/barrier
    echo >>expout "OFPT_BARRIER_REPLY (OF1.5):"

    AT_CHECK(
      [[sed '
s/ (xid=0x[0-9a-fA-F]*)//
s/ *duration.*//
s/00:0.$/00:0x/' < monitor.log]],
      [0], [expout])
}

# It's a service connection so initially there should be no async messages.
check_async 1

# If we don't set this, async messages are not received.
# Set miss_send_len to 128, turning on packet-ins for our service connection.
ovs-appctl -t ovs-ofctl ofctl/send 0609000c0123456700000080
check_async 2 OFPPR_ADD OFPPR_MODIFY OFPPR_DELETE

# Set-async has changed in OF 1.4 and is not yet implemented.

ovs-appctl -t ovs-ofctl exit
OVS_VSWITCHD_STOP
AT_CLEANUP

dnl This test checks that the role request/response messaging works
dnl and that generation_id is handled properly.
AT_SETUP([ofproto - controller role (OpenFlow 1.2)])
OVS_VSWITCHD_START
ON_EXIT([kill `cat c1.pid c2.pid`])

# Start two ovs-ofctl controller processes.
AT_CAPTURE_FILE([monitor1.log])
AT_CAPTURE_FILE([expout1])
AT_CAPTURE_FILE([experr1])
AT_CAPTURE_FILE([monitor2.log])
AT_CAPTURE_FILE([expout2])
AT_CAPTURE_FILE([experr2])
for i in 1 2; do
     AT_CHECK([ovs-ofctl -O OpenFlow12 monitor br0 --detach --no-chdir --pidfile=`pwd`/c$i.pid --unixctl=`pwd`/c$i])
    ovs-appctl -t `pwd`/c$i ofctl/barrier
    ovs-appctl -t `pwd`/c$i ofctl/set-output-file monitor$i.log
    : > expout$i
    : > experr$i

    # find out current role
    ovs-appctl -t `pwd`/c$i ofctl/send 031800180000000200000000000000000000000000000000
    echo >>experr$i "send: OFPT_ROLE_REQUEST (OF1.2): role=nochange"
    echo >>expout$i "OFPT_ROLE_REPLY (OF1.2): role=equal"
done

# controller 1: Become slave (generation_id is initially undefined, so
# 2^63+2 should not be stale)
ovs-appctl -t `pwd`/c1 ofctl/send 031800180000000300000003000000008000000000000002
echo >>experr1 "send: OFPT_ROLE_REQUEST (OF1.2): role=slave generation_id=9223372036854775810"
echo >>expout1 "OFPT_ROLE_REPLY (OF1.2): role=slave generation_id=9223372036854775810"

# controller 2: Become master.
ovs-appctl -t `pwd`/c2 ofctl/send 031800180000000300000002000000008000000000000003
echo >>experr2 "send: OFPT_ROLE_REQUEST (OF1.2): role=master generation_id=9223372036854775811"
echo >>expout2 "OFPT_ROLE_REPLY (OF1.2): role=master generation_id=9223372036854775811"

# controller 1: Try to become the master using a stale generation ID
ovs-appctl -t `pwd`/c1 ofctl/send 031800180000000400000002000000000000000000000003
echo >>experr1 "send: OFPT_ROLE_REQUEST (OF1.2): role=master generation_id=3"
echo >>expout1 "OFPT_ERROR (OF1.2): OFPRRFC_STALE"
echo >>expout1 "OFPT_ROLE_REQUEST (OF1.2): role=master generation_id=3"

# controller 1: Become master using a valid generation ID
ovs-appctl -t `pwd`/c1 ofctl/send 031800180000000500000002000000000000000000000001
echo >>experr1 "send: OFPT_ROLE_REQUEST (OF1.2): role=master generation_id=1"
echo >>expout1 "OFPT_ROLE_REPLY (OF1.2): role=master generation_id=1"

for i in 1 2; do
    ovs-appctl -t `pwd`/c$i ofctl/barrier
    echo >>expout$i "OFPT_BARRIER_REPLY (OF1.2):"
done

# Check output.
for i in 1 2; do
    cp expout$i expout
    AT_CHECK([grep -v '^send:' monitor$i.log | STRIP_XIDS], [0], [expout])
    cp experr$i expout
    AT_CHECK([grep '^send:' monitor$i.log | STRIP_XIDS], [0], [expout])
done
OVS_VSWITCHD_STOP
AT_CLEANUP

dnl This test checks that the role request/response messaging works,
dnl that generation_id is handled properly, and that role status update
dnl messages are sent when a controller's role gets changed from master
dnl to slave.
AT_SETUP([ofproto - controller role (OpenFlow 1.4)])
OVS_VSWITCHD_START
ON_EXIT([kill `cat c1.pid c2.pid`])

# Start two ovs-ofctl controller processes.
AT_CAPTURE_FILE([monitor1.log])
AT_CAPTURE_FILE([expout1])
AT_CAPTURE_FILE([experr1])
AT_CAPTURE_FILE([monitor2.log])
AT_CAPTURE_FILE([expout2])
AT_CAPTURE_FILE([experr2])
for i in 1 2; do
     AT_CHECK([ovs-ofctl -O OpenFlow14 monitor br0 --detach --no-chdir --pidfile=`pwd`/c$i.pid --unixctl=`pwd`/c$i])
    ovs-appctl -t `pwd`/c$i ofctl/barrier
    ovs-appctl -t `pwd`/c$i ofctl/set-output-file monitor$i.log
    : > expout$i
    : > experr$i

    # find out current role
    ovs-appctl -t `pwd`/c$i ofctl/send 051800180000000200000000000000000000000000000000
    echo >>experr$i "send: OFPT_ROLE_REQUEST (OF1.4): role=nochange"
    echo >>expout$i "OFPT_ROLE_REPLY (OF1.4): role=equal"
done

# controller 1: Become slave (generation_id is initially undefined, so
# 2^63+2 should not be stale)
ovs-appctl -t `pwd`/c1 ofctl/send 051800180000000300000003000000008000000000000002
echo >>experr1 "send: OFPT_ROLE_REQUEST (OF1.4): role=slave generation_id=9223372036854775810"
echo >>expout1 "OFPT_ROLE_REPLY (OF1.4): role=slave generation_id=9223372036854775810"

# controller 2: Become master.
ovs-appctl -t `pwd`/c2 ofctl/send 051800180000000300000002000000008000000000000003
echo >>experr2 "send: OFPT_ROLE_REQUEST (OF1.4): role=master generation_id=9223372036854775811"
echo >>expout2 "OFPT_ROLE_REPLY (OF1.4): role=master generation_id=9223372036854775811"

# controller 1: Try to become the master using a stale generation ID
ovs-appctl -t `pwd`/c1 ofctl/send 051800180000000400000002000000000000000000000003
echo >>experr1 "send: OFPT_ROLE_REQUEST (OF1.4): role=master generation_id=3"
echo >>expout1 "OFPT_ERROR (OF1.4): OFPRRFC_STALE"
echo >>expout1 "OFPT_ROLE_REQUEST (OF1.4): role=master generation_id=3"

# controller 1: Become master using a valid generation ID
ovs-appctl -t `pwd`/c1 ofctl/send 051800180000000500000002000000000000000000000001
echo >>experr1 "send: OFPT_ROLE_REQUEST (OF1.4): role=master generation_id=1"
echo >>expout1 "OFPT_ROLE_REPLY (OF1.4): role=master generation_id=1"
echo >>expout2 "OFPT_ROLE_STATUS (OF1.4): role=slave generation_id=1 reason=master_request"

for i in 1 2; do
    ovs-appctl -t `pwd`/c$i ofctl/barrier
    echo >>expout$i "OFPT_BARRIER_REPLY (OF1.4):"
done

# Check output.
for i in 1 2; do
    cp expout$i expout
    AT_CHECK([grep -v '^send:' monitor$i.log | STRIP_XIDS], [0], [expout])
    cp experr$i expout
    AT_CHECK([grep '^send:' monitor$i.log | STRIP_XIDS], [0], [expout])
done
OVS_VSWITCHD_STOP
AT_CLEANUP

dnl This test checks that OFPT_PACKET_OUT accepts both OFPP_NONE (as
dnl specified by OpenFlow 1.0) and OFPP_CONTROLLER (used by some
dnl controllers despite the spec) as meaning a packet that was generated
dnl by the controller.
AT_SETUP([ofproto - packet-out from controller (OpenFlow 1.0)])
OVS_VSWITCHD_START
ADD_OF_PORTS([br0], [1])

# Start a monitor listening for packet-ins.
AT_CHECK([ovs-ofctl -P openflow10 monitor br0 --detach --no-chdir --pidfile])
ovs-appctl -t ovs-ofctl ofctl/send 0109000c0123456700000080
ovs-appctl -t ovs-ofctl ofctl/barrier
ovs-appctl -t ovs-ofctl ofctl/set-output-file monitor.log
AT_CAPTURE_FILE([monitor.log])

# Send some packet-outs with OFPP_NONE and OFPP_CONTROLLER (65533) as in_port.
AT_CHECK([ovs-ofctl packet-out br0 none controller,1 '0001020304050010203040501234'])
AT_CHECK([ovs-ofctl packet-out br0 controller controller,1 '0001020304050010203040505678'])

# Stop the monitor and check its output.
ovs-appctl -t ovs-ofctl ofctl/barrier
ovs-appctl -t ovs-ofctl exit

ovs-ofctl dump-ports br0

AT_CHECK([sed 's/ (xid=0x[[0-9a-fA-F]]*)//' monitor.log], [0], [dnl
OFPT_PACKET_IN: total_len=14 in_port=ANY (via action) data_len=14 (unbuffered)
in_port=0,vlan_tci=0x0000,dl_src=00:10:20:30:40:50,dl_dst=00:01:02:03:04:05,dl_type=0x1234
OFPT_PACKET_IN: total_len=14 in_port=CONTROLLER (via action) data_len=14 (unbuffered)
in_port=0,vlan_tci=0x0000,dl_src=00:10:20:30:40:50,dl_dst=00:01:02:03:04:05,dl_type=0x5678
OFPT_BARRIER_REPLY:
])

OVS_VSWITCHD_STOP
AT_CLEANUP

dnl This test checks that OFPT_PACKET_OUT accepts both OFPP_NONE (as
dnl specified by OpenFlow 1.2) and OFPP_CONTROLLER (used by some
dnl controllers despite the spec) as meaning a packet that was generated
dnl by the controller.
AT_SETUP([ofproto - packet-out from controller (OpenFlow 1.2)])
OVS_VSWITCHD_START

# Start a monitor listening for packet-ins.
AT_CHECK([ovs-ofctl -O OpenFlow12 monitor br0 --detach --no-chdir --pidfile])
ovs-appctl -t ovs-ofctl ofctl/send 0309000c0123456700000080
ovs-appctl -t ovs-ofctl ofctl/barrier
ovs-appctl -t ovs-ofctl ofctl/set-output-file monitor.log
AT_CAPTURE_FILE([monitor.log])

# Send some packet-outs with OFPP_NONE and OFPP_CONTROLLER (65533) as in_port.
AT_CHECK([ovs-ofctl -O OpenFlow12 packet-out br0 none controller '0001020304050010203040501234'])
AT_CHECK([ovs-ofctl -O OpenFlow12 packet-out br0 4294967293 controller '0001020304050010203040505678'])

# Stop the monitor and check its output.
ovs-appctl -t ovs-ofctl ofctl/barrier
ovs-appctl -t ovs-ofctl exit

AT_CHECK([sed 's/ (xid=0x[[0-9a-fA-F]]*)//' monitor.log], [0], [dnl
OFPT_PACKET_IN (OF1.2): total_len=14 in_port=ANY (via action) data_len=14 (unbuffered)
in_port=0,vlan_tci=0x0000,dl_src=00:10:20:30:40:50,dl_dst=00:01:02:03:04:05,dl_type=0x1234
OFPT_PACKET_IN (OF1.2): total_len=14 in_port=CONTROLLER (via action) data_len=14 (unbuffered)
in_port=0,vlan_tci=0x0000,dl_src=00:10:20:30:40:50,dl_dst=00:01:02:03:04:05,dl_type=0x5678
OFPT_BARRIER_REPLY (OF1.2):
])

OVS_VSWITCHD_STOP
AT_CLEANUP

dnl This test checks that OFPT_PACKET_OUT accepts both OFPP_NONE (as
dnl specified by OpenFlow 1.1) and OFPP_CONTROLLER (used by some
dnl controllers despite the spec) as meaning a packet that was generated
dnl by the controller.
AT_SETUP([ofproto - packet-out from controller (OpenFlow 1.1)])
OVS_VSWITCHD_START

# Start a monitor listening for packet-ins.
AT_CHECK([ovs-ofctl -O OpenFlow11 monitor br0 --detach --no-chdir --pidfile])
ovs-appctl -t ovs-ofctl ofctl/send 0209000c0123456700000080
ovs-appctl -t ovs-ofctl ofctl/barrier
ovs-appctl -t ovs-ofctl ofctl/set-output-file monitor.log
AT_CAPTURE_FILE([monitor.log])

# Send some packet-outs with OFPP_NONE and OFPP_CONTROLLER (65533) as in_port.
AT_CHECK([ovs-ofctl -O OpenFlow11 packet-out br0 none controller '0001020304050010203040501234'])
AT_CHECK([ovs-ofctl -O OpenFlow11 packet-out br0 4294967293 controller '0001020304050010203040505678'])

# Stop the monitor and check its output.
ovs-appctl -t ovs-ofctl ofctl/barrier
ovs-appctl -t ovs-ofctl exit

AT_CHECK([sed 's/ (xid=0x[[0-9a-fA-F]]*)//' monitor.log], [0], [dnl
OFPT_PACKET_IN (OF1.1): total_len=14 in_port=ANY (via action) data_len=14 (unbuffered)
in_port=0,vlan_tci=0x0000,dl_src=00:10:20:30:40:50,dl_dst=00:01:02:03:04:05,dl_type=0x1234
OFPT_PACKET_IN (OF1.1): total_len=14 in_port=CONTROLLER (via action) data_len=14 (unbuffered)
in_port=0,vlan_tci=0x0000,dl_src=00:10:20:30:40:50,dl_dst=00:01:02:03:04:05,dl_type=0x5678
OFPT_BARRIER_REPLY (OF1.1):
])

OVS_VSWITCHD_STOP
AT_CLEANUP

dnl This test checks that metadata is encoded in packet_in structures,
dnl supported by NXAST.
AT_SETUP([ofproto - packet-out with metadata (NXM)])
OVS_VSWITCHD_START

# Start a monitor listening for packet-ins.
AT_CHECK([ovs-ofctl -P nxm monitor br0 --detach --no-chdir --pidfile])
ovs-appctl -t ovs-ofctl ofctl/send 0109000c0123456700000080
ovs-appctl -t ovs-ofctl ofctl/barrier
ovs-appctl -t ovs-ofctl ofctl/set-output-file monitor.log
AT_CAPTURE_FILE([monitor.log])

# Send a packet-out with a load action to set some metadata, and forward to controller
AT_CHECK([ovs-ofctl packet-out br0 controller 'load(0xfafafafa5a5a5a5a->OXM_OF_METADATA[[0..63]]), load(0xaa->NXM_NX_PKT_MARK[[]]), controller' '0001020304050010203040501234'])

# Stop the monitor and check its output.
ovs-appctl -t ovs-ofctl ofctl/barrier
ovs-appctl -t ovs-ofctl exit

AT_CHECK([sed 's/ (xid=0x[[0-9a-fA-F]]*)//' monitor.log], [0], [dnl
NXT_PACKET_IN: total_len=14 in_port=CONTROLLER metadata=0xfafafafa5a5a5a5a pkt_mark=0xaa (via action) data_len=14 (unbuffered)
in_port=0,vlan_tci=0x0000,dl_src=00:10:20:30:40:50,dl_dst=00:01:02:03:04:05,dl_type=0x1234
OFPT_BARRIER_REPLY:
])

OVS_VSWITCHD_STOP
AT_CLEANUP

dnl This test checks that metadata is encoded in packet_in structures,
dnl supported by NXAST.
AT_SETUP([ofproto - packet-out with metadata (OpenFlow 1.2)])
OVS_VSWITCHD_START

# Start a monitor listening for packet-ins.
AT_CHECK([ovs-ofctl -O OpenFlow12 monitor br0 --detach --no-chdir --pidfile])
ovs-appctl -t ovs-ofctl ofctl/send 0309000c0123456700000080
ovs-appctl -t ovs-ofctl ofctl/barrier
ovs-appctl -t ovs-ofctl ofctl/set-output-file monitor.log
AT_CAPTURE_FILE([monitor.log])

# Send a packet-out with a set-field action to set some metadata, and forward to controller
AT_CHECK([ovs-ofctl -O OpenFlow12 packet-out br0 none 'set_field:0xfafafafa5a5a5a5a->metadata, controller' '0001020304050010203040501234'])

# Stop the monitor and check its output.
ovs-appctl -t ovs-ofctl ofctl/barrier
ovs-appctl -t ovs-ofctl exit

AT_CHECK([sed 's/ (xid=0x[[0-9a-fA-F]]*)//' monitor.log], [0], [dnl
OFPT_PACKET_IN (OF1.2): total_len=14 in_port=ANY metadata=0xfafafafa5a5a5a5a (via action) data_len=14 (unbuffered)
in_port=0,vlan_tci=0x0000,dl_src=00:10:20:30:40:50,dl_dst=00:01:02:03:04:05,dl_type=0x1234
OFPT_BARRIER_REPLY (OF1.2):
])

OVS_VSWITCHD_STOP
AT_CLEANUP

dnl This test checks that metadata is encoded in packet_in structures,
dnl supported by NXAST.
AT_SETUP([ofproto - packet-out with metadata and dual set_field (OpenFlow 1.3)])
OVS_VSWITCHD_START

# Start a monitor listening for packet-ins.
AT_CHECK([ovs-ofctl -O OpenFlow13 monitor br0 --detach --no-chdir --pidfile])
ovs-appctl -t ovs-ofctl ofctl/send 0409000c0123456700000080
ovs-appctl -t ovs-ofctl ofctl/barrier
ovs-appctl -t ovs-ofctl ofctl/set-output-file monitor.log
AT_CAPTURE_FILE([monitor.log])

# Send a packet-out with a couple of set-field action to set some metadata, and forward to controller
AT_CHECK([ovs-ofctl -O OpenFlow13 packet-out br0 none 'set_field:0xfafafafa5a5a5a5a->metadata, set_field:0x6b->metadata, controller' '0001020304050010203040501234'])

# Stop the monitor and check its output.
ovs-appctl -t ovs-ofctl ofctl/barrier
ovs-appctl -t ovs-ofctl exit

AT_CHECK([sed 's/ (xid=0x[[0-9a-fA-F]]*)//' monitor.log], [0], [dnl
OFPT_PACKET_IN (OF1.3): total_len=14 in_port=ANY metadata=0x6b (via action) data_len=14 (unbuffered)
in_port=0,vlan_tci=0x0000,dl_src=00:10:20:30:40:50,dl_dst=00:01:02:03:04:05,dl_type=0x1234
OFPT_BARRIER_REPLY (OF1.3):
])

OVS_VSWITCHD_STOP
AT_CLEANUP

dnl This test checks that tunnel metadata is encoded in packet_in structures.
AT_SETUP([ofproto - packet-out with tunnel metadata (OpenFlow 1.2)])
OVS_VSWITCHD_START

# Start a monitor listening for packet-ins.
AT_CHECK([ovs-ofctl -O OpenFlow12 monitor br0 --detach --no-chdir --pidfile])
ovs-appctl -t ovs-ofctl ofctl/send 0309000c0123456700000080
ovs-appctl -t ovs-ofctl ofctl/barrier
ovs-appctl -t ovs-ofctl ofctl/set-output-file monitor.log
AT_CAPTURE_FILE([monitor.log])

# Send a packet-out with set field actions to set some tunnel metadata, and forward to controller
AT_CHECK([ovs-ofctl -O OpenFlow12 packet-out br0 none 'set_field:127.0.0.1->tun_src,set_field:0x01020304->tun_id,set_field:192.168.0.1->tun_dst, controller' '0001020304050010203040501234'])

# Stop the monitor and check its output.
ovs-appctl -t ovs-ofctl ofctl/barrier
ovs-appctl -t ovs-ofctl exit

AT_CHECK([sed 's/ (xid=0x[[0-9a-fA-F]]*)//' monitor.log], [0], [dnl
OFPT_PACKET_IN (OF1.2): total_len=14 in_port=ANY tun_id=0x1020304 tun_src=127.0.0.1 tun_dst=192.168.0.1 (via action) data_len=14 (unbuffered)
in_port=0,vlan_tci=0x0000,dl_src=00:10:20:30:40:50,dl_dst=00:01:02:03:04:05,dl_type=0x1234
OFPT_BARRIER_REPLY (OF1.2):
])

OVS_VSWITCHD_STOP
AT_CLEANUP

m4_divert_push([PREPARE_TESTS])
# Sorts groups of lines that start with a space, without moving them
# past the nearest line that does not start with a space.
multiline_sort () {
    ${PERL} -e '
        use warnings;
        use strict;
        my @buffer = ();
        while (<STDIN>) {
            if (/^ /) {
                push(@buffer, $_);
            } else {
                print $_ foreach sort(@buffer);
                print $_;
                @buffer = ();
            }
        }
        print $_ foreach sort(@buffer);
'
}
m4_divert_pop([PREPARE_TESTS])

AT_SETUP([ofproto - flow monitoring])
AT_KEYWORDS([monitor])
OVS_VSWITCHD_START

ovs-ofctl add-flow br0 in_port=0,dl_vlan=123,actions=output:1

# Start a monitor watching the flow table and check the initial reply.
ovs-ofctl monitor br0 watch: --detach --no-chdir --pidfile >monitor.log 2>&1
AT_CAPTURE_FILE([monitor.log])
ovs-appctl -t ovs-ofctl ofctl/barrier
AT_CHECK([sed 's/ (xid=0x[[1-9a-fA-F]][[0-9a-fA-F]]*)//' monitor.log], [0],
  [NXST_FLOW_MONITOR reply:
 event=ADDED table=0 cookie=0 in_port=0,dl_vlan=123 actions=output:1
OFPT_BARRIER_REPLY:
])

# Add, delete, and modify some flows and check the updates.
ovs-appctl -t ovs-ofctl ofctl/set-output-file monitor.log
ovs-ofctl add-flow br0 in_port=0,dl_vlan=124,actions=output:2
ovs-ofctl add-flow br0 in_port=0,dl_vlan=123,actions=output:5
ovs-ofctl add-flow br0 in_port=0,dl_vlan=123,dl_vlan_pcp=0,actions=output:6
ovs-ofctl add-flow br0 in_port=0,dl_vlan=123,dl_vlan_pcp=1,actions=output:7
ovs-ofctl add-flow br0 in_port=0,dl_vlan=123,actions=output:8
ovs-ofctl add-flow br0 in_port=0,dl_vlan=65535,dl_vlan_pcp=0,actions=output:9
ovs-ofctl add-flow br0 in_port=0,dl_vlan=65535,dl_vlan_pcp=1,actions=output:10
ovs-ofctl add-flow br0 in_port=0,dl_vlan=65535,actions=output:11
ovs-ofctl add-flow br0 in_port=0,dl_vlan=8191,dl_vlan_pcp=0,actions=output:12
ovs-ofctl add-flow br0 in_port=0,dl_vlan=8191,dl_vlan_pcp=1,actions=output:13
ovs-ofctl add-flow br0 in_port=0,dl_vlan=8191,actions=output:14
ovs-ofctl add-flow br0 in_port=0,dl_vlan=0,dl_vlan_pcp=0,actions=output:15
ovs-ofctl add-flow br0 in_port=0,dl_vlan=0,dl_vlan_pcp=1,actions=output:16
ovs-ofctl add-flow br0 in_port=0,dl_vlan=0,actions=output:17
ovs-ofctl add-flow br0 in_port=0,dl_vlan=0,dl_vlan_pcp=0,actions=output:18
ovs-ofctl add-flow br0 in_port=0,dl_vlan=0,dl_vlan_pcp=1,actions=output:19
ovs-ofctl add-flow br0 in_port=0,dl_vlan=0,actions=output:20
ovs-ofctl add-flow br0 in_port=0,dl_vlan_pcp=0,actions=output:21
ovs-ofctl add-flow br0 in_port=0,dl_vlan_pcp=1,actions=output:22
ovs-ofctl add-flow br0 in_port=0,actions=output:23
ovs-ofctl mod-flows br0 dl_vlan=123,actions=output:3
ovs-ofctl mod-flows br0 cookie=5,dl_vlan=123,actions=output:3
ovs-ofctl del-flows br0 dl_vlan=123
ovs-ofctl del-flows br0
ovs-appctl -t ovs-ofctl ofctl/barrier
AT_CHECK([sed 's/ (xid=0x[[1-9a-fA-F]][[0-9a-fA-F]]*)//' monitor.log | multiline_sort], [0],
[NXST_FLOW_MONITOR reply (xid=0x0):
 event=ADDED table=0 cookie=0 in_port=0,dl_vlan=124 actions=output:2
NXST_FLOW_MONITOR reply (xid=0x0):
 event=ADDED table=0 cookie=0 in_port=0,dl_vlan=123 actions=output:5
NXST_FLOW_MONITOR reply (xid=0x0):
 event=ADDED table=0 cookie=0 in_port=0,dl_vlan=123,dl_vlan_pcp=0 actions=output:6
NXST_FLOW_MONITOR reply (xid=0x0):
 event=ADDED table=0 cookie=0 in_port=0,dl_vlan=123,dl_vlan_pcp=1 actions=output:7
NXST_FLOW_MONITOR reply (xid=0x0):
 event=ADDED table=0 cookie=0 in_port=0,dl_vlan=123 actions=output:8
NXST_FLOW_MONITOR reply (xid=0x0):
 event=ADDED table=0 cookie=0 in_port=0,dl_vlan=0,dl_vlan_pcp=0 actions=output:9
NXST_FLOW_MONITOR reply (xid=0x0):
 event=ADDED table=0 cookie=0 in_port=0,dl_vlan=0,dl_vlan_pcp=1 actions=output:10
NXST_FLOW_MONITOR reply (xid=0x0):
 event=ADDED table=0 cookie=0 in_port=0,vlan_tci=0x0000 actions=output:11
NXST_FLOW_MONITOR reply (xid=0x0):
 event=ADDED table=0 cookie=0 in_port=0,dl_vlan=4095,dl_vlan_pcp=0 actions=output:12
NXST_FLOW_MONITOR reply (xid=0x0):
 event=ADDED table=0 cookie=0 in_port=0,dl_vlan=4095,dl_vlan_pcp=1 actions=output:13
NXST_FLOW_MONITOR reply (xid=0x0):
 event=ADDED table=0 cookie=0 in_port=0,dl_vlan=4095 actions=output:14
NXST_FLOW_MONITOR reply (xid=0x0):
 event=ADDED table=0 cookie=0 in_port=0,dl_vlan=0,dl_vlan_pcp=0 actions=output:15
NXST_FLOW_MONITOR reply (xid=0x0):
 event=ADDED table=0 cookie=0 in_port=0,dl_vlan=0,dl_vlan_pcp=1 actions=output:16
NXST_FLOW_MONITOR reply (xid=0x0):
 event=ADDED table=0 cookie=0 in_port=0,dl_vlan=0 actions=output:17
NXST_FLOW_MONITOR reply (xid=0x0):
 event=ADDED table=0 cookie=0 in_port=0,dl_vlan=0,dl_vlan_pcp=0 actions=output:18
NXST_FLOW_MONITOR reply (xid=0x0):
 event=ADDED table=0 cookie=0 in_port=0,dl_vlan=0,dl_vlan_pcp=1 actions=output:19
NXST_FLOW_MONITOR reply (xid=0x0):
 event=ADDED table=0 cookie=0 in_port=0,dl_vlan=0 actions=output:20
NXST_FLOW_MONITOR reply (xid=0x0):
 event=ADDED table=0 cookie=0 in_port=0,dl_vlan_pcp=0 actions=output:21
NXST_FLOW_MONITOR reply (xid=0x0):
 event=ADDED table=0 cookie=0 in_port=0,dl_vlan_pcp=1 actions=output:22
NXST_FLOW_MONITOR reply (xid=0x0):
 event=ADDED table=0 cookie=0 in_port=0 actions=output:23
NXST_FLOW_MONITOR reply (xid=0x0):
 event=MODIFIED table=0 cookie=0 in_port=0,dl_vlan=123 actions=output:3
 event=MODIFIED table=0 cookie=0 in_port=0,dl_vlan=123,dl_vlan_pcp=0 actions=output:3
 event=MODIFIED table=0 cookie=0 in_port=0,dl_vlan=123,dl_vlan_pcp=1 actions=output:3
NXST_FLOW_MONITOR reply (xid=0x0):
 event=MODIFIED table=0 cookie=0x5 in_port=0,dl_vlan=123 actions=output:3
 event=MODIFIED table=0 cookie=0x5 in_port=0,dl_vlan=123,dl_vlan_pcp=0 actions=output:3
 event=MODIFIED table=0 cookie=0x5 in_port=0,dl_vlan=123,dl_vlan_pcp=1 actions=output:3
NXST_FLOW_MONITOR reply (xid=0x0):
 event=DELETED reason=delete table=0 cookie=0x5 in_port=0,dl_vlan=123 actions=output:3
 event=DELETED reason=delete table=0 cookie=0x5 in_port=0,dl_vlan=123,dl_vlan_pcp=0 actions=output:3
 event=DELETED reason=delete table=0 cookie=0x5 in_port=0,dl_vlan=123,dl_vlan_pcp=1 actions=output:3
NXST_FLOW_MONITOR reply (xid=0x0):
 event=DELETED reason=delete table=0 cookie=0 in_port=0 actions=output:23
 event=DELETED reason=delete table=0 cookie=0 in_port=0,dl_vlan=0 actions=output:20
 event=DELETED reason=delete table=0 cookie=0 in_port=0,dl_vlan=0,dl_vlan_pcp=0 actions=output:18
 event=DELETED reason=delete table=0 cookie=0 in_port=0,dl_vlan=0,dl_vlan_pcp=1 actions=output:19
 event=DELETED reason=delete table=0 cookie=0 in_port=0,dl_vlan=124 actions=output:2
 event=DELETED reason=delete table=0 cookie=0 in_port=0,dl_vlan=4095 actions=output:14
 event=DELETED reason=delete table=0 cookie=0 in_port=0,dl_vlan=4095,dl_vlan_pcp=0 actions=output:12
 event=DELETED reason=delete table=0 cookie=0 in_port=0,dl_vlan=4095,dl_vlan_pcp=1 actions=output:13
 event=DELETED reason=delete table=0 cookie=0 in_port=0,dl_vlan_pcp=0 actions=output:21
 event=DELETED reason=delete table=0 cookie=0 in_port=0,dl_vlan_pcp=1 actions=output:22
 event=DELETED reason=delete table=0 cookie=0 in_port=0,vlan_tci=0x0000 actions=output:11
OFPT_BARRIER_REPLY:
])

# Check that our own changes are reported as full updates.
ovs-appctl -t ovs-ofctl ofctl/set-output-file monitor.log
ovs-ofctl add-flow br0 in_port=1,actions=output:2
ovs-ofctl add-flow br0 in_port=2,actions=output:1
ovs-appctl -t ovs-ofctl ofctl/barrier
ovs-appctl -t ovs-ofctl ofctl/send 010e004812345678003fffff00000000000000000000000000000000000000000000000000000000000000000000000000000000000000000003000000000000ffffffffffff0000
ovs-appctl -t ovs-ofctl ofctl/barrier
AT_CHECK([ovs-ofctl dump-flows br0 | ofctl_strip], [0], [NXST_FLOW reply:
])
AT_CHECK([sed 's/ (xid=0x[[1-9a-fA-F]][[0-9a-fA-F]]*)//' monitor.log | multiline_sort], [0],
[NXST_FLOW_MONITOR reply (xid=0x0):
 event=ADDED table=0 cookie=0 in_port=1 actions=output:2
NXST_FLOW_MONITOR reply (xid=0x0):
 event=ADDED table=0 cookie=0 in_port=2 actions=output:1
OFPT_BARRIER_REPLY:
send: OFPT_FLOW_MOD: DEL priority=0 actions=drop
NXST_FLOW_MONITOR reply (xid=0x0):
 event=DELETED reason=delete table=0 cookie=0 in_port=1 actions=output:2
 event=DELETED reason=delete table=0 cookie=0 in_port=2 actions=output:1
OFPT_BARRIER_REPLY:
])

ovs-appctl -t ovs-ofctl exit
OVS_VSWITCHD_STOP
AT_CLEANUP

AT_SETUP([ofproto - flow monitoring with !own])
AT_KEYWORDS([monitor])
OVS_VSWITCHD_START

ovs-ofctl add-flow br0 in_port=0,dl_vlan=123,actions=output:1

# Start a monitor watching the flow table and check the initial reply.
ovs-ofctl monitor br0 watch:\!own --detach --no-chdir --pidfile >monitor.log 2>&1
AT_CAPTURE_FILE([monitor.log])
ovs-appctl -t ovs-ofctl ofctl/barrier
AT_CHECK([sed 's/ (xid=0x[[1-9a-fA-F]][[0-9a-fA-F]]*)//' monitor.log], [0],
  [NXST_FLOW_MONITOR reply:
 event=ADDED table=0 cookie=0 in_port=0,dl_vlan=123 actions=output:1
OFPT_BARRIER_REPLY:
])

# Check that our own changes are reported as abbreviations.
ovs-appctl -t ovs-ofctl ofctl/set-output-file monitor.log
ovs-ofctl add-flow br0 in_port=1,actions=output:2
ovs-ofctl add-flow br0 in_port=2,actions=output:1
ovs-appctl -t ovs-ofctl ofctl/barrier
ovs-appctl -t ovs-ofctl ofctl/send 010e004812345678003fffff00000000000000000000000000000000000000000000000000000000000000000000000000000000000000000003000000000000ffffffffffff0000
ovs-appctl -t ovs-ofctl ofctl/barrier
AT_CHECK([ovs-ofctl dump-flows br0 | ofctl_strip], [0], [NXST_FLOW reply:
])
AT_CHECK([sed 's/ (xid=0x[[1-9a-fA-F]][[0-9a-fA-F]]*)//' monitor.log], [0],
[NXST_FLOW_MONITOR reply (xid=0x0):
 event=ADDED table=0 cookie=0 in_port=1 actions=output:2
NXST_FLOW_MONITOR reply (xid=0x0):
 event=ADDED table=0 cookie=0 in_port=2 actions=output:1
OFPT_BARRIER_REPLY:
send: OFPT_FLOW_MOD: DEL priority=0 actions=drop
NXST_FLOW_MONITOR reply (xid=0x0):
 event=ABBREV xid=0x12345678
OFPT_BARRIER_REPLY:
])

ovs-appctl -t ovs-ofctl exit
OVS_VSWITCHD_STOP
AT_CLEANUP

AT_SETUP([ofproto - flow monitoring with out_port])
AT_KEYWORDS([monitor])
OVS_VSWITCHD_START

ovs-ofctl add-flow br0 in_port=0,dl_vlan=121,actions=output:1
ovs-ofctl add-flow br0 in_port=0,dl_vlan=122,actions=output:1
ovs-ofctl add-flow br0 in_port=0,dl_vlan=123,actions=output:2

# Start a monitor watching the flow table and check the initial reply.
ovs-ofctl monitor br0 watch:out_port=2 --detach --no-chdir --pidfile >monitor.log 2>&1
AT_CAPTURE_FILE([monitor.log])
ovs-appctl -t ovs-ofctl ofctl/barrier
AT_CHECK([sed 's/ (xid=0x[[1-9a-fA-F]][[0-9a-fA-F]]*)//' monitor.log], [0],
  [NXST_FLOW_MONITOR reply:
 event=ADDED table=0 cookie=0 in_port=0,dl_vlan=123 actions=output:2
OFPT_BARRIER_REPLY:
])

ovs-appctl -t ovs-ofctl ofctl/set-output-file monitor.log

# Add, modify flows and check the updates.
ovs-ofctl mod-flows br0 dl_vlan=121,actions=drop
ovs-ofctl mod-flows br0 dl_vlan=122,actions=output:1,output:2
ovs-appctl -t ovs-ofctl ofctl/barrier

ovs-ofctl mod-flows br0 dl_vlan=123,actions=output:1,output:2
ovs-appctl -t ovs-ofctl ofctl/barrier

ovs-ofctl mod-flows br0 dl_vlan=122,actions=output:1
ovs-appctl -t ovs-ofctl ofctl/barrier
ovs-ofctl mod-flows br0 dl_vlan=123,actions=output:2
ovs-appctl -t ovs-ofctl ofctl/barrier

AT_CHECK([sed 's/ (xid=0x[[1-9a-fA-F]][[0-9a-fA-F]]*)//' monitor.log], [0],
[NXST_FLOW_MONITOR reply (xid=0x0):
 event=MODIFIED table=0 cookie=0 in_port=0,dl_vlan=122 actions=output:1,output:2
OFPT_BARRIER_REPLY:
NXST_FLOW_MONITOR reply (xid=0x0):
 event=MODIFIED table=0 cookie=0 in_port=0,dl_vlan=123 actions=output:1,output:2
OFPT_BARRIER_REPLY:
NXST_FLOW_MONITOR reply (xid=0x0):
 event=MODIFIED table=0 cookie=0 in_port=0,dl_vlan=122 actions=output:1
OFPT_BARRIER_REPLY:
NXST_FLOW_MONITOR reply (xid=0x0):
 event=MODIFIED table=0 cookie=0 in_port=0,dl_vlan=123 actions=output:2
OFPT_BARRIER_REPLY:
])

ovs-appctl -t ovs-ofctl exit
OVS_VSWITCHD_STOP
AT_CLEANUP

AT_SETUP([ofproto - flow monitoring pause and resume])
AT_KEYWORDS([monitor])

# The maximum socket receive buffer size is important for this test, which
# tests behavior when the receive buffer overflows.
if test -e /proc/sys/net/core/rmem_max; then
    # Linux
    rmem_max=`cat /proc/sys/net/core/rmem_max`
elif rmem_max=`sysctl -n net.inet.tcp.recvbuf_max 2>/dev/null`; then
    : # FreeBSD, NetBSD
else
    # Don't know how to get maximum socket receive buffer on this OS
    AT_SKIP_IF([:])
fi
# Calculate the total amount of queuing: rmem_max in the kernel, 128 kB
# in ofproto sending userspace (see ofmonitor_flush() in connmgr.c).
queue_size=`expr $rmem_max + 128 \* 1024`
echo rmem_max=$rmem_max queue_size=$queue_size

# If there's too much queuing skip the test to avoid timing out.
AT_SKIP_IF([test $rmem_max -gt 1048576])

# Each flow update message takes up at least 48 bytes of space in queues
# and in practice more than that.
n_msgs=`expr $queue_size / 48`
echo n_msgs=$n_msgs

OVS_VSWITCHD_START

# Start a monitor watching the flow table, then make it block.
ON_EXIT([kill `cat ovs-ofctl.pid`])
ovs-ofctl monitor br0 watch: --detach --no-chdir --pidfile >monitor.log 2>&1
AT_CAPTURE_FILE([monitor.log])
ovs-appctl -t ovs-ofctl ofctl/block

# Add $n_msgs flows.
(echo "in_port=2,actions=output:2"
${PERL} -e '
    for ($i = 0; $i < '$n_msgs'; $i++) {
        print "cookie=1,reg1=$i,actions=drop\n";
    }
') > flows.txt
AT_CHECK([ovs-ofctl add-flows br0 flows.txt])
# Check that multipart flow dumps work properly:
AT_CHECK([ovs-ofctl diff-flows br0 flows.txt])
AT_CHECK([ovs-ofctl add-flow br0 in_port=1,cookie=3,actions=drop])
AT_CHECK([ovs-ofctl mod-flows br0 in_port=2,cookie=2,actions=output:2])
AT_CHECK([ovs-ofctl del-flows br0 cookie=1/-1])

ovs-appctl -t ovs-ofctl ofctl/unblock

# Wait for the connection resumed.
# A barrier doesn't work for this purpose.
#    https://www.mail-archive.com/dev@openvswitch.org/msg27013.html
#    https://www.mail-archive.com/dev@openvswitch.org/msg27675.html
OVS_WAIT_UNTIL([grep NXT_FLOW_MONITOR_RESUMED monitor.log])

ovs-appctl -t ovs-ofctl exit

# Check that the flow monitor reported the same number of flows
# added and deleted, but fewer than we actually added and deleted.
adds=`grep -c 'ADDED.*reg1=' monitor.log`
deletes=`grep -c 'DELETED.*reg1=' monitor.log`
echo adds=$adds deletes=$deletes
AT_CHECK([test $adds -gt 100 && test $adds -lt $n_msgs])
AT_CHECK([test $adds = $deletes])

# Check that the flow monitor reported everything in the expected order:
#
#     event=ADDED table=0 cookie=0x1 reg1=0x22
# ...
#    NXT_FLOW_MONITOR_PAUSED:
# ...
#     event=DELETED reason=delete table=0 cookie=0x1 reg1=0x22
# ...
#     event=ADDED table=0 cookie=0x3 in_port=1
#     event=MODIFIED table=0 cookie=0x2 in_port=2 actions=output:2
#    NXT_FLOW_MONITOR_RESUMED:
#
# except that, between the PAUSED and RESUMED, the order of the ADDED
# and MODIFIED lines lines depends on hash order, that is, it varies
# as we change the hash function or change architecture.  Therefore,
# we use a couple of tests below to accept both orders.
AT_CHECK([ofctl_strip < monitor.log | sed -n -e '
/reg1=0x22$/p
/cookie=0x[[23]]/p
/NXT_FLOW_MONITOR_PAUSED:/p
/NXT_FLOW_MONITOR_RESUMED:/p
' > monitor.log.subset])
AT_CHECK([grep -v MODIFIED monitor.log.subset], [0], [dnl
 event=ADDED table=0 cookie=0x1 reg1=0x22
NXT_FLOW_MONITOR_PAUSED:
 event=DELETED reason=delete table=0 cookie=0x1 reg1=0x22
 event=ADDED table=0 cookie=0x3 in_port=1
NXT_FLOW_MONITOR_RESUMED:
])
AT_CHECK([grep -v ADDED monitor.log.subset], [0], [dnl
NXT_FLOW_MONITOR_PAUSED:
 event=DELETED reason=delete table=0 cookie=0x1 reg1=0x22
 event=MODIFIED table=0 cookie=0x2 in_port=2 actions=output:2
NXT_FLOW_MONITOR_RESUMED:
])

OVS_VSWITCHD_STOP
AT_CLEANUP

AT_SETUP([ofproto - event filtering (OpenFlow 1.3)])
AT_KEYWORDS([monitor])
OVS_VSWITCHD_START

# Start a monitor, use the required protocol version
ovs-ofctl -O OpenFlow13 monitor br0 --detach --no-chdir --pidfile >monitor.log 2>&1
AT_CAPTURE_FILE([monitor.log])

# Send an OpenFlow13 message (04), OFPT_GET_ASYNC_REQUEST (1a), length (8), xid (0a)
ovs-appctl -t ovs-ofctl ofctl/send 041a00080000000a
ovs-appctl -t ovs-ofctl ofctl/barrier

# Check default setting
read -r -d '' expected <<'EOF'
EOF

AT_CHECK([ofctl_strip < monitor.log], [], [dnl
send: OFPT_GET_ASYNC_REQUEST (OF1.3):
OFPT_GET_ASYNC_REPLY (OF1.3):
 master:
       PACKET_IN: no_match action
     PORT_STATUS: add delete modify
    FLOW_REMOVED: idle hard delete

 slave:
       PACKET_IN: (off)
     PORT_STATUS: add delete modify
    FLOW_REMOVED: (off)
OFPT_BARRIER_REPLY (OF1.3):
])

OVS_VSWITCHD_STOP
AT_CLEANUP

AT_SETUP([ofproto - ofport_request])
OVS_VSWITCHD_START
ADD_OF_PORTS([br0], [1], [2], [3])

set_and_check_specific_ofports () {
    ovs-vsctl set Interface p1 ofport_request="$1" -- \
	      set Interface p2 ofport_request="$2" -- \
	      set Interface p3 ofport_request="$3"
    ofports=`ovs-vsctl get Interface p1 ofport -- \
		       get Interface p2 ofport -- \
		       get Interface p3 ofport`
    AT_CHECK_UNQUOTED([echo $ofports], [0], [$1 $2 $3
])
}
for pre in      '1 2 3' '1 3 2' '2 1 3' '2 3 1' '3 1 2' '3 2 1'; do
    for post in '1 2 3' '1 3 2' '2 1 3' '2 3 1' '3 1 2' '3 2 1'; do
        echo -----------------------------------------------------------
        echo "Check changing port numbers from $pre to $post"
	set_and_check_specific_ofports $pre
	set_and_check_specific_ofports $post
    done
done

ovs-vsctl del-port p3

set_and_check_poorly_specified_ofports () {
    ovs-vsctl set Interface p1 ofport_request="$1" -- \
	      set Interface p2 ofport_request="$2"
    p1=`ovs-vsctl get Interface p1 ofport`
    p2=`ovs-vsctl get Interface p2 ofport`
    echo $p1 $p2

    AT_CHECK([test "$p1" != "$p2"])
    if test "$1" = "$2" && test "$1" != '[[]]'; then
        # One port number must be the requested one.
	AT_CHECK([test "$p1" = "$1" || test "$p2" = "$1"])
	# The other port number must be different (already tested above).
    else
        AT_CHECK([test "$1" = '[[]]' || test "$p1" == "$1"])
        AT_CHECK([test "$2" = '[[]]' || test "$p2" == "$2"])
    fi
}
for pre in      '1 2' '[[]] 2' '1 [[]]' '[[]] [[]]' '2 1' '[[]] 1' '2 [[]]' \
                '1 1' '2 2'; do
    for post in '1 2' '[[]] 2' '1 [[]]' '[[]] [[]]' '2 1' '[[]] 1' '2 [[]]' \
                '1 1' '2 2'; do
        echo -----------------------------------------------------------
        echo "Check changing port numbers from $pre to $post"
        set_and_check_poorly_specified_ofports $pre
        set_and_check_poorly_specified_ofports $post
    done
done
OVS_VSWITCHD_STOP
AT_CLEANUP


AT_SETUP([ofproto - bundles, open (OpenFlow 1.4)])
AT_KEYWORDS([monitor])
OVS_VSWITCHD_START

# Start a monitor, use the required protocol version
ovs-ofctl -O OpenFlow14 monitor br0 --detach --no-chdir --pidfile >monitor.log 2>&1
AT_CAPTURE_FILE([monitor.log])

# Send an OpenFlow14 message (05), OFPT_BUNDLE_CONTROL (21), length (10), xid (0a)
ovs-appctl -t ovs-ofctl ofctl/send "05 21 00 10 00 00 00 0a 00 00 00 01 00 00 00 01"
ovs-appctl -t ovs-ofctl ofctl/barrier
ovs-appctl -t ovs-ofctl exit

AT_CHECK([ofctl_strip < monitor.log], [], [dnl
send: OFPT_BUNDLE_CONTROL (OF1.4):
 bundle_id=0x1 type=OPEN_REQUEST flags=atomic
OFPT_BUNDLE_CONTROL (OF1.4):
 bundle_id=0x1 type=OPEN_REPLY flags=0
OFPT_BARRIER_REPLY (OF1.4):
])

OVS_VSWITCHD_STOP
AT_CLEANUP

AT_SETUP([ofproto - bundles, double open (OpenFlow 1.4)])
AT_KEYWORDS([monitor])
OVS_VSWITCHD_START

# Start a monitor, use the required protocol version
ovs-ofctl -O OpenFlow14 monitor br0 --detach --no-chdir --pidfile >monitor.log 2>&1
AT_CAPTURE_FILE([monitor.log])

# Send twice an OpenFlow14 message (05), OFPT_BUNDLE_CONTROL (21), length (10), xid (0a)
ovs-appctl -t ovs-ofctl ofctl/send "05 21 00 10 00 00 00 0a 00 00 00 01 00 00 00 01"
ovs-appctl -t ovs-ofctl ofctl/barrier
ovs-appctl -t ovs-ofctl ofctl/send "05 21 00 10 00 00 00 0a 00 00 00 01 00 00 00 01"
ovs-appctl -t ovs-ofctl ofctl/barrier
ovs-appctl -t ovs-ofctl exit

AT_CHECK([ofctl_strip < monitor.log], [0], [dnl
send: OFPT_BUNDLE_CONTROL (OF1.4):
 bundle_id=0x1 type=OPEN_REQUEST flags=atomic
OFPT_BUNDLE_CONTROL (OF1.4):
 bundle_id=0x1 type=OPEN_REPLY flags=0
OFPT_BARRIER_REPLY (OF1.4):
send: OFPT_BUNDLE_CONTROL (OF1.4):
 bundle_id=0x1 type=OPEN_REQUEST flags=atomic
OFPT_ERROR (OF1.4): OFPBFC_BAD_ID
OFPT_BUNDLE_CONTROL (OF1.4):
 bundle_id=0x1 type=OPEN_REQUEST flags=atomic
OFPT_BARRIER_REPLY (OF1.4):
])

OVS_VSWITCHD_STOP
AT_CLEANUP

AT_SETUP([ofproto - bundle close without open (OpenFlow 1.4)])
AT_KEYWORDS([monitor])
OVS_VSWITCHD_START

# Start a monitor, use the required protocol version
ovs-ofctl -O OpenFlow14 monitor br0 --detach --no-chdir --pidfile >monitor.log 2>&1
AT_CAPTURE_FILE([monitor.log])

ovs-appctl -t ovs-ofctl ofctl/send "05 21 00 10 00 00 00 0a 00 00 00 01 00 02 00 01"
ovs-appctl -t ovs-ofctl ofctl/barrier
ovs-appctl -t ovs-ofctl exit

AT_CHECK([ofctl_strip < monitor.log], [0], [dnl
send: OFPT_BUNDLE_CONTROL (OF1.4):
 bundle_id=0x1 type=CLOSE_REQUEST flags=atomic
OFPT_ERROR (OF1.4): OFPBFC_BAD_ID
OFPT_BUNDLE_CONTROL (OF1.4):
 bundle_id=0x1 type=CLOSE_REQUEST flags=atomic
OFPT_BARRIER_REPLY (OF1.4):
])

OVS_VSWITCHD_STOP
AT_CLEANUP

AT_SETUP([ofproto - bundle double close (OpenFlow 1.4)])
AT_KEYWORDS([monitor])
OVS_VSWITCHD_START

# Start a monitor, use the required protocol version
ovs-ofctl -O OpenFlow14 monitor br0 --detach --no-chdir --pidfile >monitor.log 2>&1
AT_CAPTURE_FILE([monitor.log])

# Open, Close, Close
ovs-appctl -t ovs-ofctl ofctl/send "05 21 00 10 00 00 00 0a 00 00 00 01 00 00 00 01"
ovs-appctl -t ovs-ofctl ofctl/barrier
ovs-appctl -t ovs-ofctl ofctl/send "05 21 00 10 00 00 00 0a 00 00 00 01 00 02 00 01"
ovs-appctl -t ovs-ofctl ofctl/barrier
ovs-appctl -t ovs-ofctl ofctl/send "05 21 00 10 00 00 00 0a 00 00 00 01 00 02 00 01"
ovs-appctl -t ovs-ofctl ofctl/barrier
ovs-appctl -t ovs-ofctl exit

AT_CHECK([ofctl_strip < monitor.log], [0], [dnl
send: OFPT_BUNDLE_CONTROL (OF1.4):
 bundle_id=0x1 type=OPEN_REQUEST flags=atomic
OFPT_BUNDLE_CONTROL (OF1.4):
 bundle_id=0x1 type=OPEN_REPLY flags=0
OFPT_BARRIER_REPLY (OF1.4):
send: OFPT_BUNDLE_CONTROL (OF1.4):
 bundle_id=0x1 type=CLOSE_REQUEST flags=atomic
OFPT_BUNDLE_CONTROL (OF1.4):
 bundle_id=0x1 type=CLOSE_REPLY flags=0
OFPT_BARRIER_REPLY (OF1.4):
send: OFPT_BUNDLE_CONTROL (OF1.4):
 bundle_id=0x1 type=CLOSE_REQUEST flags=atomic
OFPT_ERROR (OF1.4): OFPBFC_BUNDLE_CLOSED
OFPT_BUNDLE_CONTROL (OF1.4):
 bundle_id=0x1 type=CLOSE_REQUEST flags=atomic
OFPT_BARRIER_REPLY (OF1.4):
])

OVS_VSWITCHD_STOP
AT_CLEANUP

AT_SETUP([ofproto - bundle close, different flags (OpenFlow 1.4)])
AT_KEYWORDS([monitor])
OVS_VSWITCHD_START

# Start a monitor, use the required protocol version
ovs-ofctl -O OpenFlow14 monitor br0 --detach --no-chdir --pidfile >monitor.log 2>&1
AT_CAPTURE_FILE([monitor.log])

# Open, Close, Close
ovs-appctl -t ovs-ofctl ofctl/send "05 21 00 10 00 00 00 0a 00 00 00 01 00 00 00 01"
ovs-appctl -t ovs-ofctl ofctl/barrier
ovs-appctl -t ovs-ofctl ofctl/send "05 21 00 10 00 00 00 0a 00 00 00 01 00 02 00 02"
ovs-appctl -t ovs-ofctl ofctl/barrier
ovs-appctl -t ovs-ofctl exit

AT_CHECK([ofctl_strip < monitor.log], [0], [dnl
send: OFPT_BUNDLE_CONTROL (OF1.4):
 bundle_id=0x1 type=OPEN_REQUEST flags=atomic
OFPT_BUNDLE_CONTROL (OF1.4):
 bundle_id=0x1 type=OPEN_REPLY flags=0
OFPT_BARRIER_REPLY (OF1.4):
send: OFPT_BUNDLE_CONTROL (OF1.4):
 bundle_id=0x1 type=CLOSE_REQUEST flags=ordered
OFPT_ERROR (OF1.4): OFPBFC_BAD_FLAGS
OFPT_BUNDLE_CONTROL (OF1.4):
 bundle_id=0x1 type=CLOSE_REQUEST flags=ordered
OFPT_BARRIER_REPLY (OF1.4):
])

OVS_VSWITCHD_STOP
AT_CLEANUP

AT_SETUP([ofproto - bundle commit without open (OpenFlow 1.4)])
AT_KEYWORDS([monitor])
OVS_VSWITCHD_START

# Start a monitor, use the required protocol version
ovs-ofctl -O OpenFlow14 monitor br0 --detach --no-chdir --pidfile >monitor.log 2>&1
AT_CAPTURE_FILE([monitor.log])

# Open, Close, Close
ovs-appctl -t ovs-ofctl ofctl/send "05 21 00 10 00 00 00 0a 00 00 00 01 00 04 00 01"
ovs-appctl -t ovs-ofctl ofctl/barrier
ovs-appctl -t ovs-ofctl exit

AT_CHECK([ofctl_strip < monitor.log], [0], [dnl
send: OFPT_BUNDLE_CONTROL (OF1.4):
 bundle_id=0x1 type=COMMIT_REQUEST flags=atomic
OFPT_ERROR (OF1.4): OFPBFC_BAD_ID
OFPT_BUNDLE_CONTROL (OF1.4):
 bundle_id=0x1 type=COMMIT_REQUEST flags=atomic
OFPT_BARRIER_REPLY (OF1.4):
])

OVS_VSWITCHD_STOP
AT_CLEANUP

AT_SETUP([ofproto - bundle commit, different flags (OpenFlow 1.4)])
AT_KEYWORDS([monitor])
OVS_VSWITCHD_START

# Start a monitor, use the required protocol version
ovs-ofctl -O OpenFlow14 monitor br0 --detach --no-chdir --pidfile >monitor.log 2>&1
AT_CAPTURE_FILE([monitor.log])

# Open, Close, Close
ovs-appctl -t ovs-ofctl ofctl/send "05 21 00 10 00 00 00 0a 00 00 00 01 00 00 00 01"
ovs-appctl -t ovs-ofctl ofctl/barrier
ovs-appctl -t ovs-ofctl ofctl/send "05 21 00 10 00 00 00 0a 00 00 00 01 00 04 00 02"
ovs-appctl -t ovs-ofctl ofctl/barrier
ovs-appctl -t ovs-ofctl exit

AT_CHECK([ofctl_strip < monitor.log], [0], [dnl
send: OFPT_BUNDLE_CONTROL (OF1.4):
 bundle_id=0x1 type=OPEN_REQUEST flags=atomic
OFPT_BUNDLE_CONTROL (OF1.4):
 bundle_id=0x1 type=OPEN_REPLY flags=0
OFPT_BARRIER_REPLY (OF1.4):
send: OFPT_BUNDLE_CONTROL (OF1.4):
 bundle_id=0x1 type=COMMIT_REQUEST flags=ordered
OFPT_ERROR (OF1.4): OFPBFC_BAD_FLAGS
OFPT_BUNDLE_CONTROL (OF1.4):
 bundle_id=0x1 type=COMMIT_REQUEST flags=ordered
OFPT_BARRIER_REPLY (OF1.4):
])

OVS_VSWITCHD_STOP
AT_CLEANUP

AT_SETUP([ofproto - bundle discard without open (OpenFlow 1.4)])
AT_KEYWORDS([monitor])
OVS_VSWITCHD_START

# Start a monitor, use the required protocol version
ovs-ofctl -O OpenFlow14 monitor br0 --detach --no-chdir --pidfile >monitor.log 2>&1
AT_CAPTURE_FILE([monitor.log])

# Open, Close, Close
ovs-appctl -t ovs-ofctl ofctl/send "05 21 00 10 00 00 00 0a 00 00 00 01 00 06 00 01"
ovs-appctl -t ovs-ofctl ofctl/barrier
ovs-appctl -t ovs-ofctl exit

AT_CHECK([ofctl_strip < monitor.log], [0], [dnl
send: OFPT_BUNDLE_CONTROL (OF1.4):
 bundle_id=0x1 type=DISCARD_REQUEST flags=atomic
OFPT_ERROR (OF1.4): OFPBFC_BAD_ID
OFPT_BUNDLE_CONTROL (OF1.4):
 bundle_id=0x1 type=DISCARD_REQUEST flags=atomic
OFPT_BARRIER_REPLY (OF1.4):
])

OVS_VSWITCHD_STOP
AT_CLEANUP<|MERGE_RESOLUTION|>--- conflicted
+++ resolved
@@ -1480,11 +1480,7 @@
       instructions: meter,apply_actions,clear_actions,write_actions,write_metadata$goto
       Write-Actions and Apply-Actions features:
         actions: output group set_field strip_vlan push_vlan mod_nw_ttl dec_ttl set_mpls_ttl dec_mpls_ttl push_mpls pop_mpls set_queue
-<<<<<<< HEAD
-        supported on Set-Field: tun_id tun_src tun_dst tun_gbp_id tun_gbp_flags metadata in_port in_port_oxm pkt_mark conn_mark reg0 reg1 reg2 reg3 reg4 reg5 reg6 reg7 xreg0 xreg1 xreg2 xreg3 eth_src eth_dst vlan_tci vlan_vid vlan_pcp mpls_label mpls_tc ip_src ip_dst ipv6_src ipv6_dst ipv6_label nw_tos ip_dscp nw_ecn nw_ttl arp_op arp_spa arp_tpa arp_sha arp_tha tcp_src tcp_dst udp_src udp_dst sctp_src sctp_dst nd_target nd_sll nd_tll
-=======
         supported on Set-Field: tun_id tun_src tun_dst tun_gbp_id tun_gbp_flags metadata in_port in_port_oxm pkt_mark conn_mark conn_label reg0 reg1 reg2 reg3 reg4 reg5 reg6 reg7 xreg0 xreg1 xreg2 xreg3 eth_src eth_dst vlan_tci vlan_vid vlan_pcp mpls_label mpls_tc ip_src ip_dst ipv6_src ipv6_dst ipv6_label nw_tos ip_dscp nw_ecn nw_ttl arp_op arp_spa arp_tpa arp_sha arp_tha tcp_src tcp_dst udp_src udp_dst sctp_src sctp_dst nd_target nd_sll nd_tll
->>>>>>> 21e487e7
     matching:
       dp_hash: arbitrary mask
       recirc_id: exact match or wildcard
@@ -1502,10 +1498,7 @@
       conn_state: arbitrary mask
       conn_zone: exact match or wildcard
       conn_mark: arbitrary mask
-<<<<<<< HEAD
-=======
       conn_label: arbitrary mask
->>>>>>> 21e487e7
       reg0: arbitrary mask
       reg1: arbitrary mask
       reg2: arbitrary mask
@@ -1575,11 +1568,7 @@
 # Check that the configuration was updated.
 mv expout orig-expout
 sed 's/classifier/main/
-<<<<<<< HEAD
-80s/1000000/1024/' < orig-expout > expout
-=======
 81s/1000000/1024/' < orig-expout > expout
->>>>>>> 21e487e7
 AT_CHECK([ovs-ofctl -O OpenFlow13 dump-table-features br0 | sed '/^$/d
 /^OFPST_TABLE_FEATURES/d'], [0], [expout])
 OVS_VSWITCHD_STOP
