AT_BANNER([ofproto])

AT_SETUP([ofproto - echo request])
OVS_VSWITCHD_START
AT_CHECK([ovs-ofctl -vwarn probe br0])
OVS_VSWITCHD_STOP
AT_CLEANUP

AT_SETUP([ofproto - handling messages with bad version])
OVS_VSWITCHD_START

# Start a monitor running OpenFlow 1.0, then send the switch an OF1.1 features
# request
AT_CHECK([ovs-ofctl -P openflow10 monitor br0 --detach --no-chdir --pidfile])
ovs-appctl -t ovs-ofctl ofctl/set-output-file monitor.log
AT_CAPTURE_FILE([monitor.log])
ovs-appctl -t ovs-ofctl ofctl/send 0205000801234567
ovs-appctl -t ovs-ofctl ofctl/barrier
ovs-appctl -t ovs-ofctl exit

AT_CHECK([sed 's/ (xid=0x[[0-9a-fA-F]]*)//
/ECHO/d' monitor.log], [0], [dnl
send: OFPT_FEATURES_REQUEST (OF1.1):
OFPT_ERROR (OF1.1): OFPBRC_BAD_VERSION
OFPT_FEATURES_REQUEST (OF1.1):
OFPT_BARRIER_REPLY:
])

OVS_VSWITCHD_STOP(["/received OpenFlow version 0x02 != expected 01/d"])
AT_CLEANUP

AT_SETUP([ofproto - feature request, config request])
OVS_VSWITCHD_START
AT_CHECK([ovs-ofctl -vwarn show br0], [0], [stdout])
AT_CHECK([STRIP_XIDS stdout], [0], [dnl
OFPT_FEATURES_REPLY: dpid:fedcba9876543210
n_tables:254, n_buffers:256
capabilities: FLOW_STATS TABLE_STATS PORT_STATS QUEUE_STATS ARP_MATCH_IP
actions: output enqueue set_vlan_vid set_vlan_pcp strip_vlan mod_dl_src mod_dl_dst mod_nw_src mod_nw_dst mod_nw_tos mod_tp_src mod_tp_dst
 LOCAL(br0): addr:aa:55:aa:55:00:00
     config:     PORT_DOWN
     state:      LINK_DOWN
     speed: 0 Mbps now, 0 Mbps max
OFPT_GET_CONFIG_REPLY: frags=normal miss_send_len=0
])
OVS_VSWITCHD_STOP
AT_CLEANUP

AT_SETUP([ofproto - set OpenFlow port number])
OVS_VSWITCHD_START(
       [add-port br0 p1 -- set Interface p1 type=dummy --\
        add-port br0 p2 -- set Interface p2 type=dummy ofport_request=99])
AT_CHECK([ovs-ofctl -vwarn show br0], [0], [stdout])
AT_CHECK([[sed '
s/ (xid=0x[0-9a-fA-F]*)//
s/00:0.$/00:0x/' < stdout]],
      [0], [dnl
OFPT_FEATURES_REPLY: dpid:fedcba9876543210
n_tables:254, n_buffers:256
capabilities: FLOW_STATS TABLE_STATS PORT_STATS QUEUE_STATS ARP_MATCH_IP
actions: output enqueue set_vlan_vid set_vlan_pcp strip_vlan mod_dl_src mod_dl_dst mod_nw_src mod_nw_dst mod_nw_tos mod_tp_src mod_tp_dst
 1(p1): addr:aa:55:aa:55:00:0x
     config:     PORT_DOWN
     state:      LINK_DOWN
     speed: 0 Mbps now, 0 Mbps max
 99(p2): addr:aa:55:aa:55:00:0x
     config:     PORT_DOWN
     state:      LINK_DOWN
     speed: 0 Mbps now, 0 Mbps max
 LOCAL(br0): addr:aa:55:aa:55:00:0x
     config:     PORT_DOWN
     state:      LINK_DOWN
     speed: 0 Mbps now, 0 Mbps max
OFPT_GET_CONFIG_REPLY: frags=normal miss_send_len=0
])

OVS_VSWITCHD_STOP
AT_CLEANUP

dnl This is really bare-bones.
dnl It at least checks request and reply serialization and deserialization.
AT_SETUP([ofproto - port stats - (OpenFlow 1.0)])
OVS_VSWITCHD_START
AT_CHECK([ovs-ofctl -vwarn dump-ports br0], [0], [stdout])
AT_CHECK([STRIP_XIDS stdout], [0], [dnl
OFPST_PORT reply: 1 ports
  port LOCAL: rx pkts=0, bytes=0, drop=0, errs=0, frame=0, over=0, crc=0
           tx pkts=0, bytes=0, drop=0, errs=0, coll=0
])
OVS_VSWITCHD_STOP
AT_CLEANUP

AT_SETUP([ofproto - port stats - (OpenFlow 1.2)])
OVS_VSWITCHD_START
AT_CHECK([ovs-ofctl -O OpenFlow12 -vwarn dump-ports br0], [0], [stdout])
AT_CHECK([STRIP_XIDS stdout], [0], [dnl
OFPST_PORT reply (OF1.2): 1 ports
  port LOCAL: rx pkts=0, bytes=0, drop=0, errs=0, frame=0, over=0, crc=0
           tx pkts=0, bytes=0, drop=0, errs=0, coll=0
])
OVS_VSWITCHD_STOP
AT_CLEANUP

AT_SETUP([ofproto - port stats - (OpenFlow 1.4)])
OVS_VSWITCHD_START
AT_CHECK([ovs-ofctl -O OpenFlow14 -vwarn dump-ports br0], [0], [stdout])
AT_CHECK([STRIP_XIDS stdout | sed 's/duration=[[0-9.]]*s/duration=?s/'],
  [0], [dnl
OFPST_PORT reply (OF1.4): 1 ports
  port LOCAL: rx pkts=0, bytes=0, drop=0, errs=0, frame=0, over=0, crc=0
           tx pkts=0, bytes=0, drop=0, errs=0, coll=0
           duration=?s
])
OVS_VSWITCHD_STOP
AT_CLEANUP

dnl This is really bare-bones.
dnl It at least checks request and reply serialization and deserialization.
AT_SETUP([ofproto - port-desc stats (OpenFlow 1.0)])
OVS_VSWITCHD_START
AT_CHECK([ovs-ofctl -vwarn dump-ports-desc br0], [0], [stdout])
AT_CHECK([STRIP_XIDS stdout], [0], [dnl
OFPST_PORT_DESC reply:
 LOCAL(br0): addr:aa:55:aa:55:00:00
     config:     PORT_DOWN
     state:      LINK_DOWN
     speed: 0 Mbps now, 0 Mbps max
])
OVS_VSWITCHD_STOP
AT_CLEANUP

dnl This is really bare-bones.
dnl It at least checks request and reply serialization and deserialization.
AT_SETUP([ofproto - port-desc stats (OpenFlow 1.2)])
OVS_VSWITCHD_START
AT_CHECK([ovs-ofctl -O OpenFlow12 -vwarn dump-ports-desc br0], [0], [stdout])
AT_CHECK([STRIP_XIDS stdout], [0], [dnl
OFPST_PORT_DESC reply (OF1.2):
 LOCAL(br0): addr:aa:55:aa:55:00:00
     config:     PORT_DOWN
     state:      LINK_DOWN
     speed: 0 Mbps now, 0 Mbps max
])
OVS_VSWITCHD_STOP
AT_CLEANUP

AT_SETUP([ofproto - port-desc stats (OpenFlow 1.5)])
OVS_VSWITCHD_START
ADD_OF_PORTS([br0], 1, 2, 3)
AT_CHECK([ovs-ofctl -F OXM-OpenFlow15 -O OpenFlow15 -vwarn dump-ports-desc br0], [0], [stdout])
AT_CHECK([STRIP_XIDS stdout | sed 's/00:0./00:0x/'], [0], [dnl
OFPST_PORT_DESC reply (OF1.5):
 1(p1): addr:aa:55:aa:55:00:0x
     config:     PORT_DOWN
     state:      LINK_DOWN
     speed: 0 Mbps now, 0 Mbps max
 2(p2): addr:aa:55:aa:55:00:0x
     config:     PORT_DOWN
     state:      LINK_DOWN
     speed: 0 Mbps now, 0 Mbps max
 3(p3): addr:aa:55:aa:55:00:0x
     config:     PORT_DOWN
     state:      LINK_DOWN
     speed: 0 Mbps now, 0 Mbps max
 LOCAL(br0): addr:aa:55:aa:55:00:0x
     config:     PORT_DOWN
     state:      LINK_DOWN
     speed: 0 Mbps now, 0 Mbps max
])
AT_CHECK([ovs-ofctl -F OXM-OpenFlow15 -O OpenFlow15 -vwarn dump-ports-desc br0 2], [0], [stdout])
AT_CHECK([STRIP_XIDS stdout | sed 's/00:0./00:0x/'], [0], [dnl
OFPST_PORT_DESC reply (OF1.5):
 2(p2): addr:aa:55:aa:55:00:0x
     config:     PORT_DOWN
     state:      LINK_DOWN
     speed: 0 Mbps now, 0 Mbps max
])
OVS_VSWITCHD_STOP
AT_CLEANUP

dnl This is really bare-bones.
dnl It at least checks request and reply serialization and deserialization.
AT_SETUP([ofproto - queue stats - (OpenFlow 1.0)])
OVS_VSWITCHD_START
AT_CHECK([ovs-ofctl -vwarn queue-stats br0], [0], [stdout])
AT_CHECK([STRIP_XIDS stdout], [0], [dnl
OFPST_QUEUE reply: 0 queues
])
AT_CHECK([ovs-ofctl -vwarn queue-stats br0 ANY 5], [0],
  [OFPT_ERROR (xid=0x2): OFPQOFC_BAD_QUEUE
OFPST_QUEUE request (xid=0x2):port=ANY queue=5
])
AT_CHECK([ovs-ofctl -vwarn queue-stats br0 10], [0],
  [OFPT_ERROR (xid=0x2): OFPQOFC_BAD_PORT
OFPST_QUEUE request (xid=0x2):port=10 queue=ALL
])
OVS_VSWITCHD_STOP
AT_CLEANUP

AT_SETUP([ofproto - queue stats - (OpenFlow 1.2)])
OVS_VSWITCHD_START
AT_CHECK([ovs-ofctl -O OpenFlow12 -vwarn queue-stats br0], [0], [stdout])
AT_CHECK([STRIP_XIDS stdout], [0], [dnl
OFPST_QUEUE reply (OF1.2): 0 queues
])
AT_CHECK([ovs-ofctl -O OpenFlow12 -vwarn queue-stats br0 ALL 5], [0],
  [OFPT_ERROR (OF1.2) (xid=0x2): OFPQOFC_BAD_QUEUE
OFPST_QUEUE request (OF1.2) (xid=0x2):port=ANY queue=5
])
AT_CHECK([ovs-ofctl -O OpenFlow12 -vwarn queue-stats br0 10], [0],
  [OFPT_ERROR (OF1.2) (xid=0x2): OFPQOFC_BAD_PORT
OFPST_QUEUE request (OF1.2) (xid=0x2):port=10 queue=ALL
])
OVS_VSWITCHD_STOP
AT_CLEANUP

AT_SETUP([ofproto - queue stats - (OpenFlow 1.4)])
OVS_VSWITCHD_START
AT_CHECK([ovs-ofctl -O OpenFlow14 -vwarn queue-stats br0], [0], [stdout])
AT_CHECK([STRIP_XIDS stdout], [0], [dnl
OFPST_QUEUE reply (OF1.4): 0 queues
])
AT_CHECK([ovs-ofctl -O OpenFlow14 -vwarn queue-stats br0 ALL 5], [0],
  [OFPT_ERROR (OF1.4) (xid=0x2): OFPQOFC_BAD_QUEUE
OFPST_QUEUE request (OF1.4) (xid=0x2):port=ANY queue=5
])
AT_CHECK([ovs-ofctl -O OpenFlow14 -vwarn queue-stats br0 10], [0],
  [OFPT_ERROR (OF1.4) (xid=0x2): OFPQOFC_BAD_PORT
OFPST_QUEUE request (OF1.4) (xid=0x2):port=10 queue=ALL
])
OVS_VSWITCHD_STOP
AT_CLEANUP

dnl This is really bare-bones.
dnl It at least checks request and reply serialization and deserialization.
AT_SETUP([ofproto - queue configuration - (OpenFlow 1.0)])
OVS_VSWITCHD_START
ADD_OF_PORTS([br0], [1], [2])
AT_CHECK([ovs-ofctl queue-get-config br0 1], [0], [stdout])
AT_CHECK([STRIP_XIDS stdout], [0], [dnl
OFPT_QUEUE_GET_CONFIG_REPLY: port=1
])
AT_CHECK([ovs-ofctl queue-get-config br0 10], [0],
  [OFPT_ERROR (xid=0x2): OFPQOFC_BAD_PORT
OFPT_QUEUE_GET_CONFIG_REQUEST (xid=0x2): port=10
])
OVS_VSWITCHD_STOP
AT_CLEANUP

AT_SETUP([ofproto - queue configuration - (OpenFlow 1.2)])
OVS_VSWITCHD_START
ADD_OF_PORTS([br0], [1], [2])
AT_CHECK([ovs-ofctl -O OpenFlow12 queue-get-config br0 1], [0], [stdout])
AT_CHECK([STRIP_XIDS stdout], [0], [dnl
OFPT_QUEUE_GET_CONFIG_REPLY (OF1.2): port=1
])
AT_CHECK([ovs-ofctl -O OpenFlow12 queue-get-config br0 10], [0],
  [OFPT_ERROR (OF1.2) (xid=0x2): OFPQOFC_BAD_PORT
OFPT_QUEUE_GET_CONFIG_REQUEST (OF1.2) (xid=0x2): port=10
])
OVS_VSWITCHD_STOP
AT_CLEANUP

dnl This is really bare-bones.
dnl It at least checks request and reply serialization and deserialization.
dnl Actions definition listed in both supported formats (w/ actions=)
AT_SETUP([ofproto - no group support (OpenFlow 1.0)])
OVS_VSWITCHD_START
AT_DATA([groups.txt], [dnl
group_id=1234,type=all,bucket=output:10
group_id=1235,type=all,bucket=actions=output:10
])
AT_DATA([stderr], [dnl
ovs-ofctl: none of the usable flow formats (OXM,OpenFlow11) is among the allowed flow formats (OpenFlow10,NXM)
])
AT_CHECK([ovs-ofctl -O OpenFlow10 -vwarn add-groups br0 groups.txt], [1], ,[stderr])
AT_CHECK([ovs-ofctl -O OpenFlow10 -vwarn mod-group br0 'group_id=1234,type=all,bucket=output:10'], [1], ,[stderr])
AT_CHECK([ovs-ofctl -O OpenFlow10 -vwarn del-groups br0], [1], ,[stderr])
AT_CHECK([ovs-ofctl -O OpenFlow10 -vwarn dump-groups br0 ], [1], ,[stderr])
OVS_VSWITCHD_STOP
AT_CLEANUP

dnl This is really bare-bones.
dnl It at least checks request and reply serialization and deserialization.
dnl Actions definition listed in both supported formats (w/ actions=)
AT_SETUP([ofproto - del group (OpenFlow 1.1)])
OVS_VSWITCHD_START
AT_DATA([groups.txt], [dnl
group_id=1234,type=all,bucket=output:10
group_id=1235,type=all,bucket=actions=output:10
])
AT_CHECK([ovs-ofctl -O OpenFlow11 -vwarn add-groups br0 groups.txt])
AT_CHECK([ovs-ofctl -O OpenFlow11 -vwarn dump-groups br0 ], [0], [stdout])
AT_CHECK([STRIP_XIDS stdout], [0], [dnl
OFPST_GROUP_DESC reply (OF1.1):
 group_id=1234,type=all,bucket=actions=output:10
 group_id=1235,type=all,bucket=actions=output:10
])
AT_CHECK([ovs-ofctl -O OpenFlow11 -vwarn del-groups br0 group_id=1234])
AT_CHECK([ovs-ofctl -O OpenFlow11 -vwarn dump-groups br0], [0], [stdout])
AT_CHECK([STRIP_XIDS stdout], [0], [dnl
OFPST_GROUP_DESC reply (OF1.1):
 group_id=1235,type=all,bucket=actions=output:10
])
AT_CHECK([ovs-ofctl -O OpenFlow11 -vwarn del-groups br0 group_id=1234])
AT_CHECK([ovs-ofctl -O OpenFlow11 -vwarn dump-groups br0], [0], [stdout])
AT_CHECK([STRIP_XIDS stdout], [0], [dnl
OFPST_GROUP_DESC reply (OF1.1):
 group_id=1235,type=all,bucket=actions=output:10
])
AT_CHECK([ovs-ofctl -O OpenFlow11 -vwarn del-groups br0], [0])
AT_CHECK([ovs-ofctl -O OpenFlow11 -vwarn dump-groups br0], [0], [stdout])
AT_CHECK([STRIP_XIDS stdout], [0], [dnl
OFPST_GROUP_DESC reply (OF1.1):
])

# Negative test.
AT_CHECK([ovs-ofctl -O OpenFlow11 -vwarn del-groups br0 group_id=0xfffffff0],
  [1], [], [ovs-ofctl: invalid group id 4294967280
])
OVS_VSWITCHD_STOP
AT_CLEANUP

dnl This is really bare-bones.
dnl It at least checks request and reply serialization and deserialization.
dnl Actions definition listed in both supported formats (w/ actions=)
AT_SETUP([ofproto - add indirect group])
OVS_VSWITCHD_START
dnl indirect group must have exactly one bucket
AT_DATA([stderr], [dnl
OFPT_ERROR (OF1.1) (xid=0x2): OFPGMFC_INVALID_GROUP
OFPT_GROUP_MOD (OF1.1) (xid=0x2): ***decode error: OFPGMFC_INVALID_GROUP***
])
AT_CHECK([ovs-ofctl -O OpenFlow11 -vwarn add-group br0 'group_id=1234,type=indirect'], [1], , [stderr])
AT_CHECK([ovs-ofctl -O OpenFlow11 -vwarn add-group br0 'group_id=1235,type=indirect,bucket=output:10'])
AT_CHECK([ovs-ofctl -O OpenFlow11 -vwarn add-group br0 'group_id=1236,type=indirect,bucket=output:10,bucket=output:11'], [1], , [stderr])
OVS_VSWITCHD_STOP
AT_CLEANUP

dnl This is really bare-bones.
dnl It at least checks request and reply serialization and deserialization.
dnl Actions definition listed in both supported formats (w/ actions=)
AT_SETUP([ofproto - del group (OpenFlow 1.5)])
OVS_VSWITCHD_START
AT_DATA([groups.txt], [dnl
group_id=1234,type=select,selection_method=hash,bucket=output:10,bucket=output:11
group_id=1235,type=all,bucket=actions=output:12,bucket=bucket_id:0,actions=output:10,bucket=bucket_id:1,actions=output:11
])
AT_CHECK([ovs-ofctl -O OpenFlow15 -vwarn add-groups br0 groups.txt])
AT_CHECK([ovs-ofctl -F OXM-OpenFlow15 -O OpenFlow15 -vwarn dump-groups br0 1234], [0], [stdout])
AT_CHECK([STRIP_XIDS stdout], [0], [dnl
OFPST_GROUP_DESC reply (OF1.5):
 group_id=1234,type=select,selection_method=hash,bucket=bucket_id:0,actions=output:10,bucket=bucket_id:1,actions=output:11
])
AT_CHECK([ovs-ofctl -O OpenFlow15 -vwarn del-groups br0 group_id=1234])
AT_CHECK([ovs-ofctl -O OpenFlow15 -vwarn dump-groups br0], [0], [stdout])
AT_CHECK([STRIP_XIDS stdout], [0], [dnl
OFPST_GROUP_DESC reply (OF1.5):
 group_id=1235,type=all,bucket=bucket_id:2,actions=output:12,bucket=bucket_id:0,actions=output:10,bucket=bucket_id:1,actions=output:11
])
AT_CHECK([ovs-ofctl -O OpenFlow15 -vwarn del-groups br0 group_id=1234])
AT_CHECK([ovs-ofctl -O OpenFlow15 -vwarn dump-groups br0], [0], [stdout])
AT_CHECK([STRIP_XIDS stdout], [0], [dnl
OFPST_GROUP_DESC reply (OF1.5):
 group_id=1235,type=all,bucket=bucket_id:2,actions=output:12,bucket=bucket_id:0,actions=output:10,bucket=bucket_id:1,actions=output:11
])
AT_CHECK([ovs-ofctl -O OpenFlow15 -vwarn del-groups br0], [0])
AT_CHECK([ovs-ofctl -O OpenFlow15 -vwarn dump-groups br0], [0], [stdout])
AT_CHECK([STRIP_XIDS stdout], [0], [dnl
OFPST_GROUP_DESC reply (OF1.5):
])
OVS_VSWITCHD_STOP
AT_CLEANUP

dnl This is really bare-bones.
dnl It at least checks request and reply serialization and deserialization.
AT_SETUP([ofproto - del group deletes flows])
OVS_VSWITCHD_START
AT_DATA([groups.txt], [dnl
group_id=1234,type=all,bucket=output:10
group_id=1235,type=all,bucket=output:10
])
AT_CHECK([ovs-ofctl -O OpenFlow11 -vwarn add-groups br0 groups.txt])
AT_DATA([flows.txt], [dnl
tcp actions=group:1234
udp actions=group:1235
])
AT_CHECK([ovs-ofctl -O OpenFlow11 -vwarn add-flows br0 flows.txt])
AT_CHECK([ovs-ofctl -O OpenFlow11 -vwarn dump-flows br0 | ofctl_strip | sort],
[0], [dnl
 tcp actions=group:1234
 udp actions=group:1235
OFPST_FLOW reply (OF1.1):
])
AT_CHECK([ovs-ofctl -O OpenFlow11 -vwarn del-groups br0 group_id=1234])
AT_CHECK([ovs-ofctl -O OpenFlow11 -vwarn dump-flows br0 | ofctl_strip | sort],
[0], [dnl
 udp actions=group:1235
OFPST_FLOW reply (OF1.1):
])
AT_CHECK([ovs-ofctl -O OpenFlow11 -vwarn del-groups br0 group_id=1234])
AT_CHECK([ovs-ofctl -O OpenFlow11 -vwarn dump-flows br0 | ofctl_strip | sort],
[0], [dnl
 udp actions=group:1235
OFPST_FLOW reply (OF1.1):
])
AT_CHECK([ovs-ofctl -O OpenFlow11 -vwarn del-groups br0])
AT_CHECK([ovs-ofctl -O OpenFlow11 -vwarn dump-flows br0 | ofctl_strip | sort],
[0], [dnl
OFPST_FLOW reply (OF1.1):
])
OVS_VSWITCHD_STOP
AT_CLEANUP

dnl This is really bare-bones.
dnl It at least checks request and reply serialization and deserialization.
dnl Actions definition listed in both supported formats (w/ actions=)
AT_SETUP([ofproto - insert buckets])
OVS_VSWITCHD_START
AT_DATA([groups.txt], [dnl
group_id=1234,type=all,bucket=bucket_id:10,actions=output:10,bucket=bucket_id:11,actions=output:11
])
AT_CHECK([ovs-ofctl -O OpenFlow15 -vwarn add-groups br0 groups.txt])
AT_CHECK([ovs-ofctl -F OXM-OpenFlow15 -O OpenFlow15 -vwarn dump-groups br0 1234], [0], [stdout])
AT_CHECK([STRIP_XIDS stdout], [0], [dnl
OFPST_GROUP_DESC reply (OF1.5):
 group_id=1234,type=all,bucket=bucket_id:10,actions=output:10,bucket=bucket_id:11,actions=output:11
])
AT_CHECK([ovs-ofctl -O OpenFlow15 -vwarn insert-buckets br0 group_id=1234,command_bucket_id=first,bucket=bucket_id:0,actions=output:0,bucket=bucket_id:1,actions=output:1])
AT_CHECK([ovs-ofctl -O OpenFlow15 -vwarn dump-groups br0], [0], [stdout])
AT_CHECK([STRIP_XIDS stdout], [0], [dnl
OFPST_GROUP_DESC reply (OF1.5):
 group_id=1234,type=all,bucket=bucket_id:0,actions=output:0,bucket=bucket_id:1,actions=output:1,bucket=bucket_id:10,actions=output:10,bucket=bucket_id:11,actions=output:11
])
AT_CHECK([ovs-ofctl -O OpenFlow15 -vwarn insert-buckets br0 group_id=1234,command_bucket_id=last,bucket=bucket_id:14,actions=output:14,bucket=bucket_id:15,actions=output:15])
AT_CHECK([ovs-ofctl -O OpenFlow15 -vwarn dump-groups br0], [0], [stdout])
AT_CHECK([STRIP_XIDS stdout], [0], [dnl
OFPST_GROUP_DESC reply (OF1.5):
 group_id=1234,type=all,bucket=bucket_id:0,actions=output:0,bucket=bucket_id:1,actions=output:1,bucket=bucket_id:10,actions=output:10,bucket=bucket_id:11,actions=output:11,bucket=bucket_id:14,actions=output:14,bucket=bucket_id:15,actions=output:15
])
AT_CHECK([ovs-ofctl -O OpenFlow15 -vwarn insert-buckets br0 group_id=1234,command_bucket_id=15])
AT_CHECK([ovs-ofctl -O OpenFlow15 -vwarn dump-groups br0], [0], [stdout])
AT_CHECK([STRIP_XIDS stdout], [0], [dnl
OFPST_GROUP_DESC reply (OF1.5):
 group_id=1234,type=all,bucket=bucket_id:0,actions=output:0,bucket=bucket_id:1,actions=output:1,bucket=bucket_id:10,actions=output:10,bucket=bucket_id:11,actions=output:11,bucket=bucket_id:14,actions=output:14,bucket=bucket_id:15,actions=output:15
])
AT_DATA([buckets.txt], [dnl
group_id=1234,command_bucket_id=11,bucket=bucket_id:12,actions=output:12,bucket=bucket_id:13,actions=output:13
])
AT_CHECK([ovs-ofctl -O OpenFlow15 -vwarn insert-buckets br0 - < buckets.txt])
AT_CHECK([ovs-ofctl -O OpenFlow15 -vwarn dump-groups br0], [0], [stdout])
AT_CHECK([STRIP_XIDS stdout], [0], [dnl
OFPST_GROUP_DESC reply (OF1.5):
 group_id=1234,type=all,bucket=bucket_id:0,actions=output:0,bucket=bucket_id:1,actions=output:1,bucket=bucket_id:10,actions=output:10,bucket=bucket_id:11,actions=output:11,bucket=bucket_id:12,actions=output:12,bucket=bucket_id:13,actions=output:13,bucket=bucket_id:14,actions=output:14,bucket=bucket_id:15,actions=output:15
])
AT_CHECK([ovs-ofctl -O OpenFlow15 -vwarn insert-buckets br0 group_id=1234,command_bucket_id=15,bucket=bucket_id:20,actions=output:20,bucket=bucket_id:21,actions=output:21])
AT_CHECK([ovs-ofctl -O OpenFlow15 -vwarn dump-groups br0], [0], [stdout])
AT_CHECK([STRIP_XIDS stdout], [0], [dnl
OFPST_GROUP_DESC reply (OF1.5):
 group_id=1234,type=all,bucket=bucket_id:0,actions=output:0,bucket=bucket_id:1,actions=output:1,bucket=bucket_id:10,actions=output:10,bucket=bucket_id:11,actions=output:11,bucket=bucket_id:12,actions=output:12,bucket=bucket_id:13,actions=output:13,bucket=bucket_id:14,actions=output:14,bucket=bucket_id:15,actions=output:15,bucket=bucket_id:20,actions=output:20,bucket=bucket_id:21,actions=output:21
])

# Negative tests.
AT_CHECK([ovs-ofctl -O OpenFlow15 -vwarn insert-buckets br0 group_id=1234,command_bucket_id=0xffffff01,bucket=bucket_id:0,actions=output:0,bucket=bucket_id:1,actions=output:1], [1], [],
  [ovs-ofctl: invalid command bucket id 4294967041
])
AT_CHECK([ovs-ofctl -O OpenFlow11 -vwarn insert-buckets br0 group_id=1234,command_bucket_id=first,bucket=bucket_id:0,actions=output:0,bucket=bucket_id:1,actions=output:1], [1], [],
  [ovs-ofctl: insert-bucket needs OpenFlow 1.5 or later ('-O OpenFlow15')
])
OVS_VSWITCHD_STOP
AT_CLEANUP

dnl This is really bare-bones.
dnl It at least checks request and reply serialization and deserialization.
dnl Actions definition listed in both supported formats (w/ actions=)
AT_SETUP([ofproto - remove buckets])
OVS_VSWITCHD_START
AT_DATA([groups.txt], [dnl
group_id=1234,type=all,bucket=bucket_id:10,actions=output:10,bucket=bucket_id:11,actions=output:11,bucket=bucket_id:12,actions=output:12,bucket=bucket_id:13,actions=output:13,bucket=bucket_id:14,actions=output:14,bucket=bucket_id:15,actions=output:15,bucket=bucket_id:16,actions=output:16
])
AT_CHECK([ovs-ofctl -O OpenFlow15 -vwarn add-groups br0 groups.txt])
AT_CHECK([ovs-ofctl -F OXM-OpenFlow15 -O OpenFlow15 -vwarn dump-groups br0 1234], [0], [stdout])
AT_CHECK([STRIP_XIDS stdout], [0], [dnl
OFPST_GROUP_DESC reply (OF1.5):
 group_id=1234,type=all,bucket=bucket_id:10,actions=output:10,bucket=bucket_id:11,actions=output:11,bucket=bucket_id:12,actions=output:12,bucket=bucket_id:13,actions=output:13,bucket=bucket_id:14,actions=output:14,bucket=bucket_id:15,actions=output:15,bucket=bucket_id:16,actions=output:16
])
AT_CHECK([ovs-ofctl -O OpenFlow15 -vwarn remove-buckets br0 group_id=1234,command_bucket_id=first])
AT_CHECK([ovs-ofctl -O OpenFlow15 -vwarn dump-groups br0], [0], [stdout])
AT_CHECK([STRIP_XIDS stdout], [0], [dnl
OFPST_GROUP_DESC reply (OF1.5):
 group_id=1234,type=all,bucket=bucket_id:11,actions=output:11,bucket=bucket_id:12,actions=output:12,bucket=bucket_id:13,actions=output:13,bucket=bucket_id:14,actions=output:14,bucket=bucket_id:15,actions=output:15,bucket=bucket_id:16,actions=output:16
])
AT_CHECK([ovs-ofctl -O OpenFlow15 -vwarn remove-buckets br0 group_id=1234,command_bucket_id=last])
AT_CHECK([ovs-ofctl -O OpenFlow15 -vwarn dump-groups br0], [0], [stdout])
AT_CHECK([STRIP_XIDS stdout], [0], [dnl
OFPST_GROUP_DESC reply (OF1.5):
 group_id=1234,type=all,bucket=bucket_id:11,actions=output:11,bucket=bucket_id:12,actions=output:12,bucket=bucket_id:13,actions=output:13,bucket=bucket_id:14,actions=output:14,bucket=bucket_id:15,actions=output:15
])
AT_CHECK([ovs-ofctl -O OpenFlow15 -vwarn remove-buckets br0 group_id=1234,command_bucket_id=13])
AT_CHECK([ovs-ofctl -O OpenFlow15 -vwarn dump-groups br0], [0], [stdout])
AT_CHECK([STRIP_XIDS stdout], [0], [dnl
OFPST_GROUP_DESC reply (OF1.5):
 group_id=1234,type=all,bucket=bucket_id:11,actions=output:11,bucket=bucket_id:12,actions=output:12,bucket=bucket_id:14,actions=output:14,bucket=bucket_id:15,actions=output:15
])
AT_DATA([buckets.txt], [dnl
group_id=1234
])
AT_CHECK([ovs-ofctl -O OpenFlow15 -vwarn remove-buckets br0 - < buckets.txt])
AT_CHECK([ovs-ofctl -O OpenFlow15 -vwarn dump-groups br0], [0], [stdout])
AT_CHECK([STRIP_XIDS stdout], [0], [dnl
OFPST_GROUP_DESC reply (OF1.5):
 group_id=1234,type=all
])
AT_CHECK([ovs-ofctl -O OpenFlow15 -vwarn remove-buckets br0 group_id=1234,command_bucket_id=first])
AT_CHECK([ovs-ofctl -O OpenFlow15 -vwarn remove-buckets br0 group_id=1234,command_bucket_id=last])
AT_CHECK([ovs-ofctl -O OpenFlow15 -vwarn remove-buckets br0 group_id=1234,command_bucket_id=all])
AT_CHECK([ovs-ofctl -O OpenFlow15 -vwarn remove-buckets br0 group_id=1234,command_bucket_id=1], [1], [], [stderr])
AT_CHECK([cat stderr | ofctl_strip], [0], [dnl
OFPT_ERROR (OF1.5): OFPGMFC_UNKNOWN_BUCKET
OFPT_GROUP_MOD (OF1.5):
 REMOVE_BUCKET command_bucket_id:1,group_id=1234
])
# Negative test.
AT_CHECK([ovs-ofctl -O OpenFlow11 -vwarn remove-buckets br0 group_id=1234,command_bucket_id=last], [1], [],
  [ovs-ofctl: remove-bucket needs OpenFlow 1.5 or later ('-O OpenFlow15')
])
OVS_VSWITCHD_STOP
AT_CLEANUP

dnl This is really bare-bones.
dnl It at least checks request and reply serialization and deserialization.
AT_SETUP([ofproto - flow mod checks group availability])
OVS_VSWITCHD_START
AT_CHECK([ovs-ofctl -O OpenFlow11 -vwarn add-group br0 group_id=1234,type=all,bucket=output:10])
AT_DATA([flows.txt], [dnl
tcp actions=group:1234
udp actions=group:1235
])
AT_CHECK([ovs-ofctl -O OpenFlow11 -vwarn add-flow br0 'tcp actions=group:1234'])
AT_CHECK([ovs-ofctl -O OpenFlow11 -vwarn add-flow br0 'tcp actions=group:1235'], [1], [], [stderr])

# The output should look like this:
#
# 00000000  02 0e 00 98 00 00 00 02-00 00 00 00 00 00 00 00 |................|
# 00000010  00 00 00 00 00 00 00 00-ff 00 00 00 00 00 80 00 |................|
# 00000020  ff ff ff ff ff ff ff ff-ff ff ff ff 00 00 00 00 |................|
# 00000030  00 00 00 58 00 00 00 00-00 00 03 d7 00 00 00 00 |...X............|
#
# This 'sed' command captures the error message but drops details.
AT_CHECK([sed '/truncated/d
/^000000.0/d' stderr | STRIP_XIDS], [0],
  [OFPT_ERROR (OF1.1): OFPBAC_BAD_OUT_GROUP
OFPT_FLOW_MOD (OF1.1):
])
OVS_VSWITCHD_STOP
AT_CLEANUP

dnl This is really bare-bones.
dnl It at least checks request and reply serialization and deserialization.
AT_SETUP([ofproto - group description])
OVS_VSWITCHD_START
AT_CHECK([ovs-ofctl -O OpenFlow11 -vwarn add-group br0 group_id=1234,type=all,bucket=output:10], [0], [stdout])
AT_CHECK([ovs-ofctl -O OpenFlow11 -vwarn dump-groups br0], [0], [stdout])
AT_CHECK([STRIP_XIDS stdout], [0], [dnl
OFPST_GROUP_DESC reply (OF1.1):
 group_id=1234,type=all,bucket=actions=output:10
])
OVS_VSWITCHD_STOP
AT_CLEANUP

dnl This is really bare-bones.
dnl It at least checks request and reply serialization and deserialization.
AT_SETUP([ofproto - group description])
OVS_VSWITCHD_START
AT_CHECK([ovs-ofctl -O OpenFlow11 -vwarn add-group br0 group_id=1234,type=all,bucket=output:10])
AT_CHECK([ovs-ofctl -O OpenFlow11 -vwarn dump-groups br0], [0], [stdout])
AT_CHECK([STRIP_XIDS stdout], [0], [dnl
OFPST_GROUP_DESC reply (OF1.1):
 group_id=1234,type=all,bucket=actions=output:10
])
OVS_VSWITCHD_STOP
AT_CLEANUP

dnl This is really bare-bones.
dnl It at least checks request and reply serialization and deserialization.
AT_SETUP([ofproto - group features])
OVS_VSWITCHD_START
AT_CHECK([ovs-ofctl -O OpenFlow12 -vwarn dump-group-features br0], [0], [stdout])
AT_CHECK([STRIP_XIDS stdout], [0], [dnl
OFPST_GROUP_FEATURES reply (OF1.2):
 Group table:
    Types:  0xf
    Capabilities:  0x7
    all group:
       max_groups=0xffffff00
       actions: output group set_field strip_vlan push_vlan mod_nw_ttl dec_ttl set_mpls_ttl dec_mpls_ttl push_mpls pop_mpls set_queue
    select group:
       max_groups=0xffffff00
       actions: output group set_field strip_vlan push_vlan mod_nw_ttl dec_ttl set_mpls_ttl dec_mpls_ttl push_mpls pop_mpls set_queue
    indirect group:
       max_groups=0xffffff00
       actions: output group set_field strip_vlan push_vlan mod_nw_ttl dec_ttl set_mpls_ttl dec_mpls_ttl push_mpls pop_mpls set_queue
    fast failover group:
       max_groups=0xffffff00
       actions: output group set_field strip_vlan push_vlan mod_nw_ttl dec_ttl set_mpls_ttl dec_mpls_ttl push_mpls pop_mpls set_queue
])
OVS_VSWITCHD_STOP
AT_CLEANUP

dnl This is really bare-bones.
dnl It at least checks request and reply serialization and deserialization.
AT_SETUP([ofproto - group stats (OpenFlow 1.1)])
OVS_VSWITCHD_START
AT_DATA([groups.txt], [dnl
group_id=1234,type=all,bucket=output:10
group_id=1235,type=all,bucket=output:10
])
AT_CHECK([ovs-ofctl -O OpenFlow11 -vwarn add-groups br0 groups.txt])
AT_CHECK([ovs-ofctl -O OpenFlow11 -vwarn add-flow br0 'tcp actions=group:1234'])
AT_CHECK([ovs-ofctl -O OpenFlow11 -vwarn dump-group-stats br0 group_id=1234], [0], [stdout])
AT_CHECK([STRIP_XIDS stdout | sort], [0], [dnl
 group_id=1234,ref_count=1,packet_count=0,byte_count=0,bucket0:packet_count=0,byte_count=0
OFPST_GROUP reply (OF1.1):
])
AT_CHECK([ovs-ofctl -O OpenFlow11 -vwarn dump-group-stats br0], [0], [stdout])
AT_CHECK([STRIP_XIDS stdout | sort], [0], [dnl
 group_id=1234,ref_count=1,packet_count=0,byte_count=0,bucket0:packet_count=0,byte_count=0
 group_id=1235,ref_count=0,packet_count=0,byte_count=0,bucket0:packet_count=0,byte_count=0
OFPST_GROUP reply (OF1.1):
])
OVS_VSWITCHD_STOP
AT_CLEANUP

dnl This is really bare-bones.
dnl It at least checks request and reply serialization and deserialization.
AT_SETUP([ofproto - group stats (OpenFlow 1.3)])
OVS_VSWITCHD_START
AT_DATA([groups.txt], [dnl
group_id=1234,type=all,bucket=output:10
group_id=1235,type=all,bucket=output:10
])
AT_CHECK([ovs-ofctl -O OpenFlow13 -vwarn add-groups br0 groups.txt])
AT_CHECK([ovs-ofctl -O OpenFlow13 -vwarn add-flow br0 'tcp actions=group:1234'])
AT_CHECK([ovs-ofctl -O OpenFlow13 -vwarn dump-group-stats br0 group_id=1234], [0], [stdout])
AT_CHECK([STRIP_XIDS stdout | sed 's/duration=[[0-9.]]*s/duration=?s/' | sort], [0], [dnl
 group_id=1234,duration=?s,ref_count=1,packet_count=0,byte_count=0,bucket0:packet_count=0,byte_count=0
OFPST_GROUP reply (OF1.3):
])
AT_CHECK([ovs-ofctl -O OpenFlow13 -vwarn dump-group-stats br0], [0], [stdout])
AT_CHECK([STRIP_XIDS stdout | sed 's/duration=[[0-9.]]*s/duration=?s/' | sort], [0], [dnl
 group_id=1234,duration=?s,ref_count=1,packet_count=0,byte_count=0,bucket0:packet_count=0,byte_count=0
 group_id=1235,duration=?s,ref_count=0,packet_count=0,byte_count=0,bucket0:packet_count=0,byte_count=0
OFPST_GROUP reply (OF1.3):
])
OVS_VSWITCHD_STOP
AT_CLEANUP

dnl This is really bare-bones.
dnl It at least checks request and reply serialization and deserialization.
AT_SETUP([ofproto - group stats (OpenFlow 1.5)])
OVS_VSWITCHD_START
AT_DATA([groups.txt], [dnl
group_id=1234,type=all,bucket=output:10
group_id=1235,type=all,bucket=output:10
])
AT_CHECK([ovs-ofctl -O OpenFlow15 -vwarn add-groups br0 groups.txt])
AT_CHECK([ovs-ofctl -O OpenFlow15 -vwarn add-flow br0 'tcp actions=group:1234'])
AT_CHECK([ovs-ofctl -O OpenFlow15 -vwarn dump-group-stats br0 group_id=1234], [0], [stdout])
AT_CHECK([STRIP_XIDS stdout | sed 's/duration=[[0-9.]]*s/duration=?s/' | sort], [0], [dnl
 group_id=1234,duration=?s,ref_count=1,packet_count=0,byte_count=0,bucket0:packet_count=0,byte_count=0
OFPST_GROUP reply (OF1.5):
])
AT_CHECK([ovs-ofctl -O OpenFlow15 -vwarn dump-group-stats br0], [0], [stdout])
AT_CHECK([STRIP_XIDS stdout | sed 's/duration=[[0-9.]]*s/duration=?s/' | sort], [0], [dnl
 group_id=1234,duration=?s,ref_count=1,packet_count=0,byte_count=0,bucket0:packet_count=0,byte_count=0
 group_id=1235,duration=?s,ref_count=0,packet_count=0,byte_count=0,bucket0:packet_count=0,byte_count=0
OFPST_GROUP reply (OF1.5):
])
OVS_VSWITCHD_STOP
AT_CLEANUP

dnl This found a use-after-free error in bridge destruction in the
dnl presence of groups.
AT_SETUP([ofproto - group add then bridge delete (OpenFlow 1.3)])
OVS_VSWITCHD_START
AT_DATA([groups.txt], [dnl
group_id=1234,type=all,bucket=output:10
group_id=1235,type=all,bucket=output:10
])
AT_CHECK([ovs-ofctl -O OpenFlow13 -vwarn add-groups br0 groups.txt])
AT_CHECK([ovs-vsctl del-br br0])
OVS_VSWITCHD_STOP
AT_CLEANUP

AT_SETUP([ofproto - mod-port (OpenFlow 1.0)])
OVS_VSWITCHD_START
for command_config_state in \
    'up 0 0' \
    'noflood NO_FLOOD 0' \
    'down PORT_DOWN,NO_FLOOD LINK_DOWN' \
    'flood PORT_DOWN LINK_DOWN' \
    'no-receive PORT_DOWN,NO_RECV LINK_DOWN' \
    'no-forward PORT_DOWN,NO_RECV,NO_FWD LINK_DOWN' \
    'no-packet-in PORT_DOWN,NO_RECV,NO_FWD,NO_PACKET_IN LINK_DOWN' \
    'forward PORT_DOWN,NO_RECV,NO_PACKET_IN LINK_DOWN' \
    'packet-in PORT_DOWN,NO_RECV LINK_DOWN' \
    'up NO_RECV 0' \
    'receive 0 0'
do
    set $command_config_state
    command=$[1] config=`echo $[2] | sed 's/,/ /g'` state=$[3]
    AT_CHECK([ovs-ofctl -vwarn mod-port br0 br0 $command])
    AT_CHECK([ovs-ofctl -vwarn show br0], [0], [stdout])
    AT_CHECK_UNQUOTED([STRIP_XIDS stdout], [0], [dnl
OFPT_FEATURES_REPLY: dpid:fedcba9876543210
n_tables:254, n_buffers:256
capabilities: FLOW_STATS TABLE_STATS PORT_STATS QUEUE_STATS ARP_MATCH_IP
actions: output enqueue set_vlan_vid set_vlan_pcp strip_vlan mod_dl_src mod_dl_dst mod_nw_src mod_nw_dst mod_nw_tos mod_tp_src mod_tp_dst
 LOCAL(br0): addr:aa:55:aa:55:00:00
     config:     $config
     state:      $state
     speed: 0 Mbps now, 0 Mbps max
OFPT_GET_CONFIG_REPLY: frags=normal miss_send_len=0
])
done
OVS_VSWITCHD_STOP
AT_CLEANUP

AT_SETUP([ofproto - mod-port (OpenFlow 1.2)])
OVS_VSWITCHD_START
for command_config_state in \
    'up 0 0' \
    'down PORT_DOWN LINK_DOWN' \
    'no-receive PORT_DOWN,NO_RECV LINK_DOWN' \
    'no-forward PORT_DOWN,NO_RECV,NO_FWD LINK_DOWN' \
    'no-packet-in PORT_DOWN,NO_RECV,NO_FWD,NO_PACKET_IN LINK_DOWN' \
    'forward PORT_DOWN,NO_RECV,NO_PACKET_IN LINK_DOWN' \
    'packet-in PORT_DOWN,NO_RECV LINK_DOWN' \
    'up NO_RECV 0' \
    'receive 0 0'
do
    set $command_config_state
    command=$[1] config=`echo $[2] | sed 's/,/ /g'` state=$[3]
    AT_CHECK([ovs-ofctl -O OpenFlow12 -vwarn mod-port br0 br0 $command])
    AT_CHECK([ovs-ofctl -O OpenFlow12 -vwarn show br0], [0], [stdout])
    AT_CHECK_UNQUOTED([STRIP_XIDS stdout], [0], [dnl
OFPT_FEATURES_REPLY (OF1.2): dpid:fedcba9876543210
n_tables:254, n_buffers:256
capabilities: FLOW_STATS TABLE_STATS PORT_STATS GROUP_STATS QUEUE_STATS
 LOCAL(br0): addr:aa:55:aa:55:00:00
     config:     $config
     state:      $state
     speed: 0 Mbps now, 0 Mbps max
OFPT_GET_CONFIG_REPLY (OF1.2): frags=normal miss_send_len=0
])
done
OVS_VSWITCHD_STOP
AT_CLEANUP

AT_SETUP([ofproto - mod-port (OpenFlow 1.4)])
OVS_VSWITCHD_START
for command_config_state in \
    'up 0 0' \
    'down PORT_DOWN LINK_DOWN' \
    'no-receive PORT_DOWN,NO_RECV LINK_DOWN' \
    'no-forward PORT_DOWN,NO_RECV,NO_FWD LINK_DOWN' \
    'no-packet-in PORT_DOWN,NO_RECV,NO_FWD,NO_PACKET_IN LINK_DOWN' \
    'forward PORT_DOWN,NO_RECV,NO_PACKET_IN LINK_DOWN' \
    'packet-in PORT_DOWN,NO_RECV LINK_DOWN' \
    'up NO_RECV 0' \
    'receive 0 0'
do
    set $command_config_state
    command=$[1] config=`echo $[2] | sed 's/,/ /g'` state=$[3]
    AT_CHECK([ovs-ofctl -O OpenFlow14 -vwarn mod-port br0 br0 $command])
    AT_CHECK([ovs-ofctl -O OpenFlow14 -vwarn show br0], [0], [stdout])
    AT_CHECK_UNQUOTED([STRIP_XIDS stdout], [0], [dnl
OFPT_FEATURES_REPLY (OF1.4): dpid:fedcba9876543210
n_tables:254, n_buffers:256
capabilities: FLOW_STATS TABLE_STATS PORT_STATS GROUP_STATS QUEUE_STATS
OFPST_PORT_DESC reply (OF1.4):
 LOCAL(br0): addr:aa:55:aa:55:00:00
     config:     $config
     state:      $state
     speed: 0 Mbps now, 0 Mbps max
OFPT_GET_CONFIG_REPLY (OF1.4): frags=normal miss_send_len=0
])
done
OVS_VSWITCHD_STOP
AT_CLEANUP

AT_SETUP([ofproto - basic flow_mod commands (NXM)])
OVS_VSWITCHD_START
AT_CHECK([ovs-ofctl dump-flows br0 | ofctl_strip], [0], [NXST_FLOW reply:
])
AT_CHECK([echo 'in_port=2,actions=1' | ovs-ofctl add-flows br0 -])
AT_CHECK([ovs-ofctl add-flow br0 in_port=1,actions=2])
AT_CHECK([ovs-ofctl -F nxm add-flow br0 table=1,in_port=4,actions=3])
AT_CHECK([ovs-ofctl dump-flows br0 | ofctl_strip | sort], [0], [dnl
 in_port=1 actions=output:2
 in_port=2 actions=output:1
 table=1, in_port=4 actions=output:3
NXST_FLOW reply:
])
AT_CHECK([ovs-ofctl dump-aggregate br0 table=0 | STRIP_XIDS], [0], [dnl
NXST_AGGREGATE reply: packet_count=0 byte_count=0 flow_count=2
])
AT_CHECK([ovs-ofctl del-flows br0])
AT_CHECK([ovs-ofctl dump-flows br0 | ofctl_strip], [0], [NXST_FLOW reply:
])
OVS_VSWITCHD_STOP
AT_CLEANUP

AT_SETUP([ofproto - basic flow_mod commands (OpenFlow 1.0)])
OVS_VSWITCHD_START
AT_CHECK([ovs-ofctl -F openflow10 dump-flows br0 | ofctl_strip], [0], [OFPST_FLOW reply:
])
AT_CHECK([echo 'in_port=2,actions=1' | ovs-ofctl -F openflow10 add-flows br0 -])
AT_CHECK([ovs-ofctl -F openflow10 add-flow br0 in_port=1,actions=2])
AT_CHECK([ovs-ofctl -F openflow10 add-flow br0 table=1,in_port=4,actions=3])
AT_CHECK([ovs-ofctl -F openflow10 dump-flows br0 | ofctl_strip | sort], [0], [dnl
 in_port=1 actions=output:2
 in_port=2 actions=output:1
 table=1, in_port=4 actions=output:3
OFPST_FLOW reply:
])
AT_CHECK([ovs-ofctl -F openflow10 dump-aggregate br0 table=0 | STRIP_XIDS], [0], [dnl
OFPST_AGGREGATE reply: packet_count=0 byte_count=0 flow_count=2
])
AT_CHECK([ovs-ofctl -F openflow10 del-flows br0])
AT_CHECK([ovs-ofctl -F openflow10 dump-flows br0 | ofctl_strip], [0], [OFPST_FLOW reply:
])
OVS_VSWITCHD_STOP
AT_CLEANUP

AT_SETUP([ofproto - basic flow_mod commands (OpenFlow 1.1)])
OVS_VSWITCHD_START
AT_CHECK([ovs-ofctl -O OpenFlow11 dump-flows br0 | ofctl_strip], [0], [OFPST_FLOW reply (OF1.1):
])
AT_CHECK([echo 'in_port=2,actions=1' | ovs-ofctl -O OpenFlow11 add-flows br0 -])
AT_CHECK([ovs-ofctl -O OpenFlow11 add-flow br0 in_port=1,actions=2])
AT_CHECK([ovs-ofctl -O OpenFlow11 add-flow br0 table=1,in_port=4,actions=3])
AT_CHECK([ovs-ofctl -O OpenFlow11 dump-flows br0 | ofctl_strip | sort], [0], [dnl
 in_port=1 actions=output:2
 in_port=2 actions=output:1
 table=1, in_port=4 actions=output:3
OFPST_FLOW reply (OF1.1):
])
AT_CHECK([ovs-ofctl -O OpenFlow11 dump-aggregate br0 table=0 | STRIP_XIDS], [0], [dnl
OFPST_AGGREGATE reply (OF1.1): packet_count=0 byte_count=0 flow_count=2
])
AT_CHECK([ovs-ofctl -O OpenFlow11 del-flows br0])
AT_CHECK([ovs-ofctl -O OpenFlow11 dump-flows br0 | ofctl_strip], [0], [OFPST_FLOW reply (OF1.1):
 table=1, in_port=4 actions=output:3
])
OVS_VSWITCHD_STOP
AT_CLEANUP

AT_SETUP([ofproto - flow_mod negative test (OpenFlow 1.1)])
OVS_VSWITCHD_START(
  [set bridge br0 protocols=OpenFlow10,OpenFlow11,OpenFlow12,OpenFlow13])
AT_CHECK([ovs-ofctl add-flow -O OpenFlow11 br0 table=1,action=goto_table:2])

# The error message here actually comes from ovs-ofctl, not from ovs-vswitchd,
# but at least it's the same code in ofpacts_check() that issues the error.
AT_CHECK([ovs-ofctl add-flow -O OpenFlow11 br0 table=1,action=goto_table:1],
  [1], [],
  [ovs-ofctl: actions are invalid with specified match (OFPBIC_BAD_TABLE_ID)
])
OVS_VSWITCHD_STOP
AT_CLEANUP

AT_SETUP([ofproto - set-field flow_mod commands (NXM)])
OVS_VSWITCHD_START
AT_CHECK([ovs-ofctl add-flow br0 ipv6,table=1,in_port=3,actions=drop])
AT_CHECK([ovs-ofctl add-flow br0 ipv6,table=1,in_port=3,actions=set_field:fe80:0123:4567:890a:a6ba:dbff:fefe:59fa-\>ipv6_src])
AT_CHECK([ovs-ofctl add-flow br0 icmp6,icmp_type=136,table=1,in_port=3,actions=set_field:fe80:8675:3097:890a:a6ba:dbff:f00d:59fa-\>nd_target,set_field:cc:dd:ee:ff:00:11-\>nd_tll])
AT_CHECK([ovs-ofctl dump-flows br0 | ofctl_strip | sort], [0], [dnl
 table=1, icmp6,in_port=3,icmp_type=136 actions=load:0xa6badbfff00d59fa->NXM_NX_ND_TARGET[[0..63]],load:0xfe8086753097890a->NXM_NX_ND_TARGET[[64..127]],load:0xccddeeff0011->NXM_NX_ND_TLL[[]]
 table=1, ipv6,in_port=3 actions=load:0xa6badbfffefe59fa->NXM_NX_IPV6_SRC[[0..63]],load:0xfe8001234567890a->NXM_NX_IPV6_SRC[[64..127]]
NXST_FLOW reply:
])
OVS_VSWITCHD_STOP
AT_CLEANUP

AT_SETUP([ofproto - basic flow_mod commands (OpenFlow 1.2)])
OVS_VSWITCHD_START
AT_CHECK([ovs-ofctl -O OpenFlow12 dump-flows br0 | ofctl_strip], [0], [OFPST_FLOW reply (OF1.2):
])
AT_CHECK([echo 'in_port=2,actions=1' | ovs-ofctl -O OpenFlow12 add-flows br0 -])
AT_CHECK([ovs-ofctl -O OpenFlow12 add-flow br0 in_port=1,actions=2])
AT_CHECK([ovs-ofctl -O OpenFlow12 add-flow br0 table=1,in_port=4,actions=3])
AT_CHECK([ovs-ofctl -O OpenFlow12 dump-flows br0 | ofctl_strip | sort], [0], [dnl
 in_port=1 actions=output:2
 in_port=2 actions=output:1
 table=1, in_port=4 actions=output:3
OFPST_FLOW reply (OF1.2):
])
AT_CHECK([ovs-ofctl -O OpenFlow12 del-flows br0])
AT_CHECK([ovs-ofctl -O OpenFlow12 dump-flows br0 | ofctl_strip], [0], [OFPST_FLOW reply (OF1.2):
])
OVS_VSWITCHD_STOP
AT_CLEANUP

AT_SETUP([ofproto - set-field flow_mod commands (OF1.2)])
OVS_VSWITCHD_START
AT_CHECK([ovs-ofctl -O OpenFlow12 add-flow br0 ipv6,table=1,in_port=3,actions=drop])
AT_CHECK([ovs-ofctl -O OpenFlow12 add-flow br0 ipv6,table=1,in_port=3,actions=set_field:fe80:0123:4567:890a:a6ba:dbff:fefe:59fa-\>ipv6_src])
AT_CHECK([ovs-ofctl -O OpenFlow12 add-flow br0 icmp6,icmp_type=136,table=1,in_port=3,actions=set_field:fe80:8675:3097:890a:a6ba:dbff:f00d:59fa-\>nd_target,set_field:cc:dd:ee:ff:00:11-\>nd_tll])
AT_CHECK([ovs-ofctl -O OpenFlow12 dump-flows br0 | ofctl_strip | sort], [0], [dnl
 table=1, icmp6,in_port=3,icmp_type=136 actions=set_field:fe80:8675:3097:890a:a6ba:dbff:f00d:59fa->nd_target,set_field:cc:dd:ee:ff:00:11->nd_tll
 table=1, ipv6,in_port=3 actions=set_field:fe80:123:4567:890a:a6ba:dbff:fefe:59fa->ipv6_src
OFPST_FLOW reply (OF1.2):
])
OVS_VSWITCHD_STOP
AT_CLEANUP

AT_SETUP([ofproto - dump flows with cookie])
OVS_VSWITCHD_START
AT_CHECK([ovs-ofctl add-flow br0 cookie=0x1,in_port=1,actions=1])
AT_CHECK([ovs-ofctl add-flow br0 cookie=0x2,in_port=2,actions=1])
AT_CHECK([ovs-ofctl add-flow br0 cookie=0x3,in_port=3,actions=1])
AT_CHECK([ovs-ofctl dump-flows br0 | ofctl_strip | sort], [0], [dnl
 cookie=0x1, in_port=1 actions=output:1
 cookie=0x2, in_port=2 actions=output:1
 cookie=0x3, in_port=3 actions=output:1
NXST_FLOW reply:
])
AT_CHECK([ovs-ofctl dump-aggregate br0 table=0 | STRIP_XIDS], [0], [dnl
NXST_AGGREGATE reply: packet_count=0 byte_count=0 flow_count=3
])
AT_CHECK([ovs-ofctl dump-flows br0 cookie=0x3/-1 | ofctl_strip | sort], [0], [dnl
 cookie=0x3, in_port=3 actions=output:1
NXST_FLOW reply:
])
AT_CHECK([ovs-ofctl dump-aggregate br0 cookie=0x3/-1 | STRIP_XIDS], [0], [dnl
NXST_AGGREGATE reply: packet_count=0 byte_count=0 flow_count=1
])
OVS_VSWITCHD_STOP
AT_CLEANUP

AT_SETUP([ofproto - mod flow with cookie change (OpenFlow 1.0)])
OVS_VSWITCHD_START
AT_CHECK([ovs-ofctl -F openflow10 add-flow br0 cookie=0x1,in_port=1,actions=1])
AT_CHECK([ovs-ofctl -F openflow10 dump-flows br0 | ofctl_strip | sort], [0], [dnl
 cookie=0x1, in_port=1 actions=output:1
OFPST_FLOW reply:
])

AT_CHECK([ovs-ofctl -F openflow10 mod-flows br0 cookie=0x2,in_port=1,actions=1])
AT_CHECK([ovs-ofctl -F openflow10 dump-flows br0 | ofctl_strip | sort], [0], [dnl
 cookie=0x2, in_port=1 actions=output:1
OFPST_FLOW reply:
])
OVS_VSWITCHD_STOP
AT_CLEANUP

AT_SETUP([ofproto - mod flow with cookie change (NXM)])
OVS_VSWITCHD_START
AT_CHECK([ovs-ofctl -F nxm add-flow br0 cookie=0x1,in_port=1,actions=1])
AT_CHECK([ovs-ofctl -F nxm dump-flows br0 | ofctl_strip | sort], [0], [dnl
 cookie=0x1, in_port=1 actions=output:1
NXST_FLOW reply:
])

AT_CHECK([ovs-ofctl -F nxm mod-flows br0 cookie=0x2,in_port=1,actions=1])
AT_CHECK([ovs-ofctl -F nxm dump-flows br0 | ofctl_strip | sort], [0], [dnl
 cookie=0x2, in_port=1 actions=output:1
NXST_FLOW reply:
])
OVS_VSWITCHD_STOP
AT_CLEANUP

AT_SETUP([ofproto - no mod flow with cookie change (OpenFlow 1.1)])
OVS_VSWITCHD_START
AT_CHECK([ovs-ofctl -O OpenFlow11 add-flow br0 cookie=0x1,in_port=1,actions=1])
AT_CHECK([ovs-ofctl -O OpenFlow11 dump-flows br0 | ofctl_strip | sort], [0], [dnl
 cookie=0x1, in_port=1 actions=output:1
OFPST_FLOW reply (OF1.1):
])
AT_CHECK([ovs-ofctl -O OpenFlow11 mod-flows br0 cookie=0x2,in_port=1,actions=1])
AT_CHECK([ovs-ofctl -O OpenFlow11 dump-flows br0 | ofctl_strip | sort], [0], [dnl
 cookie=0x1, in_port=1 actions=output:1
OFPST_FLOW reply (OF1.1):
])
OVS_VSWITCHD_STOP
AT_CLEANUP

dnl The OpenFlow 1.2 spec states that the cookie may not be modified
AT_SETUP([ofproto - no mod flow with cookie change (OpenFlow 1.2)])
OVS_VSWITCHD_START
AT_CHECK([ovs-ofctl -O OpenFlow12 add-flow br0 cookie=0x1,in_port=1,actions=1])
AT_CHECK([ovs-ofctl -O OpenFlow12 dump-flows br0 | ofctl_strip | sort], [0], [dnl
 cookie=0x1, in_port=1 actions=output:1
OFPST_FLOW reply (OF1.2):
])

AT_CHECK([ovs-ofctl -O OpenFlow12 mod-flows br0 cookie=0x2,in_port=1,actions=1])
AT_CHECK([ovs-ofctl -O OpenFlow12 dump-flows br0 | ofctl_strip | sort], [0], [dnl
 cookie=0x1, in_port=1 actions=output:1
OFPST_FLOW reply (OF1.2):
])
OVS_VSWITCHD_STOP
AT_CLEANUP

AT_SETUP([ofproto - mod flows based on cookie mask (OpenFlow 1.0)])
OVS_VSWITCHD_START
AT_CHECK([ovs-ofctl add-flow br0 cookie=0x1,in_port=1,actions=1])
AT_CHECK([ovs-ofctl add-flow br0 cookie=0x1,in_port=2,actions=1])
AT_CHECK([ovs-ofctl add-flow br0 cookie=0x2,in_port=3,actions=1])
AT_CHECK([ovs-ofctl dump-flows br0 | ofctl_strip | sort], [0], [dnl
 cookie=0x1, in_port=1 actions=output:1
 cookie=0x1, in_port=2 actions=output:1
 cookie=0x2, in_port=3 actions=output:1
NXST_FLOW reply:
])

AT_CHECK([ovs-ofctl -F nxm mod-flows br0 cookie=0x1/0xff,actions=4])
AT_CHECK([ovs-ofctl -F nxm dump-flows br0 | ofctl_strip | sort], [0], [dnl
 cookie=0x1, in_port=1 actions=output:4
 cookie=0x1, in_port=2 actions=output:4
 cookie=0x2, in_port=3 actions=output:1
NXST_FLOW reply:
])
OVS_VSWITCHD_STOP
AT_CLEANUP

AT_SETUP([ofproto - mod flows based on cookie mask (OpenFlow 1.1)])
OVS_VSWITCHD_START
AT_CHECK([ovs-ofctl -O OpenFlow11 add-flow br0 cookie=0x1,in_port=1,actions=1])
AT_CHECK([ovs-ofctl -O OpenFlow11 add-flow br0 cookie=0x1,in_port=2,actions=1])
AT_CHECK([ovs-ofctl -O OpenFlow11 add-flow br0 cookie=0x2,in_port=3,actions=1])
AT_CHECK([ovs-ofctl -O OpenFlow11 dump-flows br0 | ofctl_strip | sort], [0], [dnl
 cookie=0x1, in_port=1 actions=output:1
 cookie=0x1, in_port=2 actions=output:1
 cookie=0x2, in_port=3 actions=output:1
OFPST_FLOW reply (OF1.1):
])

AT_CHECK([ovs-ofctl -O OpenFlow11 mod-flows br0 cookie=0x1/0xff,actions=4])
AT_CHECK([ovs-ofctl -O OpenFlow11 dump-flows br0 | ofctl_strip | sort], [0], [dnl
 cookie=0x1, in_port=1 actions=output:4
 cookie=0x1, in_port=2 actions=output:4
 cookie=0x2, in_port=3 actions=output:1
OFPST_FLOW reply (OF1.1):
])
OVS_VSWITCHD_STOP
AT_CLEANUP

AT_SETUP([ofproto - mod flows based on cookie mask (OpenFlow 1.2)])
OVS_VSWITCHD_START
AT_CHECK([ovs-ofctl -O OpenFlow12 add-flow br0 cookie=0x1,in_port=1,actions=1])
AT_CHECK([ovs-ofctl -O OpenFlow12 add-flow br0 cookie=0x1,in_port=2,actions=1])
AT_CHECK([ovs-ofctl -O OpenFlow12 add-flow br0 cookie=0x2,in_port=3,actions=1])
AT_CHECK([ovs-ofctl -O OpenFlow12 dump-flows br0 | ofctl_strip | sort], [0], [dnl
 cookie=0x1, in_port=1 actions=output:1
 cookie=0x1, in_port=2 actions=output:1
 cookie=0x2, in_port=3 actions=output:1
OFPST_FLOW reply (OF1.2):
])

AT_CHECK([ovs-ofctl -O OpenFlow12 mod-flows br0 cookie=0x1/0xff,actions=4])
AT_CHECK([ovs-ofctl -O OpenFlow12 dump-flows br0 | ofctl_strip | sort], [0], [dnl
 cookie=0x1, in_port=1 actions=output:4
 cookie=0x1, in_port=2 actions=output:4
 cookie=0x2, in_port=3 actions=output:1
OFPST_FLOW reply (OF1.2):
])
OVS_VSWITCHD_STOP
AT_CLEANUP

dnl The OpenFlow 1.2 spec states that the cookie may not be modified
AT_SETUP([ofproto - mod flows based on cookie mask with cookie change])
OVS_VSWITCHD_START
AT_CHECK([ovs-ofctl add-flow br0 cookie=0x1,in_port=1,actions=1])
AT_CHECK([ovs-ofctl add-flow br0 cookie=0x1,in_port=2,actions=1])
AT_CHECK([ovs-ofctl add-flow br0 cookie=0x2,in_port=3,actions=1])
AT_CHECK([ovs-ofctl dump-flows br0 | ofctl_strip | sort], [0], [dnl
 cookie=0x1, in_port=1 actions=output:1
 cookie=0x1, in_port=2 actions=output:1
 cookie=0x2, in_port=3 actions=output:1
NXST_FLOW reply:
])

AT_CHECK([ovs-ofctl -F nxm mod-flows br0 cookie=1/-1,cookie=4,actions=4])
AT_CHECK([ovs-ofctl -F nxm dump-flows br0 | ofctl_strip | sort], [0], [dnl
 cookie=0x2, in_port=3 actions=output:1
 cookie=0x4, in_port=1 actions=output:4
 cookie=0x4, in_port=2 actions=output:4
NXST_FLOW reply:
])
OVS_VSWITCHD_STOP
AT_CLEANUP

AT_SETUP([ofproto - mod flow with cookie miss (mask==0) - NXM])
OVS_VSWITCHD_START
AT_CHECK([ovs-ofctl -F nxm mod-flows br0 in_port=1,actions=1])
AT_CHECK([ovs-ofctl -F nxm dump-flows br0 | ofctl_strip | sort], [0], [dnl
 in_port=1 actions=output:1
NXST_FLOW reply:
])
OVS_VSWITCHD_STOP
AT_CLEANUP

AT_SETUP([ofproto - mod flow with cookie miss (mask==0) - OF1.1])
OVS_VSWITCHD_START
AT_CHECK([ovs-ofctl -O openflow11 mod-flows br0 in_port=1,actions=1])
AT_CHECK([ovs-ofctl -O openflow11 dump-flows br0 | ofctl_strip | sort], [0], [dnl
 in_port=1 actions=output:1
OFPST_FLOW reply (OF1.1):
])
OVS_VSWITCHD_STOP
AT_CLEANUP

AT_SETUP([ofproto - mod flow with cookie miss (mask==0) - OF1.2])
OVS_VSWITCHD_START
AT_CHECK([ovs-ofctl -O openflow12 mod-flows br0 in_port=1,actions=1])
AT_CHECK([ovs-ofctl -O openflow12 dump-flows br0 | ofctl_strip | sort], [0], [dnl
OFPST_FLOW reply (OF1.2):
])
OVS_VSWITCHD_STOP
AT_CLEANUP

AT_SETUP([ofproto - mod flow with cookie miss (mask!=0) - NXM])
OVS_VSWITCHD_START
AT_CHECK([ovs-ofctl -F nxm mod-flows br0 cookie=1/1,in_port=1,actions=1])
AT_CHECK([ovs-ofctl -F nxm dump-flows br0 | ofctl_strip | sort], [0], [dnl
NXST_FLOW reply:
])
OVS_VSWITCHD_STOP
AT_CLEANUP

AT_SETUP([ofproto - mod flow with cookie miss (mask!=0) - OF1.1])
OVS_VSWITCHD_START
AT_CHECK([ovs-ofctl -O openflow11 mod-flows br0 cookie=1/1,in_port=1,actions=1])
AT_CHECK([ovs-ofctl -O openflow11 dump-flows br0 | ofctl_strip | sort], [0], [dnl
OFPST_FLOW reply (OF1.1):
])
OVS_VSWITCHD_STOP
AT_CLEANUP

AT_SETUP([ofproto - mod flow with cookie miss (mask!=0) - OF1.2])
OVS_VSWITCHD_START
AT_CHECK([ovs-ofctl -O openflow12 mod-flows br0 cookie=1/1,in_port=1,actions=1])
AT_CHECK([ovs-ofctl -O openflow12 dump-flows br0 | ofctl_strip | sort], [0], [dnl
OFPST_FLOW reply (OF1.2):
])
OVS_VSWITCHD_STOP
AT_CLEANUP

AT_SETUP([ofproto - del flows with cookies])
OVS_VSWITCHD_START
AT_CHECK([ovs-ofctl add-flow br0 cookie=0x1,in_port=1,actions=1])
AT_CHECK([ovs-ofctl add-flow br0 cookie=0x2,in_port=2,actions=1])
AT_CHECK([ovs-ofctl add-flow br0 cookie=0x3,in_port=3,actions=1])
AT_CHECK([ovs-ofctl dump-flows br0 | ofctl_strip | sort], [0], [dnl
 cookie=0x1, in_port=1 actions=output:1
 cookie=0x2, in_port=2 actions=output:1
 cookie=0x3, in_port=3 actions=output:1
NXST_FLOW reply:
])

AT_CHECK([ovs-ofctl del-flows br0])
AT_CHECK([ovs-ofctl dump-flows br0 | ofctl_strip | sort], [0], [dnl
NXST_FLOW reply:
])
OVS_VSWITCHD_STOP
AT_CLEANUP

AT_SETUP([ofproto - del flows based on cookie])
OVS_VSWITCHD_START
AT_CHECK([ovs-ofctl add-flow br0 cookie=0x1,in_port=1,actions=1])
AT_CHECK([ovs-ofctl add-flow br0 cookie=0x2,in_port=2,actions=1])
AT_CHECK([ovs-ofctl add-flow br0 cookie=0x3,in_port=3,actions=1])
AT_CHECK([ovs-ofctl dump-flows br0 | ofctl_strip | sort], [0], [dnl
 cookie=0x1, in_port=1 actions=output:1
 cookie=0x2, in_port=2 actions=output:1
 cookie=0x3, in_port=3 actions=output:1
NXST_FLOW reply:
])

AT_CHECK([ovs-ofctl del-flows br0 cookie=0x3/-1])
AT_CHECK([ovs-ofctl dump-flows br0 | ofctl_strip | sort], [0], [dnl
 cookie=0x1, in_port=1 actions=output:1
 cookie=0x2, in_port=2 actions=output:1
NXST_FLOW reply:
])
OVS_VSWITCHD_STOP
AT_CLEANUP

AT_SETUP([ofproto - del flows based on cookie mask])
OVS_VSWITCHD_START
AT_CHECK([ovs-ofctl add-flow br0 cookie=0x1,in_port=1,actions=1])
AT_CHECK([ovs-ofctl add-flow br0 cookie=0x2,in_port=2,actions=1])
AT_CHECK([ovs-ofctl add-flow br0 cookie=0x3,in_port=3,actions=1])
AT_CHECK([ovs-ofctl dump-flows br0 | ofctl_strip | sort], [0], [dnl
 cookie=0x1, in_port=1 actions=output:1
 cookie=0x2, in_port=2 actions=output:1
 cookie=0x3, in_port=3 actions=output:1
NXST_FLOW reply:
])
AT_CHECK([ovs-ofctl del-flows br0 cookie=0x3/0x1])
AT_CHECK([ovs-ofctl dump-flows br0 | ofctl_strip | sort], [0], [dnl
 cookie=0x2, in_port=2 actions=output:1
NXST_FLOW reply:
])
OVS_VSWITCHD_STOP
AT_CLEANUP

AT_SETUP([ofproto - del flows based on table id (NXM)])
OVS_VSWITCHD_START
AT_CHECK([ovs-ofctl add-flow br0 cookie=0x1,in_port=1,actions=1])
AT_CHECK([ovs-ofctl add-flow br0 cookie=0x2,in_port=2,table=1,actions=1])
AT_CHECK([ovs-ofctl dump-flows br0 | ofctl_strip | sort], [0], [dnl
 cookie=0x1, in_port=1 actions=output:1
 cookie=0x2, table=1, in_port=2 actions=output:1
NXST_FLOW reply:
])
AT_CHECK([ovs-ofctl del-flows br0 table=0])
AT_CHECK([ovs-ofctl dump-flows br0 | ofctl_strip | sort], [0], [dnl
 cookie=0x2, table=1, in_port=2 actions=output:1
NXST_FLOW reply:
])
AT_CHECK([ovs-ofctl del-flows br0 table=1])
AT_CHECK([ovs-ofctl dump-flows br0 | ofctl_strip | sort], [0], [dnl
NXST_FLOW reply:
])
AT_CHECK([ovs-ofctl add-flow br0 cookie=0x1,in_port=1,actions=1])
AT_CHECK([ovs-ofctl add-flow br0 cookie=0x2,in_port=2,table=1,actions=1])
AT_CHECK([ovs-ofctl dump-flows br0 | ofctl_strip | sort], [0], [dnl
 cookie=0x1, in_port=1 actions=output:1
 cookie=0x2, table=1, in_port=2 actions=output:1
NXST_FLOW reply:
])
AT_CHECK([ovs-ofctl del-flows br0])
AT_CHECK([ovs-ofctl dump-flows br0 | ofctl_strip | sort], [0], [dnl
NXST_FLOW reply:
])
OVS_VSWITCHD_STOP
AT_CLEANUP

AT_SETUP([ofproto - del flows based on table id (OpenFlow 1.1)])
OVS_VSWITCHD_START
AT_CHECK([ovs-ofctl -O OpenFlow11 add-flow br0 cookie=0x1,in_port=1,actions=1])
AT_CHECK([ovs-ofctl -O OpenFlow11 add-flow br0 cookie=0x2,in_port=2,table=1,actions=1])
AT_CHECK([ovs-ofctl -O OpenFlow11 dump-flows br0 | ofctl_strip | sort], [0], [dnl
 cookie=0x1, in_port=1 actions=output:1
 cookie=0x2, table=1, in_port=2 actions=output:1
OFPST_FLOW reply (OF1.1):
])
AT_CHECK([ovs-ofctl -O OpenFlow11 del-flows br0 table=0])
AT_CHECK([ovs-ofctl -O OpenFlow11 dump-flows br0 | ofctl_strip | sort], [0], [dnl
 cookie=0x2, table=1, in_port=2 actions=output:1
OFPST_FLOW reply (OF1.1):
])
AT_CHECK([ovs-ofctl -O OpenFlow11 del-flows br0 table=1])
AT_CHECK([ovs-ofctl -O OpenFlow11 dump-flows br0 | ofctl_strip | sort], [0], [dnl
OFPST_FLOW reply (OF1.1):
])
AT_CHECK([ovs-ofctl -O OpenFlow11 add-flow br0 cookie=0x1,in_port=1,actions=1])
AT_CHECK([ovs-ofctl -O OpenFlow11 add-flow br0 cookie=0x2,in_port=2,table=1,actions=1])
AT_CHECK([ovs-ofctl -O OpenFlow11 dump-flows br0 | ofctl_strip | sort], [0], [dnl
 cookie=0x1, in_port=1 actions=output:1
 cookie=0x2, table=1, in_port=2 actions=output:1
OFPST_FLOW reply (OF1.1):
])
AT_CHECK([ovs-ofctl -O OpenFlow11 del-flows br0])
AT_CHECK([ovs-ofctl -O OpenFlow11 dump-flows br0 | ofctl_strip], [0], [dnl
OFPST_FLOW reply (OF1.1):
 cookie=0x2, table=1, in_port=2 actions=output:1
])
OVS_VSWITCHD_STOP
AT_CLEANUP

AT_SETUP([ofproto - del flows based on table id (OpenFlow 1.2)])
OVS_VSWITCHD_START
AT_CHECK([ovs-ofctl -O OpenFlow12 add-flow br0 cookie=0x1,in_port=1,actions=1])
AT_CHECK([ovs-ofctl -O OpenFlow12 add-flow br0 cookie=0x2,in_port=2,table=1,actions=1])
AT_CHECK([ovs-ofctl -O OpenFlow12 dump-flows br0 | ofctl_strip | sort], [0], [dnl
 cookie=0x1, in_port=1 actions=output:1
 cookie=0x2, table=1, in_port=2 actions=output:1
OFPST_FLOW reply (OF1.2):
])
AT_CHECK([ovs-ofctl -O OpenFlow12 del-flows br0 table=0])
AT_CHECK([ovs-ofctl -O OpenFlow12 dump-flows br0 | ofctl_strip | sort], [0], [dnl
 cookie=0x2, table=1, in_port=2 actions=output:1
OFPST_FLOW reply (OF1.2):
])
AT_CHECK([ovs-ofctl -O OpenFlow12 del-flows br0 table=1])
AT_CHECK([ovs-ofctl -O OpenFlow12 dump-flows br0 | ofctl_strip | sort], [0], [dnl
OFPST_FLOW reply (OF1.2):
])
AT_CHECK([ovs-ofctl -O OpenFlow12 add-flow br0 cookie=0x1,in_port=1,actions=1])
AT_CHECK([ovs-ofctl -O OpenFlow12 add-flow br0 cookie=0x2,in_port=2,table=1,actions=1])
AT_CHECK([ovs-ofctl -O OpenFlow12 dump-flows br0 | ofctl_strip | sort], [0], [dnl
 cookie=0x1, in_port=1 actions=output:1
 cookie=0x2, table=1, in_port=2 actions=output:1
OFPST_FLOW reply (OF1.2):
])
AT_CHECK([ovs-ofctl -O OpenFlow12 del-flows br0])
AT_CHECK([ovs-ofctl -O OpenFlow12 dump-flows br0 | ofctl_strip | sort], [0], [dnl
OFPST_FLOW reply (OF1.2):
])
OVS_VSWITCHD_STOP
AT_CLEANUP

AT_SETUP([ofproto - flow table configuration (OpenFlow 1.0)])
OVS_VSWITCHD_START
# Check the default configuration.
(printf "OFPST_TABLE reply (xid=0x2):"
 x=0
 name=classifier
 while test $x -lt 254; do
   printf "
  table %d (\"%s\"):
    active=0, lookup=0, matched=0
    max_entries=1000000
    matching:
      in_port: exact match or wildcard
      eth_src: exact match or wildcard
      eth_dst: exact match or wildcard
      eth_type: exact match or wildcard
      vlan_vid: exact match or wildcard
      vlan_pcp: exact match or wildcard
      ip_src: exact match or wildcard
      ip_dst: exact match or wildcard
      nw_proto: exact match or wildcard
      nw_tos: exact match or wildcard
      tcp_src: exact match or wildcard
      tcp_dst: exact match or wildcard
" $x $name
   x=`expr $x + 1`
   name=table$x
 done) > expout
AT_CHECK([ovs-ofctl dump-tables br0], [0], [expout])
# Change the configuration.
AT_CHECK(
  [ovs-vsctl \
     -- --id=@t0 create Flow_Table name=main \
     -- --id=@t1 create Flow_Table flow-limit=1024 \
     -- set bridge br0 'flow_tables={1=@t1,0=@t0}' \
   | ${PERL} $srcdir/uuidfilt.pl],
  [0], [<0>
<1>
])
# Check that the configuration was updated.
mv expout orig-expout
sed -e 's/classifier/main/
21s/1000000/1024/' orig-expout > expout
AT_CHECK([ovs-ofctl dump-tables br0], [0], [expout])
OVS_VSWITCHD_STOP
AT_CLEANUP

dnl In-band and fail-open add "hidden rules" to table 0.  These rules shouldn't
dnl be visible to OpenFlow.  This test checks that "dump-flows" and
dnl "dump-tables" don't make them visible.
AT_SETUP([ofproto - hidden rules not in table stats])
# Use an IP address for a controller that won't actually exist: we
# want to create in-band rules but we do not want to actually connect
# to a controller (because that could mess about with our test).  The
# Class E range 240.0.0.0 - 255.255.255.255 seems like a good choice.
OVS_VSWITCHD_START([set-controller br0 tcp:240.0.0.1:6653])
for i in 1 2 3 4 5; do ovs-appctl time/warp 1000; done

# Check that no hidden flows are visible in OpenFlow.
AT_CHECK([ovs-ofctl dump-flows br0], [0], [NXST_FLOW reply (xid=0x4):
])

# Check that some hidden flows related to 240.0.0.1 are actually in table 0.
#
# We discard flows that mention table_id because we only want table 0 flows,
# which in OVS is implied by the absence of a table_id.
AT_CHECK([ovs-appctl bridge/dump-flows br0], [0], [stdout])
AT_CHECK([test `grep '240\.0\.0\.1' stdout | grep -v table_id= | wc -l` -gt 0])

# Check that dump-tables doesn't count the hidden flows.
(printf "OFPST_TABLE reply (xid=0x2):"
 x=0
 name=classifier
 while test $x -lt 254; do
   printf "
  table %d (\"%s\"):
    active=0, lookup=0, matched=0
    max_entries=1000000
    matching:
      in_port: exact match or wildcard
      eth_src: exact match or wildcard
      eth_dst: exact match or wildcard
      eth_type: exact match or wildcard
      vlan_vid: exact match or wildcard
      vlan_pcp: exact match or wildcard
      ip_src: exact match or wildcard
      ip_dst: exact match or wildcard
      nw_proto: exact match or wildcard
      nw_tos: exact match or wildcard
      tcp_src: exact match or wildcard
      tcp_dst: exact match or wildcard
" $x $name
   x=`expr $x + 1`
   name=table$x
 done) > expout
AT_CHECK([ovs-ofctl dump-tables br0], [0], [expout])
OVS_VSWITCHD_STOP(["/cannot find route for controller/d"])
AT_CLEANUP

AT_SETUP([ofproto - flow table configuration (OpenFlow 1.2)])
OVS_VSWITCHD_START
# Check the default configuration.
(printf "OFPST_TABLE reply (OF1.2) (xid=0x2):"
 x=0
 name=classifier
 while test $x -lt 254; do
   if test $x = 253; then
     goto=
   else
     goto=,goto_table
   fi
   echo "
  table $x (\"$name\"):
    active=0, lookup=0, matched=0
    metadata: match=0xffffffffffffffff write=0xffffffffffffffff
    config=controller
    max_entries=1000000
    instructions (table miss and others):
      instructions: apply_actions,clear_actions,write_actions,write_metadata$goto
      Write-Actions and Apply-Actions features:
        actions: output group set_field strip_vlan push_vlan mod_nw_ttl dec_ttl set_mpls_ttl dec_mpls_ttl push_mpls pop_mpls set_queue
        supported on Set-Field: metadata in_port_oxm eth_src eth_dst vlan_vid vlan_pcp mpls_label mpls_tc ip_src ip_dst ipv6_src ipv6_dst ipv6_label ip_dscp nw_ecn arp_op arp_spa arp_tpa arp_sha arp_tha tcp_src tcp_dst udp_src udp_dst sctp_src sctp_dst nd_target nd_sll nd_tll
    matching:
      metadata: exact match or wildcard
      in_port_oxm: exact match or wildcard
      eth_src: exact match or wildcard
      eth_dst: exact match or wildcard
      eth_type: exact match or wildcard
      vlan_vid: exact match or wildcard
      vlan_pcp: exact match or wildcard
      mpls_label: exact match or wildcard
      mpls_tc: exact match or wildcard
      ip_src: exact match or wildcard
      ip_dst: exact match or wildcard
      ipv6_src: exact match or wildcard
      ipv6_dst: exact match or wildcard
      ipv6_label: exact match or wildcard
      nw_proto: exact match or wildcard
      ip_dscp: exact match or wildcard
      nw_ecn: exact match or wildcard
      arp_op: exact match or wildcard
      arp_spa: exact match or wildcard
      arp_tpa: exact match or wildcard
      arp_sha: exact match or wildcard
      arp_tha: exact match or wildcard
      tcp_src: exact match or wildcard
      tcp_dst: exact match or wildcard
      udp_src: exact match or wildcard
      udp_dst: exact match or wildcard
      sctp_src: exact match or wildcard
      sctp_dst: exact match or wildcard
      icmp_type: exact match or wildcard
      icmp_code: exact match or wildcard
      icmpv6_type: exact match or wildcard
      icmpv6_code: exact match or wildcard
      nd_target: exact match or wildcard
      nd_sll: exact match or wildcard
      nd_tll: exact match or wildcard"
   x=`expr $x + 1`
   name=table$x
 done) > expout
AT_CHECK([ovs-ofctl -O OpenFlow12 dump-tables br0], [0], [expout])
# Change the configuration.
AT_CHECK(
  [ovs-vsctl \
     -- --id=@t0 create Flow_Table name=main \
     -- --id=@t1 create Flow_Table flow-limit=1024 \
     -- set bridge br0 'flow_tables={1=@t1,0=@t0}' \
   | ${PERL} $srcdir/uuidfilt.pl],
  [0], [<0>
<1>
])
# Check that the configuration was updated.
mv expout orig-expout
sed 's/classifier/main/
53s/1000000/1024/' < orig-expout > expout
AT_CHECK([ovs-ofctl -O OpenFlow12 dump-tables br0], [0], [expout])
OVS_VSWITCHD_STOP
AT_CLEANUP

AT_SETUP([ofproto - table features (OpenFlow 1.3)])
OVS_VSWITCHD_START
(x=0
 name=classifier
 while test $x -lt 254; do
   y=`expr $x + 1`
   if test $x = 253; then
     next=
     goto=
   else
     goto=,goto_table
     if test $x = 252; then
       next='
      next tables: 253'
     else
       next="
      next tables: $y-253"
     fi
   fi
   echo "  table $x (\"$name\"):
    metadata: match=0xffffffffffffffff write=0xffffffffffffffff
    max_entries=1000000
    instructions (table miss and others):$next
      instructions: meter,apply_actions,clear_actions,write_actions,write_metadata$goto
      Write-Actions and Apply-Actions features:
        actions: output group set_field strip_vlan push_vlan mod_nw_ttl dec_ttl set_mpls_ttl dec_mpls_ttl push_mpls pop_mpls set_queue
<<<<<<< HEAD
        supported on Set-Field: tun_id tun_src tun_dst tun_gbp_id tun_gbp_flags tun_metadata0 tun_metadata1 tun_metadata2 tun_metadata3 tun_metadata4 tun_metadata5 tun_metadata6 tun_metadata7 tun_metadata8 tun_metadata9 tun_metadata10 tun_metadata11 tun_metadata12 tun_metadata13 tun_metadata14 tun_metadata15 tun_metadata16 tun_metadata17 tun_metadata18 tun_metadata19 tun_metadata20 tun_metadata21 tun_metadata22 tun_metadata23 tun_metadata24 tun_metadata25 tun_metadata26 tun_metadata27 tun_metadata28 tun_metadata29 tun_metadata30 tun_metadata31 tun_metadata32 tun_metadata33 tun_metadata34 tun_metadata35 tun_metadata36 tun_metadata37 tun_metadata38 tun_metadata39 tun_metadata40 tun_metadata41 tun_metadata42 tun_metadata43 tun_metadata44 tun_metadata45 tun_metadata46 tun_metadata47 tun_metadata48 tun_metadata49 tun_metadata50 tun_metadata51 tun_metadata52 tun_metadata53 tun_metadata54 tun_metadata55 tun_metadata56 tun_metadata57 tun_metadata58 tun_metadata59 tun_metadata60 tun_metadata61 tun_metadata62 tun_metadata63 metadata in_port in_port_oxm pkt_mark conn_mark conn_label reg0 reg1 reg2 reg3 reg4 reg5 reg6 reg7 xreg0 xreg1 xreg2 xreg3 eth_src eth_dst vlan_tci vlan_vid vlan_pcp mpls_label mpls_tc ip_src ip_dst ipv6_src ipv6_dst ipv6_label nw_tos ip_dscp nw_ecn nw_ttl arp_op arp_spa arp_tpa arp_sha arp_tha tcp_src tcp_dst udp_src udp_dst sctp_src sctp_dst nd_target nd_sll nd_tll
=======
        supported on Set-Field: tun_id tun_src tun_dst tun_gbp_id tun_gbp_flags tun_metadata0 tun_metadata1 tun_metadata2 tun_metadata3 tun_metadata4 tun_metadata5 tun_metadata6 tun_metadata7 tun_metadata8 tun_metadata9 tun_metadata10 tun_metadata11 tun_metadata12 tun_metadata13 tun_metadata14 tun_metadata15 tun_metadata16 tun_metadata17 tun_metadata18 tun_metadata19 tun_metadata20 tun_metadata21 tun_metadata22 tun_metadata23 tun_metadata24 tun_metadata25 tun_metadata26 tun_metadata27 tun_metadata28 tun_metadata29 tun_metadata30 tun_metadata31 tun_metadata32 tun_metadata33 tun_metadata34 tun_metadata35 tun_metadata36 tun_metadata37 tun_metadata38 tun_metadata39 tun_metadata40 tun_metadata41 tun_metadata42 tun_metadata43 tun_metadata44 tun_metadata45 tun_metadata46 tun_metadata47 tun_metadata48 tun_metadata49 tun_metadata50 tun_metadata51 tun_metadata52 tun_metadata53 tun_metadata54 tun_metadata55 tun_metadata56 tun_metadata57 tun_metadata58 tun_metadata59 tun_metadata60 tun_metadata61 tun_metadata62 tun_metadata63 metadata in_port in_port_oxm pkt_mark ct_mark ct_label reg0 reg1 reg2 reg3 reg4 reg5 reg6 reg7 xreg0 xreg1 xreg2 xreg3 eth_src eth_dst vlan_tci vlan_vid vlan_pcp mpls_label mpls_tc ip_src ip_dst ipv6_src ipv6_dst ipv6_label nw_tos ip_dscp nw_ecn nw_ttl arp_op arp_spa arp_tpa arp_sha arp_tha tcp_src tcp_dst udp_src udp_dst sctp_src sctp_dst nd_target nd_sll nd_tll
>>>>>>> d5a61290
    matching:
      dp_hash: arbitrary mask
      recirc_id: exact match or wildcard
      conj_id: exact match or wildcard
      tun_id: arbitrary mask
      tun_src: arbitrary mask
      tun_dst: arbitrary mask
      tun_gbp_id: arbitrary mask
      tun_gbp_flags: arbitrary mask
      tun_metadata0: arbitrary mask
      tun_metadata1: arbitrary mask
      tun_metadata2: arbitrary mask
      tun_metadata3: arbitrary mask
      tun_metadata4: arbitrary mask
      tun_metadata5: arbitrary mask
      tun_metadata6: arbitrary mask
      tun_metadata7: arbitrary mask
      tun_metadata8: arbitrary mask
      tun_metadata9: arbitrary mask
      tun_metadata10: arbitrary mask
      tun_metadata11: arbitrary mask
      tun_metadata12: arbitrary mask
      tun_metadata13: arbitrary mask
      tun_metadata14: arbitrary mask
      tun_metadata15: arbitrary mask
      tun_metadata16: arbitrary mask
      tun_metadata17: arbitrary mask
      tun_metadata18: arbitrary mask
      tun_metadata19: arbitrary mask
      tun_metadata20: arbitrary mask
      tun_metadata21: arbitrary mask
      tun_metadata22: arbitrary mask
      tun_metadata23: arbitrary mask
      tun_metadata24: arbitrary mask
      tun_metadata25: arbitrary mask
      tun_metadata26: arbitrary mask
      tun_metadata27: arbitrary mask
      tun_metadata28: arbitrary mask
      tun_metadata29: arbitrary mask
      tun_metadata30: arbitrary mask
      tun_metadata31: arbitrary mask
      tun_metadata32: arbitrary mask
      tun_metadata33: arbitrary mask
      tun_metadata34: arbitrary mask
      tun_metadata35: arbitrary mask
      tun_metadata36: arbitrary mask
      tun_metadata37: arbitrary mask
      tun_metadata38: arbitrary mask
      tun_metadata39: arbitrary mask
      tun_metadata40: arbitrary mask
      tun_metadata41: arbitrary mask
      tun_metadata42: arbitrary mask
      tun_metadata43: arbitrary mask
      tun_metadata44: arbitrary mask
      tun_metadata45: arbitrary mask
      tun_metadata46: arbitrary mask
      tun_metadata47: arbitrary mask
      tun_metadata48: arbitrary mask
      tun_metadata49: arbitrary mask
      tun_metadata50: arbitrary mask
      tun_metadata51: arbitrary mask
      tun_metadata52: arbitrary mask
      tun_metadata53: arbitrary mask
      tun_metadata54: arbitrary mask
      tun_metadata55: arbitrary mask
      tun_metadata56: arbitrary mask
      tun_metadata57: arbitrary mask
      tun_metadata58: arbitrary mask
      tun_metadata59: arbitrary mask
      tun_metadata60: arbitrary mask
      tun_metadata61: arbitrary mask
      tun_metadata62: arbitrary mask
      tun_metadata63: arbitrary mask
      metadata: arbitrary mask
      in_port: exact match or wildcard
      in_port_oxm: exact match or wildcard
      actset_output: exact match or wildcard
      pkt_mark: arbitrary mask
<<<<<<< HEAD
      conn_state: arbitrary mask
      conn_zone: exact match or wildcard
      conn_mark: arbitrary mask
      conn_label: arbitrary mask
=======
      ct_state: arbitrary mask
      ct_zone: exact match or wildcard
      ct_mark: arbitrary mask
      ct_label: arbitrary mask
>>>>>>> d5a61290
      reg0: arbitrary mask
      reg1: arbitrary mask
      reg2: arbitrary mask
      reg3: arbitrary mask
      reg4: arbitrary mask
      reg5: arbitrary mask
      reg6: arbitrary mask
      reg7: arbitrary mask
      xreg0: arbitrary mask
      xreg1: arbitrary mask
      xreg2: arbitrary mask
      xreg3: arbitrary mask
      eth_src: arbitrary mask
      eth_dst: arbitrary mask
      eth_type: exact match or wildcard
      vlan_tci: arbitrary mask
      vlan_vid: arbitrary mask
      vlan_pcp: exact match or wildcard
      mpls_label: exact match or wildcard
      mpls_tc: exact match or wildcard
      mpls_bos: exact match or wildcard
      ip_src: arbitrary mask
      ip_dst: arbitrary mask
      ipv6_src: arbitrary mask
      ipv6_dst: arbitrary mask
      ipv6_label: arbitrary mask
      nw_proto: exact match or wildcard
      nw_tos: exact match or wildcard
      ip_dscp: exact match or wildcard
      nw_ecn: exact match or wildcard
      nw_ttl: exact match or wildcard
      ip_frag: arbitrary mask
      arp_op: exact match or wildcard
      arp_spa: arbitrary mask
      arp_tpa: arbitrary mask
      arp_sha: arbitrary mask
      arp_tha: arbitrary mask
      tcp_src: arbitrary mask
      tcp_dst: arbitrary mask
      tcp_flags: arbitrary mask
      udp_src: arbitrary mask
      udp_dst: arbitrary mask
      sctp_src: arbitrary mask
      sctp_dst: arbitrary mask
      icmp_type: exact match or wildcard
      icmp_code: exact match or wildcard
      icmpv6_type: exact match or wildcard
      icmpv6_code: exact match or wildcard
      nd_target: arbitrary mask
      nd_sll: arbitrary mask
      nd_tll: arbitrary mask"
   x=$y
   name=table$x
 done) > expout
AT_CHECK([ovs-ofctl -O OpenFlow13 dump-table-features br0 | sed '/^$/d
/^OFPST_TABLE_FEATURES/d'], [0], [expout])
# Change the configuration.
AT_CHECK(
  [ovs-vsctl \
     -- --id=@t0 create Flow_Table name=main \
     -- --id=@t1 create Flow_Table flow-limit=1024 \
     -- set bridge br0 'flow_tables={1=@t1,0=@t0}' \
   | ${PERL} $srcdir/uuidfilt.pl],
  [0], [<0>
<1>
])
# Check that the configuration was updated.
mv expout orig-expout
sed 's/classifier/main/
145s/1000000/1024/' < orig-expout > expout
AT_CHECK([ovs-ofctl -O OpenFlow13 dump-table-features br0 | sed '/^$/d
/^OFPST_TABLE_FEATURES/d'], [0], [expout])
OVS_VSWITCHD_STOP
AT_CLEANUP

AT_SETUP([ofproto - table description (OpenFlow 1.4)])
OVS_VSWITCHD_START
(x=0
 while test $x -lt 254; do
   y=`expr $x + 1`
   echo "  table $x:
   eviction=off eviction_flags=OTHER|IMPORTANCE|LIFETIME"
   x=$y
 done) > expout
AT_CHECK([ovs-ofctl -O OpenFlow14 dump-table-desc br0 | sed '/^$/d
/^OFPST_TABLE_DESC/d'], [0], [expout])

# Change the configuration.
AT_CHECK([ovs-ofctl -O Openflow14 mod-table br0 0 evict])
# Check that the configuration was updated.
mv expout orig-expout
sed -e '2s/eviction=off/eviction=on/' <orig-expout > expout
AT_CHECK([ovs-ofctl -O OpenFlow14 dump-table-desc br0 | sed '/^$/d
/^OFPST_TABLE_DESC/d'], [0], [expout])
OVS_VSWITCHD_STOP
AT_CLEANUP

AT_SETUP([ofproto - hard limits on flow table size (OpenFlow 1.0)])
OVS_VSWITCHD_START
# Configure a maximum of 4 flows.
AT_CHECK(
  [ovs-vsctl \
     -- --id=@t0 create Flow_Table flow-limit=4 \
     -- set bridge br0 flow_tables:0=@t0 \
   | ${PERL} $srcdir/uuidfilt.pl],
  [0], [<0>
])
# Add 4 flows.
for in_port in 1 2 3 4; do
    ovs-ofctl add-flow br0 in_port=$in_port,actions=drop
done
AT_CHECK([ovs-ofctl dump-flows br0 | ofctl_strip | sort], [0], [dnl
 in_port=1 actions=drop
 in_port=2 actions=drop
 in_port=3 actions=drop
 in_port=4 actions=drop
NXST_FLOW reply:
])
# Adding another flow will be refused.
AT_CHECK([ovs-ofctl add-flow br0 in_port=5,actions=drop], [1], [], [stderr])
AT_CHECK([head -n 1 stderr | ofctl_strip], [0],
  [OFPT_ERROR: OFPFMFC_TABLE_FULL
])
# Also a mod-flow that would add a flow will be refused.
AT_CHECK([ovs-ofctl mod-flows br0 in_port=5,actions=drop], [1], [], [stderr])
AT_CHECK([head -n 1 stderr | ofctl_strip], [0],
  [OFPT_ERROR: OFPFMFC_TABLE_FULL
])
# Replacing or modifying an existing flow is allowed.
AT_CHECK([ovs-ofctl add-flow br0 in_port=4,actions=normal])
AT_CHECK([ovs-ofctl mod-flows br0 in_port=3,actions=output:1])
AT_CHECK([ovs-ofctl dump-flows br0 | ofctl_strip | sort], [0], [dnl
 in_port=1 actions=drop
 in_port=2 actions=drop
 in_port=3 actions=output:1
 in_port=4 actions=NORMAL
NXST_FLOW reply:
])
OVS_VSWITCHD_STOP
AT_CLEANUP

AT_SETUP([ofproto - hard limits on flow table size (OpenFlow 1.2)])
OVS_VSWITCHD_START
# Configure a maximum of 4 flows.
AT_CHECK(
  [ovs-vsctl \
     -- --id=@t0 create Flow_Table flow-limit=4 \
     -- set bridge br0 flow_tables:0=@t0 \
   | ${PERL} $srcdir/uuidfilt.pl],
  [0], [<0>
])
# Add 4 flows.
for in_port in 1 2 3 4; do
    ovs-ofctl -O OpenFlow12 add-flow br0 in_port=$in_port,actions=drop
done
AT_CHECK([ovs-ofctl -O OpenFlow12 dump-flows br0 | ofctl_strip | sort], [0], [dnl
 in_port=1 actions=drop
 in_port=2 actions=drop
 in_port=3 actions=drop
 in_port=4 actions=drop
OFPST_FLOW reply (OF1.2):
])
# Adding another flow will be refused.
AT_CHECK([ovs-ofctl -O OpenFlow12 add-flow br0 in_port=5,actions=drop], [1], [], [stderr])
AT_CHECK([head -n 1 stderr | ofctl_strip], [0],
  [OFPT_ERROR (OF1.2): OFPFMFC_TABLE_FULL
])
# Replacing or modifying an existing flow is allowed.
AT_CHECK([ovs-ofctl -O OpenFlow12 add-flow br0 in_port=4,actions=normal])
AT_CHECK([ovs-ofctl -O OpenFlow12 mod-flows br0 in_port=3,actions=output:1])
AT_CHECK([ovs-ofctl -O OpenFlow12 dump-flows br0 | ofctl_strip | sort], [0], [dnl
 in_port=1 actions=drop
 in_port=2 actions=drop
 in_port=3 actions=output:1
 in_port=4 actions=NORMAL
OFPST_FLOW reply (OF1.2):
])
OVS_VSWITCHD_STOP
AT_CLEANUP

AT_SETUP([ofproto - eviction upon table overflow (OpenFlow 1.0)])
OVS_VSWITCHD_START
# Configure a maximum of 4 flows.
AT_CHECK(
  [ovs-vsctl \
     -- --id=@t0 create Flow_Table flow-limit=4 overflow-policy=evict \
     -- set bridge br0 flow_tables:0=@t0 \
   | ${PERL} $srcdir/uuidfilt.pl],
  [0], [<0>
])
# Add 4 flows.
for in_port in 4 3 2 1; do
    ovs-ofctl add-flow br0 idle_timeout=${in_port}0,in_port=$in_port,actions=drop
done
AT_CHECK([ovs-ofctl dump-flows br0 | ofctl_strip | sort], [0], [dnl
 idle_timeout=10, in_port=1 actions=drop
 idle_timeout=20, in_port=2 actions=drop
 idle_timeout=30, in_port=3 actions=drop
 idle_timeout=40, in_port=4 actions=drop
NXST_FLOW reply:
])
# Adding another flow will cause the one that expires soonest to be evicted.
AT_CHECK([ovs-ofctl add-flow br0 in_port=5,actions=drop])
AT_CHECK([ovs-ofctl dump-flows br0 | ofctl_strip | sort], [0], [dnl
 idle_timeout=20, in_port=2 actions=drop
 idle_timeout=30, in_port=3 actions=drop
 idle_timeout=40, in_port=4 actions=drop
 in_port=5 actions=drop
NXST_FLOW reply:
])
# A mod-flow that adds a flow also causes eviction, but replacing or
# modifying an existing flow doesn't.
AT_CHECK([ovs-ofctl mod-flows br0 in_port=6,actions=drop])
AT_CHECK([ovs-ofctl add-flow br0 in_port=4,actions=normal])
AT_CHECK([ovs-ofctl mod-flows br0 in_port=3,actions=output:1])
AT_CHECK([ovs-ofctl dump-flows br0 | ofctl_strip | sort], [0], [dnl
 idle_timeout=30, in_port=3 actions=output:1
 in_port=4 actions=NORMAL
 in_port=5 actions=drop
 in_port=6 actions=drop
NXST_FLOW reply:
])
# Flows with no timeouts at all cannot be evicted.
AT_CHECK([ovs-ofctl add-flow br0 in_port=7,actions=normal])
AT_CHECK([ovs-ofctl add-flow br0 in_port=8,actions=drop], [1], [], [stderr])
AT_CHECK([head -n 1 stderr | ofctl_strip], [0],
  [OFPT_ERROR: OFPFMFC_TABLE_FULL
])
AT_CHECK([ovs-ofctl dump-flows br0 | ofctl_strip | sort], [0], [dnl
 in_port=4 actions=NORMAL
 in_port=5 actions=drop
 in_port=6 actions=drop
 in_port=7 actions=NORMAL
NXST_FLOW reply:
])
OVS_VSWITCHD_STOP
AT_CLEANUP

AT_SETUP([ofproto - eviction upon table overflow (OpenFlow 1.2)])
OVS_VSWITCHD_START
# Configure a maximum of 4 flows.
AT_CHECK(
  [ovs-vsctl \
     -- --id=@t0 create Flow_Table flow-limit=4 overflow-policy=evict \
     -- set bridge br0 flow_tables:0=@t0 \
   | ${PERL} $srcdir/uuidfilt.pl],
  [0], [<0>
])
# Add 4 flows.
for in_port in 4 3 2 1; do
    ovs-ofctl -O OpenFlow12 add-flow br0 idle_timeout=${in_port}0,in_port=$in_port,actions=drop
done
AT_CHECK([ovs-ofctl -O OpenFlow12 dump-flows br0 | ofctl_strip | sort], [0], [dnl
 idle_timeout=10, in_port=1 actions=drop
 idle_timeout=20, in_port=2 actions=drop
 idle_timeout=30, in_port=3 actions=drop
 idle_timeout=40, in_port=4 actions=drop
OFPST_FLOW reply (OF1.2):
])
# Adding another flow will cause the one that expires soonest to be evicted.
AT_CHECK([ovs-ofctl -O OpenFlow12 add-flow br0 in_port=5,actions=drop])
AT_CHECK([ovs-ofctl -O OpenFlow12 dump-flows br0 | ofctl_strip | sort], [0], [dnl
 idle_timeout=20, in_port=2 actions=drop
 idle_timeout=30, in_port=3 actions=drop
 idle_timeout=40, in_port=4 actions=drop
 in_port=5 actions=drop
OFPST_FLOW reply (OF1.2):
])
# In OpenFlow 1.2 a mod-flow does not ever add a flow and thus
# has no effect on eviction
AT_CHECK([ovs-ofctl -O OpenFlow12 mod-flows br0 in_port=6,actions=drop])
AT_CHECK([ovs-ofctl -O OpenFlow12 add-flow br0 in_port=4,actions=normal])
AT_CHECK([ovs-ofctl -O OpenFlow12 mod-flows br0 in_port=3,actions=output:1])
AT_CHECK([ovs-ofctl -O OpenFlow12 dump-flows br0 | ofctl_strip | sort], [0], [dnl
 idle_timeout=20, in_port=2 actions=drop
 idle_timeout=30, in_port=3 actions=output:1
 in_port=4 actions=NORMAL
 in_port=5 actions=drop
OFPST_FLOW reply (OF1.2):
])
# Flows with no timeouts at all cannot be evicted.
AT_CHECK([ovs-ofctl -O OpenFlow12 add-flow br0 in_port=6,actions=drop])
AT_CHECK([ovs-ofctl -O OpenFlow12 add-flow br0 in_port=7,actions=normal])
AT_CHECK([ovs-ofctl -O OpenFlow12 add-flow br0 in_port=8,actions=drop], [1], [], [stderr])
AT_CHECK([head -n 1 stderr | ofctl_strip], [0],
  [OFPT_ERROR (OF1.2): OFPFMFC_TABLE_FULL
])
AT_CHECK([ovs-ofctl -O OpenFlow12 dump-flows br0 | ofctl_strip | sort], [0], [dnl
 in_port=4 actions=NORMAL
 in_port=5 actions=drop
 in_port=6 actions=drop
 in_port=7 actions=NORMAL
OFPST_FLOW reply (OF1.2):
])
OVS_VSWITCHD_STOP
AT_CLEANUP

AT_SETUP([ofproto - eviction using importance upon table overflow (OpenFlow 1.4)])
OVS_VSWITCHD_START
# Configure a maximum of 4 flows.
AT_CHECK(
  [ovs-vsctl \
     -- --id=@t0 create Flow_Table name=evict flow-limit=4 \
     -- set bridge br0 flow_tables:0=@t0 \
   | ${PERL} $srcdir/uuidfilt.pl],
  [0], [<0>
])
# Use mod-table to turn on eviction just to demonstrate that it works.
AT_CHECK([ovs-ofctl -O OpenFlow14 mod-table br0 0 evict])
# Add 4 flows.
for in_port in 4 3 2 1; do
    ovs-ofctl -O Openflow14 add-flow br0 importance=$((in_port + 30)),priority=$((in_port + 5)),hard_timeout=$((in_port + 500)),actions=drop
done
AT_CHECK([ovs-ofctl -O Openflow14 dump-flows br0 | ofctl_strip | sort], [0], [dnl
 hard_timeout=501, importance=31, priority=6 actions=drop
 hard_timeout=502, importance=32, priority=7 actions=drop
 hard_timeout=503, importance=33, priority=8 actions=drop
 hard_timeout=504, importance=34, priority=9 actions=drop
OFPST_FLOW reply (OF1.4):
])
# Adding another flow will cause the one with lowest importance to be evicted.
AT_CHECK([ovs-ofctl -O Openflow14 add-flow br0 hard_timeout=505,importance=35,priority=10,in_port=2,actions=drop])
AT_CHECK([ovs-ofctl -O Openflow14 dump-flows br0 | ofctl_strip | sort], [0], [dnl
 hard_timeout=502, importance=32, priority=7 actions=drop
 hard_timeout=503, importance=33, priority=8 actions=drop
 hard_timeout=504, importance=34, priority=9 actions=drop
 hard_timeout=505, importance=35, priority=10,in_port=2 actions=drop
OFPST_FLOW reply (OF1.4):
])
# Disable the Eviction configuration.
AT_CHECK([ovs-ofctl -O OpenFlow14 mod-table br0 0 noevict])
# Adding another flow will cause the system to give error for FULL TABLE.
AT_CHECK([ovs-ofctl -O Openflow14 add-flow br0 hard_timeout=506,importance=36,priority=11,actions=drop],[1], [], [stderr])
AT_CHECK([head -n 1 stderr | ofctl_strip], [0],
 [OFPT_ERROR (OF1.4): OFPFMFC_TABLE_FULL
])
#Dump flows. It should show only the old values
AT_CHECK([ovs-ofctl -O Openflow14 dump-flows br0 | ofctl_strip | sort], [0], [dnl
 hard_timeout=502, importance=32, priority=7 actions=drop
 hard_timeout=503, importance=33, priority=8 actions=drop
 hard_timeout=504, importance=34, priority=9 actions=drop
 hard_timeout=505, importance=35, priority=10,in_port=2 actions=drop
OFPST_FLOW reply (OF1.4):
])
# mod-flow that would modify a flow will be done successfully.
AT_CHECK([ovs-ofctl -O Openflow14 mod-flows br0 in_port=2,actions=NORMAL])
AT_CHECK([ovs-ofctl -O Openflow14 dump-flows br0 | ofctl_strip | sort], [0], [dnl
 hard_timeout=502, importance=32, priority=7 actions=drop
 hard_timeout=503, importance=33, priority=8 actions=drop
 hard_timeout=504, importance=34, priority=9 actions=drop
 hard_timeout=505, importance=35, priority=10,in_port=2 actions=NORMAL
OFPST_FLOW reply (OF1.4):
])
# Also a mod-flow that would add a flow will be refused.
AT_CHECK([ovs-ofctl mod-flows br0 in_port=5,actions=drop], [1], [], [stderr])
AT_CHECK([head -n 1 stderr | ofctl_strip], [0],
  [OFPT_ERROR: OFPFMFC_TABLE_FULL
])
OVS_VSWITCHD_STOP
AT_CLEANUP

AT_SETUP([ofproto - eviction upon table overflow, with fairness (OpenFlow 1.0)])
OVS_VSWITCHD_START
# Configure a maximum of 4 flows.
AT_CHECK(
  [ovs-vsctl \
     -- --id=@t0 create Flow_Table name=evict flow-limit=4 \
                                   overflow-policy=evict \
                                   groups='"NXM_OF_IN_PORT[[]]"' \
     -- set bridge br0 flow_tables:0=@t0 \
   | ${PERL} $srcdir/uuidfilt.pl],
  [0], [<0>
])
# Add 4 flows.
ovs-ofctl add-flows br0 - <<EOF
idle_timeout=10 in_port=2 dl_src=00:44:55:66:77:88 actions=drop
idle_timeout=20 in_port=1 dl_src=00:11:22:33:44:55 actions=drop
idle_timeout=30 in_port=1 dl_src=00:22:33:44:55:66 actions=drop
idle_timeout=40 in_port=1 dl_src=00:33:44:55:66:77 actions=drop
EOF
AT_CHECK([ovs-ofctl dump-flows br0 | ofctl_strip | sort], [0], [dnl
 idle_timeout=10, in_port=2,dl_src=00:44:55:66:77:88 actions=drop
 idle_timeout=20, in_port=1,dl_src=00:11:22:33:44:55 actions=drop
 idle_timeout=30, in_port=1,dl_src=00:22:33:44:55:66 actions=drop
 idle_timeout=40, in_port=1,dl_src=00:33:44:55:66:77 actions=drop
NXST_FLOW reply:
])
# Adding another flow will cause the one that expires soonest within
# the largest group (those with in_port=1) to be evicted.  In this
# case this is not the same as the one that expires soonest overall
# (which is what makes the test interesting):
AT_CHECK([ovs-ofctl add-flow br0 in_port=2,dl_src=00:55:66:77:88:99,actions=drop])
AT_CHECK([ovs-ofctl dump-flows br0 | ofctl_strip | sort], [0], [dnl
 idle_timeout=10, in_port=2,dl_src=00:44:55:66:77:88 actions=drop
 idle_timeout=30, in_port=1,dl_src=00:22:33:44:55:66 actions=drop
 idle_timeout=40, in_port=1,dl_src=00:33:44:55:66:77 actions=drop
 in_port=2,dl_src=00:55:66:77:88:99 actions=drop
NXST_FLOW reply:
])
# Enlarge the flow limit, change the eviction policy back to strictly
# based on expiration, and and add some flows.
AT_CHECK([ovs-vsctl set Flow_Table evict groups='[[]]' flow-limit=7])
ovs-ofctl add-flows br0 - <<EOF
idle_timeout=50 in_port=2 dl_src=00:66:77:88:99:aa actions=drop
idle_timeout=60 in_port=2 dl_src=00:77:88:99:aa:bb actions=drop
idle_timeout=70 in_port=2 dl_src=00:88:99:aa:bb:cc actions=drop
EOF
AT_CHECK([ovs-ofctl dump-flows br0 | ofctl_strip | sort], [0], [dnl
 idle_timeout=10, in_port=2,dl_src=00:44:55:66:77:88 actions=drop
 idle_timeout=30, in_port=1,dl_src=00:22:33:44:55:66 actions=drop
 idle_timeout=40, in_port=1,dl_src=00:33:44:55:66:77 actions=drop
 idle_timeout=50, in_port=2,dl_src=00:66:77:88:99:aa actions=drop
 idle_timeout=60, in_port=2,dl_src=00:77:88:99:aa:bb actions=drop
 idle_timeout=70, in_port=2,dl_src=00:88:99:aa:bb:cc actions=drop
 in_port=2,dl_src=00:55:66:77:88:99 actions=drop
NXST_FLOW reply:
])
# Adding another flow will cause the one that expires soonest overall
# to be evicted.
AT_CHECK([ovs-ofctl add-flow br0 'idle_timeout=80 in_port=2 dl_src=00:99:aa:bb:cc:dd actions=drop'])
AT_CHECK([ovs-ofctl dump-flows br0 | ofctl_strip | sort], [0], [dnl
 idle_timeout=30, in_port=1,dl_src=00:22:33:44:55:66 actions=drop
 idle_timeout=40, in_port=1,dl_src=00:33:44:55:66:77 actions=drop
 idle_timeout=50, in_port=2,dl_src=00:66:77:88:99:aa actions=drop
 idle_timeout=60, in_port=2,dl_src=00:77:88:99:aa:bb actions=drop
 idle_timeout=70, in_port=2,dl_src=00:88:99:aa:bb:cc actions=drop
 idle_timeout=80, in_port=2,dl_src=00:99:aa:bb:cc:dd actions=drop
 in_port=2,dl_src=00:55:66:77:88:99 actions=drop
NXST_FLOW reply:
])
# Reducing the flow limit also causes the flows that expire soonest
# overall to be evicted.
AT_CHECK([ovs-vsctl set Flow_Table evict flow-limit=4])
AT_CHECK([ovs-ofctl dump-flows br0 | ofctl_strip | sort], [0], [dnl
 idle_timeout=60, in_port=2,dl_src=00:77:88:99:aa:bb actions=drop
 idle_timeout=70, in_port=2,dl_src=00:88:99:aa:bb:cc actions=drop
 idle_timeout=80, in_port=2,dl_src=00:99:aa:bb:cc:dd actions=drop
 in_port=2,dl_src=00:55:66:77:88:99 actions=drop
NXST_FLOW reply:
])
OVS_VSWITCHD_STOP
AT_CLEANUP

AT_SETUP([ofproto - eviction upon table overflow, with fairness (OpenFlow 1.2)])
OVS_VSWITCHD_START
# Configure a maximum of 4 flows.
AT_CHECK(
  [ovs-vsctl \
     -- --id=@t0 create Flow_Table name=evict flow-limit=4 \
                                   overflow-policy=evict \
                                   groups='"NXM_OF_IN_PORT[[]]"' \
     -- set bridge br0 flow_tables:0=@t0 \
   | ${PERL} $srcdir/uuidfilt.pl],
  [0], [<0>
])
# Add 4 flows.
ovs-ofctl -O OpenFlow12 add-flows br0 - <<EOF
idle_timeout=10 in_port=2 dl_src=00:44:55:66:77:88 actions=drop
idle_timeout=20 in_port=1 dl_src=00:11:22:33:44:55 actions=drop
idle_timeout=30 in_port=1 dl_src=00:22:33:44:55:66 actions=drop
idle_timeout=40 in_port=1 dl_src=00:33:44:55:66:77 actions=drop
EOF
AT_CHECK([ovs-ofctl -O OpenFlow12 dump-flows br0 | ofctl_strip | sort], [0], [dnl
 idle_timeout=10, in_port=2,dl_src=00:44:55:66:77:88 actions=drop
 idle_timeout=20, in_port=1,dl_src=00:11:22:33:44:55 actions=drop
 idle_timeout=30, in_port=1,dl_src=00:22:33:44:55:66 actions=drop
 idle_timeout=40, in_port=1,dl_src=00:33:44:55:66:77 actions=drop
OFPST_FLOW reply (OF1.2):
])
# Adding another flow will cause the one that expires soonest within
# the largest group (those with in_port=1) to be evicted.  In this
# case this is not the same as the one that expires soonest overall
# (which is what makes the test interesting):
AT_CHECK([ovs-ofctl -O OpenFlow12 add-flow br0 in_port=2,dl_src=00:55:66:77:88:99,actions=drop])
AT_CHECK([ovs-ofctl -O OpenFlow12 dump-flows br0 | ofctl_strip | sort], [0], [dnl
 idle_timeout=10, in_port=2,dl_src=00:44:55:66:77:88 actions=drop
 idle_timeout=30, in_port=1,dl_src=00:22:33:44:55:66 actions=drop
 idle_timeout=40, in_port=1,dl_src=00:33:44:55:66:77 actions=drop
 in_port=2,dl_src=00:55:66:77:88:99 actions=drop
OFPST_FLOW reply (OF1.2):
])
# Enlarge the flow limit, change the eviction policy back to strictly
# based on expiration, and and add some flows.
AT_CHECK([ovs-vsctl set Flow_Table evict groups='[[]]' flow-limit=7])
ovs-ofctl -O OpenFlow12 add-flows br0 - <<EOF
idle_timeout=50 in_port=2 dl_src=00:66:77:88:99:aa actions=drop
idle_timeout=60 in_port=2 dl_src=00:77:88:99:aa:bb actions=drop
idle_timeout=70 in_port=2 dl_src=00:88:99:aa:bb:cc actions=drop
EOF
AT_CHECK([ovs-ofctl -O OpenFlow12 dump-flows br0 | ofctl_strip | sort], [0], [dnl
 idle_timeout=10, in_port=2,dl_src=00:44:55:66:77:88 actions=drop
 idle_timeout=30, in_port=1,dl_src=00:22:33:44:55:66 actions=drop
 idle_timeout=40, in_port=1,dl_src=00:33:44:55:66:77 actions=drop
 idle_timeout=50, in_port=2,dl_src=00:66:77:88:99:aa actions=drop
 idle_timeout=60, in_port=2,dl_src=00:77:88:99:aa:bb actions=drop
 idle_timeout=70, in_port=2,dl_src=00:88:99:aa:bb:cc actions=drop
 in_port=2,dl_src=00:55:66:77:88:99 actions=drop
OFPST_FLOW reply (OF1.2):
])
# Adding another flow will cause the one that expires soonest overall
# to be evicted.
AT_CHECK([ovs-ofctl -O OpenFlow12 add-flow br0 'idle_timeout=80 in_port=2 dl_src=00:99:aa:bb:cc:dd actions=drop'])
AT_CHECK([ovs-ofctl -O OpenFlow12 dump-flows br0 | ofctl_strip | sort], [0], [dnl
 idle_timeout=30, in_port=1,dl_src=00:22:33:44:55:66 actions=drop
 idle_timeout=40, in_port=1,dl_src=00:33:44:55:66:77 actions=drop
 idle_timeout=50, in_port=2,dl_src=00:66:77:88:99:aa actions=drop
 idle_timeout=60, in_port=2,dl_src=00:77:88:99:aa:bb actions=drop
 idle_timeout=70, in_port=2,dl_src=00:88:99:aa:bb:cc actions=drop
 idle_timeout=80, in_port=2,dl_src=00:99:aa:bb:cc:dd actions=drop
 in_port=2,dl_src=00:55:66:77:88:99 actions=drop
OFPST_FLOW reply (OF1.2):
])
# Reducing the flow limit also causes the flows that expire soonest
# overall to be evicted.
AT_CHECK([ovs-vsctl set Flow_Table evict flow-limit=4])
AT_CHECK([ovs-ofctl -O OpenFlow12 dump-flows br0 | ofctl_strip | sort], [0], [dnl
 idle_timeout=60, in_port=2,dl_src=00:77:88:99:aa:bb actions=drop
 idle_timeout=70, in_port=2,dl_src=00:88:99:aa:bb:cc actions=drop
 idle_timeout=80, in_port=2,dl_src=00:99:aa:bb:cc:dd actions=drop
 in_port=2,dl_src=00:55:66:77:88:99 actions=drop
OFPST_FLOW reply (OF1.2):
])
OVS_VSWITCHD_STOP
AT_CLEANUP

AT_SETUP([ofproto - eviction upon table overflow, with modified hard timeout])
OVS_VSWITCHD_START
# Configure a maximum of 4 flows.
AT_CHECK(
  [ovs-vsctl \
     -- --id=@t0 create Flow_Table flow-limit=4 overflow-policy=evict \
     -- set bridge br0 flow_tables:0=@t0 \
   | ${PERL} $srcdir/uuidfilt.pl],
  [0], [<0>
])
ovs-appctl time/stop
# Add 4 flows.
for in_port in 4 3 2 1; do
    ovs-ofctl add-flow br0 hard_timeout=$((10 + in_port * 3)),in_port=$in_port,actions=drop
done
AT_CHECK([ovs-ofctl dump-flows br0 | ofctl_strip | sort], [0], [dnl
 hard_timeout=13, in_port=1 actions=drop
 hard_timeout=16, in_port=2 actions=drop
 hard_timeout=19, in_port=3 actions=drop
 hard_timeout=22, in_port=4 actions=drop
NXST_FLOW reply:
])
# Sleep and modify the one that expires soonest
ovs-appctl time/warp 5000
AT_CHECK([ovs-ofctl mod-flows br0 in_port=1,actions=drop])
# At this point the table would looks like:
#  in_port   seconds to expire
#     1            13
#     2            11
#     3            14
#     4            17
ovs-appctl time/warp 2000
# Adding another flow will cause the one that expires soonest to be evicted.
AT_CHECK([ovs-ofctl add-flow br0 in_port=5,actions=drop])
AT_CHECK([ovs-ofctl dump-flows br0 | ofctl_strip | sort], [0], [dnl
 hard_timeout=13, in_port=1 actions=drop
 hard_timeout=19, in_port=3 actions=drop
 hard_timeout=22, in_port=4 actions=drop
 in_port=5 actions=drop
NXST_FLOW reply:
])
OVS_VSWITCHD_STOP
AT_CLEANUP

AT_SETUP([ofproto - eviction upon table overflow, with modified idle timeout])
OVS_VSWITCHD_START([add-port br0 p1 -- set interface p1 type=dummy ofport_request=1])
# Configure a maximum of 4 flows.
AT_CHECK(
  [ovs-vsctl \
     -- --id=@t0 create Flow_Table flow-limit=4 overflow-policy=evict \
     -- set bridge br0 flow_tables:0=@t0 \
   | ${PERL} $srcdir/uuidfilt.pl],
  [0], [<0>
])
# Add 4 flows.
for in_port in 4 3 2 1; do
    ovs-ofctl add-flow br0 idle_timeout=$((10 + in_port * 3)),in_port=$in_port,actions=drop
done
ovs-appctl time/stop
AT_CHECK([ovs-ofctl dump-flows br0 | ofctl_strip | sort], [0], [dnl
 idle_timeout=13, in_port=1 actions=drop
 idle_timeout=16, in_port=2 actions=drop
 idle_timeout=19, in_port=3 actions=drop
 idle_timeout=22, in_port=4 actions=drop
NXST_FLOW reply:
])
# Sleep and receive on the flow that expires soonest
ovs-appctl time/warp 5000
AT_CHECK([ovs-appctl netdev-dummy/receive p1 'in_port(1)'])
# At this point the table would looks like:
#  in_port   seconds to expire
#     1            13
#     2            11
#     3            14
#     4            17
ovs-appctl time/warp 2000
# Adding another flow will cause the one that expires soonest to be evicted.
AT_CHECK([ovs-ofctl add-flow br0 in_port=5,actions=drop])
AT_CHECK([ovs-ofctl dump-flows br0 | ofctl_strip | sort], [0], [dnl
 idle_timeout=19, in_port=3 actions=drop
 idle_timeout=22, in_port=4 actions=drop
 in_port=5 actions=drop
 n_packets=1, n_bytes=60, idle_timeout=13, in_port=1 actions=drop
NXST_FLOW reply:
])
OVS_VSWITCHD_STOP
AT_CLEANUP

AT_SETUP([ofproto - asynchronous message control (OpenFlow 1.0)])
OVS_VSWITCHD_START
AT_CHECK([ovs-ofctl -P openflow10 monitor br0 --detach --no-chdir --pidfile])
check_async () {
    printf '\n\n--- check_async %d ---\n\n\n' $1
    shift

    ovs-appctl -t ovs-ofctl ofctl/barrier
    ovs-appctl -t ovs-ofctl ofctl/set-output-file monitor.log
    : > expout

    # OFPT_PACKET_IN, OFPR_ACTION (controller_id=0)
    ovs-ofctl -v packet-out br0 controller controller '0001020304050010203040501234'
    if test X"$1" = X"OFPR_ACTION"; then shift;
        echo >>expout "OFPT_PACKET_IN: total_len=14 in_port=CONTROLLER (via action) data_len=14 (unbuffered)
vlan_tci=0x0000,dl_src=00:10:20:30:40:50,dl_dst=00:01:02:03:04:05,dl_type=0x1234"
    fi

    # OFPT_PACKET_IN, OFPR_NO_MATCH (controller_id=123)
    ovs-ofctl -v packet-out br0 controller 'controller(reason=no_match,id=123)' '0001020304050010203040501234'
    if test X"$1" = X"OFPR_NO_MATCH"; then shift;
        echo >>expout "OFPT_PACKET_IN: total_len=14 in_port=CONTROLLER (via no_match) data_len=14 (unbuffered)
vlan_tci=0x0000,dl_src=00:10:20:30:40:50,dl_dst=00:01:02:03:04:05,dl_type=0x1234"
    fi

    # OFPT_PACKET_IN, OFPR_INVALID_TTL (controller_id=0)
    ovs-ofctl packet-out br0 controller dec_ttl '002583dfb4000026b98cb0f908004500003eb7e200000011339bac11370dac100002d7730035002b8f6d86fb0100000100000000000006626c702d7873066e696369726103636f6d00000f00'
    if test X"$1" = X"OFPR_INVALID_TTL"; then shift;
        echo >>expout "OFPT_PACKET_IN: total_len=76 in_port=CONTROLLER (via invalid_ttl) data_len=76 (unbuffered)
udp,vlan_tci=0x0000,dl_src=00:26:b9:8c:b0:f9,dl_dst=00:25:83:df:b4:00,nw_src=172.17.55.13,nw_dst=172.16.0.2,nw_tos=0,nw_ecn=0,nw_ttl=0,tp_src=55155,tp_dst=53 udp_csum:8f6d"
    fi

    # OFPT_PORT_STATUS, OFPPR_ADD
    ovs-vsctl add-port br0 test -- set Interface test type=dummy ofport_request=1
    if test X"$1" = X"OFPPR_ADD"; then shift;
        echo >>expout "OFPT_PORT_STATUS: ADD: 1(test): addr:aa:55:aa:55:00:0x
     config:     PORT_DOWN
     state:      LINK_DOWN
     speed: 0 Mbps now, 0 Mbps max"
    fi

    # OFPT_PORT_STATUS, OFPPR_DELETE
    ovs-vsctl del-port br0 test
    if test X"$1" = X"OFPPR_DELETE"; then shift;
        echo >>expout "OFPT_PORT_STATUS: DEL: 1(test): addr:aa:55:aa:55:00:0x
     config:     PORT_DOWN
     state:      LINK_DOWN
     speed: 0 Mbps now, 0 Mbps max"
    fi

    # OFPT_FLOW_REMOVED, OFPRR_DELETE
    ovs-ofctl add-flow br0 send_flow_rem,actions=drop
    ovs-ofctl --strict del-flows br0 ''
    if test X"$1" = X"OFPRR_DELETE"; then shift;
        echo >>expout "OFPT_FLOW_REMOVED:  reason=delete"
    fi
    AT_FAIL_IF([test X"$1" != X])

    ovs-appctl -t ovs-ofctl ofctl/barrier
    echo >>expout "OFPT_BARRIER_REPLY:"

    AT_CHECK(
      [[sed '
s/ (xid=0x[0-9a-fA-F]*)//
s/ *duration.*//
s/00:0.$/00:0x/' < monitor.log]],
      [0], [expout])
}

# It's a service connection so initially there should be no async messages.
check_async 1

# Set miss_send_len to 128, turning on packet-ins for our service connection.
ovs-appctl -t ovs-ofctl ofctl/send 0109000c0123456700000080
check_async 2 OFPR_ACTION OFPPR_ADD OFPPR_DELETE OFPRR_DELETE

# Set miss_send_len to 128 and enable invalid_ttl.
ovs-appctl -t ovs-ofctl ofctl/send 0109000c0123456700040080
check_async 3 OFPR_ACTION OFPR_INVALID_TTL OFPPR_ADD OFPPR_DELETE OFPRR_DELETE

# Become slave, which should disable everything except port status.
ovs-appctl -t ovs-ofctl ofctl/send 0104001400000002000023200000000a00000002
check_async 4 OFPPR_ADD OFPPR_DELETE

# Use NXT_SET_ASYNC_CONFIG to enable a patchwork of asynchronous messages.
ovs-appctl -t ovs-ofctl ofctl/send 01040028000000020000232000000013000000020000000500000005000000020000000200000005
check_async 5 OFPR_INVALID_TTL OFPPR_DELETE OFPRR_DELETE

# Set controller ID 123.
ovs-appctl -t ovs-ofctl ofctl/send 01040018000000030000232000000014000000000000007b
check_async 6 OFPR_NO_MATCH OFPPR_DELETE OFPRR_DELETE

# Restore controller ID 0.
ovs-appctl -t ovs-ofctl ofctl/send 010400180000000300002320000000140000000000000000

# Become master.
ovs-appctl -t ovs-ofctl ofctl/send 0104001400000002000023200000000a00000001
check_async 7 OFPR_ACTION OFPPR_ADD

ovs-appctl -t ovs-ofctl exit
OVS_VSWITCHD_STOP
AT_CLEANUP

AT_SETUP([ofproto - asynchronous message control (OpenFlow 1.2)])
OVS_VSWITCHD_START
AT_CHECK([ovs-ofctl -O OpenFlow12 monitor br0 --detach --no-chdir --pidfile])
check_async () {
    printf '\n\n--- check_async %d ---\n\n\n' $1
    INDEX=$1
    shift

    ovs-appctl -t ovs-ofctl ofctl/barrier
    ovs-appctl -t ovs-ofctl ofctl/set-output-file monitor.log
    : > expout

    # OFPT_PACKET_IN, OFPR_ACTION (controller_id=0)
    ovs-ofctl -O OpenFlow12 -v packet-out br0 none controller '0001020304050010203040501234'
    if test X"$1" = X"OFPR_ACTION"; then shift;
        echo >>expout "OFPT_PACKET_IN (OF1.2): total_len=14 in_port=ANY (via action) data_len=14 (unbuffered)
vlan_tci=0x0000,dl_src=00:10:20:30:40:50,dl_dst=00:01:02:03:04:05,dl_type=0x1234"
    fi

    # OFPT_PACKET_IN, OFPR_NO_MATCH (controller_id=123)
    ovs-ofctl -O OpenFlow12 -v packet-out br0 none 'controller(reason=no_match,id=123)' '0001020304050010203040501234'
    if test X"$1" = X"OFPR_NO_MATCH"; then shift;
        echo >>expout "OFPT_PACKET_IN (OF1.2): total_len=14 in_port=ANY (via no_match) data_len=14 (unbuffered)
vlan_tci=0x0000,dl_src=00:10:20:30:40:50,dl_dst=00:01:02:03:04:05,dl_type=0x1234"
    fi

    # OFPT_PACKET_IN, OFPR_INVALID_TTL (controller_id=0)
    ovs-ofctl -O OpenFlow12 packet-out br0 none dec_ttl '002583dfb4000026b98cb0f908004500003eb7e200000011339bac11370dac100002d7730035002b8f6d86fb0100000100000000000006626c702d7873066e696369726103636f6d00000f00'
    if test X"$1" = X"OFPR_INVALID_TTL"; then shift;
        echo >>expout "OFPT_PACKET_IN (OF1.2): total_len=76 in_port=ANY (via invalid_ttl) data_len=76 (unbuffered)
udp,vlan_tci=0x0000,dl_src=00:26:b9:8c:b0:f9,dl_dst=00:25:83:df:b4:00,nw_src=172.17.55.13,nw_dst=172.16.0.2,nw_tos=0,nw_ecn=0,nw_ttl=0,tp_src=55155,tp_dst=53 udp_csum:8f6d"
    fi

    # OFPT_PORT_STATUS, OFPPR_ADD
    ovs-vsctl add-port br0 test -- set Interface test type=dummy
    if test X"$1" = X"OFPPR_ADD"; then shift;
        echo >>expout "OFPT_PORT_STATUS (OF1.2): ADD: ${INDEX}(test): addr:aa:55:aa:55:00:0x
     config:     PORT_DOWN
     state:      LINK_DOWN
     speed: 0 Mbps now, 0 Mbps max"
    fi

    # OFPT_PORT_STATUS, OFPPR_DELETE
    ovs-vsctl del-port br0 test
    if test X"$1" = X"OFPPR_DELETE"; then shift;
        echo >>expout "OFPT_PORT_STATUS (OF1.2): DEL: ${INDEX}(test): addr:aa:55:aa:55:00:0x
     config:     PORT_DOWN
     state:      LINK_DOWN
     speed: 0 Mbps now, 0 Mbps max"
    fi

    # OFPT_FLOW_REMOVED, OFPRR_DELETE
    ovs-ofctl -O OpenFlow12 add-flow br0 send_flow_rem,actions=drop
    ovs-ofctl -O OpenFlow12 --strict del-flows br0 ''
    if test X"$1" = X"OFPRR_DELETE"; then shift;
        echo >>expout "OFPT_FLOW_REMOVED (OF1.2):  reason=delete table_id=0"
    fi
    AT_FAIL_IF([test X"$1" != X])

    ovs-appctl -t ovs-ofctl ofctl/barrier
    echo >>expout "OFPT_BARRIER_REPLY (OF1.2):"

    AT_CHECK(
      [[sed '
s/ (xid=0x[0-9a-fA-F]*)//
s/ *duration.*//
s/00:0.$/00:0x/' < monitor.log]],
      [0], [expout])
}

# It's a service connection so initially there should be no async messages.
check_async 1

# Set miss_send_len to 128, turning on packet-ins for our service connection.
ovs-appctl -t ovs-ofctl ofctl/send 0309000c0123456700000080
check_async 2 OFPR_ACTION OFPPR_ADD OFPPR_DELETE OFPRR_DELETE

# Set miss_send_len to 128 and enable invalid_ttl.
ovs-appctl -t ovs-ofctl ofctl/send 0309000c0123456700040080
check_async 3 OFPR_ACTION OFPR_INVALID_TTL OFPPR_ADD OFPPR_DELETE OFPRR_DELETE

# Become slave (OF 1.2), which should disable everything except port status.
ovs-appctl -t ovs-ofctl ofctl/send 031800180000000200000003000000000000000000000001
check_async 4 OFPPR_ADD OFPPR_DELETE

# Use NXT_SET_ASYNC_CONFIG to enable a patchwork of asynchronous messages.
ovs-appctl -t ovs-ofctl ofctl/send 03040028000000020000232000000013000000020000000500000005000000020000000200000005
check_async 5 OFPR_INVALID_TTL OFPPR_DELETE OFPRR_DELETE

# Set controller ID 123.
ovs-appctl -t ovs-ofctl ofctl/send 03040018000000030000232000000014000000000000007b
check_async 6 OFPR_NO_MATCH OFPPR_DELETE OFPRR_DELETE

# Restore controller ID 0.
ovs-appctl -t ovs-ofctl ofctl/send 030400180000000300002320000000140000000000000000

# Become master (OF 1.2).
ovs-appctl -t ovs-ofctl ofctl/send 031800180000000400000002000000000000000000000002
check_async 7 OFPR_ACTION OFPPR_ADD

ovs-appctl -t ovs-ofctl exit
OVS_VSWITCHD_STOP
AT_CLEANUP

AT_SETUP([ofproto - asynchronous message control (OpenFlow 1.3)])
OVS_VSWITCHD_START
AT_CHECK([ovs-ofctl -O OpenFlow13 monitor br0 --detach --no-chdir --pidfile])
check_async () {
    printf '\n\n--- check_async %d ---\n\n\n' $1
    INDEX=$1
    shift

    ovs-appctl -t ovs-ofctl ofctl/barrier
    ovs-appctl -t ovs-ofctl ofctl/set-output-file monitor.log
    : > expout

    # OFPT_PACKET_IN, OFPR_ACTION (controller_id=0)
    ovs-ofctl -O OpenFlow13 -v packet-out br0 none controller '0001020304050010203040501234'
    if test X"$1" = X"OFPR_ACTION"; then shift;
        echo >>expout "OFPT_PACKET_IN (OF1.3): total_len=14 in_port=ANY (via action) data_len=14 (unbuffered)
vlan_tci=0x0000,dl_src=00:10:20:30:40:50,dl_dst=00:01:02:03:04:05,dl_type=0x1234"
    fi

    # OFPT_PACKET_IN, OFPR_NO_MATCH (controller_id=123)
    ovs-ofctl -O OpenFlow13 -v packet-out br0 none 'controller(reason=no_match,id=123)' '0001020304050010203040501234'
    if test X"$1" = X"OFPR_NO_MATCH"; then shift;
        echo >>expout "OFPT_PACKET_IN (OF1.3): total_len=14 in_port=ANY (via no_match) data_len=14 (unbuffered)
vlan_tci=0x0000,dl_src=00:10:20:30:40:50,dl_dst=00:01:02:03:04:05,dl_type=0x1234"
    fi

    # OFPT_PACKET_IN, OFPR_INVALID_TTL (controller_id=0)
    ovs-ofctl -O OpenFlow13 packet-out br0 none dec_ttl '002583dfb4000026b98cb0f908004500003eb7e200000011339bac11370dac100002d7730035002b8f6d86fb0100000100000000000006626c702d7873066e696369726103636f6d00000f00'
    if test X"$1" = X"OFPR_INVALID_TTL"; then shift;
        echo >>expout "OFPT_PACKET_IN (OF1.3): total_len=76 in_port=ANY (via invalid_ttl) data_len=76 (unbuffered)
udp,vlan_tci=0x0000,dl_src=00:26:b9:8c:b0:f9,dl_dst=00:25:83:df:b4:00,nw_src=172.17.55.13,nw_dst=172.16.0.2,nw_tos=0,nw_ecn=0,nw_ttl=0,tp_src=55155,tp_dst=53 udp_csum:8f6d"
    fi

    # OFPT_PORT_STATUS, OFPPR_ADD
    ovs-vsctl add-port br0 test -- set Interface test type=dummy
    if test X"$1" = X"OFPPR_ADD"; then shift;
        echo >>expout "OFPT_PORT_STATUS (OF1.3): ADD: ${INDEX}(test): addr:aa:55:aa:55:00:0x
     config:     PORT_DOWN
     state:      LINK_DOWN
     speed: 0 Mbps now, 0 Mbps max"
    fi

    # OFPT_PORT_STATUS, OFPPR_DELETE
    ovs-vsctl del-port br0 test
    if test X"$1" = X"OFPPR_DELETE"; then shift;
        echo >>expout "OFPT_PORT_STATUS (OF1.3): DEL: ${INDEX}(test): addr:aa:55:aa:55:00:0x
     config:     PORT_DOWN
     state:      LINK_DOWN
     speed: 0 Mbps now, 0 Mbps max"
    fi

    # OFPT_FLOW_REMOVED, OFPRR_DELETE
    ovs-ofctl -O OpenFlow13 add-flow br0 send_flow_rem,actions=drop
    ovs-ofctl -O OpenFlow13 --strict del-flows br0 ''
    if test X"$1" = X"OFPRR_DELETE"; then shift;
        echo >>expout "OFPT_FLOW_REMOVED (OF1.3):  reason=delete table_id=0"
    fi

    # OFPT_FLOW_REMOVED, OFPRR_GROUP_DELETE
    ovs-ofctl -O OpenFlow13 add-group br0 group_id=1234,type=all,bucket=output:10
    ovs-ofctl -O OpenFlow13 add-flow br0 send_flow_rem,actions=group:1234
    ovs-ofctl -O OpenFlow13 --strict del-groups br0 group_id=1234
    if test X"$1" = X"OFPRR_DELETE"; then shift;
        echo >>expout "OFPT_FLOW_REMOVED (OF1.3):  reason=gropu_delete table_id=0"
    fi

    AT_FAIL_IF([test X"$1" != X])

    ovs-appctl -t ovs-ofctl ofctl/barrier
    echo >>expout "OFPT_BARRIER_REPLY (OF1.3):"

    AT_CHECK(
      [[sed '
s/ (xid=0x[0-9a-fA-F]*)//
s/ *duration.*//
s/00:0.$/00:0x/' < monitor.log]],
      [0], [expout])
}

# It's a service connection so initially there should be no async messages.
check_async 1

# Set miss_send_len to 128, turning on packet-ins for our service connection.
ovs-appctl -t ovs-ofctl ofctl/send 0409000c0123456700000080
check_async 2 OFPR_ACTION OFPPR_ADD OFPPR_DELETE OFPRR_DELETE

# Become slave (OF 1.3), which should disable everything except port status.
ovs-appctl -t ovs-ofctl ofctl/send 041800180000000200000003000000000000000000000001
check_async 3 OFPPR_ADD OFPPR_DELETE

# Use OF 1.3 OFPT_SET_ASYNC to enable a patchwork of asynchronous messages.
ovs-appctl -t ovs-ofctl ofctl/send 041c002000000002000000020000000500000005000000020000000200000005
check_async 4 OFPR_INVALID_TTL OFPPR_DELETE OFPRR_DELETE

# Set controller ID 123.
ovs-appctl -t ovs-ofctl ofctl/send 04040018000000030000232000000014000000000000007b
check_async 5 OFPR_NO_MATCH OFPPR_DELETE OFPRR_DELETE

# Restore controller ID 0.
ovs-appctl -t ovs-ofctl ofctl/send 040400180000000300002320000000140000000000000000

# Become master (OF 1.3).
ovs-appctl -t ovs-ofctl ofctl/send 041800180000000400000002000000000000000000000002
check_async 6 OFPR_ACTION OFPPR_ADD

ovs-appctl -t ovs-ofctl exit
OVS_VSWITCHD_STOP
AT_CLEANUP

AT_SETUP([ofproto - asynchronous message control (OpenFlow 1.5)])
OVS_VSWITCHD_START
AT_CHECK([ovs-ofctl -O OpenFlow15 monitor br0 --detach --no-chdir --pidfile])
check_async () {
    printf '\n\n--- check_async %d ---\n\n\n' $1
    INDEX=$1
    shift

    ovs-appctl -t ovs-ofctl ofctl/barrier
    ovs-appctl -t ovs-ofctl ofctl/set-output-file monitor.log
    : > expout

    # Other tests are not working with OF 1.5, and message
    # format may change, so leave them out.

    # OFPT_PORT_STATUS, OFPPR_ADD
    ovs-vsctl add-port br0 test -- set Interface test type=dummy
    if test X"$1" = X"OFPPR_ADD"; then shift;
        echo >>expout "OFPT_PORT_STATUS (OF1.5): ADD: ${INDEX}(test): addr:aa:55:aa:55:00:0x
     config:     PORT_DOWN
     state:      LINK_DOWN
     speed: 0 Mbps now, 0 Mbps max"
    fi

    # OFPT_PORT_STATUS, OFPPR_MODIFY
    ovs-ofctl -O OpenFlow15 -vwarn mod-port br0 test up
    if test X"$1" = X"OFPPR_MODIFY"; then shift;
        echo >>expout "OFPT_PORT_STATUS (OF1.5): MOD: ${INDEX}(test): addr:aa:55:aa:55:00:0x
     config:     0
     state:      LINK_DOWN
     speed: 0 Mbps now, 0 Mbps max
OFPT_PORT_STATUS (OF1.5): MOD: 2(test): addr:aa:55:aa:55:00:0x
     config:     0
     state:      0
     speed: 0 Mbps now, 0 Mbps max"
    fi

    # OFPT_PORT_STATUS, OFPPR_DELETE
    ovs-vsctl del-port br0 test
    if test X"$1" = X"OFPPR_DELETE"; then shift;
        echo >>expout "OFPT_PORT_STATUS (OF1.5): DEL: ${INDEX}(test): addr:aa:55:aa:55:00:0x
     config:     0
     state:      0
     speed: 0 Mbps now, 0 Mbps max"
    fi

    AT_FAIL_IF([test X"$1" != X])

    ovs-appctl -t ovs-ofctl ofctl/barrier
    echo >>expout "OFPT_BARRIER_REPLY (OF1.5):"

    AT_CHECK(
      [[sed '
s/ (xid=0x[0-9a-fA-F]*)//
s/ *duration.*//
s/00:0.$/00:0x/' < monitor.log]],
      [0], [expout])
}

# It's a service connection so initially there should be no async messages.
check_async 1

# If we don't set this, async messages are not received.
# Set miss_send_len to 128, turning on packet-ins for our service connection.
ovs-appctl -t ovs-ofctl ofctl/send 0609000c0123456700000080
check_async 2 OFPPR_ADD OFPPR_MODIFY OFPPR_DELETE

# Set-async has changed in OF 1.4 and is not yet implemented.

ovs-appctl -t ovs-ofctl exit
OVS_VSWITCHD_STOP
AT_CLEANUP

dnl This test checks that the role request/response messaging works
dnl and that generation_id is handled properly.
AT_SETUP([ofproto - controller role (OpenFlow 1.2)])
OVS_VSWITCHD_START
ON_EXIT([kill `cat c1.pid c2.pid`])

# Start two ovs-ofctl controller processes.
AT_CAPTURE_FILE([monitor1.log])
AT_CAPTURE_FILE([expout1])
AT_CAPTURE_FILE([experr1])
AT_CAPTURE_FILE([monitor2.log])
AT_CAPTURE_FILE([expout2])
AT_CAPTURE_FILE([experr2])
for i in 1 2; do
     AT_CHECK([ovs-ofctl -O OpenFlow12 monitor br0 --detach --no-chdir --pidfile=`pwd`/c$i.pid --unixctl=`pwd`/c$i])
    ovs-appctl -t `pwd`/c$i ofctl/barrier
    ovs-appctl -t `pwd`/c$i ofctl/set-output-file monitor$i.log
    : > expout$i
    : > experr$i

    # find out current role
    ovs-appctl -t `pwd`/c$i ofctl/send 031800180000000200000000000000000000000000000000
    echo >>experr$i "send: OFPT_ROLE_REQUEST (OF1.2): role=nochange"
    echo >>expout$i "OFPT_ROLE_REPLY (OF1.2): role=equal"
done

# controller 1: Become slave (generation_id is initially undefined, so
# 2^63+2 should not be stale)
ovs-appctl -t `pwd`/c1 ofctl/send 031800180000000300000003000000008000000000000002
echo >>experr1 "send: OFPT_ROLE_REQUEST (OF1.2): role=slave generation_id=9223372036854775810"
echo >>expout1 "OFPT_ROLE_REPLY (OF1.2): role=slave generation_id=9223372036854775810"

# controller 2: Become master.
ovs-appctl -t `pwd`/c2 ofctl/send 031800180000000300000002000000008000000000000003
echo >>experr2 "send: OFPT_ROLE_REQUEST (OF1.2): role=master generation_id=9223372036854775811"
echo >>expout2 "OFPT_ROLE_REPLY (OF1.2): role=master generation_id=9223372036854775811"

# controller 1: Try to become the master using a stale generation ID
ovs-appctl -t `pwd`/c1 ofctl/send 031800180000000400000002000000000000000000000003
echo >>experr1 "send: OFPT_ROLE_REQUEST (OF1.2): role=master generation_id=3"
echo >>expout1 "OFPT_ERROR (OF1.2): OFPRRFC_STALE"
echo >>expout1 "OFPT_ROLE_REQUEST (OF1.2): role=master generation_id=3"

# controller 1: Become master using a valid generation ID
ovs-appctl -t `pwd`/c1 ofctl/send 031800180000000500000002000000000000000000000001
echo >>experr1 "send: OFPT_ROLE_REQUEST (OF1.2): role=master generation_id=1"
echo >>expout1 "OFPT_ROLE_REPLY (OF1.2): role=master generation_id=1"

for i in 1 2; do
    ovs-appctl -t `pwd`/c$i ofctl/barrier
    echo >>expout$i "OFPT_BARRIER_REPLY (OF1.2):"
done

# Check output.
for i in 1 2; do
    cp expout$i expout
    AT_CHECK([grep -v '^send:' monitor$i.log | STRIP_XIDS], [0], [expout])
    cp experr$i expout
    AT_CHECK([grep '^send:' monitor$i.log | STRIP_XIDS], [0], [expout])
done
OVS_VSWITCHD_STOP
AT_CLEANUP

dnl This test checks that the role request/response messaging works,
dnl that generation_id is handled properly, and that role status update
dnl messages are sent when a controller's role gets changed from master
dnl to slave.
AT_SETUP([ofproto - controller role (OpenFlow 1.4)])
OVS_VSWITCHD_START
ON_EXIT([kill `cat c1.pid c2.pid`])

# Start two ovs-ofctl controller processes.
AT_CAPTURE_FILE([monitor1.log])
AT_CAPTURE_FILE([expout1])
AT_CAPTURE_FILE([experr1])
AT_CAPTURE_FILE([monitor2.log])
AT_CAPTURE_FILE([expout2])
AT_CAPTURE_FILE([experr2])
for i in 1 2; do
     AT_CHECK([ovs-ofctl -O OpenFlow14 monitor br0 --detach --no-chdir --pidfile=`pwd`/c$i.pid --unixctl=`pwd`/c$i])
    ovs-appctl -t `pwd`/c$i ofctl/barrier
    ovs-appctl -t `pwd`/c$i ofctl/set-output-file monitor$i.log
    : > expout$i
    : > experr$i

    # find out current role
    ovs-appctl -t `pwd`/c$i ofctl/send 051800180000000200000000000000000000000000000000
    echo >>experr$i "send: OFPT_ROLE_REQUEST (OF1.4): role=nochange"
    echo >>expout$i "OFPT_ROLE_REPLY (OF1.4): role=equal"
done

# controller 1: Become slave (generation_id is initially undefined, so
# 2^63+2 should not be stale)
ovs-appctl -t `pwd`/c1 ofctl/send 051800180000000300000003000000008000000000000002
echo >>experr1 "send: OFPT_ROLE_REQUEST (OF1.4): role=slave generation_id=9223372036854775810"
echo >>expout1 "OFPT_ROLE_REPLY (OF1.4): role=slave generation_id=9223372036854775810"

# controller 2: Become master.
ovs-appctl -t `pwd`/c2 ofctl/send 051800180000000300000002000000008000000000000003
echo >>experr2 "send: OFPT_ROLE_REQUEST (OF1.4): role=master generation_id=9223372036854775811"
echo >>expout2 "OFPT_ROLE_REPLY (OF1.4): role=master generation_id=9223372036854775811"

# controller 1: Try to become the master using a stale generation ID
ovs-appctl -t `pwd`/c1 ofctl/send 051800180000000400000002000000000000000000000003
echo >>experr1 "send: OFPT_ROLE_REQUEST (OF1.4): role=master generation_id=3"
echo >>expout1 "OFPT_ERROR (OF1.4): OFPRRFC_STALE"
echo >>expout1 "OFPT_ROLE_REQUEST (OF1.4): role=master generation_id=3"

# controller 1: Become master using a valid generation ID
ovs-appctl -t `pwd`/c1 ofctl/send 051800180000000500000002000000000000000000000001
echo >>experr1 "send: OFPT_ROLE_REQUEST (OF1.4): role=master generation_id=1"
echo >>expout1 "OFPT_ROLE_REPLY (OF1.4): role=master generation_id=1"
echo >>expout2 "OFPT_ROLE_STATUS (OF1.4): role=slave generation_id=1 reason=master_request"

for i in 1 2; do
    ovs-appctl -t `pwd`/c$i ofctl/barrier
    echo >>expout$i "OFPT_BARRIER_REPLY (OF1.4):"
done

# Check output.
for i in 1 2; do
    cp expout$i expout
    AT_CHECK([grep -v '^send:' monitor$i.log | STRIP_XIDS], [0], [expout])
    cp experr$i expout
    AT_CHECK([grep '^send:' monitor$i.log | STRIP_XIDS], [0], [expout])
done
OVS_VSWITCHD_STOP
AT_CLEANUP

dnl This test checks that OFPT_PACKET_OUT accepts both OFPP_NONE (as
dnl specified by OpenFlow 1.0) and OFPP_CONTROLLER (used by some
dnl controllers despite the spec) as meaning a packet that was generated
dnl by the controller.
AT_SETUP([ofproto - packet-out from controller (OpenFlow 1.0)])
OVS_VSWITCHD_START
ADD_OF_PORTS([br0], [1])

# Start a monitor listening for packet-ins.
AT_CHECK([ovs-ofctl -P openflow10 monitor br0 --detach --no-chdir --pidfile])
ovs-appctl -t ovs-ofctl ofctl/send 0109000c0123456700000080
ovs-appctl -t ovs-ofctl ofctl/barrier
ovs-appctl -t ovs-ofctl ofctl/set-output-file monitor.log
AT_CAPTURE_FILE([monitor.log])

# Send some packet-outs with OFPP_NONE and OFPP_CONTROLLER (65533) as in_port.
AT_CHECK([ovs-ofctl packet-out br0 none controller,1 '0001020304050010203040501234'])
AT_CHECK([ovs-ofctl packet-out br0 controller controller,1 '0001020304050010203040505678'])

# Stop the monitor and check its output.
ovs-appctl -t ovs-ofctl ofctl/barrier
ovs-appctl -t ovs-ofctl exit

ovs-ofctl dump-ports br0

AT_CHECK([sed 's/ (xid=0x[[0-9a-fA-F]]*)//' monitor.log], [0], [dnl
OFPT_PACKET_IN: total_len=14 in_port=ANY (via action) data_len=14 (unbuffered)
vlan_tci=0x0000,dl_src=00:10:20:30:40:50,dl_dst=00:01:02:03:04:05,dl_type=0x1234
OFPT_PACKET_IN: total_len=14 in_port=CONTROLLER (via action) data_len=14 (unbuffered)
vlan_tci=0x0000,dl_src=00:10:20:30:40:50,dl_dst=00:01:02:03:04:05,dl_type=0x5678
OFPT_BARRIER_REPLY:
])

OVS_VSWITCHD_STOP
AT_CLEANUP

dnl This test checks that OFPT_PACKET_OUT accepts both OFPP_NONE (as
dnl specified by OpenFlow 1.2) and OFPP_CONTROLLER (used by some
dnl controllers despite the spec) as meaning a packet that was generated
dnl by the controller.
AT_SETUP([ofproto - packet-out from controller (OpenFlow 1.2)])
OVS_VSWITCHD_START

# Start a monitor listening for packet-ins.
AT_CHECK([ovs-ofctl -O OpenFlow12 monitor br0 --detach --no-chdir --pidfile])
ovs-appctl -t ovs-ofctl ofctl/send 0309000c0123456700000080
ovs-appctl -t ovs-ofctl ofctl/barrier
ovs-appctl -t ovs-ofctl ofctl/set-output-file monitor.log
AT_CAPTURE_FILE([monitor.log])

# Send some packet-outs with OFPP_NONE and OFPP_CONTROLLER (65533) as in_port.
AT_CHECK([ovs-ofctl -O OpenFlow12 packet-out br0 none controller '0001020304050010203040501234'])
AT_CHECK([ovs-ofctl -O OpenFlow12 packet-out br0 4294967293 controller '0001020304050010203040505678'])

# Stop the monitor and check its output.
ovs-appctl -t ovs-ofctl ofctl/barrier
ovs-appctl -t ovs-ofctl exit

AT_CHECK([sed 's/ (xid=0x[[0-9a-fA-F]]*)//' monitor.log], [0], [dnl
OFPT_PACKET_IN (OF1.2): total_len=14 in_port=ANY (via action) data_len=14 (unbuffered)
vlan_tci=0x0000,dl_src=00:10:20:30:40:50,dl_dst=00:01:02:03:04:05,dl_type=0x1234
OFPT_PACKET_IN (OF1.2): total_len=14 in_port=CONTROLLER (via action) data_len=14 (unbuffered)
vlan_tci=0x0000,dl_src=00:10:20:30:40:50,dl_dst=00:01:02:03:04:05,dl_type=0x5678
OFPT_BARRIER_REPLY (OF1.2):
])

OVS_VSWITCHD_STOP
AT_CLEANUP

dnl This test checks that OFPT_PACKET_OUT accepts both OFPP_NONE (as
dnl specified by OpenFlow 1.1) and OFPP_CONTROLLER (used by some
dnl controllers despite the spec) as meaning a packet that was generated
dnl by the controller.
AT_SETUP([ofproto - packet-out from controller (OpenFlow 1.1)])
OVS_VSWITCHD_START

# Start a monitor listening for packet-ins.
AT_CHECK([ovs-ofctl -O OpenFlow11 monitor br0 --detach --no-chdir --pidfile])
ovs-appctl -t ovs-ofctl ofctl/send 0209000c0123456700000080
ovs-appctl -t ovs-ofctl ofctl/barrier
ovs-appctl -t ovs-ofctl ofctl/set-output-file monitor.log
AT_CAPTURE_FILE([monitor.log])

# Send some packet-outs with OFPP_NONE and OFPP_CONTROLLER (65533) as in_port.
AT_CHECK([ovs-ofctl -O OpenFlow11 packet-out br0 none controller '0001020304050010203040501234'])
AT_CHECK([ovs-ofctl -O OpenFlow11 packet-out br0 4294967293 controller '0001020304050010203040505678'])

# Stop the monitor and check its output.
ovs-appctl -t ovs-ofctl ofctl/barrier
ovs-appctl -t ovs-ofctl exit

AT_CHECK([sed 's/ (xid=0x[[0-9a-fA-F]]*)//' monitor.log], [0], [dnl
OFPT_PACKET_IN (OF1.1): total_len=14 in_port=ANY (via action) data_len=14 (unbuffered)
vlan_tci=0x0000,dl_src=00:10:20:30:40:50,dl_dst=00:01:02:03:04:05,dl_type=0x1234
OFPT_PACKET_IN (OF1.1): total_len=14 in_port=CONTROLLER (via action) data_len=14 (unbuffered)
vlan_tci=0x0000,dl_src=00:10:20:30:40:50,dl_dst=00:01:02:03:04:05,dl_type=0x5678
OFPT_BARRIER_REPLY (OF1.1):
])

OVS_VSWITCHD_STOP
AT_CLEANUP

dnl This test checks that metadata is encoded in packet_in structures,
dnl supported by NXAST.
AT_SETUP([ofproto - packet-out with metadata (NXM)])
OVS_VSWITCHD_START

# Start a monitor listening for packet-ins.
AT_CHECK([ovs-ofctl -P nxm monitor br0 --detach --no-chdir --pidfile])
ovs-appctl -t ovs-ofctl ofctl/send 0109000c0123456700000080
ovs-appctl -t ovs-ofctl ofctl/barrier
ovs-appctl -t ovs-ofctl ofctl/set-output-file monitor.log
AT_CAPTURE_FILE([monitor.log])

# Send a packet-out with a load action to set some metadata, and forward to controller
AT_CHECK([ovs-ofctl packet-out br0 controller 'load(0xfafafafa5a5a5a5a->OXM_OF_METADATA[[0..63]]), load(0xaa->NXM_NX_PKT_MARK[[]]), controller' '0001020304050010203040501234'])

# Stop the monitor and check its output.
ovs-appctl -t ovs-ofctl ofctl/barrier
ovs-appctl -t ovs-ofctl exit

AT_CHECK([sed 's/ (xid=0x[[0-9a-fA-F]]*)//' monitor.log], [0], [dnl
NXT_PACKET_IN: total_len=14 pkt_mark=0xaa,metadata=0xfafafafa5a5a5a5a,in_port=CONTROLLER (via action) data_len=14 (unbuffered)
vlan_tci=0x0000,dl_src=00:10:20:30:40:50,dl_dst=00:01:02:03:04:05,dl_type=0x1234
OFPT_BARRIER_REPLY:
])

OVS_VSWITCHD_STOP
AT_CLEANUP

dnl This test checks that metadata is encoded in packet_in structures,
dnl supported by NXAST.
AT_SETUP([ofproto - packet-out with metadata (OpenFlow 1.2)])
OVS_VSWITCHD_START

# Start a monitor listening for packet-ins.
AT_CHECK([ovs-ofctl -O OpenFlow12 monitor br0 --detach --no-chdir --pidfile])
ovs-appctl -t ovs-ofctl ofctl/send 0309000c0123456700000080
ovs-appctl -t ovs-ofctl ofctl/barrier
ovs-appctl -t ovs-ofctl ofctl/set-output-file monitor.log
AT_CAPTURE_FILE([monitor.log])

# Send a packet-out with a set-field action to set some metadata, and forward to controller
AT_CHECK([ovs-ofctl -O OpenFlow12 packet-out br0 none 'set_field:0xfafafafa5a5a5a5a->metadata, controller' '0001020304050010203040501234'])

# Stop the monitor and check its output.
ovs-appctl -t ovs-ofctl ofctl/barrier
ovs-appctl -t ovs-ofctl exit

AT_CHECK([sed 's/ (xid=0x[[0-9a-fA-F]]*)//' monitor.log], [0], [dnl
OFPT_PACKET_IN (OF1.2): total_len=14 metadata=0xfafafafa5a5a5a5a,in_port=ANY (via action) data_len=14 (unbuffered)
vlan_tci=0x0000,dl_src=00:10:20:30:40:50,dl_dst=00:01:02:03:04:05,dl_type=0x1234
OFPT_BARRIER_REPLY (OF1.2):
])

OVS_VSWITCHD_STOP
AT_CLEANUP

dnl This test checks that metadata is encoded in packet_in structures,
dnl supported by NXAST.
AT_SETUP([ofproto - packet-out with metadata and dual set_field (OpenFlow 1.3)])
OVS_VSWITCHD_START

# Start a monitor listening for packet-ins.
AT_CHECK([ovs-ofctl -O OpenFlow13 monitor br0 --detach --no-chdir --pidfile])
ovs-appctl -t ovs-ofctl ofctl/send 0409000c0123456700000080
ovs-appctl -t ovs-ofctl ofctl/barrier
ovs-appctl -t ovs-ofctl ofctl/set-output-file monitor.log
AT_CAPTURE_FILE([monitor.log])

# Send a packet-out with a couple of set-field action to set some metadata, and forward to controller
AT_CHECK([ovs-ofctl -O OpenFlow13 packet-out br0 none 'set_field:0xfafafafa5a5a5a5a->metadata, set_field:0x6b->metadata, controller' '0001020304050010203040501234'])

# Stop the monitor and check its output.
ovs-appctl -t ovs-ofctl ofctl/barrier
ovs-appctl -t ovs-ofctl exit

AT_CHECK([sed 's/ (xid=0x[[0-9a-fA-F]]*)//' monitor.log], [0], [dnl
OFPT_PACKET_IN (OF1.3): total_len=14 metadata=0x6b,in_port=ANY (via action) data_len=14 (unbuffered)
vlan_tci=0x0000,dl_src=00:10:20:30:40:50,dl_dst=00:01:02:03:04:05,dl_type=0x1234
OFPT_BARRIER_REPLY (OF1.3):
])

OVS_VSWITCHD_STOP
AT_CLEANUP

dnl This test checks that tunnel metadata is encoded in packet_in structures.
AT_SETUP([ofproto - packet-out with tunnel metadata (OpenFlow 1.2)])
OVS_VSWITCHD_START

# Start a monitor listening for packet-ins.
AT_CHECK([ovs-ofctl -O OpenFlow12 monitor br0 --detach --no-chdir --pidfile])
ovs-appctl -t ovs-ofctl ofctl/send 0309000c0123456700000080
ovs-appctl -t ovs-ofctl ofctl/barrier
ovs-appctl -t ovs-ofctl ofctl/set-output-file monitor.log
AT_CAPTURE_FILE([monitor.log])

# Send a packet-out with set field actions to set some tunnel metadata, and forward to controller
AT_CHECK([ovs-ofctl -O OpenFlow12 packet-out br0 none 'set_field:127.0.0.1->tun_src,set_field:0x01020304->tun_id,set_field:192.168.0.1->tun_dst, controller' '0001020304050010203040501234'])

# Stop the monitor and check its output.
ovs-appctl -t ovs-ofctl ofctl/barrier
ovs-appctl -t ovs-ofctl exit

AT_CHECK([sed 's/ (xid=0x[[0-9a-fA-F]]*)//' monitor.log], [0], [dnl
OFPT_PACKET_IN (OF1.2): total_len=14 tun_id=0x1020304,tun_src=127.0.0.1,tun_dst=192.168.0.1,in_port=ANY (via action) data_len=14 (unbuffered)
vlan_tci=0x0000,dl_src=00:10:20:30:40:50,dl_dst=00:01:02:03:04:05,dl_type=0x1234
OFPT_BARRIER_REPLY (OF1.2):
])

OVS_VSWITCHD_STOP
AT_CLEANUP

m4_divert_push([PREPARE_TESTS])
# Sorts groups of lines that start with a space, without moving them
# past the nearest line that does not start with a space.
multiline_sort () {
    ${PERL} -e '
        use warnings;
        use strict;
        my @buffer = ();
        while (<STDIN>) {
            if (/^ /) {
                push(@buffer, $_);
            } else {
                print $_ foreach sort(@buffer);
                print $_;
                @buffer = ();
            }
        }
        print $_ foreach sort(@buffer);
'
}
m4_divert_pop([PREPARE_TESTS])

AT_SETUP([ofproto - flow monitoring])
AT_KEYWORDS([monitor])
OVS_VSWITCHD_START

ovs-ofctl add-flow br0 in_port=0,dl_vlan=123,actions=output:1

# Start a monitor watching the flow table and check the initial reply.
ovs-ofctl monitor br0 watch: --detach --no-chdir --pidfile >monitor.log 2>&1
AT_CAPTURE_FILE([monitor.log])
ovs-appctl -t ovs-ofctl ofctl/barrier
AT_CHECK([sed 's/ (xid=0x[[1-9a-fA-F]][[0-9a-fA-F]]*)//' monitor.log], [0],
  [NXST_FLOW_MONITOR reply:
 event=ADDED table=0 cookie=0 in_port=0,dl_vlan=123 actions=output:1
OFPT_BARRIER_REPLY:
])

# Add, delete, and modify some flows and check the updates.
ovs-appctl -t ovs-ofctl ofctl/set-output-file monitor.log
ovs-ofctl add-flow br0 in_port=0,dl_vlan=124,actions=output:2
ovs-ofctl add-flow br0 in_port=0,dl_vlan=123,actions=output:5
ovs-ofctl add-flow br0 in_port=0,dl_vlan=123,dl_vlan_pcp=0,actions=output:6
ovs-ofctl add-flow br0 in_port=0,dl_vlan=123,dl_vlan_pcp=1,actions=output:7
ovs-ofctl add-flow br0 in_port=0,dl_vlan=123,actions=output:8
ovs-ofctl add-flow br0 in_port=0,dl_vlan=65535,dl_vlan_pcp=0,actions=output:9
ovs-ofctl add-flow br0 in_port=0,dl_vlan=65535,dl_vlan_pcp=1,actions=output:10
ovs-ofctl add-flow br0 in_port=0,dl_vlan=65535,actions=output:11
ovs-ofctl add-flow br0 in_port=0,dl_vlan=8191,dl_vlan_pcp=0,actions=output:12
ovs-ofctl add-flow br0 in_port=0,dl_vlan=8191,dl_vlan_pcp=1,actions=output:13
ovs-ofctl add-flow br0 in_port=0,dl_vlan=8191,actions=output:14
ovs-ofctl add-flow br0 in_port=0,dl_vlan=0,dl_vlan_pcp=0,actions=output:15
ovs-ofctl add-flow br0 in_port=0,dl_vlan=0,dl_vlan_pcp=1,actions=output:16
ovs-ofctl add-flow br0 in_port=0,dl_vlan=0,actions=output:17
ovs-ofctl add-flow br0 in_port=0,dl_vlan=0,dl_vlan_pcp=0,actions=output:18
ovs-ofctl add-flow br0 in_port=0,dl_vlan=0,dl_vlan_pcp=1,actions=output:19
ovs-ofctl add-flow br0 in_port=0,dl_vlan=0,actions=output:20
ovs-ofctl add-flow br0 in_port=0,dl_vlan_pcp=0,actions=output:21
ovs-ofctl add-flow br0 in_port=0,dl_vlan_pcp=1,actions=output:22
ovs-ofctl add-flow br0 in_port=0,actions=output:23
ovs-ofctl mod-flows br0 dl_vlan=123,actions=output:3
ovs-ofctl mod-flows br0 cookie=5,dl_vlan=123,actions=output:3
ovs-ofctl del-flows br0 dl_vlan=123
ovs-ofctl del-flows br0
ovs-appctl -t ovs-ofctl ofctl/barrier
AT_CHECK([sed 's/ (xid=0x[[1-9a-fA-F]][[0-9a-fA-F]]*)//' monitor.log | multiline_sort], [0],
[NXST_FLOW_MONITOR reply (xid=0x0):
 event=ADDED table=0 cookie=0 in_port=0,dl_vlan=124 actions=output:2
NXST_FLOW_MONITOR reply (xid=0x0):
 event=ADDED table=0 cookie=0 in_port=0,dl_vlan=123 actions=output:5
NXST_FLOW_MONITOR reply (xid=0x0):
 event=ADDED table=0 cookie=0 in_port=0,dl_vlan=123,dl_vlan_pcp=0 actions=output:6
NXST_FLOW_MONITOR reply (xid=0x0):
 event=ADDED table=0 cookie=0 in_port=0,dl_vlan=123,dl_vlan_pcp=1 actions=output:7
NXST_FLOW_MONITOR reply (xid=0x0):
 event=ADDED table=0 cookie=0 in_port=0,dl_vlan=123 actions=output:8
NXST_FLOW_MONITOR reply (xid=0x0):
 event=ADDED table=0 cookie=0 in_port=0,dl_vlan=0,dl_vlan_pcp=0 actions=output:9
NXST_FLOW_MONITOR reply (xid=0x0):
 event=ADDED table=0 cookie=0 in_port=0,dl_vlan=0,dl_vlan_pcp=1 actions=output:10
NXST_FLOW_MONITOR reply (xid=0x0):
 event=ADDED table=0 cookie=0 in_port=0,vlan_tci=0x0000 actions=output:11
NXST_FLOW_MONITOR reply (xid=0x0):
 event=ADDED table=0 cookie=0 in_port=0,dl_vlan=4095,dl_vlan_pcp=0 actions=output:12
NXST_FLOW_MONITOR reply (xid=0x0):
 event=ADDED table=0 cookie=0 in_port=0,dl_vlan=4095,dl_vlan_pcp=1 actions=output:13
NXST_FLOW_MONITOR reply (xid=0x0):
 event=ADDED table=0 cookie=0 in_port=0,dl_vlan=4095 actions=output:14
NXST_FLOW_MONITOR reply (xid=0x0):
 event=ADDED table=0 cookie=0 in_port=0,dl_vlan=0,dl_vlan_pcp=0 actions=output:15
NXST_FLOW_MONITOR reply (xid=0x0):
 event=ADDED table=0 cookie=0 in_port=0,dl_vlan=0,dl_vlan_pcp=1 actions=output:16
NXST_FLOW_MONITOR reply (xid=0x0):
 event=ADDED table=0 cookie=0 in_port=0,dl_vlan=0 actions=output:17
NXST_FLOW_MONITOR reply (xid=0x0):
 event=ADDED table=0 cookie=0 in_port=0,dl_vlan=0,dl_vlan_pcp=0 actions=output:18
NXST_FLOW_MONITOR reply (xid=0x0):
 event=ADDED table=0 cookie=0 in_port=0,dl_vlan=0,dl_vlan_pcp=1 actions=output:19
NXST_FLOW_MONITOR reply (xid=0x0):
 event=ADDED table=0 cookie=0 in_port=0,dl_vlan=0 actions=output:20
NXST_FLOW_MONITOR reply (xid=0x0):
 event=ADDED table=0 cookie=0 in_port=0,dl_vlan_pcp=0 actions=output:21
NXST_FLOW_MONITOR reply (xid=0x0):
 event=ADDED table=0 cookie=0 in_port=0,dl_vlan_pcp=1 actions=output:22
NXST_FLOW_MONITOR reply (xid=0x0):
 event=ADDED table=0 cookie=0 in_port=0 actions=output:23
NXST_FLOW_MONITOR reply (xid=0x0):
 event=MODIFIED table=0 cookie=0 in_port=0,dl_vlan=123 actions=output:3
 event=MODIFIED table=0 cookie=0 in_port=0,dl_vlan=123,dl_vlan_pcp=0 actions=output:3
 event=MODIFIED table=0 cookie=0 in_port=0,dl_vlan=123,dl_vlan_pcp=1 actions=output:3
NXST_FLOW_MONITOR reply (xid=0x0):
 event=MODIFIED table=0 cookie=0x5 in_port=0,dl_vlan=123 actions=output:3
 event=MODIFIED table=0 cookie=0x5 in_port=0,dl_vlan=123,dl_vlan_pcp=0 actions=output:3
 event=MODIFIED table=0 cookie=0x5 in_port=0,dl_vlan=123,dl_vlan_pcp=1 actions=output:3
NXST_FLOW_MONITOR reply (xid=0x0):
 event=DELETED reason=delete table=0 cookie=0x5 in_port=0,dl_vlan=123 actions=output:3
 event=DELETED reason=delete table=0 cookie=0x5 in_port=0,dl_vlan=123,dl_vlan_pcp=0 actions=output:3
 event=DELETED reason=delete table=0 cookie=0x5 in_port=0,dl_vlan=123,dl_vlan_pcp=1 actions=output:3
NXST_FLOW_MONITOR reply (xid=0x0):
 event=DELETED reason=delete table=0 cookie=0 in_port=0 actions=output:23
 event=DELETED reason=delete table=0 cookie=0 in_port=0,dl_vlan=0 actions=output:20
 event=DELETED reason=delete table=0 cookie=0 in_port=0,dl_vlan=0,dl_vlan_pcp=0 actions=output:18
 event=DELETED reason=delete table=0 cookie=0 in_port=0,dl_vlan=0,dl_vlan_pcp=1 actions=output:19
 event=DELETED reason=delete table=0 cookie=0 in_port=0,dl_vlan=124 actions=output:2
 event=DELETED reason=delete table=0 cookie=0 in_port=0,dl_vlan=4095 actions=output:14
 event=DELETED reason=delete table=0 cookie=0 in_port=0,dl_vlan=4095,dl_vlan_pcp=0 actions=output:12
 event=DELETED reason=delete table=0 cookie=0 in_port=0,dl_vlan=4095,dl_vlan_pcp=1 actions=output:13
 event=DELETED reason=delete table=0 cookie=0 in_port=0,dl_vlan_pcp=0 actions=output:21
 event=DELETED reason=delete table=0 cookie=0 in_port=0,dl_vlan_pcp=1 actions=output:22
 event=DELETED reason=delete table=0 cookie=0 in_port=0,vlan_tci=0x0000 actions=output:11
OFPT_BARRIER_REPLY:
])

# Check that our own changes are reported as full updates.
ovs-appctl -t ovs-ofctl ofctl/set-output-file monitor.log
ovs-ofctl add-flow br0 in_port=1,actions=output:2
ovs-ofctl add-flow br0 in_port=2,actions=output:1
ovs-appctl -t ovs-ofctl ofctl/barrier
ovs-appctl -t ovs-ofctl ofctl/send 010e004812345678003fffff00000000000000000000000000000000000000000000000000000000000000000000000000000000000000000003000000000000ffffffffffff0000
ovs-appctl -t ovs-ofctl ofctl/barrier
AT_CHECK([ovs-ofctl dump-flows br0 | ofctl_strip], [0], [NXST_FLOW reply:
])
AT_CHECK([sed 's/ (xid=0x[[1-9a-fA-F]][[0-9a-fA-F]]*)//' monitor.log | multiline_sort], [0],
[NXST_FLOW_MONITOR reply (xid=0x0):
 event=ADDED table=0 cookie=0 in_port=1 actions=output:2
NXST_FLOW_MONITOR reply (xid=0x0):
 event=ADDED table=0 cookie=0 in_port=2 actions=output:1
OFPT_BARRIER_REPLY:
send: OFPT_FLOW_MOD: DEL priority=0 actions=drop
NXST_FLOW_MONITOR reply (xid=0x0):
 event=DELETED reason=delete table=0 cookie=0 in_port=1 actions=output:2
 event=DELETED reason=delete table=0 cookie=0 in_port=2 actions=output:1
OFPT_BARRIER_REPLY:
])

ovs-appctl -t ovs-ofctl exit
OVS_VSWITCHD_STOP
AT_CLEANUP

AT_SETUP([ofproto - flow monitoring with !own])
AT_KEYWORDS([monitor])
OVS_VSWITCHD_START

ovs-ofctl add-flow br0 in_port=0,dl_vlan=123,actions=output:1

# Start a monitor watching the flow table and check the initial reply.
ovs-ofctl monitor br0 watch:\!own --detach --no-chdir --pidfile >monitor.log 2>&1
AT_CAPTURE_FILE([monitor.log])
ovs-appctl -t ovs-ofctl ofctl/barrier
AT_CHECK([sed 's/ (xid=0x[[1-9a-fA-F]][[0-9a-fA-F]]*)//' monitor.log], [0],
  [NXST_FLOW_MONITOR reply:
 event=ADDED table=0 cookie=0 in_port=0,dl_vlan=123 actions=output:1
OFPT_BARRIER_REPLY:
])

# Check that our own changes are reported as abbreviations.
ovs-appctl -t ovs-ofctl ofctl/set-output-file monitor.log
ovs-ofctl add-flow br0 in_port=1,actions=output:2
ovs-ofctl add-flow br0 in_port=2,actions=output:1
ovs-appctl -t ovs-ofctl ofctl/barrier
ovs-appctl -t ovs-ofctl ofctl/send 010e004812345678003fffff00000000000000000000000000000000000000000000000000000000000000000000000000000000000000000003000000000000ffffffffffff0000
ovs-appctl -t ovs-ofctl ofctl/barrier
AT_CHECK([ovs-ofctl dump-flows br0 | ofctl_strip], [0], [NXST_FLOW reply:
])
AT_CHECK([sed 's/ (xid=0x[[1-9a-fA-F]][[0-9a-fA-F]]*)//' monitor.log], [0],
[NXST_FLOW_MONITOR reply (xid=0x0):
 event=ADDED table=0 cookie=0 in_port=1 actions=output:2
NXST_FLOW_MONITOR reply (xid=0x0):
 event=ADDED table=0 cookie=0 in_port=2 actions=output:1
OFPT_BARRIER_REPLY:
send: OFPT_FLOW_MOD: DEL priority=0 actions=drop
NXST_FLOW_MONITOR reply (xid=0x0):
 event=ABBREV xid=0x12345678
OFPT_BARRIER_REPLY:
])

ovs-appctl -t ovs-ofctl exit
OVS_VSWITCHD_STOP
AT_CLEANUP

AT_SETUP([ofproto - flow monitoring with out_port])
AT_KEYWORDS([monitor])
OVS_VSWITCHD_START

ovs-ofctl add-flow br0 in_port=0,dl_vlan=121,actions=output:1
ovs-ofctl add-flow br0 in_port=0,dl_vlan=122,actions=output:1
ovs-ofctl add-flow br0 in_port=0,dl_vlan=123,actions=output:2

# Start a monitor watching the flow table and check the initial reply.
ovs-ofctl monitor br0 watch:out_port=2 --detach --no-chdir --pidfile >monitor.log 2>&1
AT_CAPTURE_FILE([monitor.log])
ovs-appctl -t ovs-ofctl ofctl/barrier
AT_CHECK([sed 's/ (xid=0x[[1-9a-fA-F]][[0-9a-fA-F]]*)//' monitor.log], [0],
  [NXST_FLOW_MONITOR reply:
 event=ADDED table=0 cookie=0 in_port=0,dl_vlan=123 actions=output:2
OFPT_BARRIER_REPLY:
])

ovs-appctl -t ovs-ofctl ofctl/set-output-file monitor.log

# Add, modify flows and check the updates.
ovs-ofctl mod-flows br0 dl_vlan=121,actions=drop
ovs-ofctl mod-flows br0 dl_vlan=122,actions=output:1,output:2
ovs-appctl -t ovs-ofctl ofctl/barrier

ovs-ofctl mod-flows br0 dl_vlan=123,actions=output:1,output:2
ovs-appctl -t ovs-ofctl ofctl/barrier

ovs-ofctl mod-flows br0 dl_vlan=122,actions=output:1
ovs-appctl -t ovs-ofctl ofctl/barrier
ovs-ofctl mod-flows br0 dl_vlan=123,actions=output:2
ovs-appctl -t ovs-ofctl ofctl/barrier

AT_CHECK([sed 's/ (xid=0x[[1-9a-fA-F]][[0-9a-fA-F]]*)//' monitor.log], [0],
[NXST_FLOW_MONITOR reply (xid=0x0):
 event=MODIFIED table=0 cookie=0 in_port=0,dl_vlan=122 actions=output:1,output:2
OFPT_BARRIER_REPLY:
NXST_FLOW_MONITOR reply (xid=0x0):
 event=MODIFIED table=0 cookie=0 in_port=0,dl_vlan=123 actions=output:1,output:2
OFPT_BARRIER_REPLY:
NXST_FLOW_MONITOR reply (xid=0x0):
 event=MODIFIED table=0 cookie=0 in_port=0,dl_vlan=122 actions=output:1
OFPT_BARRIER_REPLY:
NXST_FLOW_MONITOR reply (xid=0x0):
 event=MODIFIED table=0 cookie=0 in_port=0,dl_vlan=123 actions=output:2
OFPT_BARRIER_REPLY:
])

ovs-appctl -t ovs-ofctl exit
OVS_VSWITCHD_STOP
AT_CLEANUP

AT_SETUP([ofproto - flow monitoring pause and resume])
AT_KEYWORDS([monitor])

# The maximum socket receive buffer size is important for this test, which
# tests behavior when the receive buffer overflows.
if test -e /proc/sys/net/core/rmem_max; then
    # Linux
    rmem_max=`cat /proc/sys/net/core/rmem_max`
elif rmem_max=`sysctl -n net.inet.tcp.recvbuf_max 2>/dev/null`; then
    : # FreeBSD, NetBSD
else
    # Don't know how to get maximum socket receive buffer on this OS
    AT_SKIP_IF([:])
fi
# Calculate the total amount of queuing: rmem_max in the kernel, 128 kB
# in ofproto sending userspace (see ofmonitor_flush() in connmgr.c).
queue_size=`expr $rmem_max + 128 \* 1024`
echo rmem_max=$rmem_max queue_size=$queue_size

# If there's too much queuing skip the test to avoid timing out.
AT_SKIP_IF([test $rmem_max -gt 1048576])

# Each flow update message takes up at least 48 bytes of space in queues
# and in practice more than that.
n_msgs=`expr $queue_size / 48`
echo n_msgs=$n_msgs

OVS_VSWITCHD_START

# Start a monitor watching the flow table, then make it block.
ON_EXIT([kill `cat ovs-ofctl.pid`])
ovs-ofctl monitor br0 watch: --detach --no-chdir --pidfile >monitor.log 2>&1
AT_CAPTURE_FILE([monitor.log])
ovs-appctl -t ovs-ofctl ofctl/block

# Add $n_msgs flows.
(echo "in_port=2,actions=output:2"
${PERL} -e '
    for ($i = 0; $i < '$n_msgs'; $i++) {
        print "cookie=1,reg1=$i,actions=drop\n";
    }
') > flows.txt
AT_CHECK([ovs-ofctl add-flows br0 flows.txt])
# Check that multipart flow dumps work properly:
AT_CHECK([ovs-ofctl diff-flows br0 flows.txt])
AT_CHECK([ovs-ofctl add-flow br0 in_port=1,cookie=3,actions=drop])
AT_CHECK([ovs-ofctl mod-flows br0 in_port=2,cookie=2,actions=output:2])
AT_CHECK([ovs-ofctl del-flows br0 cookie=1/-1])

ovs-appctl -t ovs-ofctl ofctl/unblock

# Wait for the connection resumed.
# A barrier doesn't work for this purpose.
#    https://www.mail-archive.com/dev@openvswitch.org/msg27013.html
#    https://www.mail-archive.com/dev@openvswitch.org/msg27675.html
OVS_WAIT_UNTIL([grep NXT_FLOW_MONITOR_RESUMED monitor.log])

ovs-appctl -t ovs-ofctl exit

# Check that the flow monitor reported the same number of flows
# added and deleted, but fewer than we actually added and deleted.
adds=`grep -c 'ADDED.*reg1=' monitor.log`
deletes=`grep -c 'DELETED.*reg1=' monitor.log`
echo adds=$adds deletes=$deletes
AT_CHECK([test $adds -gt 100 && test $adds -lt $n_msgs])
AT_CHECK([test $adds = $deletes])

# Check that the flow monitor reported everything in the expected order:
#
#     event=ADDED table=0 cookie=0x1 reg1=0x22
# ...
#    NXT_FLOW_MONITOR_PAUSED:
# ...
#     event=DELETED reason=delete table=0 cookie=0x1 reg1=0x22
# ...
#     event=ADDED table=0 cookie=0x3 in_port=1
#     event=MODIFIED table=0 cookie=0x2 in_port=2 actions=output:2
#    NXT_FLOW_MONITOR_RESUMED:
#
# except that, between the PAUSED and RESUMED, the order of the ADDED
# and MODIFIED lines lines depends on hash order, that is, it varies
# as we change the hash function or change architecture.  Therefore,
# we use a couple of tests below to accept both orders.
AT_CHECK([ofctl_strip < monitor.log | sed -n -e '
/reg1=0x22$/p
/cookie=0x[[23]]/p
/NXT_FLOW_MONITOR_PAUSED:/p
/NXT_FLOW_MONITOR_RESUMED:/p
' > monitor.log.subset])
AT_CHECK([grep -v MODIFIED monitor.log.subset], [0], [dnl
 event=ADDED table=0 cookie=0x1 reg1=0x22
NXT_FLOW_MONITOR_PAUSED:
 event=DELETED reason=delete table=0 cookie=0x1 reg1=0x22
 event=ADDED table=0 cookie=0x3 in_port=1
NXT_FLOW_MONITOR_RESUMED:
])
AT_CHECK([grep -v ADDED monitor.log.subset], [0], [dnl
NXT_FLOW_MONITOR_PAUSED:
 event=DELETED reason=delete table=0 cookie=0x1 reg1=0x22
 event=MODIFIED table=0 cookie=0x2 in_port=2 actions=output:2
NXT_FLOW_MONITOR_RESUMED:
])

OVS_VSWITCHD_STOP
AT_CLEANUP

AT_SETUP([ofproto - event filtering (OpenFlow 1.3)])
AT_KEYWORDS([monitor])
OVS_VSWITCHD_START

# Start a monitor, use the required protocol version
ovs-ofctl -O OpenFlow13 monitor br0 --detach --no-chdir --pidfile >monitor.log 2>&1
AT_CAPTURE_FILE([monitor.log])

# Send an OpenFlow13 message (04), OFPT_GET_ASYNC_REQUEST (1a), length (8), xid (0a)
ovs-appctl -t ovs-ofctl ofctl/send 041a00080000000a
ovs-appctl -t ovs-ofctl ofctl/barrier

# Check default setting
read -r -d '' expected <<'EOF'
EOF

AT_CHECK([ofctl_strip < monitor.log], [], [dnl
send: OFPT_GET_ASYNC_REQUEST (OF1.3):
OFPT_GET_ASYNC_REPLY (OF1.3):
 master:
       PACKET_IN: no_match action
     PORT_STATUS: add delete modify
    FLOW_REMOVED: idle hard delete

 slave:
       PACKET_IN: (off)
     PORT_STATUS: add delete modify
    FLOW_REMOVED: (off)
OFPT_BARRIER_REPLY (OF1.3):
])

OVS_VSWITCHD_STOP
AT_CLEANUP

AT_SETUP([ofproto - ofport_request])
OVS_VSWITCHD_START
ADD_OF_PORTS([br0], [1], [2], [3])

set_and_check_specific_ofports () {
    ovs-vsctl set Interface p1 ofport_request="$1" -- \
	      set Interface p2 ofport_request="$2" -- \
	      set Interface p3 ofport_request="$3"
    ofports=`ovs-vsctl get Interface p1 ofport -- \
		       get Interface p2 ofport -- \
		       get Interface p3 ofport`
    AT_CHECK_UNQUOTED([echo $ofports], [0], [$1 $2 $3
])
}
for pre in      '1 2 3' '1 3 2' '2 1 3' '2 3 1' '3 1 2' '3 2 1'; do
    for post in '1 2 3' '1 3 2' '2 1 3' '2 3 1' '3 1 2' '3 2 1'; do
        echo -----------------------------------------------------------
        echo "Check changing port numbers from $pre to $post"
	set_and_check_specific_ofports $pre
	set_and_check_specific_ofports $post
    done
done

ovs-vsctl del-port p3

set_and_check_poorly_specified_ofports () {
    ovs-vsctl set Interface p1 ofport_request="$1" -- \
	      set Interface p2 ofport_request="$2"
    p1=`ovs-vsctl get Interface p1 ofport`
    p2=`ovs-vsctl get Interface p2 ofport`
    echo $p1 $p2

    AT_CHECK([test "$p1" != "$p2"])
    if test "$1" = "$2" && test "$1" != '[[]]'; then
        # One port number must be the requested one.
	AT_CHECK([test "$p1" = "$1" || test "$p2" = "$1"])
	# The other port number must be different (already tested above).
    else
        AT_CHECK([test "$1" = '[[]]' || test "$p1" == "$1"])
        AT_CHECK([test "$2" = '[[]]' || test "$p2" == "$2"])
    fi
}
for pre in      '1 2' '[[]] 2' '1 [[]]' '[[]] [[]]' '2 1' '[[]] 1' '2 [[]]' \
                '1 1' '2 2'; do
    for post in '1 2' '[[]] 2' '1 [[]]' '[[]] [[]]' '2 1' '[[]] 1' '2 [[]]' \
                '1 1' '2 2'; do
        echo -----------------------------------------------------------
        echo "Check changing port numbers from $pre to $post"
        set_and_check_poorly_specified_ofports $pre
        set_and_check_poorly_specified_ofports $post
    done
done
OVS_VSWITCHD_STOP
AT_CLEANUP


AT_SETUP([ofproto - bundles, open (OpenFlow 1.4)])
AT_KEYWORDS([monitor])
OVS_VSWITCHD_START

# Start a monitor, use the required protocol version
ovs-ofctl -O OpenFlow14 monitor br0 --detach --no-chdir --pidfile >monitor.log 2>&1
AT_CAPTURE_FILE([monitor.log])

# Send an OpenFlow14 message (05), OFPT_BUNDLE_CONTROL (21), length (10), xid (0a)
ovs-appctl -t ovs-ofctl ofctl/send "05 21 00 10 00 00 00 0a 00 00 00 01 00 00 00 02"
ovs-appctl -t ovs-ofctl ofctl/barrier
ovs-appctl -t ovs-ofctl exit

AT_CHECK([ofctl_strip < monitor.log], [], [dnl
send: OFPT_BUNDLE_CONTROL (OF1.4):
 bundle_id=0x1 type=OPEN_REQUEST flags=ordered
OFPT_BUNDLE_CONTROL (OF1.4):
 bundle_id=0x1 type=OPEN_REPLY flags=0
OFPT_BARRIER_REPLY (OF1.4):
])

OVS_VSWITCHD_STOP
AT_CLEANUP

AT_SETUP([ofproto - bundles, double open (OpenFlow 1.4)])
AT_KEYWORDS([monitor])
OVS_VSWITCHD_START

# Start a monitor, use the required protocol version
ovs-ofctl -O OpenFlow14 monitor br0 --detach --no-chdir --pidfile >monitor.log 2>&1
AT_CAPTURE_FILE([monitor.log])

# Send twice an OpenFlow14 message (05), OFPT_BUNDLE_CONTROL (21), length (10), xid (0a)
ovs-appctl -t ovs-ofctl ofctl/send "05 21 00 10 00 00 00 0a 00 00 00 01 00 00 00 02"
ovs-appctl -t ovs-ofctl ofctl/barrier
ovs-appctl -t ovs-ofctl ofctl/send "05 21 00 10 00 00 00 0a 00 00 00 01 00 00 00 02"
ovs-appctl -t ovs-ofctl ofctl/barrier
ovs-appctl -t ovs-ofctl exit

AT_CHECK([ofctl_strip < monitor.log], [0], [dnl
send: OFPT_BUNDLE_CONTROL (OF1.4):
 bundle_id=0x1 type=OPEN_REQUEST flags=ordered
OFPT_BUNDLE_CONTROL (OF1.4):
 bundle_id=0x1 type=OPEN_REPLY flags=0
OFPT_BARRIER_REPLY (OF1.4):
send: OFPT_BUNDLE_CONTROL (OF1.4):
 bundle_id=0x1 type=OPEN_REQUEST flags=ordered
OFPT_ERROR (OF1.4): OFPBFC_BAD_ID
OFPT_BUNDLE_CONTROL (OF1.4):
 bundle_id=0x1 type=OPEN_REQUEST flags=ordered
OFPT_BARRIER_REPLY (OF1.4):
])

OVS_VSWITCHD_STOP
AT_CLEANUP

AT_SETUP([ofproto - bundle close without open (OpenFlow 1.4)])
AT_KEYWORDS([monitor])
OVS_VSWITCHD_START

# Start a monitor, use the required protocol version
ovs-ofctl -O OpenFlow14 monitor br0 --detach --no-chdir --pidfile >monitor.log 2>&1
AT_CAPTURE_FILE([monitor.log])

ovs-appctl -t ovs-ofctl ofctl/send "05 21 00 10 00 00 00 0a 00 00 00 01 00 02 00 02"
ovs-appctl -t ovs-ofctl ofctl/barrier
ovs-appctl -t ovs-ofctl exit

AT_CHECK([ofctl_strip < monitor.log], [0], [dnl
send: OFPT_BUNDLE_CONTROL (OF1.4):
 bundle_id=0x1 type=CLOSE_REQUEST flags=ordered
OFPT_ERROR (OF1.4): OFPBFC_BAD_ID
OFPT_BUNDLE_CONTROL (OF1.4):
 bundle_id=0x1 type=CLOSE_REQUEST flags=ordered
OFPT_BARRIER_REPLY (OF1.4):
])

OVS_VSWITCHD_STOP
AT_CLEANUP

AT_SETUP([ofproto - bundle double close (OpenFlow 1.4)])
AT_KEYWORDS([monitor])
OVS_VSWITCHD_START

# Start a monitor, use the required protocol version
ovs-ofctl -O OpenFlow14 monitor br0 --detach --no-chdir --pidfile >monitor.log 2>&1
AT_CAPTURE_FILE([monitor.log])

# Open, Close, Close
ovs-appctl -t ovs-ofctl ofctl/send "05 21 00 10 00 00 00 0a 00 00 00 01 00 00 00 02"
ovs-appctl -t ovs-ofctl ofctl/barrier
ovs-appctl -t ovs-ofctl ofctl/send "05 21 00 10 00 00 00 0a 00 00 00 01 00 02 00 02"
ovs-appctl -t ovs-ofctl ofctl/barrier
ovs-appctl -t ovs-ofctl ofctl/send "05 21 00 10 00 00 00 0a 00 00 00 01 00 02 00 02"
ovs-appctl -t ovs-ofctl ofctl/barrier
ovs-appctl -t ovs-ofctl exit

AT_CHECK([ofctl_strip < monitor.log], [0], [dnl
send: OFPT_BUNDLE_CONTROL (OF1.4):
 bundle_id=0x1 type=OPEN_REQUEST flags=ordered
OFPT_BUNDLE_CONTROL (OF1.4):
 bundle_id=0x1 type=OPEN_REPLY flags=0
OFPT_BARRIER_REPLY (OF1.4):
send: OFPT_BUNDLE_CONTROL (OF1.4):
 bundle_id=0x1 type=CLOSE_REQUEST flags=ordered
OFPT_BUNDLE_CONTROL (OF1.4):
 bundle_id=0x1 type=CLOSE_REPLY flags=0
OFPT_BARRIER_REPLY (OF1.4):
send: OFPT_BUNDLE_CONTROL (OF1.4):
 bundle_id=0x1 type=CLOSE_REQUEST flags=ordered
OFPT_ERROR (OF1.4): OFPBFC_BUNDLE_CLOSED
OFPT_BUNDLE_CONTROL (OF1.4):
 bundle_id=0x1 type=CLOSE_REQUEST flags=ordered
OFPT_BARRIER_REPLY (OF1.4):
])

OVS_VSWITCHD_STOP
AT_CLEANUP

AT_SETUP([ofproto - bundle close, different flags (OpenFlow 1.4)])
AT_KEYWORDS([monitor])
OVS_VSWITCHD_START

# Start a monitor, use the required protocol version
ovs-ofctl -O OpenFlow14 monitor br0 --detach --no-chdir --pidfile >monitor.log 2>&1
AT_CAPTURE_FILE([monitor.log])

# Open, Close, Close
ovs-appctl -t ovs-ofctl ofctl/send "05 21 00 10 00 00 00 0a 00 00 00 01 00 00 00 02"
ovs-appctl -t ovs-ofctl ofctl/barrier
ovs-appctl -t ovs-ofctl ofctl/send "05 21 00 10 00 00 00 0a 00 00 00 01 00 02 00 01"
ovs-appctl -t ovs-ofctl ofctl/barrier
ovs-appctl -t ovs-ofctl exit

AT_CHECK([ofctl_strip < monitor.log], [0], [dnl
send: OFPT_BUNDLE_CONTROL (OF1.4):
 bundle_id=0x1 type=OPEN_REQUEST flags=ordered
OFPT_BUNDLE_CONTROL (OF1.4):
 bundle_id=0x1 type=OPEN_REPLY flags=0
OFPT_BARRIER_REPLY (OF1.4):
send: OFPT_BUNDLE_CONTROL (OF1.4):
 bundle_id=0x1 type=CLOSE_REQUEST flags=atomic
OFPT_ERROR (OF1.4): OFPBFC_BAD_FLAGS
OFPT_BUNDLE_CONTROL (OF1.4):
 bundle_id=0x1 type=CLOSE_REQUEST flags=atomic
OFPT_BARRIER_REPLY (OF1.4):
])

OVS_VSWITCHD_STOP
AT_CLEANUP

AT_SETUP([ofproto - bundle commit without open (OpenFlow 1.4)])
AT_KEYWORDS([monitor])
OVS_VSWITCHD_START

# Start a monitor, use the required protocol version
ovs-ofctl -O OpenFlow14 monitor br0 --detach --no-chdir --pidfile >monitor.log 2>&1
AT_CAPTURE_FILE([monitor.log])

# Open, Close, Close
ovs-appctl -t ovs-ofctl ofctl/send "05 21 00 10 00 00 00 0a 00 00 00 01 00 04 00 02"
ovs-appctl -t ovs-ofctl ofctl/barrier
ovs-appctl -t ovs-ofctl exit

AT_CHECK([ofctl_strip < monitor.log], [0], [dnl
send: OFPT_BUNDLE_CONTROL (OF1.4):
 bundle_id=0x1 type=COMMIT_REQUEST flags=ordered
OFPT_ERROR (OF1.4): OFPBFC_BAD_ID
OFPT_BUNDLE_CONTROL (OF1.4):
 bundle_id=0x1 type=COMMIT_REQUEST flags=ordered
OFPT_BARRIER_REPLY (OF1.4):
])

OVS_VSWITCHD_STOP
AT_CLEANUP

AT_SETUP([ofproto - bundle commit, different flags (OpenFlow 1.4)])
AT_KEYWORDS([monitor])
OVS_VSWITCHD_START

# Start a monitor, use the required protocol version
ovs-ofctl -O OpenFlow14 monitor br0 --detach --no-chdir --pidfile >monitor.log 2>&1
AT_CAPTURE_FILE([monitor.log])

# Open, Close, Close
ovs-appctl -t ovs-ofctl ofctl/send "05 21 00 10 00 00 00 0a 00 00 00 01 00 00 00 02"
ovs-appctl -t ovs-ofctl ofctl/barrier
ovs-appctl -t ovs-ofctl ofctl/send "05 21 00 10 00 00 00 0a 00 00 00 01 00 04 00 01"
ovs-appctl -t ovs-ofctl ofctl/barrier
ovs-appctl -t ovs-ofctl exit

AT_CHECK([ofctl_strip < monitor.log], [0], [dnl
send: OFPT_BUNDLE_CONTROL (OF1.4):
 bundle_id=0x1 type=OPEN_REQUEST flags=ordered
OFPT_BUNDLE_CONTROL (OF1.4):
 bundle_id=0x1 type=OPEN_REPLY flags=0
OFPT_BARRIER_REPLY (OF1.4):
send: OFPT_BUNDLE_CONTROL (OF1.4):
 bundle_id=0x1 type=COMMIT_REQUEST flags=atomic
OFPT_ERROR (OF1.4): OFPBFC_BAD_FLAGS
OFPT_BUNDLE_CONTROL (OF1.4):
 bundle_id=0x1 type=COMMIT_REQUEST flags=atomic
OFPT_BARRIER_REPLY (OF1.4):
])

OVS_VSWITCHD_STOP
AT_CLEANUP

AT_SETUP([ofproto - bundle discard without open (OpenFlow 1.4)])
AT_KEYWORDS([monitor])
OVS_VSWITCHD_START

# Start a monitor, use the required protocol version
ovs-ofctl -O OpenFlow14 monitor br0 --detach --no-chdir --pidfile >monitor.log 2>&1
AT_CAPTURE_FILE([monitor.log])

# Open, Close, Close
ovs-appctl -t ovs-ofctl ofctl/send "05 21 00 10 00 00 00 0a 00 00 00 01 00 06 00 02"
ovs-appctl -t ovs-ofctl ofctl/barrier
ovs-appctl -t ovs-ofctl exit

AT_CHECK([ofctl_strip < monitor.log], [0], [dnl
send: OFPT_BUNDLE_CONTROL (OF1.4):
 bundle_id=0x1 type=DISCARD_REQUEST flags=ordered
OFPT_ERROR (OF1.4): OFPBFC_BAD_ID
OFPT_BUNDLE_CONTROL (OF1.4):
 bundle_id=0x1 type=DISCARD_REQUEST flags=ordered
OFPT_BARRIER_REPLY (OF1.4):
])

OVS_VSWITCHD_STOP
AT_CLEANUP


AT_SETUP([ofproto - bundle with multiple flow mods (OpenFlow 1.4)])
AT_KEYWORDS([monitor])
OVS_VSWITCHD_START

AT_CHECK([ovs-appctl vlog/set vconn:dbg])

AT_CHECK([ovs-ofctl del-flows br0])

AT_DATA([flows.txt], [dnl
add idle_timeout=50 in_port=2 dl_src=00:66:77:88:99:aa actions=1
add idle_timeout=60 in_port=2 dl_src=00:77:88:99:aa:bb actions=2
add idle_timeout=70 in_port=2 dl_src=00:88:99:aa:bb:cc actions=3
add idle_timeout=50 in_port=2 dl_src=00:66:77:88:99:aa actions=4
delete
add idle_timeout=50 in_port=2 dl_src=00:66:77:88:99:aa actions=5
add idle_timeout=60 in_port=2 dl_src=00:77:88:99:aa:bb actions=6
add idle_timeout=70 in_port=2 dl_src=00:88:99:aa:bb:cc actions=7
delete in_port=2 dl_src=00:88:99:aa:bb:cc
])

AT_CHECK([ovs-ofctl --bundle add-flows br0 flows.txt])

AT_CHECK([ovs-ofctl dump-flows br0 | ofctl_strip | sort], [0], [dnl
 idle_timeout=50, in_port=2,dl_src=00:66:77:88:99:aa actions=output:5
 idle_timeout=60, in_port=2,dl_src=00:77:88:99:aa:bb actions=output:6
NXST_FLOW reply:
])

AT_DATA([flows.txt], [dnl
modify actions=drop
modify_strict in_port=2 dl_src=00:77:88:99:aa:bb actions=7
])

AT_CHECK([ovs-ofctl --bundle add-flows br0 flows.txt])

AT_CHECK([ovs-ofctl dump-flows br0 | ofctl_strip | sort], [0], [dnl
 idle_timeout=50, in_port=2,dl_src=00:66:77:88:99:aa actions=drop
 idle_timeout=60, in_port=2,dl_src=00:77:88:99:aa:bb actions=output:7
NXST_FLOW reply:
])

# Adding an existing flow acts as a modify, and delete_strict also works.
AT_DATA([flows.txt], [dnl
add idle_timeout=60 in_port=2 dl_src=00:77:88:99:aa:bb actions=8
delete_strict in_port=2 dl_src=00:66:77:88:99:aa
add in_port=2 dl_src=00:66:77:88:99:aa actions=drop
])

AT_CHECK([ovs-ofctl --bundle add-flows br0 flows.txt])

AT_CHECK([ovs-ofctl dump-flows br0 | ofctl_strip | sort], [0], [dnl
 idle_timeout=60, in_port=2,dl_src=00:77:88:99:aa:bb actions=output:8
 in_port=2,dl_src=00:66:77:88:99:aa actions=drop
NXST_FLOW reply:
])

dnl Check logs for OpenFlow trace
# Prevent race.
OVS_WAIT_UNTIL([cat ovs-vswitchd.log | vconn_windows_sub | test `grep -- "|vconn|DBG|unix: sent (Success): NXST_FLOW reply" | wc -l` -ge 3])
AT_CHECK([print_vconn_debug | vconn_windows_sub | ofctl_strip], [0], [dnl
vconn|DBG|unix: sent (Success): OFPT_HELLO (OF1.5):
 version bitmap: 0x01, 0x02, 0x03, 0x04, 0x05, 0x06
vconn|DBG|unix: received: OFPT_HELLO:
 version bitmap: 0x01
vconn|DBG|unix: negotiated OpenFlow version 0x01 (we support version 0x06 and earlier, peer supports version 0x01)
vconn|DBG|unix: received: OFPT_FLOW_MOD: DEL actions=drop
vconn|DBG|unix: received: OFPT_BARRIER_REQUEST:
vconn|DBG|unix: sent (Success): OFPT_BARRIER_REPLY:
vconn|DBG|unix: sent (Success): OFPT_HELLO (OF1.5):
 version bitmap: 0x01, 0x02, 0x03, 0x04, 0x05, 0x06
vconn|DBG|unix: received: OFPT_HELLO (OF1.4):
 version bitmap: 0x01, 0x05
vconn|DBG|unix: negotiated OpenFlow version 0x05 (we support version 0x06 and earlier, peer supports versions 0x01, 0x05)
vconn|DBG|unix: received: OFPT_BUNDLE_CONTROL (OF1.4):
 bundle_id=0 type=OPEN_REQUEST flags=atomic ordered
vconn|DBG|unix: sent (Success): OFPT_BUNDLE_CONTROL (OF1.4):
 bundle_id=0 type=OPEN_REPLY flags=0
vconn|DBG|unix: received: OFPT_BUNDLE_ADD_MESSAGE (OF1.4):
 bundle_id=0 flags=atomic ordered
OFPT_FLOW_MOD (OF1.4): ADD in_port=2,dl_src=00:66:77:88:99:aa idle:50 actions=output:1
vconn|DBG|unix: received: OFPT_BUNDLE_ADD_MESSAGE (OF1.4):
 bundle_id=0 flags=atomic ordered
OFPT_FLOW_MOD (OF1.4): ADD in_port=2,dl_src=00:77:88:99:aa:bb idle:60 actions=output:2
vconn|DBG|unix: received: OFPT_BUNDLE_ADD_MESSAGE (OF1.4):
 bundle_id=0 flags=atomic ordered
OFPT_FLOW_MOD (OF1.4): ADD in_port=2,dl_src=00:88:99:aa:bb:cc idle:70 actions=output:3
vconn|DBG|unix: received: OFPT_BUNDLE_ADD_MESSAGE (OF1.4):
 bundle_id=0 flags=atomic ordered
OFPT_FLOW_MOD (OF1.4): ADD in_port=2,dl_src=00:66:77:88:99:aa idle:50 actions=output:4
vconn|DBG|unix: received: OFPT_BUNDLE_ADD_MESSAGE (OF1.4):
 bundle_id=0 flags=atomic ordered
OFPT_FLOW_MOD (OF1.4): DEL table:255 actions=drop
vconn|DBG|unix: received: OFPT_BUNDLE_ADD_MESSAGE (OF1.4):
 bundle_id=0 flags=atomic ordered
OFPT_FLOW_MOD (OF1.4): ADD in_port=2,dl_src=00:66:77:88:99:aa idle:50 actions=output:5
vconn|DBG|unix: received: OFPT_BUNDLE_ADD_MESSAGE (OF1.4):
 bundle_id=0 flags=atomic ordered
OFPT_FLOW_MOD (OF1.4): ADD in_port=2,dl_src=00:77:88:99:aa:bb idle:60 actions=output:6
vconn|DBG|unix: received: OFPT_BUNDLE_ADD_MESSAGE (OF1.4):
 bundle_id=0 flags=atomic ordered
OFPT_FLOW_MOD (OF1.4): ADD in_port=2,dl_src=00:88:99:aa:bb:cc idle:70 actions=output:7
vconn|DBG|unix: received: OFPT_BUNDLE_ADD_MESSAGE (OF1.4):
 bundle_id=0 flags=atomic ordered
OFPT_FLOW_MOD (OF1.4): DEL table:255 in_port=2,dl_src=00:88:99:aa:bb:cc actions=drop
vconn|DBG|unix: received: OFPT_BUNDLE_CONTROL (OF1.4):
 bundle_id=0 type=COMMIT_REQUEST flags=atomic ordered
vconn|DBG|unix: sent (Success): OFPT_BUNDLE_CONTROL (OF1.4):
 bundle_id=0 type=COMMIT_REPLY flags=0
vconn|DBG|unix: sent (Success): OFPT_HELLO (OF1.5):
 version bitmap: 0x01, 0x02, 0x03, 0x04, 0x05, 0x06
vconn|DBG|unix: received: OFPT_HELLO:
 version bitmap: 0x01
vconn|DBG|unix: negotiated OpenFlow version 0x01 (we support version 0x06 and earlier, peer supports version 0x01)
vconn|DBG|unix: received: NXT_SET_FLOW_FORMAT: format=nxm
vconn|DBG|unix: received: OFPT_BARRIER_REQUEST:
vconn|DBG|unix: sent (Success): OFPT_BARRIER_REPLY:
vconn|DBG|unix: received: NXST_FLOW request:
vconn|DBG|unix: sent (Success): NXST_FLOW reply:
 idle_timeout=50, in_port=2,dl_src=00:66:77:88:99:aa actions=output:5
 idle_timeout=60, in_port=2,dl_src=00:77:88:99:aa:bb actions=output:6
vconn|DBG|unix: sent (Success): OFPT_HELLO (OF1.5):
 version bitmap: 0x01, 0x02, 0x03, 0x04, 0x05, 0x06
vconn|DBG|unix: received: OFPT_HELLO (OF1.4):
 version bitmap: 0x01, 0x05
vconn|DBG|unix: negotiated OpenFlow version 0x05 (we support version 0x06 and earlier, peer supports versions 0x01, 0x05)
vconn|DBG|unix: received: OFPT_BUNDLE_CONTROL (OF1.4):
 bundle_id=0 type=OPEN_REQUEST flags=atomic ordered
vconn|DBG|unix: sent (Success): OFPT_BUNDLE_CONTROL (OF1.4):
 bundle_id=0 type=OPEN_REPLY flags=0
vconn|DBG|unix: received: OFPT_BUNDLE_ADD_MESSAGE (OF1.4):
 bundle_id=0 flags=atomic ordered
OFPT_FLOW_MOD (OF1.4): MOD actions=drop
vconn|DBG|unix: received: OFPT_BUNDLE_ADD_MESSAGE (OF1.4):
 bundle_id=0 flags=atomic ordered
OFPT_FLOW_MOD (OF1.4): MOD_STRICT in_port=2,dl_src=00:77:88:99:aa:bb actions=output:7
vconn|DBG|unix: received: OFPT_BUNDLE_CONTROL (OF1.4):
 bundle_id=0 type=COMMIT_REQUEST flags=atomic ordered
vconn|DBG|unix: sent (Success): OFPT_BUNDLE_CONTROL (OF1.4):
 bundle_id=0 type=COMMIT_REPLY flags=0
vconn|DBG|unix: sent (Success): OFPT_HELLO (OF1.5):
 version bitmap: 0x01, 0x02, 0x03, 0x04, 0x05, 0x06
vconn|DBG|unix: received: OFPT_HELLO:
 version bitmap: 0x01
vconn|DBG|unix: negotiated OpenFlow version 0x01 (we support version 0x06 and earlier, peer supports version 0x01)
vconn|DBG|unix: received: NXT_SET_FLOW_FORMAT: format=nxm
vconn|DBG|unix: received: OFPT_BARRIER_REQUEST:
vconn|DBG|unix: sent (Success): OFPT_BARRIER_REPLY:
vconn|DBG|unix: received: NXST_FLOW request:
vconn|DBG|unix: sent (Success): NXST_FLOW reply:
 idle_timeout=50, in_port=2,dl_src=00:66:77:88:99:aa actions=drop
 idle_timeout=60, in_port=2,dl_src=00:77:88:99:aa:bb actions=output:7
vconn|DBG|unix: sent (Success): OFPT_HELLO (OF1.5):
 version bitmap: 0x01, 0x02, 0x03, 0x04, 0x05, 0x06
vconn|DBG|unix: received: OFPT_HELLO (OF1.4):
 version bitmap: 0x01, 0x05
vconn|DBG|unix: negotiated OpenFlow version 0x05 (we support version 0x06 and earlier, peer supports versions 0x01, 0x05)
vconn|DBG|unix: received: OFPT_BUNDLE_CONTROL (OF1.4):
 bundle_id=0 type=OPEN_REQUEST flags=atomic ordered
vconn|DBG|unix: sent (Success): OFPT_BUNDLE_CONTROL (OF1.4):
 bundle_id=0 type=OPEN_REPLY flags=0
vconn|DBG|unix: received: OFPT_BUNDLE_ADD_MESSAGE (OF1.4):
 bundle_id=0 flags=atomic ordered
OFPT_FLOW_MOD (OF1.4): ADD in_port=2,dl_src=00:77:88:99:aa:bb idle:60 actions=output:8
vconn|DBG|unix: received: OFPT_BUNDLE_ADD_MESSAGE (OF1.4):
 bundle_id=0 flags=atomic ordered
OFPT_FLOW_MOD (OF1.4): DEL_STRICT table:255 in_port=2,dl_src=00:66:77:88:99:aa actions=drop
vconn|DBG|unix: received: OFPT_BUNDLE_ADD_MESSAGE (OF1.4):
 bundle_id=0 flags=atomic ordered
OFPT_FLOW_MOD (OF1.4): ADD in_port=2,dl_src=00:66:77:88:99:aa actions=drop
vconn|DBG|unix: received: OFPT_BUNDLE_CONTROL (OF1.4):
 bundle_id=0 type=COMMIT_REQUEST flags=atomic ordered
vconn|DBG|unix: sent (Success): OFPT_BUNDLE_CONTROL (OF1.4):
 bundle_id=0 type=COMMIT_REPLY flags=0
vconn|DBG|unix: sent (Success): OFPT_HELLO (OF1.5):
 version bitmap: 0x01, 0x02, 0x03, 0x04, 0x05, 0x06
vconn|DBG|unix: received: OFPT_HELLO:
 version bitmap: 0x01
vconn|DBG|unix: negotiated OpenFlow version 0x01 (we support version 0x06 and earlier, peer supports version 0x01)
vconn|DBG|unix: received: NXT_SET_FLOW_FORMAT: format=nxm
vconn|DBG|unix: received: OFPT_BARRIER_REQUEST:
vconn|DBG|unix: sent (Success): OFPT_BARRIER_REPLY:
vconn|DBG|unix: received: NXST_FLOW request: 
vconn|DBG|unix: sent (Success): NXST_FLOW reply:
 idle_timeout=60, in_port=2,dl_src=00:77:88:99:aa:bb actions=output:8
 in_port=2,dl_src=00:66:77:88:99:aa actions=drop
])

OVS_VSWITCHD_STOP
AT_CLEANUP


AT_SETUP([ofproto - failing bundle commit (OpenFlow 1.4)])
AT_KEYWORDS([monitor])
OVS_VSWITCHD_START

AT_CHECK([ovs-ofctl del-flows br0])

ovs-ofctl add-flows br0 - <<EOF
idle_timeout=50 in_port=2 dl_src=00:66:77:88:99:aa actions=11
idle_timeout=60 in_port=2 dl_src=00:77:88:99:aa:bb actions=22
idle_timeout=70 in_port=2 dl_src=00:88:99:aa:bb:cc actions=33
EOF
AT_CHECK([ovs-ofctl dump-flows br0 | ofctl_strip | sort], [0], [dnl
 idle_timeout=50, in_port=2,dl_src=00:66:77:88:99:aa actions=output:11
 idle_timeout=60, in_port=2,dl_src=00:77:88:99:aa:bb actions=output:22
 idle_timeout=70, in_port=2,dl_src=00:88:99:aa:bb:cc actions=output:33
NXST_FLOW reply:
])

# last line uses illegal table number (OVS internal table)
AT_DATA([flows.txt], [dnl
add idle_timeout=50 in_port=2 dl_src=00:66:77:88:99:aa actions=1
add idle_timeout=60 in_port=2 dl_src=00:77:88:99:aa:bb actions=2
add idle_timeout=70 in_port=2 dl_src=00:88:99:aa:bb:cc actions=3
modify idle_timeout=50 in_port=2 dl_src=00:66:77:88:99:aa actions=4
delete
add idle_timeout=50 in_port=2 dl_src=00:66:77:88:99:aa actions=5
add idle_timeout=60 in_port=2 dl_src=00:77:88:99:aa:bb actions=6
add idle_timeout=70 in_port=2 dl_src=00:88:99:aa:bb:cc actions=7
delete in_port=2 dl_src=00:88:99:aa:bb:cc
add table=254 actions=drop
])

AT_CHECK([ovs-ofctl --bundle add-flows br0 flows.txt 2>&1 | sed '/|WARN|/d
s/unix:.*br0\.mgmt/unix:br0.mgmt/' | sed 's/(.* error)/(error)/'],
[0], [dnl
OFPT_ERROR (OF1.4) (xid=0xb): OFPBRC_EPERM
OFPT_FLOW_MOD (OF1.4) (xid=0xb): ADD table:254 actions=drop
OFPT_ERROR (OF1.4) (xid=0xd): OFPBFC_MSG_FAILED
OFPT_BUNDLE_CONTROL (OF1.4) (xid=0xd):
 bundle_id=0 type=COMMIT_REQUEST flags=atomic ordered
ovs-ofctl: talking to unix:br0.mgmt (error)
])

AT_CHECK([ovs-ofctl dump-flows br0 | ofctl_strip | sort], [0], [dnl
 idle_timeout=50, in_port=2,dl_src=00:66:77:88:99:aa actions=output:11
 idle_timeout=60, in_port=2,dl_src=00:77:88:99:aa:bb actions=output:22
 idle_timeout=70, in_port=2,dl_src=00:88:99:aa:bb:cc actions=output:33
NXST_FLOW reply:
])

OVS_VSWITCHD_STOP
AT_CLEANUP<|MERGE_RESOLUTION|>--- conflicted
+++ resolved
@@ -1510,11 +1510,7 @@
       instructions: meter,apply_actions,clear_actions,write_actions,write_metadata$goto
       Write-Actions and Apply-Actions features:
         actions: output group set_field strip_vlan push_vlan mod_nw_ttl dec_ttl set_mpls_ttl dec_mpls_ttl push_mpls pop_mpls set_queue
-<<<<<<< HEAD
-        supported on Set-Field: tun_id tun_src tun_dst tun_gbp_id tun_gbp_flags tun_metadata0 tun_metadata1 tun_metadata2 tun_metadata3 tun_metadata4 tun_metadata5 tun_metadata6 tun_metadata7 tun_metadata8 tun_metadata9 tun_metadata10 tun_metadata11 tun_metadata12 tun_metadata13 tun_metadata14 tun_metadata15 tun_metadata16 tun_metadata17 tun_metadata18 tun_metadata19 tun_metadata20 tun_metadata21 tun_metadata22 tun_metadata23 tun_metadata24 tun_metadata25 tun_metadata26 tun_metadata27 tun_metadata28 tun_metadata29 tun_metadata30 tun_metadata31 tun_metadata32 tun_metadata33 tun_metadata34 tun_metadata35 tun_metadata36 tun_metadata37 tun_metadata38 tun_metadata39 tun_metadata40 tun_metadata41 tun_metadata42 tun_metadata43 tun_metadata44 tun_metadata45 tun_metadata46 tun_metadata47 tun_metadata48 tun_metadata49 tun_metadata50 tun_metadata51 tun_metadata52 tun_metadata53 tun_metadata54 tun_metadata55 tun_metadata56 tun_metadata57 tun_metadata58 tun_metadata59 tun_metadata60 tun_metadata61 tun_metadata62 tun_metadata63 metadata in_port in_port_oxm pkt_mark conn_mark conn_label reg0 reg1 reg2 reg3 reg4 reg5 reg6 reg7 xreg0 xreg1 xreg2 xreg3 eth_src eth_dst vlan_tci vlan_vid vlan_pcp mpls_label mpls_tc ip_src ip_dst ipv6_src ipv6_dst ipv6_label nw_tos ip_dscp nw_ecn nw_ttl arp_op arp_spa arp_tpa arp_sha arp_tha tcp_src tcp_dst udp_src udp_dst sctp_src sctp_dst nd_target nd_sll nd_tll
-=======
         supported on Set-Field: tun_id tun_src tun_dst tun_gbp_id tun_gbp_flags tun_metadata0 tun_metadata1 tun_metadata2 tun_metadata3 tun_metadata4 tun_metadata5 tun_metadata6 tun_metadata7 tun_metadata8 tun_metadata9 tun_metadata10 tun_metadata11 tun_metadata12 tun_metadata13 tun_metadata14 tun_metadata15 tun_metadata16 tun_metadata17 tun_metadata18 tun_metadata19 tun_metadata20 tun_metadata21 tun_metadata22 tun_metadata23 tun_metadata24 tun_metadata25 tun_metadata26 tun_metadata27 tun_metadata28 tun_metadata29 tun_metadata30 tun_metadata31 tun_metadata32 tun_metadata33 tun_metadata34 tun_metadata35 tun_metadata36 tun_metadata37 tun_metadata38 tun_metadata39 tun_metadata40 tun_metadata41 tun_metadata42 tun_metadata43 tun_metadata44 tun_metadata45 tun_metadata46 tun_metadata47 tun_metadata48 tun_metadata49 tun_metadata50 tun_metadata51 tun_metadata52 tun_metadata53 tun_metadata54 tun_metadata55 tun_metadata56 tun_metadata57 tun_metadata58 tun_metadata59 tun_metadata60 tun_metadata61 tun_metadata62 tun_metadata63 metadata in_port in_port_oxm pkt_mark ct_mark ct_label reg0 reg1 reg2 reg3 reg4 reg5 reg6 reg7 xreg0 xreg1 xreg2 xreg3 eth_src eth_dst vlan_tci vlan_vid vlan_pcp mpls_label mpls_tc ip_src ip_dst ipv6_src ipv6_dst ipv6_label nw_tos ip_dscp nw_ecn nw_ttl arp_op arp_spa arp_tpa arp_sha arp_tha tcp_src tcp_dst udp_src udp_dst sctp_src sctp_dst nd_target nd_sll nd_tll
->>>>>>> d5a61290
     matching:
       dp_hash: arbitrary mask
       recirc_id: exact match or wildcard
@@ -1593,17 +1589,10 @@
       in_port_oxm: exact match or wildcard
       actset_output: exact match or wildcard
       pkt_mark: arbitrary mask
-<<<<<<< HEAD
-      conn_state: arbitrary mask
-      conn_zone: exact match or wildcard
-      conn_mark: arbitrary mask
-      conn_label: arbitrary mask
-=======
       ct_state: arbitrary mask
       ct_zone: exact match or wildcard
       ct_mark: arbitrary mask
       ct_label: arbitrary mask
->>>>>>> d5a61290
       reg0: arbitrary mask
       reg1: arbitrary mask
       reg2: arbitrary mask
