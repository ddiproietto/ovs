<<<<<<< HEAD
m4_define([FORMAT_CT], [[grep "dst=$1" | sed -e 's/port=[0-9]*/port=<cleared>/g' -e 's/  */ /g' | cut -d' ' -f4- | sort | uniq]])

=======
>>>>>>> 3c90ae12
AT_BANNER([kmod-traffic])

AT_SETUP([kmod - ping between two ports])
OVS_KMOD_VSWITCHD_START(
   [set-fail-mode br0 standalone -- ])

ADD_NAMESPACES(at_ns0, at_ns1)

ADD_VETH(p0, at_ns0, br0, "10.1.1.1/24")
ADD_VETH(p1, at_ns1, br0, "10.1.1.2/24")

AT_CAPTURE_FILE([ping.output])
AT_CHECK([ip netns exec at_ns0 bash -c "ping -q -c 3 -i 0.3 -w 2 10.1.1.2 > ping.output"])

OVS_KMOD_VSWITCHD_STOP([], DEL_NAMESPACES(at_ns0, at_ns1))
AT_CLEANUP

AT_SETUP([conntrack - controller])
CONNTRACK()
OVS_KMOD_VSWITCHD_START(
   [set-fail-mode br0 standalone -- ])

ADD_NAMESPACES(at_ns0, at_ns1)

ADD_VETH(p0, at_ns0, br0, "10.1.1.1/24")
ADD_VETH(p1, at_ns1, br0, "10.1.1.2/24")

dnl Allow any traffic from ns0->ns1. Only allow nd, return traffic from ns1->ns0.
AT_DATA([flows.txt], [dnl
priority=1,action=drop
priority=10,arp,action=normal
in_port=1,udp,action=ct(commit,zone=0),controller
in_port=2,conn_state=-trk,udp,action=ct(recirc,zone=0)
in_port=2,conn_state=+trk+est-new,udp,action=controller
])

AT_CHECK([ovs-ofctl add-flows br0 flows.txt])

AT_CAPTURE_FILE([ofctl_monitor.log])
AT_CHECK([ovs-ofctl monitor br0 65534 invalid_ttl --detach --no-chdir --pidfile 2> ofctl_monitor.log])

dnl Send an unsolicited reply from port 2. This should be dropped.
AT_CHECK([ovs-ofctl -O OpenFlow13 packet-out br0 2 ct\(recirc,zone=0\) '50540000000a50540000000908004500001c00000000001100000a0101020a0101010002000100080000'])

dnl OK, now start a new connection from port 1.
AT_CHECK([ovs-ofctl -O OpenFlow13 packet-out br0 1 ct\(commit,zone=0\),controller '50540000000a50540000000908004500001c00000000001100000a0101010a0101020001000200080000'])

dnl Now try a reply from port 2.
AT_CHECK([ovs-ofctl -O OpenFlow13 packet-out br0 2 ct\(recirc,zone=0\) '50540000000a50540000000908004500001c00000000001100000a0101020a0101010002000100080000'])

dnl Check this output. We only see the latter two packets, not the first.
AT_CHECK([cat ofctl_monitor.log], [0], [dnl
NXT_PACKET_IN (xid=0x0): total_len=42 in_port=1 (via action) data_len=42 (unbuffered)
udp,vlan_tci=0x0000,dl_src=50:54:00:00:00:09,dl_dst=50:54:00:00:00:0a,nw_src=10.1.1.1,nw_dst=10.1.1.2,nw_tos=0,nw_ecn=0,nw_ttl=0,tp_src=1,tp_dst=2 udp_csum:0
NXT_PACKET_IN (xid=0x0): cookie=0x0 total_len=42 conn_state=est|rpl|trk,in_port=2 (via action) data_len=42 (unbuffered)
udp,vlan_tci=0x0000,dl_src=50:54:00:00:00:09,dl_dst=50:54:00:00:00:0a,nw_src=10.1.1.2,nw_dst=10.1.1.1,nw_tos=0,nw_ecn=0,nw_ttl=0,tp_src=2,tp_dst=1 udp_csum:0
])

OVS_KMOD_VSWITCHD_STOP
AT_CLEANUP

AT_SETUP([conntrack - IPv4 HTTP])
CONNTRACK()
OVS_KMOD_VSWITCHD_START(
   [set-fail-mode br0 standalone -- ])

ADD_NAMESPACES(at_ns0, at_ns1)

ADD_VETH(p0, at_ns0, br0, "10.1.1.1/24")
ADD_VETH(p1, at_ns1, br0, "10.1.1.2/24")

dnl Allow any traffic from ns0->ns1. Only allow nd, return traffic from ns1->ns0.
AT_DATA([flows.txt], [dnl
priority=1,action=drop
priority=10,arp,action=normal
priority=10,icmp,action=normal
in_port=1,tcp,action=ct(commit,zone=0),2
in_port=2,conn_state=-trk,tcp,action=ct(recirc,zone=0)
in_port=2,conn_state=+trk+est-new,tcp,action=1
])

AT_CHECK([ovs-ofctl add-flows br0 flows.txt])

dnl Basic connectivity check.
AT_CHECK([ip netns exec at_ns0 bash -c "ping -q -c 3 -i 0.3 -w 2 10.1.1.2 >/dev/null"])

dnl HTTP requests from ns0->ns1 should work fine.
NETNS_DAEMONIZE([at_ns1], [[$PYTHON $srcdir/test-conntrack.py]], [test-conntrack0.pid])
AT_CHECK([ip netns exec at_ns0 wget 10.1.1.2 -t 3 -T 1 --retry-connrefused -v -o wget0.log])

AT_CHECK([conntrack -L 2>&1 | FORMAT_CT(10.1.1.2)], [0], [dnl
TIME_WAIT src=10.1.1.1 dst=10.1.1.2 sport=<cleared> dport=<cleared> src=10.1.1.2 dst=10.1.1.1 sport=<cleared> dport=<cleared> [[ASSURED]] mark=0 use=1
])

dnl HTTP requests from ns1->ns0 should fail due to network failure.
dnl Try 3 times, in 1 second intervals.
NETNS_DAEMONIZE([at_ns0], [[$PYTHON $srcdir/test-conntrack.py]], [test-conntrack1.pid])
AT_CHECK([ip netns exec at_ns1 wget 10.1.1.1 -t 3 -T 1 -v -o wget1.log], [4])

OVS_KMOD_VSWITCHD_STOP
AT_CLEANUP

AT_SETUP([conntrack - IPv6 HTTP])
CONNTRACK()
OVS_KMOD_VSWITCHD_START(
   [set-fail-mode br0 standalone -- ])

ADD_NAMESPACES(at_ns0, at_ns1)

ADD_VETH(p0, at_ns0, br0, "fc00::1/96")
ADD_VETH(p1, at_ns1, br0, "fc00::2/96")

dnl Allow any traffic from ns0->ns1. Only allow nd, return traffic from ns1->ns0.
AT_DATA([flows.txt], [dnl
priority=1,action=drop
priority=10,icmp6,action=normal
in_port=1,tcp6,action=ct(commit,zone=0),2
in_port=2,conn_state=-trk,tcp6,action=ct(recirc,zone=0)
in_port=2,conn_state=+trk+est-new,tcp6,action=1
])

AT_CHECK([ovs-ofctl add-flows br0 flows.txt])

dnl Without this sleep, we get occasional failures due to the following error:
dnl "connect: Cannot assign requested address"
sleep 2;

dnl Basic connectivity check.
AT_CHECK([ip netns exec at_ns0 ping6 -q -c 3 -i 0.3 -w 2 fc00::2 >ping.output])

dnl HTTP requests from ns0->ns1 should work fine.
NETNS_DAEMONIZE([at_ns1], [[$PYTHON $srcdir/test-conntrack.py http6]], [test-conntrack0.pid])

AT_CHECK([ip netns exec at_ns0 wget http://[[fc00::2]] -t 3 -T 1 --retry-connrefused -v -o wget0.log])

dnl HTTP requests from ns1->ns0 should fail due to network failure.
dnl Try 3 times, in 1 second intervals.
NETNS_DAEMONIZE([at_ns0], [[$PYTHON $srcdir/test-conntrack.py http6]], [test-conntrack1.pid])
AT_CHECK([ip netns exec at_ns1 wget http://[[fc00::1]] -t 3 -T 1 -v -o wget1.log], [4])

OVS_KMOD_VSWITCHD_STOP
AT_CLEANUP

AT_SETUP([conntrack - commit, recirc])
CONNTRACK()
OVS_KMOD_VSWITCHD_START(
   [set-fail-mode br0 standalone -- ])

ADD_NAMESPACES(at_ns0, at_ns1, at_ns2, at_ns3)

ADD_VETH(p0, at_ns0, br0, "10.1.1.1/24")
ADD_VETH(p1, at_ns1, br0, "10.1.1.2/24")
ADD_VETH(p2, at_ns2, br0, "10.1.1.3/24")
ADD_VETH(p3, at_ns3, br0, "10.1.1.4/24")

dnl Allow any traffic from ns0->ns1, ns2->ns3.
AT_DATA([flows.txt], [dnl
priority=1,action=drop
priority=10,arp,action=normal
priority=10,icmp,action=normal
in_port=1,tcp,conn_state=-trk,action=ct(commit,recirc)
in_port=1,tcp,conn_state=+trk,action=2
in_port=2,tcp,conn_state=-trk,action=ct(recirc)
in_port=2,tcp,conn_state=+trk,action=1
in_port=3,tcp,conn_state=-trk,action=set_field:0->metadata,ct(recirc)
in_port=3,tcp,conn_state=+trk,metadata=0,action=set_field:1->metadata,ct(commit,recirc)
in_port=3,tcp,conn_state=+trk,metadata=1,action=4
in_port=4,tcp,conn_state=-trk,action=ct(commit,recirc)
in_port=4,tcp,conn_state=+trk,action=3
])

AT_CHECK([ovs-ofctl add-flows br0 flows.txt])

dnl HTTP requests from p0->p1 should work fine.
NETNS_DAEMONIZE([at_ns1], [[$PYTHON $srcdir/test-conntrack.py]], [test-conntrack0.pid])
AT_CHECK([ip netns exec at_ns0 wget 10.1.1.2 -t 3 -T 1 --retry-connrefused -v -o wget0.log])

dnl HTTP requests from p2->p3 should work fine.
NETNS_DAEMONIZE([at_ns3], [[$PYTHON $srcdir/test-conntrack.py]], [test-conntrack1.pid])
AT_CHECK([ip netns exec at_ns2 wget 10.1.1.4 -t 3 -T 1 --retry-connrefused -v -o wget1.log])

OVS_KMOD_VSWITCHD_STOP
AT_CLEANUP

AT_SETUP([conntrack - invalid])
CONNTRACK()
OVS_KMOD_VSWITCHD_START(
   [set-fail-mode br0 standalone -- ])

ADD_NAMESPACES(at_ns0, at_ns1, at_ns2, at_ns3)

ADD_VETH(p0, at_ns0, br0, "10.1.1.1/24")
ADD_VETH(p1, at_ns1, br0, "10.1.1.2/24")
ADD_VETH(p2, at_ns2, br0, "10.1.1.3/24")
ADD_VETH(p3, at_ns3, br0, "10.1.1.4/24")

dnl Allow any traffic from ns0->ns1. Only allow nd, return traffic from ns1->ns0.
AT_DATA([flows.txt], [dnl
priority=1,action=drop
priority=10,arp,action=normal
priority=10,icmp,action=normal
in_port=1,tcp,action=ct(zone=0),2
in_port=2,conn_state=-trk,tcp,action=ct(recirc,zone=0)
in_port=2,conn_state=+trk+new,tcp,action=1
in_port=3,tcp,action=ct(zone=0),4
in_port=4,conn_state=-trk,tcp,action=ct(recirc,zone=0)
in_port=4,conn_state=+trk+inv,tcp,action=3
in_port=4,conn_state=+trk+new,tcp,action=3
])

AT_CHECK([ovs-ofctl add-flows br0 flows.txt])

dnl We set up our rules to allow the request without committing. The return
dnl traffic can't be identified, because the initial request wasn't committed.
dnl For the first pair of ports, this means that the connection fails.
NETNS_DAEMONIZE([at_ns1], [[$PYTHON $srcdir/test-conntrack.py]], [test-conntrack0.pid])
AT_CHECK([ip netns exec at_ns0 wget 10.1.1.2 -t 3 -T 1 --retry-connrefused -v -o wget0.log], [4])

dnl For the second pair, we allow packets from invalid connections, so it works.
NETNS_DAEMONIZE([at_ns3], [[$PYTHON $srcdir/test-conntrack.py]], [test-conntrack1.pid])
AT_CHECK([ip netns exec at_ns2 wget 10.1.1.4 -t 3 -T 1 --retry-connrefused -v -o wget1.log])

OVS_KMOD_VSWITCHD_STOP
AT_CLEANUP

AT_SETUP([conntrack - zones])
CONNTRACK()
OVS_KMOD_VSWITCHD_START(
   [set-fail-mode br0 standalone -- ])

ADD_NAMESPACES(at_ns0, at_ns1, at_ns2, at_ns3)

ADD_VETH(p0, at_ns0, br0, "10.1.1.1/24")
ADD_VETH(p1, at_ns1, br0, "10.1.1.2/24")
ADD_VETH(p2, at_ns2, br0, "10.1.1.3/24")
ADD_VETH(p3, at_ns3, br0, "10.1.1.4/24")

dnl Allow any traffic from ns0->ns1. Only allow nd, return traffic from ns1->ns0.
AT_DATA([flows.txt], [dnl
priority=1,action=drop
priority=10,arp,action=normal
priority=10,icmp,action=normal
in_port=1,tcp,action=ct(commit,zone=1),2
in_port=2,conn_state=-trk,tcp,action=ct(recirc,zone=1)
in_port=2,conn_state=+trk,conn_zone=1,tcp,action=1
in_port=3,tcp,action=ct(commit,zone=2),4
in_port=4,conn_state=-trk,tcp,action=ct(recirc,zone=2)
in_port=4,conn_state=+trk,conn_zone=1,tcp,action=3
])

AT_CHECK([ovs-ofctl add-flows br0 flows.txt])

dnl HTTP requests from p0->p1 should work fine.
NETNS_DAEMONIZE([at_ns1], [[$PYTHON $srcdir/test-conntrack.py]], [test-conntrack0.pid])
AT_CHECK([ip netns exec at_ns0 wget 10.1.1.2 -t 3 -T 1 --retry-connrefused -v -o wget0.log])

AT_CHECK([conntrack -L 2>&1 | FORMAT_CT(10.1.1.2)], [0], [dnl
TIME_WAIT src=10.1.1.1 dst=10.1.1.2 sport=<cleared> dport=<cleared> src=10.1.1.2 dst=10.1.1.1 sport=<cleared> dport=<cleared> [[ASSURED]] mark=0 zone=1 use=1
])

dnl HTTP requests from p2->p3 should fail due to network failure.
dnl Try 3 times, in 1 second intervals.
NETNS_DAEMONIZE([at_ns3], [[$PYTHON $srcdir/test-conntrack.py]], [test-conntrack1.pid])
AT_CHECK([ip netns exec at_ns2 wget 10.1.1.4 -t 3 -T 1 -v -o wget1.log], [4])

AT_CHECK([conntrack -L 2>&1 | FORMAT_CT(10.1.1.4)], [0], [dnl
SYN_RECV src=10.1.1.3 dst=10.1.1.4 sport=<cleared> dport=<cleared> src=10.1.1.4 dst=10.1.1.3 sport=<cleared> dport=<cleared> mark=0 zone=2 use=1
])

OVS_KMOD_VSWITCHD_STOP
AT_CLEANUP

AT_SETUP([conntrack - multiple bridges])
CONNTRACK()
OVS_KMOD_VSWITCHD_START(
   [set-fail-mode br0 standalone --\
    add-br br1 --\
    add-port br0 patch+ -- set int patch+ type=patch options:peer=patch- --\
    add-port br1 patch- -- set int patch- type=patch options:peer=patch+ --])

ADD_NAMESPACES(at_ns0, at_ns1)

ADD_VETH(p0, at_ns0, br0, "10.1.1.1/24")
ADD_VETH(p1, at_ns1, br1, "10.1.1.2/24")

dnl Allow any traffic from ns0->ns1, allow established in reverse.
AT_DATA([flows-br0.txt], [dnl
priority=1,action=drop
priority=10,arp,action=normal
priority=10,icmp,action=normal
in_port=2,tcp,conn_state=-trk,action=ct(commit,zone=1),1
in_port=1,tcp,conn_state=-trk,action=ct(recirc,zone=1)
in_port=1,tcp,conn_state=+trk+est,conn_zone=1,action=2
])

dnl Allow any traffic from ns0->ns1, allow established in reverse.
AT_DATA([flows-br1.txt], [dnl
priority=1,action=drop
priority=10,arp,action=normal
priority=10,icmp,action=normal
in_port=1,tcp,conn_state=-trk,action=ct(recirc,zone=2)
in_port=1,tcp,conn_state=+trk+new,conn_zone=2,action=ct(commit,zone=2),2
in_port=1,tcp,conn_state=+trk+est,conn_zone=2,action=2
in_port=2,tcp,conn_state=-trk,action=ct(recirc,zone=2)
in_port=2,tcp,conn_state=+trk+est,conn_zone=2,action=ct(commit,zone=2),1
])

AT_CHECK([ovs-ofctl add-flows br0 flows-br0.txt])
AT_CHECK([ovs-ofctl add-flows br1 flows-br1.txt])

dnl HTTP requests from p0->p1 should work fine.
NETNS_DAEMONIZE([at_ns1], [[$PYTHON $srcdir/test-conntrack.py]], [test-conntrack0.pid])
AT_CHECK([ip netns exec at_ns0 wget 10.1.1.2 -t 3 -T 1 --retry-connrefused -v -o wget0.log])

OVS_KMOD_VSWITCHD_STOP
AT_CLEANUP

AT_SETUP([conntrack - multiple zones])
CONNTRACK()
OVS_KMOD_VSWITCHD_START(
   [set-fail-mode br0 standalone -- ])

ADD_NAMESPACES(at_ns0, at_ns1, at_ns2, at_ns3)

ADD_VETH(p0, at_ns0, br0, "10.1.1.1/24")
ADD_VETH(p1, at_ns1, br0, "10.1.1.2/24")
ADD_VETH(p2, at_ns2, br0, "10.1.1.3/24")
ADD_VETH(p3, at_ns3, br0, "10.1.1.4/24")

dnl Allow any traffic from ns0->ns1. Only allow nd, return traffic from ns1->ns0.
AT_DATA([flows.txt], [dnl
priority=1,action=drop
priority=10,arp,action=normal
priority=10,icmp,action=normal
in_port=1,tcp,action=ct(commit,zone=1),ct(commit,zone=2),2
in_port=2,conn_state=-trk,tcp,action=ct(recirc,zone=2)
in_port=2,conn_state=+trk,conn_zone=2,tcp,action=1
])

AT_CHECK([ovs-ofctl add-flows br0 flows.txt])

dnl HTTP requests from p0->p1 should work fine.
NETNS_DAEMONIZE([at_ns1], [[$PYTHON $srcdir/test-conntrack.py]], [test-conntrack0.pid])
AT_CHECK([ip netns exec at_ns0 wget 10.1.1.2 -t 3 -T 1 --retry-connrefused -v -o wget0.log])

dnl (again) HTTP requests from p0->p1 should work fine.
dnl NETNS_DAEMONIZE([at_ns1], [[$PYTHON $srcdir/test-conntrack.py]], [test-conntrack0.pid])
dnl AT_CHECK([ip netns exec at_ns0 wget 10.1.1.2 -t 3 -T 1 --retry-connrefused -v -o wget0.log])

AT_CHECK([conntrack -L 2>&1 | FORMAT_CT(10.1.1.2)], [0], [dnl
SYN_SENT src=10.1.1.1 dst=10.1.1.2 sport=<cleared> dport=<cleared> [[UNREPLIED]] src=10.1.1.2 dst=10.1.1.1 sport=<cleared> dport=<cleared> mark=0 zone=1 use=1
TIME_WAIT src=10.1.1.1 dst=10.1.1.2 sport=<cleared> dport=<cleared> src=10.1.1.2 dst=10.1.1.1 sport=<cleared> dport=<cleared> [[ASSURED]] mark=0 zone=2 use=1
])

OVS_KMOD_VSWITCHD_STOP
AT_CLEANUP

AT_SETUP([conntrack - conn_mark])
CONNTRACK()
OVS_KMOD_VSWITCHD_START(
   [set-fail-mode br0 standalone -- ])

ADD_NAMESPACES(at_ns0, at_ns1, at_ns2, at_ns3)

ADD_VETH(p0, at_ns0, br0, "10.1.1.1/24")
ADD_VETH(p1, at_ns1, br0, "10.1.1.2/24")
ADD_VETH(p2, at_ns2, br0, "10.1.1.3/24")
ADD_VETH(p3, at_ns3, br0, "10.1.1.4/24")

dnl Allow any traffic from ns0->ns1. Only allow nd, return traffic from ns1->ns0.
AT_DATA([flows.txt], [dnl
priority=1,action=drop
priority=10,arp,action=normal
priority=10,icmp,action=normal
in_port=1,tcp,action=ct(commit),set_field:1->conn_mark,2
in_port=2,conn_state=-trk,tcp,action=ct(recirc)
in_port=2,conn_state=+trk,conn_mark=1,tcp,action=1
in_port=3,tcp,action=ct(commit),set_field:2->conn_mark,4
in_port=4,conn_state=-trk,tcp,action=ct(recirc)
in_port=4,conn_state=+trk,conn_mark=1,tcp,action=3
])

AT_CHECK([ovs-ofctl add-flows br0 flows.txt])

dnl HTTP requests from p0->p1 should work fine.
NETNS_DAEMONIZE([at_ns1], [[$PYTHON $srcdir/test-conntrack.py]], [test-conntrack0.pid])
AT_CHECK([ip netns exec at_ns0 wget 10.1.1.2 -t 3 -T 1 --retry-connrefused -v -o wget0.log])

AT_CHECK([conntrack -L 2>&1 | FORMAT_CT(10.1.1.2) | grep TIME], [0], [dnl
TIME_WAIT src=10.1.1.1 dst=10.1.1.2 sport=<cleared> dport=<cleared> src=10.1.1.2 dst=10.1.1.1 sport=<cleared> dport=<cleared> [[ASSURED]] mark=1 use=1
])

dnl HTTP requests from p2->p3 should fail due to network failure.
dnl Try 3 times, in 1 second intervals.
NETNS_DAEMONIZE([at_ns3], [[$PYTHON $srcdir/test-conntrack.py]], [test-conntrack1.pid])
AT_CHECK([ip netns exec at_ns2 wget 10.1.1.4 -t 3 -T 1 -v -o wget1.log], [4])

AT_CHECK([conntrack -L 2>&1 | FORMAT_CT(10.1.1.4)], [0], [dnl
SYN_RECV src=10.1.1.3 dst=10.1.1.4 sport=<cleared> dport=<cleared> src=10.1.1.4 dst=10.1.1.3 sport=<cleared> dport=<cleared> mark=2 use=1
])

OVS_KMOD_VSWITCHD_STOP
AT_CLEANUP

<<<<<<< HEAD
=======
AT_SETUP([conntrack - set_field after output])
CONNTRACK()
OVS_KMOD_VSWITCHD_START(
   [set-fail-mode br0 standalone -- ])

ADD_NAMESPACES(at_ns0, at_ns1)

ADD_VETH(p0, at_ns0, br0, "10.1.1.1/24")
ADD_VETH(p1, at_ns1, br0, "10.1.1.2/24")

dnl Allow any traffic from ns0->ns1. Only allow nd, return traffic from ns1->ns0.
AT_DATA([flows.txt], [dnl
priority=1,action=drop
priority=10,arp,action=normal
priority=10,icmp,action=normal
in_port=1,tcp,action=ct(commit),2,set_field:1->conn_mark
in_port=2,conn_state=-trk,tcp,action=ct(recirc)
in_port=2,conn_state=+trk,conn_mark=1,tcp,action=1
])

AT_CHECK([ovs-ofctl add-flows br0 flows.txt])

dnl HTTP requests from p0->p1 should work fine, even if we output before changing the conn_mark.
NETNS_DAEMONIZE([at_ns1], [[$PYTHON $srcdir/test-conntrack.py]], [test-conntrack0.pid])
AT_CHECK([ip netns exec at_ns0 wget 10.1.1.2 -t 3 -T 1 --retry-connrefused -v -o wget0.log])

AT_CHECK([conntrack -L 2>&1 | FORMAT_CT(10.1.1.2) | grep TIME], [0], [dnl
TIME_WAIT src=10.1.1.1 dst=10.1.1.2 sport=<cleared> dport=<cleared> src=10.1.1.2 dst=10.1.1.1 sport=<cleared> dport=<cleared> [[ASSURED]] mark=1 use=1
])

OVS_KMOD_VSWITCHD_STOP
AT_CLEANUP

>>>>>>> 3c90ae12
AT_SETUP([conntrack - conn_label])
CONNTRACK()
OVS_KMOD_VSWITCHD_START(
   [set-fail-mode br0 standalone -- ])

ADD_NAMESPACES(at_ns0, at_ns1, at_ns2, at_ns3)

ADD_VETH(p0, at_ns0, br0, "10.1.1.1/24")
ADD_VETH(p1, at_ns1, br0, "10.1.1.2/24")
ADD_VETH(p2, at_ns2, br0, "10.1.1.3/24")
ADD_VETH(p3, at_ns3, br0, "10.1.1.4/24")

dnl Allow any traffic from ns0->ns1. Only allow nd, return traffic from ns1->ns0.
AT_DATA([flows.txt], [dnl
priority=1,action=drop
priority=10,arp,action=normal
priority=10,icmp,action=normal
in_port=1,tcp,action=ct(commit),set_field:000000000000000001->conn_label,2
in_port=2,conn_state=-trk,tcp,action=ct(recirc)
in_port=2,conn_state=+trk,conn_label=000000000000000001,tcp,action=1
in_port=3,tcp,action=ct(commit),set_field:000000000000000002->conn_label,4
in_port=4,conn_state=-trk,tcp,action=ct(recirc)
in_port=4,conn_state=+trk,conn_label=000000000000000001,tcp,action=3
])

AT_CHECK([ovs-ofctl add-flows br0 flows.txt])

dnl HTTP requests from p0->p1 should work fine.
NETNS_DAEMONIZE([at_ns1], [[$PYTHON $srcdir/test-conntrack.py]], [test-conntrack0.pid])
AT_CHECK([ip netns exec at_ns0 wget 10.1.1.2 -t 3 -T 1 --retry-connrefused -v -o wget0.log])

dnl HTTP requests from p2->p3 should fail due to network failure.
dnl Try 3 times, in 1 second intervals.
NETNS_DAEMONIZE([at_ns3], [[$PYTHON $srcdir/test-conntrack.py]], [test-conntrack1.pid])
AT_CHECK([ip netns exec at_ns2 wget 10.1.1.4 -t 3 -T 1 -v -o wget1.log], [4])

OVS_KMOD_VSWITCHD_STOP
AT_CLEANUP

<<<<<<< HEAD
=======
AT_SETUP([conntrack - ICMP related])
CONNTRACK()
OVS_KMOD_VSWITCHD_START(
   [set-fail-mode br0 secure -- ])

ADD_NAMESPACES(at_ns0, at_ns1)

ADD_VETH(p0, at_ns0, br0, "10.1.1.1/24")
ADD_VETH(p1, at_ns1, br0, "10.1.1.2/24")

dnl Allow UDP traffic from ns0->ns1. Only allow related ICMP responses back.
AT_DATA([flows.txt], [dnl
priority=10,arp,action=normal
in_port=1,udp,action=ct(commit,zone=0),set_field:1->conn_mark,2
in_port=2,icmp,conn_state=-trk,action=ct(recirc,zone=0)
in_port=2,icmp,conn_state=+trk+rel,conn_mark=1,action=1
])

dnl ovs-appctl vlog/set dpif:dbg

AT_CHECK([ovs-ofctl add-flows br0 flows.txt])

dnl UDP packets from ns0->ns1 should solicit "destination unreachable" response.
AT_CHECK([ip netns exec at_ns0 bash -c "echo a | nc -u 10.1.1.2 10000"])

AT_CHECK([ovs-appctl revalidator/purge], [0])
AT_CHECK([ovs-ofctl dump-flows br0 | ofctl_strip | sort | grep -v drop], [0], [dnl
 n_packets=1, n_bytes=44, udp,in_port=1 actions=ct(commit,zone=0),load:0x1->NXM_NX_CONN_MARK[[]],output:2
 n_packets=1, n_bytes=72, conn_state=+rel+trk,conn_mark=0x1,icmp,in_port=2 actions=output:1
 n_packets=1, n_bytes=72, conn_state=-trk,icmp,in_port=2 actions=ct(recirc,zone=0)
 n_packets=2, n_bytes=84, priority=10,arp actions=NORMAL
NXST_FLOW reply:
])

OVS_KMOD_VSWITCHD_STOP
AT_CLEANUP

>>>>>>> 3c90ae12
AT_SETUP([conntrack - FTP])
AT_SKIP_IF([test $HAVE_PYFTPDLIB = no])
CONNTRACK()
OVS_KMOD_VSWITCHD_START(
   [set-fail-mode br0 standalone -- ])

ADD_NAMESPACES(at_ns0, at_ns1)

ADD_VETH(p0, at_ns0, br0, "10.1.1.1/24")
ADD_VETH(p1, at_ns1, br0, "10.1.1.2/24")

dnl Allow any traffic from ns0->ns1. Only allow nd, return traffic from ns1->ns0.
AT_DATA([flows1.txt], [dnl
priority=1,action=drop
priority=10,arp,action=normal
priority=10,icmp,action=normal
in_port=1,tcp,action=ct(alg=ftp,commit),2
in_port=2,tcp,conn_state=-trk,action=ct(recirc)
in_port=2,tcp,conn_state=+trk-new+est,action=1
in_port=2,tcp,conn_state=+trk+rel,action=1
])

dnl Similar policy but without allowing all traffic from ns0->ns1.
AT_DATA([flows2.txt], [dnl
priority=1,action=drop
priority=10,arp,action=normal
priority=10,icmp,action=normal
in_port=1,tcp,conn_state=-trk,action=ct(recirc)
in_port=1,tcp,conn_state=+trk+new,action=ct(commit,alg=ftp),2
in_port=1,tcp,conn_state=+trk+est,action=2
in_port=2,tcp,conn_state=-trk,action=ct(recirc)
in_port=2,tcp,conn_state=+trk+new+rel,action=ct(commit),1
in_port=2,tcp,conn_state=+trk-new+est,action=1
in_port=2,tcp,conn_state=+trk-new+rel,action=1
])

AT_CHECK([ovs-ofctl add-flows br0 flows1.txt])

NETNS_DAEMONIZE([at_ns0], [[$PYTHON $srcdir/test-conntrack.py ftp]], [test-conntrack1.pid])
NETNS_DAEMONIZE([at_ns1], [[$PYTHON $srcdir/test-conntrack.py ftp]], [test-conntrack0.pid])

dnl FTP requests from p1->p0 should fail due to network failure.
dnl Try 3 times, in 1 second intervals.
AT_CHECK([ip netns exec at_ns1 wget ftp://10.1.1.1 --no-passive-ftp  -t 3 -T 1 -v -o wget1.log], [4])
AT_CHECK([conntrack -L 2>&1 | FORMAT_CT(10.1.1.1)], [0], [dnl
])

dnl FTP requests from p0->p1 should work fine.
AT_CHECK([ip netns exec at_ns0 wget ftp://10.1.1.2 --no-passive-ftp -t 3 -T 1 --retry-connrefused -v -o wget0.log])
AT_CHECK([conntrack -L 2>&1 | FORMAT_CT(10.1.1.2) | grep -v "FIN"], [0], [dnl
TIME_WAIT src=10.1.1.1 dst=10.1.1.2 sport=<cleared> dport=<cleared> src=10.1.1.2 dst=10.1.1.1 sport=<cleared> dport=<cleared> [[ASSURED]] mark=0 helper=ftp use=1
])

dnl Try the second set of flows.
conntrack -F
AT_CHECK([ovs-ofctl del-flows br0])
AT_CHECK([ovs-ofctl add-flows br0 flows2.txt])

dnl FTP requests from p1->p0 should fail due to network failure.
dnl Try 3 times, in 1 second intervals.
AT_CHECK([ip netns exec at_ns1 wget ftp://10.1.1.1 --no-passive-ftp  -t 3 -T 1 -v -o wget1.log], [4])
AT_CHECK([conntrack -L 2>&1 | FORMAT_CT(10.1.1.1)], [0], [dnl
])

dnl FTP requests from p0->p1 should work fine.
AT_CHECK([ip netns exec at_ns0 wget ftp://10.1.1.2 --no-passive-ftp -t 3 -T 1 --retry-connrefused -v -o wget0.log])
AT_CHECK([conntrack -L 2>&1 | FORMAT_CT(10.1.1.2) | grep -v "FIN"], [0], [dnl
TIME_WAIT src=10.1.1.1 dst=10.1.1.2 sport=<cleared> dport=<cleared> src=10.1.1.2 dst=10.1.1.1 sport=<cleared> dport=<cleared> [[ASSURED]] mark=0 helper=ftp use=2
TIME_WAIT src=10.1.1.2 dst=10.1.1.1 sport=<cleared> dport=<cleared> src=10.1.1.1 dst=10.1.1.2 sport=<cleared> dport=<cleared> [[ASSURED]] mark=0 use=1
])

OVS_KMOD_VSWITCHD_STOP
AT_CLEANUP<|MERGE_RESOLUTION|>--- conflicted
+++ resolved
@@ -1,8 +1,3 @@
-<<<<<<< HEAD
-m4_define([FORMAT_CT], [[grep "dst=$1" | sed -e 's/port=[0-9]*/port=<cleared>/g' -e 's/  */ /g' | cut -d' ' -f4- | sort | uniq]])
-
-=======
->>>>>>> 3c90ae12
 AT_BANNER([kmod-traffic])
 
 AT_SETUP([kmod - ping between two ports])
@@ -407,8 +402,6 @@
 OVS_KMOD_VSWITCHD_STOP
 AT_CLEANUP
 
-<<<<<<< HEAD
-=======
 AT_SETUP([conntrack - set_field after output])
 CONNTRACK()
 OVS_KMOD_VSWITCHD_START(
@@ -442,7 +435,6 @@
 OVS_KMOD_VSWITCHD_STOP
 AT_CLEANUP
 
->>>>>>> 3c90ae12
 AT_SETUP([conntrack - conn_label])
 CONNTRACK()
 OVS_KMOD_VSWITCHD_START(
@@ -482,8 +474,6 @@
 OVS_KMOD_VSWITCHD_STOP
 AT_CLEANUP
 
-<<<<<<< HEAD
-=======
 AT_SETUP([conntrack - ICMP related])
 CONNTRACK()
 OVS_KMOD_VSWITCHD_START(
@@ -521,7 +511,6 @@
 OVS_KMOD_VSWITCHD_STOP
 AT_CLEANUP
 
->>>>>>> 3c90ae12
 AT_SETUP([conntrack - FTP])
 AT_SKIP_IF([test $HAVE_PYFTPDLIB = no])
 CONNTRACK()
