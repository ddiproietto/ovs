m4_define([FORMAT_CT], [[grep "dst=$1" | sed -e 's/port=[0-9]*/port=<cleared>/g' -e 's/  */ /g' | cut -d' ' -f4- | sort | uniq]])

AT_BANNER([kmod-traffic])

AT_SETUP([kmod - ping between two ports])
OVS_KMOD_VSWITCHD_START(
   [set-fail-mode br0 standalone -- ])

ADD_NAMESPACES(at_ns0, at_ns1)

ADD_VETH(p0, at_ns0, br0, "10.1.1.1/24")
ADD_VETH(p1, at_ns1, br0, "10.1.1.2/24")

AT_CAPTURE_FILE([ping.output])
AT_CHECK([ip netns exec at_ns0 bash -c "ping -q -c 3 -i 0.3 -w 2 10.1.1.2 > ping.output"])

OVS_KMOD_VSWITCHD_STOP([], DEL_NAMESPACES(at_ns0, at_ns1))
AT_CLEANUP

AT_SETUP([conntrack - controller])
AT_SKIP_IF([test $HAVE_PYTHON = no])
<<<<<<< HEAD
LOAD_MODULES([nf_conntrack_ipv4])
=======
>>>>>>> fddc8c1c
OVS_KMOD_VSWITCHD_START(
   [set-fail-mode br0 standalone -- ])

ADD_NAMESPACES(at_ns0, at_ns1)

ADD_VETH(p0, at_ns0, br0, "10.1.1.1/24")
ADD_VETH(p1, at_ns1, br0, "10.1.1.2/24")

dnl Allow any traffic from ns0->ns1. Only allow nd, return traffic from ns1->ns0.
AT_DATA([flows.txt], [dnl
priority=1,action=drop
priority=10,arp,action=normal
in_port=1,udp,action=ct(commit,zone=0),controller
in_port=2,conn_state=-trk,udp,action=ct(recirc,zone=0)
in_port=2,conn_state=+trk+est-new,udp,action=controller
])

AT_CHECK([ovs-ofctl add-flows br0 flows.txt])

AT_CAPTURE_FILE([ofctl_monitor.log])
AT_CHECK([ovs-ofctl monitor br0 65534 invalid_ttl --detach --no-chdir --pidfile 2> ofctl_monitor.log])

dnl Send an unsolicited reply from port 2. This should be dropped.
AT_CHECK([ovs-ofctl -O OpenFlow13 packet-out br0 2 ct\(recirc,zone=0\) '50540000000a50540000000908004500001c00000000001100000a0101020a0101010002000100080000'])

dnl OK, now start a new connection from port 1.
AT_CHECK([ovs-ofctl -O OpenFlow13 packet-out br0 1 ct\(commit,zone=0\),controller '50540000000a50540000000908004500001c00000000001100000a0101010a0101020001000200080000'])

dnl Now try a reply from port 2.
AT_CHECK([ovs-ofctl -O OpenFlow13 packet-out br0 2 ct\(recirc,zone=0\) '50540000000a50540000000908004500001c00000000001100000a0101020a0101010002000100080000'])

dnl Check this output. We only see the latter two packets, not the first.
AT_CHECK([cat ofctl_monitor.log], [0], [dnl
NXT_PACKET_IN (xid=0x0): total_len=42 in_port=1 (via action) data_len=42 (unbuffered)
udp,in_port=0,vlan_tci=0x0000,dl_src=50:54:00:00:00:09,dl_dst=50:54:00:00:00:0a,nw_src=10.1.1.1,nw_dst=10.1.1.2,nw_tos=0,nw_ecn=0,nw_ttl=0,tp_src=1,tp_dst=2 udp_csum:0
NXT_PACKET_IN (xid=0x0): cookie=0x0 total_len=42 in_port=2 conn_state=0xc2 (via action) data_len=42 (unbuffered)
udp,in_port=0,vlan_tci=0x0000,dl_src=50:54:00:00:00:09,dl_dst=50:54:00:00:00:0a,nw_src=10.1.1.2,nw_dst=10.1.1.1,nw_tos=0,nw_ecn=0,nw_ttl=0,tp_src=2,tp_dst=1 udp_csum:0
])

OVS_KMOD_VSWITCHD_STOP
AT_CLEANUP

AT_SETUP([fragmentation - ipv4 icmp ])
LOAD_MODULES([nf_conntrack_ipv4])
OVS_KMOD_VSWITCHD_START(
   [set-fail-mode br0 secure -- ])

ADD_NAMESPACES(at_ns0, at_ns1)

ADD_VETH(p0, at_ns0, br0, "10.1.1.1/24")
ADD_VETH(p1, at_ns1, br0, "10.1.1.2/24")

dnl Sending ping through contrack
AT_DATA([flows.txt], [dnl
priority=1,action=drop
priority=10,arp,action=normal
in_port=1,icmp,action=ct(commit,zone=9),2
in_port=2,conn_state=-trk,icmp,action=ct(recirc,zone=9)
in_port=2,conn_state=+trk+est-new,icmp,action=1
])

AT_CHECK([ovs-ofctl add-flows br0 flows.txt])

dnl Basic connectivity check.
AT_CAPTURE_FILE([ping.output])
AT_CHECK([ip netns exec at_ns0 bash -c "ping -q -c 3 -i 0.3 -w 2 10.1.1.2 >ping.output"])

dnl Ipv4 fragmentation connectivity check.
AT_CHECK([ip netns exec at_ns0 bash -c "ping -s 1600 -q -c 3 -i 0.3 -w 2 10.1.1.2 >>ping.output"])

dnl Ipv4 larger fragmentation connectivity check.
AT_CHECK([ip netns exec at_ns0 bash -c "ping -s 3200 -q -c 3 -i 0.3 -w 2 10.1.1.2 >>ping.output"])

OVS_KMOD_VSWITCHD_STOP
AT_CLEANUP

AT_SETUP([conntrack - IPv4 HTTP])
AT_SKIP_IF([test $HAVE_PYTHON = no])
<<<<<<< HEAD
LOAD_MODULES([nf_conntrack_ipv4])
=======
>>>>>>> fddc8c1c
OVS_KMOD_VSWITCHD_START(
   [set-fail-mode br0 standalone -- ])

ADD_NAMESPACES(at_ns0, at_ns1)

ADD_VETH(p0, at_ns0, br0, "10.1.1.1/24")
ADD_VETH(p1, at_ns1, br0, "10.1.1.2/24")

dnl Allow any traffic from ns0->ns1. Only allow nd, return traffic from ns1->ns0.
AT_DATA([flows.txt], [dnl
priority=1,action=drop
priority=10,arp,action=normal
priority=10,icmp,action=normal
in_port=1,tcp,action=ct(commit,zone=0),2
in_port=2,conn_state=-trk,tcp,action=ct(recirc,zone=0)
in_port=2,conn_state=+trk+est-new,tcp,action=1
])

AT_CHECK([ovs-ofctl add-flows br0 flows.txt])

dnl Basic connectivity check.
AT_CHECK([ip netns exec at_ns0 bash -c "ping -q -c 3 -i 0.3 -w 2 10.1.1.2 >/dev/null"])

dnl HTTP requests from ns0->ns1 should work fine.
NETNS_DAEMONIZE([at_ns1], [[$PYTHON $srcdir/test-conntrack.py]], [test-conntrack0.pid])
AT_CHECK([ip netns exec at_ns0 wget 10.1.1.2 -t 3 -T 1 --retry-connrefused -v -o wget0.log])

AT_CHECK([conntrack -L 2>&1 | FORMAT_CT(10.1.1.2)], [0], [dnl
TIME_WAIT src=10.1.1.1 dst=10.1.1.2 sport=<cleared> dport=<cleared> src=10.1.1.2 dst=10.1.1.1 sport=<cleared> dport=<cleared> [[ASSURED]] mark=0 use=1
])

dnl HTTP requests from ns1->ns0 should fail due to network failure.
dnl Try 5 times, in 1 second intervals.
NETNS_DAEMONIZE([at_ns0], [[$PYTHON $srcdir/test-conntrack.py]], [test-conntrack1.pid])
AT_CHECK([ip netns exec at_ns1 wget 10.1.1.1 -t 3 -T 1 -v -o wget1.log], [4])

OVS_KMOD_VSWITCHD_STOP
AT_CLEANUP

AT_SETUP([conntrack - IPv6 HTTP])
AT_SKIP_IF([test $HAVE_PYTHON = no])
<<<<<<< HEAD
LOAD_MODULES([nf_conntrack_ipv6])
=======
>>>>>>> fddc8c1c
OVS_KMOD_VSWITCHD_START(
   [set-fail-mode br0 standalone -- ])

ADD_NAMESPACES(at_ns0, at_ns1)

ADD_VETH(p0, at_ns0, br0, "fc00::1/96")
ADD_VETH(p1, at_ns1, br0, "fc00::2/96")

dnl Allow any traffic from ns0->ns1. Only allow nd, return traffic from ns1->ns0.
AT_DATA([flows.txt], [dnl
priority=1,action=drop
priority=10,icmp6,action=normal
in_port=1,tcp6,action=ct(commit,zone=0),2
in_port=2,conn_state=-trk,tcp6,action=ct(recirc,zone=0)
in_port=2,conn_state=+trk+est-new,tcp6,action=1
])

AT_CHECK([ovs-ofctl add-flows br0 flows.txt])

dnl Without this sleep, we get occasional failures due to the following error:
dnl "connect: Cannot assign requested address"
sleep 2;

dnl Basic connectivity check.
AT_CHECK([ip netns exec at_ns0 ping6 -q -c 3 -i 0.3 -w 2 fc00::2 >ping.output])

dnl HTTP requests from ns0->ns1 should work fine.
NETNS_DAEMONIZE([at_ns1], [[$PYTHON $srcdir/test-conntrack.py http6]], [test-conntrack0.pid])

AT_CHECK([ip netns exec at_ns0 wget http://[[fc00::2]] -t 3 -T 1 --retry-connrefused -v -o wget0.log])

dnl HTTP requests from ns1->ns0 should fail due to network failure.
dnl Try 5 times, in 1 second intervals.
NETNS_DAEMONIZE([at_ns0], [[$PYTHON $srcdir/test-conntrack.py http6]], [test-conntrack1.pid])
AT_CHECK([ip netns exec at_ns1 wget http://[[fc00::1]] -t 3 -T 1 -v -o wget1.log], [4])

OVS_KMOD_VSWITCHD_STOP
AT_CLEANUP

AT_SETUP([conntrack - FTP])
AT_SKIP_IF([test $HAVE_PYTHON = no])
<<<<<<< HEAD
LOAD_MODULES([nf_conntrack_ipv4], [nf_conntrack_ftp])
=======
>>>>>>> fddc8c1c
OVS_KMOD_VSWITCHD_START(
   [set-fail-mode br0 standalone -- ])

ADD_NAMESPACES(at_ns0, at_ns1)

ovs-appctl vlog/set dpif:dbg

ADD_VETH(p0, at_ns0, br0, "10.1.1.1/24")
ADD_VETH(p1, at_ns1, br0, "10.1.1.2/24")

dnl Allow any traffic from ns0->ns1. Only allow nd, return traffic from ns1->ns0.
<<<<<<< HEAD
AT_DATA([flows.txt], [dnl
=======
AT_DATA([flows1.txt], [dnl
>>>>>>> fddc8c1c
priority=1,action=drop
priority=10,arp,action=normal
priority=10,icmp,action=normal
in_port=1,tcp,action=ct(alg=ftp,commit),2
<<<<<<< HEAD
in_port=2,conn_state=-trk,tcp,action=ct(recirc)
in_port=2,conn_state=+trk-new+est,tcp,action=1
in_port=2,conn_state=+trk+rel,tcp,action=1
])

AT_CHECK([ovs-ofctl add-flows br0 flows.txt])

dnl FTP requests from p0->p1 should work fine.
NETNS_DAEMONIZE([at_ns1], [[$PYTHON $srcdir/test-conntrack.py ftp]], [test-conntrack0.pid])

AT_CHECK([ip netns exec at_ns0 wget ftp://10.1.1.2 --no-passive-ftp -t 5 -T 1 --retry-connrefused -v -o wget0.log])

AT_CHECK([conntrack -L 2>&1 | FORMAT_CT(10.1.1.2)], [0], [dnl
TIME_WAIT src=10.1.1.1 dst=10.1.1.2 sport=<cleared> dport=<cleared> src=10.1.1.2 dst=10.1.1.1 sport=<cleared> dport=<cleared> [[ASSURED]] use=1
])

dnl FTP requests from p1->p0 should fail due to network failure.
dnl Try 5 times, in 1 second intervals.
NETNS_DAEMONIZE([at_ns0], [[$PYTHON $srcdir/test-conntrack.py ftp]], [test-conntrack1.pid])
AT_CHECK([ip netns exec at_ns1 wget ftp://10.1.1.1 --no-passive-ftp  -t 5 -T 1 -v -o wget1.log], [4])

AT_CHECK([conntrack -L 2>&1 | FORMAT_CT(10.1.1.1)], [0], [dnl
SYN_RECV src=10.1.1.2 dst=10.1.1.1 sport=<cleared> dport=<cleared> src=10.1.1.1 dst=10.1.1.2 sport=<cleared> dport=<cleared> use=1
SYN_RECV src=10.1.1.2 dst=10.1.1.1 sport=<cleared> dport=<cleared> src=10.1.1.1 dst=10.1.1.2 sport=<cleared> dport=<cleared> use=1
SYN_RECV src=10.1.1.2 dst=10.1.1.1 sport=<cleared> dport=<cleared> src=10.1.1.1 dst=10.1.1.2 sport=<cleared> dport=<cleared> use=1
SYN_RECV src=10.1.1.2 dst=10.1.1.1 sport=<cleared> dport=<cleared> src=10.1.1.1 dst=10.1.1.2 sport=<cleared> dport=<cleared> use=1
SYN_RECV src=10.1.1.2 dst=10.1.1.1 sport=<cleared> dport=<cleared> src=10.1.1.1 dst=10.1.1.2 sport=<cleared> dport=<cleared> use=1
=======
in_port=2,tcp,conn_state=-trk,action=ct(recirc)
in_port=2,tcp,conn_state=+trk-new+est,action=1
in_port=2,tcp,conn_state=+trk+rel,action=1
])

dnl Similar policy but without allowing all traffic from ns0->ns1.
AT_DATA([flows2.txt], [dnl
priority=1,action=drop
priority=10,arp,action=normal
priority=10,icmp,action=normal
in_port=1,tcp,conn_state=-trk,action=ct(recirc)
in_port=1,tcp,conn_state=+trk+new,action=ct(commit,alg=ftp),2
in_port=1,tcp,conn_state=+trk+est,action=2
in_port=2,tcp,conn_state=-trk,action=ct(recirc)
in_port=2,tcp,conn_state=+trk+new+rel,action=ct(commit),1
in_port=2,tcp,conn_state=+trk-new+est,action=1
in_port=2,tcp,conn_state=+trk-new+rel,action=1
])

AT_CHECK([ovs-ofctl add-flows br0 flows1.txt])

NETNS_DAEMONIZE([at_ns0], [[$PYTHON $srcdir/test-conntrack.py ftp]], [test-conntrack1.pid])
NETNS_DAEMONIZE([at_ns1], [[$PYTHON $srcdir/test-conntrack.py ftp]], [test-conntrack0.pid])

dnl FTP requests from p1->p0 should fail due to network failure.
dnl Try 3 times, in 1 second intervals.
AT_CHECK([ip netns exec at_ns1 wget ftp://10.1.1.1 --no-passive-ftp  -t 3 -T 1 -v -o wget1.log], [4])
AT_CHECK([conntrack -L 2>&1 | FORMAT_CT(10.1.1.1)], [0], [dnl
])

dnl FTP requests from p0->p1 should work fine.
AT_CHECK([ip netns exec at_ns0 wget ftp://10.1.1.2 --no-passive-ftp -t 3 -T 1 --retry-connrefused -v -o wget0.log])

dnl I think that the first of the below connections is because we don't wait long enough before the above command...
AT_CHECK([conntrack -L 2>&1 | FORMAT_CT(10.1.1.2) | grep -v "FIN"], [0], [dnl
TIME_WAIT src=10.1.1.1 dst=10.1.1.2 sport=<cleared> dport=<cleared> src=10.1.1.2 dst=10.1.1.1 sport=<cleared> dport=<cleared> [[ASSURED]] mark=0 use=1
])

dnl Try the second set of flows.
conntrack -F
AT_CHECK([ovs-ofctl del-flows br0])
AT_CHECK([ovs-ofctl add-flows br0 flows2.txt])

dnl FTP requests from p1->p0 should fail due to network failure.
dnl Try 3 times, in 1 second intervals.
AT_CHECK([ip netns exec at_ns1 wget ftp://10.1.1.1 --no-passive-ftp  -t 3 -T 1 -v -o wget1.log], [4])
AT_CHECK([conntrack -L 2>&1 | FORMAT_CT(10.1.1.1)], [0], [dnl
])

dnl FTP requests from p0->p1 should work fine.
AT_CHECK([ip netns exec at_ns0 wget ftp://10.1.1.2 --no-passive-ftp -t 3 -T 1 --retry-connrefused -v -o wget0.log])

dnl I think that the first of the below connections is because we don't wait long enough before the above command...
AT_CHECK([conntrack -L 2>&1 | FORMAT_CT(10.1.1.2) | grep -v "FIN"], [0], [dnl
TIME_WAIT src=10.1.1.1 dst=10.1.1.2 sport=<cleared> dport=<cleared> src=10.1.1.2 dst=10.1.1.1 sport=<cleared> dport=<cleared> [[ASSURED]] mark=0 use=2
TIME_WAIT src=10.1.1.2 dst=10.1.1.1 sport=<cleared> dport=<cleared> src=10.1.1.1 dst=10.1.1.2 sport=<cleared> dport=<cleared> [[ASSURED]] mark=0 use=1
>>>>>>> fddc8c1c
])

OVS_KMOD_VSWITCHD_STOP
AT_CLEANUP

AT_SETUP([conntrack - invalid])
AT_SKIP_IF([test $HAVE_PYTHON = no])
OVS_KMOD_VSWITCHD_START(
   [set-fail-mode br0 standalone -- ])

ADD_NAMESPACES(at_ns0, at_ns1, at_ns2, at_ns3)

ADD_VETH(p0, at_ns0, br0, "10.1.1.1/24")
ADD_VETH(p1, at_ns1, br0, "10.1.1.2/24")
ADD_VETH(p2, at_ns2, br0, "10.1.1.3/24")
ADD_VETH(p3, at_ns3, br0, "10.1.1.4/24")

dnl Allow any traffic from ns0->ns1. Only allow nd, return traffic from ns1->ns0.
AT_DATA([flows.txt], [dnl
priority=1,action=drop
priority=10,arp,action=normal
priority=10,icmp,action=normal
in_port=1,tcp,action=ct(zone=0),2
in_port=2,conn_state=-trk,tcp,action=ct(recirc,zone=0)
in_port=2,conn_state=+trk+new,tcp,action=1
in_port=3,tcp,action=ct(zone=0),4
in_port=4,conn_state=-trk,tcp,action=ct(recirc,zone=0)
in_port=4,conn_state=+trk+inv,tcp,action=3
in_port=4,conn_state=+trk+new,tcp,action=3
])

<<<<<<< HEAD
=======
ovs-appctl vlog/set dpif:dbg

>>>>>>> fddc8c1c
AT_CHECK([ovs-ofctl add-flows br0 flows.txt])

dnl We set up our rules to allow the request without committing. The return
dnl traffic can't be identified, because the initial request wasn't committed.
dnl For the first pair of ports, this means that the connection fails.
NETNS_DAEMONIZE([at_ns1], [[$PYTHON $srcdir/test-conntrack.py]], [test-conntrack0.pid])
AT_CHECK([ip netns exec at_ns0 wget 10.1.1.2 -t 3 -T 1 --retry-connrefused -v -o wget0.log], [4])

dnl For the second pair, we allow packets from invalid connections, so it works.
NETNS_DAEMONIZE([at_ns3], [[$PYTHON $srcdir/test-conntrack.py]], [test-conntrack1.pid])
AT_CHECK([ip netns exec at_ns2 wget 10.1.1.4 -t 3 -T 1 --retry-connrefused -v -o wget1.log])

OVS_KMOD_VSWITCHD_STOP
AT_CLEANUP

AT_SETUP([conntrack - zones])
AT_SKIP_IF([test $HAVE_PYTHON = no])
<<<<<<< HEAD
LOAD_MODULES([nf_conntrack_ipv4])
=======
>>>>>>> fddc8c1c
OVS_KMOD_VSWITCHD_START(
   [set-fail-mode br0 standalone -- ])

ADD_NAMESPACES(at_ns0, at_ns1, at_ns2, at_ns3)

ADD_VETH(p0, at_ns0, br0, "10.1.1.1/24")
ADD_VETH(p1, at_ns1, br0, "10.1.1.2/24")
ADD_VETH(p2, at_ns2, br0, "10.1.1.3/24")
ADD_VETH(p3, at_ns3, br0, "10.1.1.4/24")

dnl Allow any traffic from ns0->ns1. Only allow nd, return traffic from ns1->ns0.
AT_DATA([flows.txt], [dnl
priority=1,action=drop
priority=10,arp,action=normal
priority=10,icmp,action=normal
in_port=1,tcp,action=ct(commit,zone=1),2
in_port=2,conn_state=-trk,tcp,action=ct(recirc,zone=1)
in_port=2,conn_state=+trk,conn_zone=1,tcp,action=1
in_port=3,tcp,action=ct(commit,zone=2),4
in_port=4,conn_state=-trk,tcp,action=ct(recirc,zone=2)
in_port=4,conn_state=+trk,conn_zone=1,tcp,action=3
])

AT_CHECK([ovs-ofctl add-flows br0 flows.txt])

dnl HTTP requests from p0->p1 should work fine.
NETNS_DAEMONIZE([at_ns1], [[$PYTHON $srcdir/test-conntrack.py]], [test-conntrack0.pid])
AT_CHECK([ip netns exec at_ns0 wget 10.1.1.2 -t 3 -T 1 --retry-connrefused -v -o wget0.log])

AT_CHECK([conntrack -L 2>&1 | FORMAT_CT(10.1.1.2)], [0], [dnl
TIME_WAIT src=10.1.1.1 dst=10.1.1.2 sport=<cleared> dport=<cleared> src=10.1.1.2 dst=10.1.1.1 sport=<cleared> dport=<cleared> [[ASSURED]] mark=0 zone=1 use=1
])

dnl HTTP requests from p2->p3 should fail due to network failure.
dnl Try 5 times, in 1 second intervals.
NETNS_DAEMONIZE([at_ns3], [[$PYTHON $srcdir/test-conntrack.py]], [test-conntrack1.pid])
AT_CHECK([ip netns exec at_ns2 wget 10.1.1.4 -t 3 -T 1 -v -o wget1.log], [4])

AT_CHECK([conntrack -L 2>&1 | FORMAT_CT(10.1.1.4)], [0], [dnl
SYN_RECV src=10.1.1.3 dst=10.1.1.4 sport=<cleared> dport=<cleared> src=10.1.1.4 dst=10.1.1.3 sport=<cleared> dport=<cleared> mark=0 zone=2 use=1
])

dnl XXX: The below may be fixed after Jarno's OF state-save-on-recirculate work.
dnl XXX: Seem to be hitting the "receive tunnel port not found" bug here...
dnl Example output:
dnl +2015-02-18T20:46:28.838Z|00001|tunnel(handler7)|WARN|receive tunnel port not found (dp_hash=0xffff8800,conn_state=est|rpl|trk,conn_zone=2,tcp,tun_src=32.194.88.122,tun_dst=0.136.255.255,tun_tos=0,tun_ttl=0,,in_port=5,vlan_tci=0x0000,dl_src=f6:cd:e5:50:47:76,dl_dst=4a:de:59:46:f4:7a,nw_src=10.1.1.4,nw_dst=10.1.1.3,nw_tos=0,nw_ecn=0,nw_ttl=64,tp_src=80,tp_dst=33573,tcp_flags=syn|ack)

OVS_KMOD_VSWITCHD_STOP
AT_CLEANUP

AT_SETUP([conntrack - multiple zones])
AT_SKIP_IF([test $HAVE_PYTHON = no])
<<<<<<< HEAD
LOAD_MODULES([nf_conntrack_ipv4])
=======
>>>>>>> fddc8c1c
OVS_KMOD_VSWITCHD_START(
   [set-fail-mode br0 standalone -- ])

ADD_NAMESPACES(at_ns0, at_ns1, at_ns2, at_ns3)

ADD_VETH(p0, at_ns0, br0, "10.1.1.1/24")
ADD_VETH(p1, at_ns1, br0, "10.1.1.2/24")
ADD_VETH(p2, at_ns2, br0, "10.1.1.3/24")
ADD_VETH(p3, at_ns3, br0, "10.1.1.4/24")

dnl Allow any traffic from ns0->ns1. Only allow nd, return traffic from ns1->ns0.
AT_DATA([flows.txt], [dnl
priority=1,action=drop
priority=10,arp,action=normal
priority=10,icmp,action=normal
in_port=1,tcp,action=ct(commit,zone=1),ct(commit,zone=2),2
in_port=2,conn_state=-trk,tcp,action=ct(recirc,zone=2)
in_port=2,conn_state=+trk,conn_zone=2,tcp,action=1
])

AT_CHECK([ovs-ofctl add-flows br0 flows.txt])

dnl HTTP requests from p0->p1 should work fine.
NETNS_DAEMONIZE([at_ns1], [[$PYTHON $srcdir/test-conntrack.py]], [test-conntrack0.pid])
AT_CHECK([ip netns exec at_ns0 wget 10.1.1.2 -t 3 -T 1 --retry-connrefused -v -o wget0.log])

dnl (again) HTTP requests from p0->p1 should work fine.
dnl NETNS_DAEMONIZE([at_ns1], [[$PYTHON $srcdir/test-conntrack.py]], [test-conntrack0.pid])
dnl AT_CHECK([ip netns exec at_ns0 wget 10.1.1.2 -t 3 -T 1 --retry-connrefused -v -o wget0.log])

AT_CHECK([conntrack -L 2>&1 | FORMAT_CT(10.1.1.2)], [0], [dnl
SYN_SENT src=10.1.1.1 dst=10.1.1.2 sport=<cleared> dport=<cleared> [[UNREPLIED]] src=10.1.1.2 dst=10.1.1.1 sport=<cleared> dport=<cleared> mark=0 zone=1 use=1
TIME_WAIT src=10.1.1.1 dst=10.1.1.2 sport=<cleared> dport=<cleared> src=10.1.1.2 dst=10.1.1.1 sport=<cleared> dport=<cleared> [[ASSURED]] mark=0 zone=2 use=1
])

OVS_KMOD_VSWITCHD_STOP
AT_CLEANUP

AT_SETUP([conntrack - conn_mark])
AT_SKIP_IF([test $HAVE_PYTHON = no])
<<<<<<< HEAD
LOAD_MODULES([nf_conntrack_ipv4])
=======
>>>>>>> fddc8c1c
OVS_KMOD_VSWITCHD_START(
   [set-fail-mode br0 standalone -- ])

ADD_NAMESPACES(at_ns0, at_ns1, at_ns2, at_ns3)

ADD_VETH(p0, at_ns0, br0, "10.1.1.1/24")
ADD_VETH(p1, at_ns1, br0, "10.1.1.2/24")
ADD_VETH(p2, at_ns2, br0, "10.1.1.3/24")
ADD_VETH(p3, at_ns3, br0, "10.1.1.4/24")

dnl Allow any traffic from ns0->ns1. Only allow nd, return traffic from ns1->ns0.
AT_DATA([flows.txt], [dnl
priority=1,action=drop
priority=10,arp,action=normal
priority=10,icmp,action=normal
in_port=1,tcp,action=ct(commit),set_field:1->conn_mark,2
in_port=2,conn_state=-trk,tcp,action=ct(recirc)
in_port=2,conn_state=+trk,conn_mark=1,tcp,action=1
in_port=3,tcp,action=ct(commit),set_field:2->conn_mark,4
in_port=4,conn_state=-trk,tcp,action=ct(recirc)
in_port=4,conn_state=+trk,conn_mark=1,tcp,action=3
])

AT_CHECK([ovs-ofctl add-flows br0 flows.txt])

dnl HTTP requests from p0->p1 should work fine.
NETNS_DAEMONIZE([at_ns1], [[$PYTHON $srcdir/test-conntrack.py]], [test-conntrack0.pid])
AT_CHECK([ip netns exec at_ns0 wget 10.1.1.2 -t 3 -T 1 --retry-connrefused -v -o wget0.log])

AT_CHECK([conntrack -L 2>&1 | FORMAT_CT(10.1.1.2) | grep TIME], [0], [dnl
TIME_WAIT src=10.1.1.1 dst=10.1.1.2 sport=<cleared> dport=<cleared> src=10.1.1.2 dst=10.1.1.1 sport=<cleared> dport=<cleared> [[ASSURED]] mark=1 use=1
])

dnl HTTP requests from p2->p3 should fail due to network failure.
dnl Try 5 times, in 1 second intervals.
NETNS_DAEMONIZE([at_ns3], [[$PYTHON $srcdir/test-conntrack.py]], [test-conntrack1.pid])
AT_CHECK([ip netns exec at_ns2 wget 10.1.1.4 -t 3 -T 1 -v -o wget1.log], [4])

AT_CHECK([conntrack -L 2>&1 | FORMAT_CT(10.1.1.4)], [0], [dnl
SYN_RECV src=10.1.1.3 dst=10.1.1.4 sport=<cleared> dport=<cleared> src=10.1.1.4 dst=10.1.1.3 sport=<cleared> dport=<cleared> mark=2 use=1
])

OVS_KMOD_VSWITCHD_STOP
AT_CLEANUP

AT_SETUP([conntrack - conn_label])
AT_SKIP_IF([test $HAVE_PYTHON = no])
<<<<<<< HEAD
LOAD_MODULES([nf_conntrack_ipv4])
=======
>>>>>>> fddc8c1c
OVS_KMOD_VSWITCHD_START(
   [set-fail-mode br0 standalone -- ])

ADD_NAMESPACES(at_ns0, at_ns1, at_ns2, at_ns3)

ADD_VETH(p0, at_ns0, br0, "10.1.1.1/24")
ADD_VETH(p1, at_ns1, br0, "10.1.1.2/24")
ADD_VETH(p2, at_ns2, br0, "10.1.1.3/24")
ADD_VETH(p3, at_ns3, br0, "10.1.1.4/24")

dnl Allow any traffic from ns0->ns1. Only allow nd, return traffic from ns1->ns0.
AT_DATA([flows.txt], [dnl
priority=1,action=drop
priority=10,arp,action=normal
priority=10,icmp,action=normal
in_port=1,tcp,action=ct(commit),set_field:000000000000000001->conn_label,2
in_port=2,conn_state=-trk,tcp,action=ct(recirc)
in_port=2,conn_state=+trk,conn_label=000000000000000001,tcp,action=1
in_port=3,tcp,action=ct(commit),set_field:000000000000000002->conn_label,4
in_port=4,conn_state=-trk,tcp,action=ct(recirc)
in_port=4,conn_state=+trk,conn_label=000000000000000001,tcp,action=3
])

AT_CHECK([ovs-ofctl add-flows br0 flows.txt])

dnl HTTP requests from p0->p1 should work fine.
NETNS_DAEMONIZE([at_ns1], [[$PYTHON $srcdir/test-conntrack.py]], [test-conntrack0.pid])
AT_CHECK([ip netns exec at_ns0 wget 10.1.1.2 -t 3 -T 1 --retry-connrefused -v -o wget0.log])

dnl HTTP requests from p2->p3 should fail due to network failure.
dnl Try 5 times, in 1 second intervals.
NETNS_DAEMONIZE([at_ns3], [[$PYTHON $srcdir/test-conntrack.py]], [test-conntrack1.pid])
AT_CHECK([ip netns exec at_ns2 wget 10.1.1.4 -t 3 -T 1 -v -o wget1.log], [4])

OVS_KMOD_VSWITCHD_STOP
AT_CLEANUP<|MERGE_RESOLUTION|>--- conflicted
+++ resolved
@@ -19,10 +19,6 @@
 
 AT_SETUP([conntrack - controller])
 AT_SKIP_IF([test $HAVE_PYTHON = no])
-<<<<<<< HEAD
-LOAD_MODULES([nf_conntrack_ipv4])
-=======
->>>>>>> fddc8c1c
 OVS_KMOD_VSWITCHD_START(
    [set-fail-mode br0 standalone -- ])
 
@@ -101,10 +97,6 @@
 
 AT_SETUP([conntrack - IPv4 HTTP])
 AT_SKIP_IF([test $HAVE_PYTHON = no])
-<<<<<<< HEAD
-LOAD_MODULES([nf_conntrack_ipv4])
-=======
->>>>>>> fddc8c1c
 OVS_KMOD_VSWITCHD_START(
    [set-fail-mode br0 standalone -- ])
 
@@ -146,10 +138,6 @@
 
 AT_SETUP([conntrack - IPv6 HTTP])
 AT_SKIP_IF([test $HAVE_PYTHON = no])
-<<<<<<< HEAD
-LOAD_MODULES([nf_conntrack_ipv6])
-=======
->>>>>>> fddc8c1c
 OVS_KMOD_VSWITCHD_START(
    [set-fail-mode br0 standalone -- ])
 
@@ -191,10 +179,6 @@
 
 AT_SETUP([conntrack - FTP])
 AT_SKIP_IF([test $HAVE_PYTHON = no])
-<<<<<<< HEAD
-LOAD_MODULES([nf_conntrack_ipv4], [nf_conntrack_ftp])
-=======
->>>>>>> fddc8c1c
 OVS_KMOD_VSWITCHD_START(
    [set-fail-mode br0 standalone -- ])
 
@@ -206,44 +190,11 @@
 ADD_VETH(p1, at_ns1, br0, "10.1.1.2/24")
 
 dnl Allow any traffic from ns0->ns1. Only allow nd, return traffic from ns1->ns0.
-<<<<<<< HEAD
-AT_DATA([flows.txt], [dnl
-=======
 AT_DATA([flows1.txt], [dnl
->>>>>>> fddc8c1c
 priority=1,action=drop
 priority=10,arp,action=normal
 priority=10,icmp,action=normal
 in_port=1,tcp,action=ct(alg=ftp,commit),2
-<<<<<<< HEAD
-in_port=2,conn_state=-trk,tcp,action=ct(recirc)
-in_port=2,conn_state=+trk-new+est,tcp,action=1
-in_port=2,conn_state=+trk+rel,tcp,action=1
-])
-
-AT_CHECK([ovs-ofctl add-flows br0 flows.txt])
-
-dnl FTP requests from p0->p1 should work fine.
-NETNS_DAEMONIZE([at_ns1], [[$PYTHON $srcdir/test-conntrack.py ftp]], [test-conntrack0.pid])
-
-AT_CHECK([ip netns exec at_ns0 wget ftp://10.1.1.2 --no-passive-ftp -t 5 -T 1 --retry-connrefused -v -o wget0.log])
-
-AT_CHECK([conntrack -L 2>&1 | FORMAT_CT(10.1.1.2)], [0], [dnl
-TIME_WAIT src=10.1.1.1 dst=10.1.1.2 sport=<cleared> dport=<cleared> src=10.1.1.2 dst=10.1.1.1 sport=<cleared> dport=<cleared> [[ASSURED]] use=1
-])
-
-dnl FTP requests from p1->p0 should fail due to network failure.
-dnl Try 5 times, in 1 second intervals.
-NETNS_DAEMONIZE([at_ns0], [[$PYTHON $srcdir/test-conntrack.py ftp]], [test-conntrack1.pid])
-AT_CHECK([ip netns exec at_ns1 wget ftp://10.1.1.1 --no-passive-ftp  -t 5 -T 1 -v -o wget1.log], [4])
-
-AT_CHECK([conntrack -L 2>&1 | FORMAT_CT(10.1.1.1)], [0], [dnl
-SYN_RECV src=10.1.1.2 dst=10.1.1.1 sport=<cleared> dport=<cleared> src=10.1.1.1 dst=10.1.1.2 sport=<cleared> dport=<cleared> use=1
-SYN_RECV src=10.1.1.2 dst=10.1.1.1 sport=<cleared> dport=<cleared> src=10.1.1.1 dst=10.1.1.2 sport=<cleared> dport=<cleared> use=1
-SYN_RECV src=10.1.1.2 dst=10.1.1.1 sport=<cleared> dport=<cleared> src=10.1.1.1 dst=10.1.1.2 sport=<cleared> dport=<cleared> use=1
-SYN_RECV src=10.1.1.2 dst=10.1.1.1 sport=<cleared> dport=<cleared> src=10.1.1.1 dst=10.1.1.2 sport=<cleared> dport=<cleared> use=1
-SYN_RECV src=10.1.1.2 dst=10.1.1.1 sport=<cleared> dport=<cleared> src=10.1.1.1 dst=10.1.1.2 sport=<cleared> dport=<cleared> use=1
-=======
 in_port=2,tcp,conn_state=-trk,action=ct(recirc)
 in_port=2,tcp,conn_state=+trk-new+est,action=1
 in_port=2,tcp,conn_state=+trk+rel,action=1
@@ -300,7 +251,6 @@
 AT_CHECK([conntrack -L 2>&1 | FORMAT_CT(10.1.1.2) | grep -v "FIN"], [0], [dnl
 TIME_WAIT src=10.1.1.1 dst=10.1.1.2 sport=<cleared> dport=<cleared> src=10.1.1.2 dst=10.1.1.1 sport=<cleared> dport=<cleared> [[ASSURED]] mark=0 use=2
 TIME_WAIT src=10.1.1.2 dst=10.1.1.1 sport=<cleared> dport=<cleared> src=10.1.1.1 dst=10.1.1.2 sport=<cleared> dport=<cleared> [[ASSURED]] mark=0 use=1
->>>>>>> fddc8c1c
 ])
 
 OVS_KMOD_VSWITCHD_STOP
@@ -332,11 +282,8 @@
 in_port=4,conn_state=+trk+new,tcp,action=3
 ])
 
-<<<<<<< HEAD
-=======
 ovs-appctl vlog/set dpif:dbg
 
->>>>>>> fddc8c1c
 AT_CHECK([ovs-ofctl add-flows br0 flows.txt])
 
 dnl We set up our rules to allow the request without committing. The return
@@ -354,10 +301,6 @@
 
 AT_SETUP([conntrack - zones])
 AT_SKIP_IF([test $HAVE_PYTHON = no])
-<<<<<<< HEAD
-LOAD_MODULES([nf_conntrack_ipv4])
-=======
->>>>>>> fddc8c1c
 OVS_KMOD_VSWITCHD_START(
    [set-fail-mode br0 standalone -- ])
 
@@ -410,10 +353,6 @@
 
 AT_SETUP([conntrack - multiple zones])
 AT_SKIP_IF([test $HAVE_PYTHON = no])
-<<<<<<< HEAD
-LOAD_MODULES([nf_conntrack_ipv4])
-=======
->>>>>>> fddc8c1c
 OVS_KMOD_VSWITCHD_START(
    [set-fail-mode br0 standalone -- ])
 
@@ -454,10 +393,6 @@
 
 AT_SETUP([conntrack - conn_mark])
 AT_SKIP_IF([test $HAVE_PYTHON = no])
-<<<<<<< HEAD
-LOAD_MODULES([nf_conntrack_ipv4])
-=======
->>>>>>> fddc8c1c
 OVS_KMOD_VSWITCHD_START(
    [set-fail-mode br0 standalone -- ])
 
@@ -505,10 +440,6 @@
 
 AT_SETUP([conntrack - conn_label])
 AT_SKIP_IF([test $HAVE_PYTHON = no])
-<<<<<<< HEAD
-LOAD_MODULES([nf_conntrack_ipv4])
-=======
->>>>>>> fddc8c1c
 OVS_KMOD_VSWITCHD_START(
    [set-fail-mode br0 standalone -- ])
 
