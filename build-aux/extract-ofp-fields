#! /usr/bin/python

import sys
import os.path
import re

line = ""

# Maps from user-friendly version number to its protocol encoding.
VERSION = {"1.0": 0x01,
           "1.1": 0x02,
           "1.2": 0x03,
           "1.3": 0x04,
           "1.4": 0x05,
           "1.5": 0x06}

TYPES = {"u8": 1,
         "be16": 2,
         "be32": 4,
         "MAC": 6,
         "be64": 8,
         "IPv6": 16,
         "u128": 16}

FORMATTING = {"decimal":            ("MFS_DECIMAL",      1, 8),
              "hexadecimal":        ("MFS_HEXADECIMAL",  1, 8),
              "conn state":         ("MFS_CONN_STATE",   1, 1),
<<<<<<< HEAD
=======
              "conn label":         ("MFS_CONN_LABEL",  16,16),
>>>>>>> 21e487e7
              "Ethernet":           ("MFS_ETHERNET",     6, 6),
              "IPv4":               ("MFS_IPV4",         4, 4),
              "IPv6":               ("MFS_IPV6",        16,16),
              "OpenFlow 1.0 port":  ("MFS_OFP_PORT",     2, 2),
              "OpenFlow 1.1+ port": ("MFS_OFP_PORT_OXM", 4, 4),
              "frag":               ("MFS_FRAG",         1, 1),
              "tunnel flags":       ("MFS_TNL_FLAGS",    2, 2),
              "TCP flags":          ("MFS_TCP_FLAGS",    2, 2)}

PREREQS = {"none": "MFP_NONE",
          "ARP": "MFP_ARP",
          "VLAN VID": "MFP_VLAN_VID",
          "IPv4": "MFP_IPV4",
          "IPv6": "MFP_IPV6",
          "IPv4/IPv6": "MFP_IP_ANY",
          "MPLS": "MFP_MPLS",
          "TCP": "MFP_TCP",
          "UDP": "MFP_UDP",
          "SCTP": "MFP_SCTP",
          "ICMPv4": "MFP_ICMPV4",
          "ICMPv6": "MFP_ICMPV6",
          "ND": "MFP_ND",
          "ND solicit": "MFP_ND_SOLICIT",
          "ND advert": "MFP_ND_ADVERT"}

# Maps a name prefix into an (experimenter ID, class) pair, so:
#
#      - Standard OXM classes are written as (0, <oxm_class>)
#
#      - Experimenter OXM classes are written as (<oxm_vender>, 0xffff)
#
# If a name matches more than one prefix, the longest one is used.
OXM_CLASSES = {"NXM_OF_":        (0,          0x0000),
               "NXM_NX_":        (0,          0x0001),
               "OXM_OF_":        (0,          0x8000),
               "OXM_OF_PKT_REG": (0,          0x8001),
               "ONFOXM_ET_":     (0x4f4e4600, 0xffff),

               # This is the experimenter OXM class for Nicira, which is the
               # one that OVS would be using instead of NXM_OF_ and NXM_NX_
               # if OVS didn't have those grandfathered in.  It is currently
               # used only to test support for experimenter OXM, since there
               # are barely any real uses of experimenter OXM in the wild.
               "NXOXM_ET_":      (0x00002320, 0xffff)}
def oxm_name_to_class(name):
    prefix = ''
    class_ = None
    for p, c in OXM_CLASSES.iteritems():
        if name.startswith(p) and len(p) > len(prefix):
            prefix = p
            class_ = c
    return class_

def decode_version_range(range):
    if range in VERSION:
        return (VERSION[range], VERSION[range])
    elif range.endswith('+'):
        return (VERSION[range[:-1]], max(VERSION.values()))
    else:
        a, b = re.match(r'^([^-]+)-([^-]+)$', range).groups()
        return (VERSION[a], VERSION[b])

def get_line():
    global line
    global line_number
    line = input_file.readline()
    line_number += 1
    if line == "":
        fatal("unexpected end of input")

n_errors = 0
def error(msg):
    global n_errors
    sys.stderr.write("%s:%d: %s\n" % (file_name, line_number, msg))
    n_errors += 1

def fatal(msg):
    error(msg)
    sys.exit(1)

def usage():
    argv0 = os.path.basename(sys.argv[0])
    print '''\
%(argv0)s, for extracting OpenFlow field properties from meta-flow.h
usage: %(argv0)s INPUT [--meta-flow | --nx-match]
  where INPUT points to lib/meta-flow.h in the source directory.
Depending on the option given, the output written to stdout is intended to be
saved either as lib/meta-flow.inc or lib/nx-match.inc for the respective C
file to #include.\
''' % {"argv0": argv0}
    sys.exit(0)

def make_sizeof(s):
    m = re.match(r'(.*) up to (.*)', s)
    if m:
        struct, member = m.groups()
        return "offsetof(%s, %s)" % (struct, member)
    else:
        return "sizeof(%s)" % s

def parse_oxms(s, prefix, n_bytes):
    if s == 'none':
        return ()

    return tuple(parse_oxm(s2.strip(), prefix, n_bytes) for s2 in s.split(','))

def parse_oxm(s, prefix, n_bytes):
    m = re.match('([A-Z0-9_]+)\(([0-9]+)\) since(?: OF(1\.[0-9]+) and)? v([12]\.[0-9]+)$', s)
    if not m:
        fatal("%s: syntax error parsing %s" % (s, prefix))
        
    name, oxm_type, of_version, ovs_version = m.groups()

    class_ = oxm_name_to_class(name)
    if class_ is None:
        fatal("unknown OXM class for %s" % name)
    oxm_vendor, oxm_class = class_

    # Normally the oxm_length is the size of the field, but for experimenter
    # OXMs oxm_length also includes the 4-byte experimenter ID.
    oxm_length = n_bytes
    if oxm_class == 0xffff:
        oxm_length += 4

    header = ("NXM_HEADER(0x%x,0x%x,%s,0,%d)"
              % (oxm_vendor, oxm_class, oxm_type, oxm_length))

    if of_version:
        if of_version not in VERSION:
            fatal("%s: unknown OpenFlow version %s" % (name, of_version))
        of_version_nr = VERSION[of_version]
        if of_version_nr < VERSION['1.2']:
            fatal("%s: claimed version %s predates OXM" % (name, of_version))
    else:
        of_version_nr = 0

    return (header, name, of_version_nr, ovs_version)

def parse_field(mff, comment):
    f = {'mff': mff}

    # First line of comment is the field name.
    m = re.match(r'"([^"]+)"(?:\s+\(aka "([^"]+)"\))?(?:\s+\(.*\))?\.', comment[0])
    if not m:
        fatal("%s lacks field name" % mff)
    f['name'], f['extra_name'] = m.groups()

    # Find the last blank line the comment.  The field definitions
    # start after that.
    blank = None
    for i in range(len(comment)):
        if not comment[i]:
            blank = i
    if not blank:
        fatal("%s: missing blank line in comment" % mff)

    d = {}
    for key in ("Type", "Maskable", "Formatting", "Prerequisites",
                "Access", "Prefix lookup member",
                "OXM", "NXM", "OF1.0", "OF1.1"):
        d[key] = None
    for fline in comment[blank + 1:]:
        m = re.match(r'([^:]+):\s+(.*)\.$', fline)
        if not m:
            fatal("%s: syntax error parsing key-value pair as part of %s"
                  % (fline, mff))
        key, value = m.groups()
        if key not in d:
            fatal("%s: unknown key" % key)
        elif key == 'Code point':
            d[key] += [value]
        elif d[key] is not None:
            fatal("%s: duplicate key" % key)
        d[key] = value
    for key, value in d.iteritems():
        if not value and key not in ("OF1.0", "OF1.1",
                                     "Prefix lookup member", "Notes"):
            fatal("%s: missing %s" % (mff, key))

    m = re.match(r'([a-zA-Z0-9]+)(?: \(low ([0-9]+) bits\))?$', d['Type'])
    if not m:
        fatal("%s: syntax error in type" % mff)
    type_ = m.group(1)
    if type_ not in TYPES:
        fatal("%s: unknown type %s" % (mff, d['Type']))
    f['n_bytes'] = TYPES[type_]
    if m.group(2):
        f['n_bits'] = int(m.group(2))
        if f['n_bits'] > f['n_bytes'] * 8:
            fatal("%s: more bits (%d) than field size (%d)"
                  % (mff, f['n_bits'], 8 * f['n_bytes']))
    else:
        f['n_bits'] = 8 * f['n_bytes']

    if d['Maskable'] == 'no':
        f['mask'] = 'MFM_NONE'
    elif d['Maskable'] == 'bitwise':
        f['mask'] = 'MFM_FULLY'
    else:
        fatal("%s: unknown maskable %s" % (mff, d['Maskable']))

    fmt = FORMATTING.get(d['Formatting'])
    if not fmt:
        fatal("%s: unknown format %s" % (mff, d['Formatting']))
    if f['n_bytes'] < fmt[1] or f['n_bytes'] > fmt[2]:
        fatal("%s: %d-byte field can't be formatted as %s"
              % (mff, f['n_bytes'], d['Formatting']))
    f['string'] = fmt[0]

    f['prereqs'] = PREREQS.get(d['Prerequisites'])
    if not f['prereqs']:
        fatal("%s: unknown prerequisites %s" % (mff, d['Prerequisites']))

    if d['Access'] == 'read-only':
        f['writable'] = False
    elif d['Access'] == 'read/write':
        f['writable'] = True
    else:
        fatal("%s: unknown access %s" % (mff, d['Access']))

    f['OF1.0'] = d['OF1.0']
    if not d['OF1.0'] in (None, 'exact match', 'CIDR mask'):
        fatal("%s: unknown OF1.0 match type %s" % (mff, d['OF1.0']))
        
    f['OF1.1'] = d['OF1.1']
    if not d['OF1.1'] in (None, 'exact match', 'bitwise mask'):
        fatal("%s: unknown OF1.1 match type %s" % (mff, d['OF1.1']))

    f['OXM'] = (parse_oxms(d['OXM'], 'OXM', f['n_bytes']) +
                parse_oxms(d['NXM'], 'NXM', f['n_bytes']))

    f['prefix'] = d["Prefix lookup member"]

    return f

def protocols_to_c(protocols):
    if protocols == set(['of10', 'of11', 'oxm']):
        return 'OFPUTIL_P_ANY'
    elif protocols == set(['of11', 'oxm']):
        return 'OFPUTIL_P_NXM_OF11_UP'
    elif protocols == set(['oxm']):
        return 'OFPUTIL_P_NXM_OXM_ANY'
    elif protocols == set([]):
        return 'OFPUTIL_P_NONE'
    else:
        assert False        

def make_meta_flow(fields):
    output = []
    for f in fields:
        output += ["{"]
        output += ["    %s," % f['mff']]
        if f['extra_name']:
            output += ["    \"%s\", \"%s\"," % (f['name'], f['extra_name'])]
        else:
            output += ["    \"%s\", NULL," % f['name']]
        output += ["    %d, %d," % (f['n_bytes'], f['n_bits'])]

        if f['writable']:
            rw = 'true'
        else:
            rw = 'false'
        output += ["    %s, %s, %s, %s,"
                   % (f['mask'], f['string'], f['prereqs'], rw)]

        oxm = f['OXM']
        of10 = f['OF1.0']
        of11 = f['OF1.1']
        if f['mff'] in ('MFF_DL_VLAN', 'MFF_DL_VLAN_PCP'):
            # MFF_DL_VLAN and MFF_DL_VLAN_PCP don't exactly correspond to
            # OF1.1, nor do they have NXM or OXM assignments, but their
            # meanings can be expressed in every protocol, which is the goal of
            # this member.
            protocols = set(["of10", "of11", "oxm"])
        else:
            protocols = set([])
            if of10:
                protocols |= set(["of10"])
            if of11:
                protocols |= set(["of11"])
            if oxm:
                protocols |= set(["oxm"])

        if f['mask'] == 'MFM_FULLY':
            cidr_protocols = protocols.copy()
            bitwise_protocols = protocols.copy()

            if of10 == 'exact match':
                bitwise_protocols -= set(['of10'])
                cidr_protocols -= set(['of10'])
            elif of10 == 'CIDR mask':
                bitwise_protocols -= set(['of10'])
            else:
                assert of10 is None

            if of11 == 'exact match':
                bitwise_protocols -= set(['of11'])
                cidr_protocols -= set(['of11'])
            else:
                assert of11 in (None, 'bitwise mask')
        else:
            assert f['mask'] == 'MFM_NONE'
            cidr_protocols = set([])
            bitwise_protocols = set([])

        output += ["    %s," % protocols_to_c(protocols)]
        output += ["    %s," % protocols_to_c(cidr_protocols)]
        output += ["    %s," % protocols_to_c(bitwise_protocols)]
        
        if f['prefix']:
            output += ["    FLOW_U32OFS(%s)," % f['prefix']]
        else:
            output += ["    -1, /* not usable for prefix lookup */"]

        output += ["},"]
    return output

def make_nx_match(fields):
    output = []
    print "static struct nxm_field_index all_nxm_fields[] = {";
    for f in fields:
        # Sort by OpenFlow version number (nx-match.c depends on this).
        for oxm in sorted(f['OXM'], key=lambda x: x[2]):
            print """{ .nf = { %s, %d, "%s", %s } },""" % (
                oxm[0], oxm[2], oxm[1], f['mff'])
    print "};"
    return output

def extract_ofp_fields(mode):
    global line

    fields = []

    while True:
        get_line()
        if re.match('enum.*mf_field_id', line):
            break

    while True:
        get_line()
        first_line_number = line_number
        here = '%s:%d' % (file_name, line_number)
        if (line.startswith('/*')
            or line.startswith(' *')
            or line.startswith('#')
            or not line
            or line.isspace()):
            continue
        elif re.match('}', line) or re.match('\s+MFF_N_IDS', line):
            break

        # Parse the comment preceding an MFF_ constant into 'comment',
        # one line to an array element.
        line = line.strip()
        if not line.startswith('/*'):
            fatal("unexpected syntax between fields")
        line = line[1:]
        comment = []
        end = False
        while not end:
            line = line.strip()
            if line.startswith('*/'):
                get_line()
                break
            if not line.startswith('*'):
                fatal("unexpected syntax within field")

            line = line[1:]
            if line.startswith(' '):
                line = line[1:]
            if line.startswith(' ') and comment:
                continuation = True
                line = line.lstrip()
            else:
                continuation = False

            if line.endswith('*/'):
                line = line[:-2].rstrip()
                end = True
            else:
                end = False

            if continuation:
                comment[-1] += " " + line
            else:
                comment += [line]
            get_line()

        # Drop blank lines at each end of comment.
        while comment and not comment[0]:
            comment = comment[1:]
        while comment and not comment[-1]:
            comment = comment[:-1]

        # Parse the MFF_ constant(s).
        mffs = []
        while True:
            m = re.match('\s+(MFF_[A-Z0-9_]+),?\s?$', line)
            if not m:
                break
            mffs += [m.group(1)]
            get_line()
        if not mffs:
            fatal("unexpected syntax looking for MFF_ constants")

        if len(mffs) > 1 or '<N>' in comment[0]:
            for mff in mffs:
                # Extract trailing integer.
                m = re.match('.*[^0-9]([0-9]+)$', mff)
                if not m:
                    fatal("%s lacks numeric suffix in register group" % mff)
                n = m.group(1)

                # Search-and-replace <N> within the comment,
                # and drop lines that have <x> for x != n.
                instance = []
                for x in comment:
                    y = x.replace('<N>', n)
                    if re.search('<[0-9]+>', y):
                        if ('<%s>' % n) not in y:
                            continue
                        y = re.sub('<[0-9]+>', '', y)
                    instance += [y.strip()]
                fields += [parse_field(mff, instance)]
        else:
            fields += [parse_field(mffs[0], comment)]
        continue

    input_file.close()

    if n_errors:
        sys.exit(1)

    print """\
/* Generated automatically; do not modify!    "-*- buffer-read-only: t -*- */
"""

    if mode == '--meta-flow':
        output = make_meta_flow(fields)
    elif mode == '--nx-match':
        output = make_nx_match(fields)
    else:
        assert False

    return output


if __name__ == '__main__':
    if '--help' in sys.argv:
        usage()
    elif len(sys.argv) != 3:
        sys.stderr.write("exactly two arguments required; "
                         "use --help for help\n")
        sys.exit(1)
    elif sys.argv[2] in ('--meta-flow', '--nx-match'):
        global file_name
        global input_file
        global line_number
        file_name = sys.argv[1]
        input_file = open(file_name)
        line_number = 0

        for oline in extract_ofp_fields(sys.argv[2]):
            print oline
    else:
        sys.stderr.write("invalid arguments; use --help for help\n")
        sys.exit(1)

        <|MERGE_RESOLUTION|>--- conflicted
+++ resolved
@@ -25,10 +25,7 @@
 FORMATTING = {"decimal":            ("MFS_DECIMAL",      1, 8),
               "hexadecimal":        ("MFS_HEXADECIMAL",  1, 8),
               "conn state":         ("MFS_CONN_STATE",   1, 1),
-<<<<<<< HEAD
-=======
               "conn label":         ("MFS_CONN_LABEL",  16,16),
->>>>>>> 21e487e7
               "Ethernet":           ("MFS_ETHERNET",     6, 6),
               "IPv4":               ("MFS_IPV4",         4, 4),
               "IPv6":               ("MFS_IPV6",        16,16),
