--- conflicted
+++ resolved
@@ -14,15 +14,6 @@
            "1.4": 0x05,
            "1.5": 0x06}
 
-<<<<<<< HEAD
-TYPES = {"u8": 1,
-         "be16": 2,
-         "be32": 4,
-         "MAC": 6,
-         "be64": 8,
-         "IPv6": 16,
-         "u128": 16}
-=======
 TYPES = {"u8":       (1,   False),
          "be16":     (2,   False),
          "be32":     (4,   False),
@@ -31,7 +22,6 @@
          "IPv6":     (16,  False),
          "u128":     (16,  False),
          "tunnelMD": (124, True)}
->>>>>>> 3c90ae12
 
 FORMATTING = {"decimal":            ("MFS_DECIMAL",      1,   8),
               "hexadecimal":        ("MFS_HEXADECIMAL",  1, 127),
