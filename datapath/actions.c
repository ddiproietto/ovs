/*
 * Copyright (c) 2007-2014 Nicira, Inc.
 *
 * This program is free software; you can redistribute it and/or
 * modify it under the terms of version 2 of the GNU General Public
 * License as published by the Free Software Foundation.
 *
 * This program is distributed in the hope that it will be useful, but
 * WITHOUT ANY WARRANTY; without even the implied warranty of
 * MERCHANTABILITY or FITNESS FOR A PARTICULAR PURPOSE. See the GNU
 * General Public License for more details.
 *
 * You should have received a copy of the GNU General Public License
 * along with this program; if not, write to the Free Software
 * Foundation, Inc., 51 Franklin Street, Fifth Floor, Boston, MA
 * 02110-1301, USA
 */

#define pr_fmt(fmt) KBUILD_MODNAME ": " fmt

#include <linux/skbuff.h>
#include <linux/in.h>
#include <linux/ip.h>
#include <linux/openvswitch.h>
#include <linux/sctp.h>
#include <linux/tcp.h>
#include <linux/udp.h>
#include <linux/in6.h>
#include <linux/if_arp.h>
#include <linux/if_vlan.h>
#include <net/ip.h>
#include <net/ipv6.h>
#include <net/checksum.h>
#include <net/dsfield.h>
#include <net/mpls.h>
#include <net/sctp/checksum.h>

#include "datapath.h"
#include "gso.h"
#include "conntrack.h"
#include "vlan.h"
#include "vport.h"

static int do_execute_actions(struct datapath *dp, struct sk_buff *skb,
			      struct sw_flow_key *key,
			      const struct nlattr *attr, int len);

struct deferred_action {
	struct sk_buff *skb;
	const struct nlattr *actions;

	/* Store pkt_key clone when creating deferred action. */
	struct sw_flow_key pkt_key;
};

#define DEFERRED_ACTION_FIFO_SIZE 10
struct action_fifo {
	int head;
	int tail;
	/* Deferred action fifo queue storage. */
	struct deferred_action fifo[DEFERRED_ACTION_FIFO_SIZE];
};

static struct action_fifo __percpu *action_fifos;
#define EXEC_ACTIONS_LEVEL_LIMIT 4   /* limit used to detect packet
				      *	looping by the network stack
				      */
static DEFINE_PER_CPU(int, exec_actions_level);

static void action_fifo_init(struct action_fifo *fifo)
{
	fifo->head = 0;
	fifo->tail = 0;
}

static bool action_fifo_is_empty(const struct action_fifo *fifo)
{
	return (fifo->head == fifo->tail);
}

static struct deferred_action *action_fifo_get(struct action_fifo *fifo)
{
	if (action_fifo_is_empty(fifo))
		return NULL;

	return &fifo->fifo[fifo->tail++];
}

static struct deferred_action *action_fifo_put(struct action_fifo *fifo)
{
	if (fifo->head >= DEFERRED_ACTION_FIFO_SIZE - 1)
		return NULL;

	return &fifo->fifo[fifo->head++];
}

/* Return queue entry if fifo is not full */
static struct deferred_action *add_deferred_actions(struct sk_buff *skb,
						    const struct sw_flow_key *key,
						    const struct nlattr *attr)
{
	struct action_fifo *fifo;
	struct deferred_action *da;

	fifo = this_cpu_ptr(action_fifos);
	da = action_fifo_put(fifo);
	if (da) {
		da->skb = skb;
		da->actions = attr;
		da->pkt_key = *key;
	}

	return da;
}

static void invalidate_flow_key(struct sw_flow_key *key)
{
	key->eth.type = htons(0);
}

static bool is_flow_key_valid(const struct sw_flow_key *key)
{
	return !!key->eth.type;
}

static int push_mpls(struct sk_buff *skb, struct sw_flow_key *key,
		     const struct ovs_action_push_mpls *mpls)
{
	__be32 *new_mpls_lse;
	struct ethhdr *hdr;

	/* Networking stack do not allow simultaneous Tunnel and MPLS GSO. */
	if (skb_encapsulation(skb))
		return -ENOTSUPP;

	if (skb_cow_head(skb, MPLS_HLEN) < 0)
		return -ENOMEM;

	skb_push(skb, MPLS_HLEN);
	memmove(skb_mac_header(skb) - MPLS_HLEN, skb_mac_header(skb),
		skb->mac_len);
	skb_reset_mac_header(skb);

	new_mpls_lse = (__be32 *)skb_mpls_header(skb);
	*new_mpls_lse = mpls->mpls_lse;

	if (skb->ip_summed == CHECKSUM_COMPLETE)
		skb->csum = csum_add(skb->csum, csum_partial(new_mpls_lse,
							     MPLS_HLEN, 0));

	hdr = eth_hdr(skb);
	hdr->h_proto = mpls->mpls_ethertype;
	if (!ovs_skb_get_inner_protocol(skb))
		ovs_skb_set_inner_protocol(skb, skb->protocol);
	skb->protocol = mpls->mpls_ethertype;

	invalidate_flow_key(key);
	return 0;
}

static int pop_mpls(struct sk_buff *skb, struct sw_flow_key *key,
		    const __be16 ethertype)
{
	struct ethhdr *hdr;
	int err;

	err = skb_ensure_writable(skb, skb->mac_len + MPLS_HLEN);
	if (unlikely(err))
		return err;

	if (skb->ip_summed == CHECKSUM_COMPLETE)
		skb->csum = csum_sub(skb->csum,
				     csum_partial(skb_mpls_header(skb),
						  MPLS_HLEN, 0));

	memmove(skb_mac_header(skb) + MPLS_HLEN, skb_mac_header(skb),
		skb->mac_len);

	__skb_pull(skb, MPLS_HLEN);
	skb_reset_mac_header(skb);

	/* skb_mpls_header() is used to locate the ethertype
	 * field correctly in the presence of VLAN tags.
	 */
	hdr = (struct ethhdr *)(skb_mpls_header(skb) - ETH_HLEN);
	hdr->h_proto = ethertype;
	if (eth_p_mpls(skb->protocol))
		skb->protocol = ethertype;

	invalidate_flow_key(key);
	return 0;
}

/* 'KEY' must not have any bits set outside of the 'MASK' */
#define MASKED(OLD, KEY, MASK) ((KEY) | ((OLD) & ~(MASK)))
#define SET_MASKED(OLD, KEY, MASK) ((OLD) = MASKED(OLD, KEY, MASK))

static int set_mpls(struct sk_buff *skb, struct sw_flow_key *flow_key,
		    const __be32 *mpls_lse, const __be32 *mask)
{
	__be32 *stack;
	__be32 lse;
	int err;

	err = skb_ensure_writable(skb, skb->mac_len + MPLS_HLEN);
	if (unlikely(err))
		return err;

	stack = (__be32 *)skb_mpls_header(skb);
	lse = MASKED(*stack, *mpls_lse, *mask);
	if (skb->ip_summed == CHECKSUM_COMPLETE) {
		__be32 diff[] = { ~(*stack), lse };

		skb->csum = ~csum_partial((char *)diff, sizeof(diff),
					  ~skb->csum);
	}

	*stack = lse;
	flow_key->mpls.top_lse = lse;
	return 0;
}

static int pop_vlan(struct sk_buff *skb, struct sw_flow_key *key)
{
	int err;

	err = skb_vlan_pop(skb);
	if (skb_vlan_tag_present(skb))
		invalidate_flow_key(key);
	else
		key->eth.tci = 0;

	return err;
}

static int push_vlan(struct sk_buff *skb, struct sw_flow_key *key,
		     const struct ovs_action_push_vlan *vlan)
{
	if (skb_vlan_tag_present(skb))
		invalidate_flow_key(key);
	else
		key->eth.tci = vlan->vlan_tci;

	return skb_vlan_push(skb, vlan->vlan_tpid,
			     ntohs(vlan->vlan_tci) & ~VLAN_TAG_PRESENT);
}

/* 'src' is already properly masked. */
static void ether_addr_copy_masked(u8 *dst_, const u8 *src_, const u8 *mask_)
{
	u16 *dst = (u16 *)dst_;
	const u16 *src = (const u16 *)src_;
	const u16 *mask = (const u16 *)mask_;

	SET_MASKED(dst[0], src[0], mask[0]);
	SET_MASKED(dst[1], src[1], mask[1]);
	SET_MASKED(dst[2], src[2], mask[2]);
}

static int set_eth_addr(struct sk_buff *skb, struct sw_flow_key *flow_key,
			const struct ovs_key_ethernet *key,
			const struct ovs_key_ethernet *mask)
{
	int err;

	err = skb_ensure_writable(skb, ETH_HLEN);
	if (unlikely(err))
		return err;

	skb_postpull_rcsum(skb, eth_hdr(skb), ETH_ALEN * 2);

	ether_addr_copy_masked(eth_hdr(skb)->h_source, key->eth_src,
			       mask->eth_src);
	ether_addr_copy_masked(eth_hdr(skb)->h_dest, key->eth_dst,
			       mask->eth_dst);

	ovs_skb_postpush_rcsum(skb, eth_hdr(skb), ETH_ALEN * 2);

	ether_addr_copy(flow_key->eth.src, eth_hdr(skb)->h_source);
	ether_addr_copy(flow_key->eth.dst, eth_hdr(skb)->h_dest);
	return 0;
}

static void set_ip_addr(struct sk_buff *skb, struct iphdr *nh,
			__be32 *addr, __be32 new_addr)
{
	int transport_len = skb->len - skb_transport_offset(skb);

	if (nh->protocol == IPPROTO_TCP) {
		if (likely(transport_len >= sizeof(struct tcphdr)))
			inet_proto_csum_replace4(&tcp_hdr(skb)->check, skb,
						 *addr, new_addr, 1);
	} else if (nh->protocol == IPPROTO_UDP) {
		if (likely(transport_len >= sizeof(struct udphdr))) {
			struct udphdr *uh = udp_hdr(skb);

			if (uh->check || skb->ip_summed == CHECKSUM_PARTIAL) {
				inet_proto_csum_replace4(&uh->check, skb,
							 *addr, new_addr, 1);
				if (!uh->check)
					uh->check = CSUM_MANGLED_0;
			}
		}
	}

	csum_replace4(&nh->check, *addr, new_addr);
	skb_clear_hash(skb);
	*addr = new_addr;
}

static void update_ipv6_checksum(struct sk_buff *skb, u8 l4_proto,
				 __be32 addr[4], const __be32 new_addr[4])
{
	int transport_len = skb->len - skb_transport_offset(skb);

	if (l4_proto == NEXTHDR_TCP) {
		if (likely(transport_len >= sizeof(struct tcphdr)))
			inet_proto_csum_replace16(&tcp_hdr(skb)->check, skb,
						  addr, new_addr, 1);
	} else if (l4_proto == NEXTHDR_UDP) {
		if (likely(transport_len >= sizeof(struct udphdr))) {
			struct udphdr *uh = udp_hdr(skb);

			if (uh->check || skb->ip_summed == CHECKSUM_PARTIAL) {
				inet_proto_csum_replace16(&uh->check, skb,
							  addr, new_addr, 1);
				if (!uh->check)
					uh->check = CSUM_MANGLED_0;
			}
		}
	} else if (l4_proto == NEXTHDR_ICMP) {
		if (likely(transport_len >= sizeof(struct icmp6hdr)))
			inet_proto_csum_replace16(&icmp6_hdr(skb)->icmp6_cksum,
						  skb, addr, new_addr, 1);
	}
}

static void mask_ipv6_addr(const __be32 old[4], const __be32 addr[4],
			   const __be32 mask[4], __be32 masked[4])
{
	masked[0] = MASKED(old[0], addr[0], mask[0]);
	masked[1] = MASKED(old[1], addr[1], mask[1]);
	masked[2] = MASKED(old[2], addr[2], mask[2]);
	masked[3] = MASKED(old[3], addr[3], mask[3]);
}

static void set_ipv6_addr(struct sk_buff *skb, u8 l4_proto,
			  __be32 addr[4], const __be32 new_addr[4],
			  bool recalculate_csum)
{
	if (likely(recalculate_csum))
		update_ipv6_checksum(skb, l4_proto, addr, new_addr);

	skb_clear_hash(skb);
	memcpy(addr, new_addr, sizeof(__be32[4]));
}

static void set_ipv6_fl(struct ipv6hdr *nh, u32 fl, u32 mask)
{
	/* Bits 21-24 are always unmasked, so this retains their values. */
	SET_MASKED(nh->flow_lbl[0], (u8)(fl >> 16), (u8)(mask >> 16));
	SET_MASKED(nh->flow_lbl[1], (u8)(fl >> 8), (u8)(mask >> 8));
	SET_MASKED(nh->flow_lbl[2], (u8)fl, (u8)mask);
}

static void set_ip_ttl(struct sk_buff *skb, struct iphdr *nh, u8 new_ttl,
		       u8 mask)
{
	new_ttl = MASKED(nh->ttl, new_ttl, mask);

	csum_replace2(&nh->check, htons(nh->ttl << 8), htons(new_ttl << 8));
	nh->ttl = new_ttl;
}

static int set_ipv4(struct sk_buff *skb, struct sw_flow_key *flow_key,
		    const struct ovs_key_ipv4 *key,
		    const struct ovs_key_ipv4 *mask)
{
	struct iphdr *nh;
	__be32 new_addr;
	int err;

	err = skb_ensure_writable(skb, skb_network_offset(skb) +
				  sizeof(struct iphdr));
	if (unlikely(err))
		return err;

	nh = ip_hdr(skb);

	/* Setting an IP addresses is typically only a side effect of
	 * matching on them in the current userspace implementation, so it
	 * makes sense to check if the value actually changed.
	 */
	if (mask->ipv4_src) {
		new_addr = MASKED(nh->saddr, key->ipv4_src, mask->ipv4_src);

		if (unlikely(new_addr != nh->saddr)) {
			set_ip_addr(skb, nh, &nh->saddr, new_addr);
			flow_key->ipv4.addr.src = new_addr;
		}
	}
	if (mask->ipv4_dst) {
		new_addr = MASKED(nh->daddr, key->ipv4_dst, mask->ipv4_dst);

		if (unlikely(new_addr != nh->daddr)) {
			set_ip_addr(skb, nh, &nh->daddr, new_addr);
			flow_key->ipv4.addr.dst = new_addr;
		}
	}
	if (mask->ipv4_tos) {
		ipv4_change_dsfield(nh, ~mask->ipv4_tos, key->ipv4_tos);
		flow_key->ip.tos = nh->tos;
	}
	if (mask->ipv4_ttl) {
		set_ip_ttl(skb, nh, key->ipv4_ttl, mask->ipv4_ttl);
		flow_key->ip.ttl = nh->ttl;
	}

	return 0;
}

static bool is_ipv6_mask_nonzero(const __be32 addr[4])
{
	return !!(addr[0] | addr[1] | addr[2] | addr[3]);
}

static int set_ipv6(struct sk_buff *skb, struct sw_flow_key *flow_key,
		    const struct ovs_key_ipv6 *key,
		    const struct ovs_key_ipv6 *mask)
{
	struct ipv6hdr *nh;
	int err;

	err = skb_ensure_writable(skb, skb_network_offset(skb) +
				  sizeof(struct ipv6hdr));
	if (unlikely(err))
		return err;

	nh = ipv6_hdr(skb);

	/* Setting an IP addresses is typically only a side effect of
	 * matching on them in the current userspace implementation, so it
	 * makes sense to check if the value actually changed.
	 */
	if (is_ipv6_mask_nonzero(mask->ipv6_src)) {
		__be32 *saddr = (__be32 *)&nh->saddr;
		__be32 masked[4];

		mask_ipv6_addr(saddr, key->ipv6_src, mask->ipv6_src, masked);

		if (unlikely(memcmp(saddr, masked, sizeof(masked)))) {
			set_ipv6_addr(skb, key->ipv6_proto, saddr, masked,
				      true);
			memcpy(&flow_key->ipv6.addr.src, masked,
			       sizeof(flow_key->ipv6.addr.src));
		}
	}
	if (is_ipv6_mask_nonzero(mask->ipv6_dst)) {
		unsigned int offset = 0;
		int flags = IP6_FH_F_SKIP_RH;
		bool recalc_csum = true;
		__be32 *daddr = (__be32 *)&nh->daddr;
		__be32 masked[4];

		mask_ipv6_addr(daddr, key->ipv6_dst, mask->ipv6_dst, masked);

		if (unlikely(memcmp(daddr, masked, sizeof(masked)))) {
			if (ipv6_ext_hdr(nh->nexthdr))
				recalc_csum = (ipv6_find_hdr(skb, &offset,
							     NEXTHDR_ROUTING,
							     NULL, &flags)
					       != NEXTHDR_ROUTING);

			set_ipv6_addr(skb, key->ipv6_proto, daddr, masked,
				      recalc_csum);
			memcpy(&flow_key->ipv6.addr.dst, masked,
			       sizeof(flow_key->ipv6.addr.dst));
		}
	}
	if (mask->ipv6_tclass) {
		ipv6_change_dsfield(nh, ~mask->ipv6_tclass, key->ipv6_tclass);
		flow_key->ip.tos = ipv6_get_dsfield(nh);
	}
	if (mask->ipv6_label) {
		set_ipv6_fl(nh, ntohl(key->ipv6_label),
			    ntohl(mask->ipv6_label));
		flow_key->ipv6.label =
		    *(__be32 *)nh & htonl(IPV6_FLOWINFO_FLOWLABEL);
	}
	if (mask->ipv6_hlimit) {
		SET_MASKED(nh->hop_limit, key->ipv6_hlimit, mask->ipv6_hlimit);
		flow_key->ip.ttl = nh->hop_limit;
	}
	return 0;
}

/* Must follow skb_ensure_writable() since that can move the skb data. */
static void set_tp_port(struct sk_buff *skb, __be16 *port,
			__be16 new_port, __sum16 *check)
{
	inet_proto_csum_replace2(check, skb, *port, new_port, 0);
	*port = new_port;
}

static int set_udp(struct sk_buff *skb, struct sw_flow_key *flow_key,
		   const struct ovs_key_udp *key,
		   const struct ovs_key_udp *mask)
{
	struct udphdr *uh;
	__be16 src, dst;
	int err;

	err = skb_ensure_writable(skb, skb_transport_offset(skb) +
				  sizeof(struct udphdr));
	if (unlikely(err))
		return err;

	uh = udp_hdr(skb);
	/* Either of the masks is non-zero, so do not bother checking them. */
	src = MASKED(uh->source, key->udp_src, mask->udp_src);
	dst = MASKED(uh->dest, key->udp_dst, mask->udp_dst);

	if (uh->check && skb->ip_summed != CHECKSUM_PARTIAL) {
		if (likely(src != uh->source)) {
			set_tp_port(skb, &uh->source, src, &uh->check);
			flow_key->tp.src = src;
		}
		if (likely(dst != uh->dest)) {
			set_tp_port(skb, &uh->dest, dst, &uh->check);
			flow_key->tp.dst = dst;
		}

		if (unlikely(!uh->check))
			uh->check = CSUM_MANGLED_0;
	} else {
		uh->source = src;
		uh->dest = dst;
		flow_key->tp.src = src;
		flow_key->tp.dst = dst;
	}

	skb_clear_hash(skb);

	return 0;
}

static int set_tcp(struct sk_buff *skb, struct sw_flow_key *flow_key,
		   const struct ovs_key_tcp *key,
		   const struct ovs_key_tcp *mask)
{
	struct tcphdr *th;
	__be16 src, dst;
	int err;

	err = skb_ensure_writable(skb, skb_transport_offset(skb) +
				  sizeof(struct tcphdr));
	if (unlikely(err))
		return err;

	th = tcp_hdr(skb);

	src = MASKED(th->source, key->tcp_src, mask->tcp_src);
	if (likely(src != th->source)) {
		set_tp_port(skb, &th->source, src, &th->check);
		flow_key->tp.src = src;
	}
	dst = MASKED(th->dest, key->tcp_dst, mask->tcp_dst);
	if (likely(dst != th->dest)) {
		set_tp_port(skb, &th->dest, dst, &th->check);
		flow_key->tp.dst = dst;
	}
	skb_clear_hash(skb);

	return 0;
}

static int set_sctp(struct sk_buff *skb, struct sw_flow_key *flow_key,
		    const struct ovs_key_sctp *key,
		    const struct ovs_key_sctp *mask)
{
	unsigned int sctphoff = skb_transport_offset(skb);
	struct sctphdr *sh;
	__le32 old_correct_csum, new_csum, old_csum;
	int err;

	err = skb_ensure_writable(skb, sctphoff + sizeof(struct sctphdr));
	if (unlikely(err))
		return err;

	sh = sctp_hdr(skb);

	old_csum = sh->checksum;
	old_correct_csum = sctp_compute_cksum(skb, sctphoff);

	sh->source = MASKED(sh->source, key->sctp_src, mask->sctp_src);
	sh->dest = MASKED(sh->dest, key->sctp_dst, mask->sctp_dst);

	new_csum = sctp_compute_cksum(skb, sctphoff);

	/* Carry any checksum errors through. */
	sh->checksum = old_csum ^ old_correct_csum ^ new_csum;

	skb_clear_hash(skb);
	flow_key->tp.src = sh->source;
	flow_key->tp.dst = sh->dest;

	return 0;
}

static void do_output(struct datapath *dp, struct sk_buff *skb, int out_port)
{
	struct vport *vport = ovs_vport_rcu(dp, out_port);

	if (likely(vport))
		ovs_vport_send(vport, skb);
	else
		kfree_skb(skb);
}

static int output_userspace(struct datapath *dp, struct sk_buff *skb,
			    struct sw_flow_key *key, const struct nlattr *attr)
{
	struct ovs_tunnel_info info;
	struct dp_upcall_info upcall;
	const struct nlattr *a;
	int rem;

	upcall.cmd = OVS_PACKET_CMD_ACTION;
	upcall.userdata = NULL;
	upcall.portid = 0;
	upcall.egress_tun_info = NULL;

	for (a = nla_data(attr), rem = nla_len(attr); rem > 0;
		 a = nla_next(a, &rem)) {
		switch (nla_type(a)) {
		case OVS_USERSPACE_ATTR_USERDATA:
			upcall.userdata = a;
			break;

		case OVS_USERSPACE_ATTR_PID:
			upcall.portid = nla_get_u32(a);
			break;

		case OVS_USERSPACE_ATTR_EGRESS_TUN_PORT: {
			/* Get out tunnel info. */
			struct vport *vport;

			vport = ovs_vport_rcu(dp, nla_get_u32(a));
			if (vport) {
				int err;

				err = ovs_vport_get_egress_tun_info(vport, skb,
								    &info);
				if (!err)
					upcall.egress_tun_info = &info;
			}
			break;
		}

		} /* End of switch. */
	}

	return ovs_dp_upcall(dp, skb, key, &upcall);
}

static int sample(struct datapath *dp, struct sk_buff *skb,
		  struct sw_flow_key *key, const struct nlattr *attr)
{
	const struct nlattr *acts_list = NULL;
	const struct nlattr *a;
	int rem;

	for (a = nla_data(attr), rem = nla_len(attr); rem > 0;
		 a = nla_next(a, &rem)) {
		switch (nla_type(a)) {
		case OVS_SAMPLE_ATTR_PROBABILITY:
			if (prandom_u32() >= nla_get_u32(a))
				return 0;
			break;

		case OVS_SAMPLE_ATTR_ACTIONS:
			acts_list = a;
			break;
		}
	}

	rem = nla_len(acts_list);
	a = nla_data(acts_list);

	/* Actions list is empty, do nothing */
	if (unlikely(!rem))
		return 0;

	/* The only known usage of sample action is having a single user-space
	 * action. Treat this usage as a special case.
	 * The output_userspace() should clone the skb to be sent to the
	 * user space. This skb will be consumed by its caller.
	 */
	if (likely(nla_type(a) == OVS_ACTION_ATTR_USERSPACE &&
		   nla_is_last(a, rem)))
		return output_userspace(dp, skb, key, a);

	skb = skb_clone(skb, GFP_ATOMIC);
	if (!skb)
		/* Skip the sample action when out of memory. */
		return 0;

	if (!add_deferred_actions(skb, key, a)) {
		if (net_ratelimit())
			pr_warn("%s: deferred actions limit reached, dropping sample action\n",
				ovs_dp_name(dp));

		kfree_skb(skb);
	}
	return 0;
}

static void execute_hash(struct sk_buff *skb, struct sw_flow_key *key,
			 const struct nlattr *attr)
{
	struct ovs_action_hash *hash_act = nla_data(attr);
	u32 hash = 0;

	/* OVS_HASH_ALG_L4 is the only possible hash algorithm.  */
	hash = skb_get_hash(skb);
	hash = jhash_1word(hash, hash_act->hash_basis);
	if (!hash)
		hash = 0x1;

	key->ovs_flow_hash = hash;
}

static int execute_set_action(struct sk_buff *skb,
			      struct sw_flow_key *flow_key,
			      const struct nlattr *a)
{
	/* Only tunnel set execution is supported without a mask. */
	if (nla_type(a) == OVS_KEY_ATTR_TUNNEL_INFO) {
		OVS_CB(skb)->egress_tun_info = nla_data(a);
		return 0;
	}

	return -EINVAL;

}

/* Mask is at the midpoint of the data. */
#define get_mask(a, type) ((const type)nla_data(a) + 1)

static int execute_masked_set_action(struct sk_buff *skb,
				     struct sw_flow_key *flow_key,
				     const struct nlattr *a)
{
	int err = 0;

	switch (nla_type(a)) {
	case OVS_KEY_ATTR_PRIORITY:
		SET_MASKED(skb->priority, nla_get_u32(a), *get_mask(a, u32 *));
		flow_key->phy.priority = skb->priority;
		break;

	case OVS_KEY_ATTR_SKB_MARK:
		SET_MASKED(skb->mark, nla_get_u32(a), *get_mask(a, u32 *));
		flow_key->phy.skb_mark = skb->mark;
		break;

	case OVS_KEY_ATTR_TUNNEL_INFO:
		/* Masked data not supported for tunnel. */
		err = -EINVAL;
		break;

	case OVS_KEY_ATTR_ETHERNET:
		err = set_eth_addr(skb, flow_key, nla_data(a),
				   get_mask(a, struct ovs_key_ethernet *));
		break;

	case OVS_KEY_ATTR_IPV4:
		err = set_ipv4(skb, flow_key, nla_data(a),
			       get_mask(a, struct ovs_key_ipv4 *));
		break;

	case OVS_KEY_ATTR_IPV6:
		err = set_ipv6(skb, flow_key, nla_data(a),
			       get_mask(a, struct ovs_key_ipv6 *));
		break;

	case OVS_KEY_ATTR_TCP:
		err = set_tcp(skb, flow_key, nla_data(a),
			      get_mask(a, struct ovs_key_tcp *));
		break;

	case OVS_KEY_ATTR_UDP:
		err = set_udp(skb, flow_key, nla_data(a),
			      get_mask(a, struct ovs_key_udp *));
		break;

	case OVS_KEY_ATTR_SCTP:
		err = set_sctp(skb, flow_key, nla_data(a),
			       get_mask(a, struct ovs_key_sctp *));
		break;

	case OVS_KEY_ATTR_MPLS:
		err = set_mpls(skb, flow_key, nla_data(a), get_mask(a,
								    __be32 *));
		break;

	case OVS_KEY_ATTR_CONN_MARK:
<<<<<<< HEAD
		err = ovs_ct_set_mark(skb, key, nla_get_u32(nested_attr), 0xffffffff);
		break;

	case OVS_KEY_ATTR_CONN_LABEL: {
		struct ovs_key_conn_label mask;

		memset(&mask, 0xff, sizeof(mask));
		err = ovs_ct_set_label(skb, key, nla_data(nested_attr), &mask);
=======
		err = ovs_ct_set_mark(skb, flow_key, nla_get_u32(a),
				      *get_mask(a, __be32 *));
		break;

	case OVS_KEY_ATTR_CONN_LABEL: {
		err = ovs_ct_set_label(skb, flow_key, nla_data(a),
				get_mask(a, struct ovs_key_conn_label *));
>>>>>>> a1e0155a
		break;
	}
	}

	return err;
}

static int execute_recirc(struct datapath *dp, struct sk_buff *skb,
			  struct sw_flow_key *key,
			  const struct nlattr *a, int rem)
{
	struct deferred_action *da;

	if (!is_flow_key_valid(key)) {
		int err;

		err = ovs_flow_key_update(skb, key);
		if (err)
			return err;
	}
	BUG_ON(!is_flow_key_valid(key));

	if (!nla_is_last(a, rem)) {
		/* Recirc action is the not the last action
		 * of the action list, need to clone the skb.
		 */
		skb = skb_clone(skb, GFP_ATOMIC);

		/* Skip the recirc action when out of memory, but
		 * continue on with the rest of the action list.
		 */
		if (!skb)
			return 0;
	}

	da = add_deferred_actions(skb, key, NULL);
	if (da) {
		da->pkt_key.recirc_id = nla_get_u32(a);
	} else {
		kfree_skb(skb);

		if (net_ratelimit())
			pr_warn("%s: deferred action limit reached, drop recirc action\n",
				ovs_dp_name(dp));
	}

	return 0;
}

/* Execute a list of actions against 'skb'. */
static int do_execute_actions(struct datapath *dp, struct sk_buff *skb,
			      struct sw_flow_key *key,
			      const struct nlattr *attr, int len)
{
	/* Every output action needs a separate clone of 'skb', but the common
	 * case is just a single output action, so that doing a clone and
	 * then freeing the original skbuff is wasteful.  So the following code
	 * is slightly obscure just to avoid that.
	 */
	int prev_port = -1;
	const struct nlattr *a;
	int rem;

	for (a = attr, rem = len; rem > 0;
	     a = nla_next(a, &rem)) {
		int err = 0;

		if (unlikely(prev_port != -1)) {
			struct sk_buff *out_skb = skb_clone(skb, GFP_ATOMIC);

			if (out_skb)
				do_output(dp, out_skb, prev_port);

			prev_port = -1;
		}

		switch (nla_type(a)) {
		case OVS_ACTION_ATTR_OUTPUT:
			prev_port = nla_get_u32(a);
			break;

		case OVS_ACTION_ATTR_USERSPACE:
			output_userspace(dp, skb, key, a);
			break;

		case OVS_ACTION_ATTR_HASH:
			execute_hash(skb, key, a);
			break;

		case OVS_ACTION_ATTR_PUSH_MPLS:
			err = push_mpls(skb, key, nla_data(a));
			break;

		case OVS_ACTION_ATTR_POP_MPLS:
			err = pop_mpls(skb, key, nla_get_be16(a));
			break;

		case OVS_ACTION_ATTR_PUSH_VLAN:
			err = push_vlan(skb, key, nla_data(a));
			break;

		case OVS_ACTION_ATTR_POP_VLAN:
			err = pop_vlan(skb, key);
			break;

		case OVS_ACTION_ATTR_RECIRC:
			err = execute_recirc(dp, skb, key, a, rem);
			if (nla_is_last(a, rem)) {
				/* If this is the last action, the skb has
				 * been consumed or freed.
				 * Return immediately.
				 */
				return err;
			}
			break;

		case OVS_ACTION_ATTR_SET:
			err = execute_set_action(skb, key, nla_data(a));
			break;

		case OVS_ACTION_ATTR_SET_MASKED:
		case OVS_ACTION_ATTR_SET_TO_MASKED:
			err = execute_masked_set_action(skb, key, nla_data(a));
			break;

		case OVS_ACTION_ATTR_SAMPLE:
			err = sample(dp, skb, key, a);
			break;

		case OVS_ACTION_ATTR_CT:
			err = ovs_ct_execute(skb, key, nla_data(a));
			break;
		}

		if (unlikely(err)) {
			kfree_skb(skb);
			return err;
		}
	}

	if (prev_port != -1)
		do_output(dp, skb, prev_port);
	else
		consume_skb(skb);

	return 0;
}

static void process_deferred_actions(struct datapath *dp)
{
	struct action_fifo *fifo = this_cpu_ptr(action_fifos);

	/* Do not touch the FIFO in case there is no deferred actions. */
	if (action_fifo_is_empty(fifo))
		return;

	/* Finishing executing all deferred actions. */
	do {
		struct deferred_action *da = action_fifo_get(fifo);
		struct sk_buff *skb = da->skb;
		struct sw_flow_key *key = &da->pkt_key;
		const struct nlattr *actions = da->actions;

		if (actions)
			do_execute_actions(dp, skb, key, actions,
					   nla_len(actions));
		else
			ovs_dp_process_packet(skb, key);
	} while (!action_fifo_is_empty(fifo));

	/* Reset FIFO for the next packet.  */
	action_fifo_init(fifo);
}

/* Execute a list of actions against 'skb'. */
int ovs_execute_actions(struct datapath *dp, struct sk_buff *skb,
			const struct sw_flow_actions *acts,
			struct sw_flow_key *key)
{
	int level = this_cpu_read(exec_actions_level);
	int err;

	if (unlikely(level >= EXEC_ACTIONS_LEVEL_LIMIT)) {
		if (net_ratelimit())
			pr_warn("%s: packet loop detected, dropping.\n",
				ovs_dp_name(dp));

		kfree_skb(skb);
		return -ELOOP;
	}

	this_cpu_inc(exec_actions_level);
	err = do_execute_actions(dp, skb, key,
				 acts->actions, acts->actions_len);

	if (!level)
		process_deferred_actions(dp);

	this_cpu_dec(exec_actions_level);

	/* This return status currently does not reflect the errors
	 * encounted during deferred actions execution. Probably needs to
	 * be fixed in the future.
	 */
	return err;
}

int action_fifos_init(void)
{
	action_fifos = alloc_percpu(struct action_fifo);
	if (!action_fifos)
		return -ENOMEM;

	return 0;
}

void action_fifos_exit(void)
{
	free_percpu(action_fifos);
}<|MERGE_RESOLUTION|>--- conflicted
+++ resolved
@@ -805,16 +805,6 @@
 		break;
 
 	case OVS_KEY_ATTR_CONN_MARK:
-<<<<<<< HEAD
-		err = ovs_ct_set_mark(skb, key, nla_get_u32(nested_attr), 0xffffffff);
-		break;
-
-	case OVS_KEY_ATTR_CONN_LABEL: {
-		struct ovs_key_conn_label mask;
-
-		memset(&mask, 0xff, sizeof(mask));
-		err = ovs_ct_set_label(skb, key, nla_data(nested_attr), &mask);
-=======
 		err = ovs_ct_set_mark(skb, flow_key, nla_get_u32(a),
 				      *get_mask(a, __be32 *));
 		break;
@@ -822,7 +812,6 @@
 	case OVS_KEY_ATTR_CONN_LABEL: {
 		err = ovs_ct_set_label(skb, flow_key, nla_data(a),
 				get_mask(a, struct ovs_key_conn_label *));
->>>>>>> a1e0155a
 		break;
 	}
 	}
