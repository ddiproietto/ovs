--- conflicted
+++ resolved
@@ -710,10 +710,6 @@
 		break;
 
 	case OVS_KEY_ATTR_CONN_MARK:
-<<<<<<< HEAD
-		err = ovs_ct_set_mark(skb, key, nla_get_u32(nested_attr));
-		break;
-=======
 		err = ovs_ct_set_mark(skb, key, nla_get_u32(nested_attr), 0xffffffff);
 		break;
 
@@ -724,7 +720,6 @@
 		err = ovs_ct_set_label(skb, key, nla_data(nested_attr), &mask);
 		break;
 	}
->>>>>>> 21e487e7
 	}
 
 	return err;
@@ -937,41 +932,4 @@
 void action_fifos_exit(void)
 {
 	free_percpu(action_fifos);
-}
-
-void ovs_reinit_skb(struct net *net, struct sk_buff *skb,
-		    const struct sw_flow *flow,
-		    const struct sw_flow_actions *acts)
-{
-#if defined(CONFIG_NF_CONNTRACK_MARK)
-	bool ct_required = false;
-	const struct nlattr *a;
-	int rem;
-
-	/* Hasn't been through conntrack before, so no skb->nfct to restore. */
-	if (!flow->key.phy.conn_state)
-		return;
-
-	/* If conntrack is performed on a packet which is subsequently sent
-	 * up to userspace, then on execute the returned packet won't have
-	 * conntrack available in the skb. Initialize it if it is needed.
-	 */
-	for (a = acts->actions, rem = acts->actions_len; rem > 0;
-	     a = nla_next(a, &rem)) {
-		if (nla_type(a) == OVS_ACTION_ATTR_CT)
-			break;
-
-		if (nla_type(a) == OVS_ACTION_ATTR_SET) {
-			struct nlattr *nested_attr = nla_data(a);
-
-			if (nla_type(nested_attr) == OVS_KEY_ATTR_CONN_MARK) {
-				ct_required = true;
-				break;
-			}
-		}
-	}
-
-	if (ct_required)
-		ovs_ct_lookup(net, 0, skb); /* xxx flow->phy.zone */
-#endif /* CONFIG_NF_CONNTRACK_MARK */
-}
+}