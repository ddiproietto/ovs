--- conflicted
+++ resolved
@@ -37,11 +37,7 @@
 
 #include "datapath.h"
 #include "gso.h"
-<<<<<<< HEAD
-#include "ovs_conntrack.h"
-=======
 #include "conntrack.h"
->>>>>>> fddc8c1c
 #include "vlan.h"
 #include "vport.h"
 
