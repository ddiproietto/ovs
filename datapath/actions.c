--- conflicted
+++ resolved
@@ -804,24 +804,14 @@
 								    __be32 *));
 		break;
 
-<<<<<<< HEAD
-	case OVS_KEY_ATTR_CONN_MARK:
-=======
 	case OVS_KEY_ATTR_CT_MARK:
->>>>>>> d5a61290
 		err = ovs_ct_set_mark(skb, flow_key, nla_get_u32(a),
 				      *get_mask(a, __be32 *));
 		break;
 
-<<<<<<< HEAD
-	case OVS_KEY_ATTR_CONN_LABEL: {
-		err = ovs_ct_set_label(skb, flow_key, nla_data(a),
-				get_mask(a, struct ovs_key_conn_label *));
-=======
 	case OVS_KEY_ATTR_CT_LABEL: {
 		err = ovs_ct_set_label(skb, flow_key, nla_data(a),
 				get_mask(a, struct ovs_key_ct_label *));
->>>>>>> d5a61290
 		break;
 	}
 	}
