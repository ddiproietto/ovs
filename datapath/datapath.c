/*
 * Copyright (c) 2007-2014 Nicira, Inc.
 *
 * This program is free software; you can redistribute it and/or
 * modify it under the terms of version 2 of the GNU General Public
 * License as published by the Free Software Foundation.
 *
 * This program is distributed in the hope that it will be useful, but
 * WITHOUT ANY WARRANTY; without even the implied warranty of
 * MERCHANTABILITY or FITNESS FOR A PARTICULAR PURPOSE. See the GNU
 * General Public License for more details.
 *
 * You should have received a copy of the GNU General Public License
 * along with this program; if not, write to the Free Software
 * Foundation, Inc., 51 Franklin Street, Fifth Floor, Boston, MA
 * 02110-1301, USA
 */

#define pr_fmt(fmt) KBUILD_MODNAME ": " fmt

#include <linux/init.h>
#include <linux/module.h>
#include <linux/if_arp.h>
#include <linux/if_vlan.h>
#include <linux/in.h>
#include <linux/ip.h>
#include <linux/jhash.h>
#include <linux/delay.h>
#include <linux/time.h>
#include <linux/etherdevice.h>
#include <linux/genetlink.h>
#include <linux/kernel.h>
#include <linux/kthread.h>
#include <linux/mutex.h>
#include <linux/percpu.h>
#include <linux/rcupdate.h>
#include <linux/tcp.h>
#include <linux/udp.h>
#include <linux/version.h>
#include <linux/ethtool.h>
#include <linux/wait.h>
#include <asm/div64.h>
#include <linux/highmem.h>
#include <linux/netfilter_bridge.h>
#include <linux/netfilter_ipv4.h>
#include <linux/inetdevice.h>
#include <linux/list.h>
#include <linux/openvswitch.h>
#include <linux/rculist.h>
#include <linux/dmi.h>
#include <net/genetlink.h>
#include <net/net_namespace.h>
#include <net/netns/generic.h>

#include "datapath.h"
#include "flow.h"
#include "flow_table.h"
#include "flow_netlink.h"
#include "vlan.h"
#include "vport-internal_dev.h"
#include "vport-netdev.h"

int ovs_net_id __read_mostly;
EXPORT_SYMBOL_GPL(ovs_net_id);

static struct genl_family dp_packet_genl_family;
static struct genl_family dp_flow_genl_family;
static struct genl_family dp_datapath_genl_family;

static const struct nla_policy flow_policy[];

static struct genl_multicast_group ovs_dp_flow_multicast_group = {
	.name = OVS_FLOW_MCGROUP
};

static struct genl_multicast_group ovs_dp_datapath_multicast_group = {
	.name = OVS_DATAPATH_MCGROUP
};

struct genl_multicast_group ovs_dp_vport_multicast_group = {
	.name = OVS_VPORT_MCGROUP
};

/* Check if need to build a reply message.
 * OVS userspace sets the NLM_F_ECHO flag if it needs the reply.
 */
static bool ovs_must_notify(struct genl_family *family, struct genl_info *info,
			    unsigned int group)
{
	return info->nlhdr->nlmsg_flags & NLM_F_ECHO ||
	       genl_has_listeners(family, genl_info_net(info), group);
}

static void ovs_notify(struct genl_family *family, struct genl_multicast_group *grp,
		       struct sk_buff *skb, struct genl_info *info)
{
	genl_notify(family, skb, genl_info_net(info),
		    info->snd_portid, GROUP_ID(grp), info->nlhdr, GFP_KERNEL);
}

/**
 * DOC: Locking:
 *
 * All writes e.g. Writes to device state (add/remove datapath, port, set
 * operations on vports, etc.), Writes to other state (flow table
 * modifications, set miscellaneous datapath parameters, etc.) are protected
 * by ovs_lock.
 *
 * Reads are protected by RCU.
 *
 * There are a few special cases (mostly stats) that have their own
 * synchronization but they nest under all of above and don't interact with
 * each other.
 *
 * The RTNL lock nests inside ovs_mutex.
 */

static DEFINE_MUTEX(ovs_mutex);

void ovs_lock(void)
{
	mutex_lock(&ovs_mutex);
}

void ovs_unlock(void)
{
	mutex_unlock(&ovs_mutex);
}

#ifdef CONFIG_LOCKDEP
int lockdep_ovsl_is_held(void)
{
	if (debug_locks)
		return lockdep_is_held(&ovs_mutex);
	else
		return 1;
}
EXPORT_SYMBOL_GPL(lockdep_ovsl_is_held);
#endif

static int queue_gso_packets(struct datapath *dp, struct sk_buff *,
			     const struct sw_flow_key *,
			     const struct dp_upcall_info *);
static int queue_userspace_packet(struct datapath *dp, struct sk_buff *,
				  const struct sw_flow_key *,
				  const struct dp_upcall_info *);

/* Must be called with rcu_read_lock. */
static struct datapath *get_dp_rcu(struct net *net, int dp_ifindex)
{
	struct net_device *dev = dev_get_by_index_rcu(net, dp_ifindex);

	if (dev) {
		struct vport *vport = ovs_internal_dev_get_vport(dev);
		if (vport)
			return vport->dp;
	}

	return NULL;
}

/* The caller must hold either ovs_mutex or rcu_read_lock to keep the
 * returned dp pointer valid.
 */
static inline struct datapath *get_dp(struct net *net, int dp_ifindex)
{
	struct datapath *dp;

	WARN_ON_ONCE(!rcu_read_lock_held() && !lockdep_ovsl_is_held());
	rcu_read_lock();
	dp = get_dp_rcu(net, dp_ifindex);
	rcu_read_unlock();

	return dp;
}

/* Must be called with rcu_read_lock or ovs_mutex. */
const char *ovs_dp_name(const struct datapath *dp)
{
	struct vport *vport = ovs_vport_ovsl_rcu(dp, OVSP_LOCAL);
	return vport->ops->get_name(vport);
}

static int get_dpifindex(const struct datapath *dp)
{
	struct vport *local;
	int ifindex;

	rcu_read_lock();

	local = ovs_vport_rcu(dp, OVSP_LOCAL);
	if (local)
		ifindex = netdev_vport_priv(local)->dev->ifindex;
	else
		ifindex = 0;

	rcu_read_unlock();

	return ifindex;
}

static void destroy_dp_rcu(struct rcu_head *rcu)
{
	struct datapath *dp = container_of(rcu, struct datapath, rcu);

	ovs_flow_tbl_destroy(&dp->table);
	free_percpu(dp->stats_percpu);
	release_net(ovs_dp_get_net(dp));
	kfree(dp->ports);
	kfree(dp);
}

static struct hlist_head *vport_hash_bucket(const struct datapath *dp,
					    u16 port_no)
{
	return &dp->ports[port_no & (DP_VPORT_HASH_BUCKETS - 1)];
}

/* Called with ovs_mutex or RCU read lock. */
struct vport *ovs_lookup_vport(const struct datapath *dp, u16 port_no)
{
	struct vport *vport;
	struct hlist_head *head;

	head = vport_hash_bucket(dp, port_no);
	hlist_for_each_entry_rcu(vport, head, dp_hash_node) {
		if (vport->port_no == port_no)
			return vport;
	}
	return NULL;
}

/* Called with ovs_mutex. */
static struct vport *new_vport(const struct vport_parms *parms)
{
	struct vport *vport;

	vport = ovs_vport_add(parms);
	if (!IS_ERR(vport)) {
		struct datapath *dp = parms->dp;
		struct hlist_head *head = vport_hash_bucket(dp, vport->port_no);

		hlist_add_head_rcu(&vport->dp_hash_node, head);
	}
	return vport;
}

void ovs_dp_detach_port(struct vport *p)
{
	ASSERT_OVSL();

	/* First drop references to device. */
	hlist_del_rcu(&p->dp_hash_node);

	/* Then destroy it. */
	ovs_vport_del(p);
}

/* Must be called with rcu_read_lock. */
void ovs_dp_process_packet(struct sk_buff *skb, struct sw_flow_key *key)
{
	const struct vport *p = OVS_CB(skb)->input_vport;
	struct datapath *dp = p->dp;
	struct sw_flow *flow;
	struct sw_flow_actions *sf_acts;
	struct dp_stats_percpu *stats;
	u64 *stats_counter;
	u32 n_mask_hit;

	stats = this_cpu_ptr(dp->stats_percpu);

	/* Look up flow. */
	flow = ovs_flow_tbl_lookup_stats(&dp->table, key, skb_get_hash(skb),
					 &n_mask_hit);
	if (unlikely(!flow)) {
		struct dp_upcall_info upcall;
		int error;

		upcall.cmd = OVS_PACKET_CMD_MISS;
		upcall.userdata = NULL;
		upcall.portid = ovs_vport_find_upcall_portid(p, skb);
		upcall.egress_tun_info = NULL;
		error = ovs_dp_upcall(dp, skb, key, &upcall);
		if (unlikely(error))
			kfree_skb(skb);
		else
			consume_skb(skb);
		stats_counter = &stats->n_missed;
		goto out;
	}

	ovs_flow_stats_update(flow, key->tp.flags, skb);
	sf_acts = rcu_dereference(flow->sf_acts);
	ovs_execute_actions(dp, skb, sf_acts, key);

	stats_counter = &stats->n_hit;

out:
	/* Update datapath statistics. */
	u64_stats_update_begin(&stats->syncp);
	(*stats_counter)++;
	stats->n_mask_hit += n_mask_hit;
	u64_stats_update_end(&stats->syncp);
}

int ovs_dp_upcall(struct datapath *dp, struct sk_buff *skb,
		  const struct sw_flow_key *key,
		  const struct dp_upcall_info *upcall_info)
{
	struct dp_stats_percpu *stats;
	int err;

	if (upcall_info->portid == 0) {
		err = -ENOTCONN;
		goto err;
	}

	if (!skb_is_gso(skb))
		err = queue_userspace_packet(dp, skb, key, upcall_info);
	else
		err = queue_gso_packets(dp, skb, key, upcall_info);
	if (err)
		goto err;

	return 0;

err:
	stats = this_cpu_ptr(dp->stats_percpu);

	u64_stats_update_begin(&stats->syncp);
	stats->n_lost++;
	u64_stats_update_end(&stats->syncp);

	return err;
}

static int queue_gso_packets(struct datapath *dp, struct sk_buff *skb,
			     const struct sw_flow_key *key,
			     const struct dp_upcall_info *upcall_info)
{
	unsigned short gso_type = skb_shinfo(skb)->gso_type;
	struct sw_flow_key later_key;
	struct sk_buff *segs, *nskb;
	struct ovs_skb_cb ovs_cb;
	int err;

	ovs_cb = *OVS_CB(skb);
	segs = __skb_gso_segment(skb, NETIF_F_SG, false);
	*OVS_CB(skb) = ovs_cb;
	if (IS_ERR(segs))
		return PTR_ERR(segs);
	if (segs == NULL)
		return -EINVAL;

	if (gso_type & SKB_GSO_UDP) {
		/* The initial flow key extracted by ovs_flow_key_extract()
		 * in this case is for a first fragment, so we need to
		 * properly mark later fragments.
		 */
		later_key = *key;
		later_key.ip.frag = OVS_FRAG_TYPE_LATER;
	}

	/* Queue all of the segments. */
	skb = segs;
	do {
		*OVS_CB(skb) = ovs_cb;
		if (gso_type & SKB_GSO_UDP && skb != segs)
			key = &later_key;

		err = queue_userspace_packet(dp, skb, key, upcall_info);
		if (err)
			break;

	} while ((skb = skb->next));

	/* Free all of the segments. */
	skb = segs;
	do {
		nskb = skb->next;
		if (err)
			kfree_skb(skb);
		else
			consume_skb(skb);
	} while ((skb = nskb));
	return err;
}

static size_t upcall_msg_size(const struct dp_upcall_info *upcall_info,
			      unsigned int hdrlen)
{
	size_t size = NLMSG_ALIGN(sizeof(struct ovs_header))
		+ nla_total_size(hdrlen) /* OVS_PACKET_ATTR_PACKET */
		+ nla_total_size(ovs_key_attr_size()); /* OVS_PACKET_ATTR_KEY */

	/* OVS_PACKET_ATTR_USERDATA */
	if (upcall_info->userdata)
		size += NLA_ALIGN(upcall_info->userdata->nla_len);

	/* OVS_PACKET_ATTR_EGRESS_TUN_KEY */
	if (upcall_info->egress_tun_info)
		size += nla_total_size(ovs_tun_key_attr_size());

	return size;
}

static int queue_userspace_packet(struct datapath *dp, struct sk_buff *skb,
				  const struct sw_flow_key *key,
				  const struct dp_upcall_info *upcall_info)
{
	struct ovs_header *upcall;
	struct sk_buff *nskb = NULL;
	struct sk_buff *user_skb = NULL; /* to be queued to userspace */
	struct nlattr *nla;
	struct genl_info info = {
#ifdef HAVE_GENLMSG_NEW_UNICAST
		.dst_sk = ovs_dp_get_net(dp)->genl_sock,
#endif
		.snd_portid = upcall_info->portid,
	};
	size_t len;
	unsigned int hlen;
	int err, dp_ifindex;

	dp_ifindex = get_dpifindex(dp);
	if (!dp_ifindex)
		return -ENODEV;

	if (skb_vlan_tag_present(skb)) {
		nskb = skb_clone(skb, GFP_ATOMIC);
		if (!nskb)
			return -ENOMEM;

		nskb = vlan_insert_tag_set_proto(nskb, nskb->vlan_proto, skb_vlan_tag_get(nskb));
		if (!nskb)
			return -ENOMEM;

		vlan_set_tci(nskb, 0);

		skb = nskb;
	}

	if (nla_attr_size(skb->len) > USHRT_MAX) {
		err = -EFBIG;
		goto out;
	}

	/* Complete checksum if needed */
	if (skb->ip_summed == CHECKSUM_PARTIAL &&
	    (err = skb_checksum_help(skb)))
		goto out;

	/* Older versions of OVS user space enforce alignment of the last
	 * Netlink attribute to NLA_ALIGNTO which would require extensive
	 * padding logic. Only perform zerocopy if padding is not required.
	 */
	if (dp->user_features & OVS_DP_F_UNALIGNED)
		hlen = skb_zerocopy_headlen(skb);
	else
		hlen = skb->len;

	len = upcall_msg_size(upcall_info, hlen);
	user_skb = genlmsg_new_unicast(len, &info, GFP_ATOMIC);
	if (!user_skb) {
		err = -ENOMEM;
		goto out;
	}

	upcall = genlmsg_put(user_skb, 0, 0, &dp_packet_genl_family,
			     0, upcall_info->cmd);
	upcall->dp_ifindex = dp_ifindex;

	err = ovs_nla_put_key(key, key, OVS_PACKET_ATTR_KEY, false, user_skb);
	BUG_ON(err);

	if (upcall_info->userdata)
		__nla_put(user_skb, OVS_PACKET_ATTR_USERDATA,
			  nla_len(upcall_info->userdata),
			  nla_data(upcall_info->userdata));

	if (upcall_info->egress_tun_info) {
		nla = nla_nest_start(user_skb, OVS_PACKET_ATTR_EGRESS_TUN_KEY);
		err = ovs_nla_put_egress_tunnel_key(user_skb,
						    upcall_info->egress_tun_info);
		BUG_ON(err);
		nla_nest_end(user_skb, nla);
	}

	/* Only reserve room for attribute header, packet data is added
	 * in skb_zerocopy()
	 */
	if (!(nla = nla_reserve(user_skb, OVS_PACKET_ATTR_PACKET, 0))) {
		err = -ENOBUFS;
		goto out;
	}
	nla->nla_len = nla_attr_size(skb->len);

	err = skb_zerocopy(user_skb, skb, skb->len, hlen);
	if (err)
		goto out;

	/* Pad OVS_PACKET_ATTR_PACKET if linear copy was performed */
	if (!(dp->user_features & OVS_DP_F_UNALIGNED)) {
		size_t plen = NLA_ALIGN(user_skb->len) - user_skb->len;

		if (plen > 0)
			memset(skb_put(user_skb, plen), 0, plen);
	}

	((struct nlmsghdr *) user_skb->data)->nlmsg_len = user_skb->len;

	err = genlmsg_unicast(ovs_dp_get_net(dp), user_skb, upcall_info->portid);
	user_skb = NULL;
out:
	if (err)
		skb_tx_error(skb);
	kfree_skb(user_skb);
	kfree_skb(nskb);
	return err;
}

static int ovs_packet_cmd_execute(struct sk_buff *skb, struct genl_info *info)
{
	struct ovs_header *ovs_header = info->userhdr;
	struct nlattr **a = info->attrs;
	struct sw_flow_actions *acts;
	struct sk_buff *packet;
	struct sw_flow *flow;
	struct sw_flow_actions *sf_acts;
	struct net *net = sock_net(skb->sk);
	struct datapath *dp;
	struct ethhdr *eth;
	struct vport *input_vport;
	int len;
	int err;
	bool log = !a[OVS_PACKET_ATTR_PROBE];

	err = -EINVAL;
	if (!a[OVS_PACKET_ATTR_PACKET] || !a[OVS_PACKET_ATTR_KEY] ||
	    !a[OVS_PACKET_ATTR_ACTIONS])
		goto err;

	len = nla_len(a[OVS_PACKET_ATTR_PACKET]);
	packet = __dev_alloc_skb(NET_IP_ALIGN + len, GFP_KERNEL);
	err = -ENOMEM;
	if (!packet)
		goto err;
	skb_reserve(packet, NET_IP_ALIGN);

	nla_memcpy(__skb_put(packet, len), a[OVS_PACKET_ATTR_PACKET], len);

	skb_reset_mac_header(packet);
	eth = eth_hdr(packet);

	/* Normally, setting the skb 'protocol' field would be handled by a
	 * call to eth_type_trans(), but it assumes there's a sending
	 * device, which we may not have.
	 */
	if (ntohs(eth->h_proto) >= ETH_P_802_3_MIN)
		packet->protocol = eth->h_proto;
	else
		packet->protocol = htons(ETH_P_802_2);

	/* Build an sw_flow for sending this packet. */
	flow = ovs_flow_alloc();
	err = PTR_ERR(flow);
	if (IS_ERR(flow))
		goto err_kfree_skb;

	err = ovs_flow_key_extract_userspace(a[OVS_PACKET_ATTR_KEY], packet,
					     &flow->key, log);
	if (err)
		goto err_flow_free;

	err = ovs_nla_copy_actions(net, a[OVS_PACKET_ATTR_ACTIONS],
				   &flow->key, &acts, log);
	if (err)
		goto err_flow_free;

	rcu_assign_pointer(flow->sf_acts, acts);
	OVS_CB(packet)->egress_tun_info = NULL;
	packet->priority = flow->key.phy.priority;
	packet->mark = flow->key.phy.skb_mark;

	rcu_read_lock();
	dp = get_dp_rcu(sock_net(skb->sk), ovs_header->dp_ifindex);
	err = -ENODEV;
	if (!dp)
		goto err_unlock;

	input_vport = ovs_vport_rcu(dp, flow->key.phy.in_port);
	if (!input_vport)
		input_vport = ovs_vport_rcu(dp, OVSP_LOCAL);

	if (!input_vport)
		goto err_unlock;

	OVS_CB(packet)->input_vport = input_vport;
	sf_acts = rcu_dereference(flow->sf_acts);

	local_bh_disable();
	err = ovs_execute_actions(dp, packet, sf_acts, &flow->key);
	local_bh_enable();
	rcu_read_unlock();

	ovs_flow_free(flow, false);
	return err;

err_unlock:
	rcu_read_unlock();
err_flow_free:
	ovs_flow_free(flow, false);
err_kfree_skb:
	kfree_skb(packet);
err:
	return err;
}

static const struct nla_policy packet_policy[OVS_PACKET_ATTR_MAX + 1] = {
	[OVS_PACKET_ATTR_PACKET] = { .len = ETH_HLEN },
	[OVS_PACKET_ATTR_KEY] = { .type = NLA_NESTED },
	[OVS_PACKET_ATTR_ACTIONS] = { .type = NLA_NESTED },
	[OVS_PACKET_ATTR_PROBE] = { .type = NLA_FLAG },
};

static struct genl_ops dp_packet_genl_ops[] = {
	{ .cmd = OVS_PACKET_CMD_EXECUTE,
	  .flags = GENL_ADMIN_PERM, /* Requires CAP_NET_ADMIN privilege. */
	  .policy = packet_policy,
	  .doit = ovs_packet_cmd_execute
	}
};

static struct genl_family dp_packet_genl_family = {
	.id = GENL_ID_GENERATE,
	.hdrsize = sizeof(struct ovs_header),
	.name = OVS_PACKET_FAMILY,
	.version = OVS_PACKET_VERSION,
	.maxattr = OVS_PACKET_ATTR_MAX,
	.netnsok = true,
	.parallel_ops = true,
	.ops = dp_packet_genl_ops,
	.n_ops = ARRAY_SIZE(dp_packet_genl_ops),
};

static void get_dp_stats(const struct datapath *dp, struct ovs_dp_stats *stats,
			 struct ovs_dp_megaflow_stats *mega_stats)
{
	int i;

	memset(mega_stats, 0, sizeof(*mega_stats));

	stats->n_flows = ovs_flow_tbl_count(&dp->table);
	mega_stats->n_masks = ovs_flow_tbl_num_masks(&dp->table);

	stats->n_hit = stats->n_missed = stats->n_lost = 0;

	for_each_possible_cpu(i) {
		const struct dp_stats_percpu *percpu_stats;
		struct dp_stats_percpu local_stats;
		unsigned int start;

		percpu_stats = per_cpu_ptr(dp->stats_percpu, i);

		do {
			start = u64_stats_fetch_begin_irq(&percpu_stats->syncp);
			local_stats = *percpu_stats;
		} while (u64_stats_fetch_retry_irq(&percpu_stats->syncp, start));

		stats->n_hit += local_stats.n_hit;
		stats->n_missed += local_stats.n_missed;
		stats->n_lost += local_stats.n_lost;
		mega_stats->n_mask_hit += local_stats.n_mask_hit;
	}
}

static bool should_fill_key(const struct sw_flow_id *sfid, uint32_t ufid_flags)
{
	return ovs_identifier_is_ufid(sfid) &&
	       !(ufid_flags & OVS_UFID_F_OMIT_KEY);
}

static bool should_fill_mask(uint32_t ufid_flags)
{
	return !(ufid_flags & OVS_UFID_F_OMIT_MASK);
}

static bool should_fill_actions(uint32_t ufid_flags)
{
	return !(ufid_flags & OVS_UFID_F_OMIT_ACTIONS);
}

static size_t ovs_flow_cmd_msg_size(const struct sw_flow_actions *acts,
				    const struct sw_flow_id *sfid,
				    uint32_t ufid_flags)
{
	size_t len = NLMSG_ALIGN(sizeof(struct ovs_header));

	/* OVS_FLOW_ATTR_UFID */
	if (sfid && ovs_identifier_is_ufid(sfid))
		len += nla_total_size(sfid->ufid_len);

	/* OVS_FLOW_ATTR_KEY */
	if (!sfid || should_fill_key(sfid, ufid_flags))
		len += nla_total_size(ovs_key_attr_size());

	/* OVS_FLOW_ATTR_MASK */
	if (should_fill_mask(ufid_flags))
		len += nla_total_size(ovs_key_attr_size());

	/* OVS_FLOW_ATTR_ACTIONS */
	if (should_fill_actions(ufid_flags))
		len += nla_total_size(acts->orig_len);

	return len
		+ nla_total_size(sizeof(struct ovs_flow_stats)) /* OVS_FLOW_ATTR_STATS */
		+ nla_total_size(1) /* OVS_FLOW_ATTR_TCP_FLAGS */
		+ nla_total_size(8); /* OVS_FLOW_ATTR_USED */
}

/* Called with ovs_mutex or RCU read lock. */
static int ovs_flow_cmd_fill_stats(const struct sw_flow *flow,
				   struct sk_buff *skb)
{
	struct ovs_flow_stats stats;
	__be16 tcp_flags;
	unsigned long used;

	ovs_flow_stats_get(flow, &stats, &used, &tcp_flags);

	if (used &&
	    nla_put_u64(skb, OVS_FLOW_ATTR_USED, ovs_flow_used_time(used)))
		return -EMSGSIZE;

	if (stats.n_packets &&
	    nla_put(skb, OVS_FLOW_ATTR_STATS, sizeof(struct ovs_flow_stats), &stats))
		return -EMSGSIZE;

	if ((u8)ntohs(tcp_flags) &&
	     nla_put_u8(skb, OVS_FLOW_ATTR_TCP_FLAGS, (u8)ntohs(tcp_flags)))
		return -EMSGSIZE;

	return 0;
}

/* Called with ovs_mutex or RCU read lock. */
static int ovs_flow_cmd_fill_actions(const struct sw_flow *flow,
				     struct sk_buff *skb, int skb_orig_len)
{
	struct nlattr *start;
	int err;

	/* If OVS_FLOW_ATTR_ACTIONS doesn't fit, skip dumping the actions if
	 * this is the first flow to be dumped into 'skb'.  This is unusual for
	 * Netlink but individual action lists can be longer than
	 * NLMSG_GOODSIZE and thus entirely undumpable if we didn't do this.
	 * The userspace caller can always fetch the actions separately if it
	 * really wants them.  (Most userspace callers in fact don't care.)
	 *
	 * This can only fail for dump operations because the skb is always
	 * properly sized for single flows.
	 */
	start = nla_nest_start(skb, OVS_FLOW_ATTR_ACTIONS);
	if (start) {
		const struct sw_flow_actions *sf_acts;

		sf_acts = rcu_dereference_ovsl(flow->sf_acts);
		err = ovs_nla_put_actions(sf_acts->actions,
					  sf_acts->actions_len, skb);

		if (!err)
			nla_nest_end(skb, start);
		else {
			if (skb_orig_len)
				return err;

			nla_nest_cancel(skb, start);
		}
	} else if (skb_orig_len) {
		return -EMSGSIZE;
	}

	return 0;
}

/* Called with ovs_mutex or RCU read lock. */
static int ovs_flow_cmd_fill_info(const struct sw_flow *flow, int dp_ifindex,
				  struct sk_buff *skb, u32 portid,
				  u32 seq, u32 flags, u8 cmd, u32 ufid_flags)
{
	const int skb_orig_len = skb->len;
	struct ovs_header *ovs_header;
	int err;

	ovs_header = genlmsg_put(skb, portid, seq, &dp_flow_genl_family,
				 flags, cmd);
	if (!ovs_header)
		return -EMSGSIZE;

	ovs_header->dp_ifindex = dp_ifindex;

	err = ovs_nla_put_identifier(flow, skb);
	if (err)
		goto error;

	if (should_fill_key(&flow->id, ufid_flags)) {
		err = ovs_nla_put_masked_key(flow, skb);
		if (err)
			goto error;
	}

	if (should_fill_mask(ufid_flags)) {
		err = ovs_nla_put_mask(flow, skb);
		if (err)
			goto error;
	}

	err = ovs_flow_cmd_fill_stats(flow, skb);
	if (err)
		goto error;

	if (should_fill_actions(ufid_flags)) {
		err = ovs_flow_cmd_fill_actions(flow, skb, skb_orig_len);
		if (err)
			goto error;
	}

	genlmsg_end(skb, ovs_header);
	return 0;

error:
	genlmsg_cancel(skb, ovs_header);
	return err;
}

/* May not be called with RCU read lock. */
static struct sk_buff *ovs_flow_cmd_alloc_info(const struct sw_flow_actions *acts,
					       const struct sw_flow_id *sfid,
					       struct genl_info *info,
					       bool always,
					       uint32_t ufid_flags)
{
	struct sk_buff *skb;
	size_t len;

	if (!always && !ovs_must_notify(&dp_flow_genl_family, info,
					GROUP_ID(&ovs_dp_flow_multicast_group)))
		return NULL;

	len = ovs_flow_cmd_msg_size(acts, sfid, ufid_flags);
	skb = genlmsg_new_unicast(len, info, GFP_KERNEL);
	if (!skb)
		return ERR_PTR(-ENOMEM);

	return skb;
}

/* Called with ovs_mutex. */
static struct sk_buff *ovs_flow_cmd_build_info(const struct sw_flow *flow,
					       int dp_ifindex,
					       struct genl_info *info, u8 cmd,
					       bool always, u32 ufid_flags)
{
	struct sk_buff *skb;
	int retval;

	skb = ovs_flow_cmd_alloc_info(ovsl_dereference(flow->sf_acts),
				      &flow->id, info, always, ufid_flags);
	if (IS_ERR_OR_NULL(skb))
		return skb;

	retval = ovs_flow_cmd_fill_info(flow, dp_ifindex, skb,
					info->snd_portid, info->snd_seq, 0,
					cmd, ufid_flags);
	BUG_ON(retval < 0);
	return skb;
}

static int ovs_flow_cmd_new(struct sk_buff *skb, struct genl_info *info)
{
	struct net *net = sock_net(skb->sk);
	struct nlattr **a = info->attrs;
	struct ovs_header *ovs_header = info->userhdr;
	struct sw_flow *flow = NULL, *new_flow;
	struct sw_flow_mask mask;
	struct sk_buff *reply;
	struct datapath *dp;
	struct sw_flow_key key;
	struct sw_flow_actions *acts;
	struct sw_flow_match match;
	u32 ufid_flags = ovs_nla_get_ufid_flags(a[OVS_FLOW_ATTR_UFID_FLAGS]);
	int error;
	bool log = !a[OVS_FLOW_ATTR_PROBE];

	/* Must have key and actions. */
	error = -EINVAL;
	if (!a[OVS_FLOW_ATTR_KEY]) {
		OVS_NLERR(log, "Flow key attr not present in new flow.");
		goto error;
	}
	if (!a[OVS_FLOW_ATTR_ACTIONS]) {
		OVS_NLERR(log, "Flow actions attr not present in new flow.");
		goto error;
	}

	/* Most of the time we need to allocate a new flow, do it before
	 * locking.
	 */
	new_flow = ovs_flow_alloc();
	if (IS_ERR(new_flow)) {
		error = PTR_ERR(new_flow);
		goto error;
	}

	/* Extract key. */
	ovs_match_init(&match, &key, &mask);
	error = ovs_nla_get_match(&match, a[OVS_FLOW_ATTR_KEY],
				  a[OVS_FLOW_ATTR_MASK], log);
	if (error)
		goto err_kfree_flow;

	ovs_flow_mask_key(&new_flow->key, &key, &mask);

	/* Extract flow identifier. */
	error = ovs_nla_get_identifier(&new_flow->id, a[OVS_FLOW_ATTR_UFID],
				       &key, log);
	if (error)
		goto err_kfree_flow;

	/* Validate actions. */
	error = ovs_nla_copy_actions(net, a[OVS_FLOW_ATTR_ACTIONS], &new_flow->key,
				     &acts, log);
	if (error) {
		OVS_NLERR(log, "Flow actions may not be safe on all matching packets.");
		goto err_kfree_flow;
	}

	reply = ovs_flow_cmd_alloc_info(acts, &new_flow->id, info, false,
					ufid_flags);
	if (IS_ERR(reply)) {
		error = PTR_ERR(reply);
		goto err_kfree_acts;
	}

	ovs_lock();
	dp = get_dp(sock_net(skb->sk), ovs_header->dp_ifindex);
	if (unlikely(!dp)) {
		error = -ENODEV;
		goto err_unlock_ovs;
	}

	/* Check if this is a duplicate flow */
	if (ovs_identifier_is_ufid(&new_flow->id))
		flow = ovs_flow_tbl_lookup_ufid(&dp->table, &new_flow->id);
	if (!flow)
		flow = ovs_flow_tbl_lookup(&dp->table, &key);
	if (likely(!flow)) {
		rcu_assign_pointer(new_flow->sf_acts, acts);

		/* Put flow in bucket. */
		error = ovs_flow_tbl_insert(&dp->table, new_flow, &mask);
		if (unlikely(error)) {
			acts = NULL;
			goto err_unlock_ovs;
		}

		if (unlikely(reply)) {
			error = ovs_flow_cmd_fill_info(new_flow,
						       ovs_header->dp_ifindex,
						       reply, info->snd_portid,
						       info->snd_seq, 0,
						       OVS_FLOW_CMD_NEW,
						       ufid_flags);
			BUG_ON(error < 0);
		}
		ovs_unlock();
	} else {
		struct sw_flow_actions *old_acts;

		/* Bail out if we're not allowed to modify an existing flow.
		 * We accept NLM_F_CREATE in place of the intended NLM_F_EXCL
		 * because Generic Netlink treats the latter as a dump
		 * request.  We also accept NLM_F_EXCL in case that bug ever
		 * gets fixed.
		 */
		if (unlikely(info->nlhdr->nlmsg_flags & (NLM_F_CREATE
							 | NLM_F_EXCL))) {
			error = -EEXIST;
			goto err_unlock_ovs;
		}
		/* The flow identifier has to be the same for flow updates.
		 * Look for any overlapping flow.
		 */
		if (unlikely(!ovs_flow_cmp(flow, &match))) {
			if (ovs_identifier_is_key(&flow->id))
				flow = ovs_flow_tbl_lookup_exact(&dp->table,
								 &match);
			else /* UFID matches but key is different */
				flow = NULL;
			if (!flow) {
				error = -ENOENT;
				goto err_unlock_ovs;
			}
		}
		/* Update actions. */
		old_acts = ovsl_dereference(flow->sf_acts);
		rcu_assign_pointer(flow->sf_acts, acts);

		if (unlikely(reply)) {
			error = ovs_flow_cmd_fill_info(flow,
						       ovs_header->dp_ifindex,
						       reply, info->snd_portid,
						       info->snd_seq, 0,
						       OVS_FLOW_CMD_NEW,
						       ufid_flags);
			BUG_ON(error < 0);
		}
		ovs_unlock();

		ovs_nla_free_flow_actions(old_acts, true);
		ovs_flow_free(new_flow, false);
	}

	if (reply)
		ovs_notify(&dp_flow_genl_family, &ovs_dp_flow_multicast_group, reply, info);
	return 0;

err_unlock_ovs:
	ovs_unlock();
	kfree_skb(reply);
err_kfree_acts:
	kfree(acts);
err_kfree_flow:
	ovs_flow_free(new_flow, false);
error:
	return error;
}

/* Factor out action copy to avoid "Wframe-larger-than=1024" warning. */
static struct sw_flow_actions *get_flow_actions(struct net *net, const struct nlattr *a,
						const struct sw_flow_key *key,
						const struct sw_flow_mask *mask,
						bool log)
{
	struct sw_flow_actions *acts;
	struct sw_flow_key masked_key;
	int error;

	ovs_flow_mask_key(&masked_key, key, mask);
	error = ovs_nla_copy_actions(net, a, &masked_key, &acts, log);
	if (error) {
		OVS_NLERR(log,
			  "Actions may not be safe on all matching packets");
		return ERR_PTR(error);
	}

	return acts;
}

static int ovs_flow_cmd_set(struct sk_buff *skb, struct genl_info *info)
{
	struct net *net = sock_net(skb->sk);
	struct nlattr **a = info->attrs;
	struct ovs_header *ovs_header = info->userhdr;
	struct sw_flow_key key;
	struct sw_flow *flow;
	struct sw_flow_mask mask;
	struct sk_buff *reply = NULL;
	struct datapath *dp;
	struct sw_flow_actions *old_acts = NULL, *acts = NULL;
	struct sw_flow_match match;
	struct sw_flow_id sfid;
	u32 ufid_flags = ovs_nla_get_ufid_flags(a[OVS_FLOW_ATTR_UFID_FLAGS]);
	int error;
	bool log = !a[OVS_FLOW_ATTR_PROBE];
	bool ufid_present;

	/* Extract key. */
	error = -EINVAL;
	if (!a[OVS_FLOW_ATTR_KEY]) {
		OVS_NLERR(log, "Flow key attribute not present in set flow.");
		goto error;
	}

	ufid_present = ovs_nla_get_ufid(&sfid, a[OVS_FLOW_ATTR_UFID], log);
	ovs_match_init(&match, &key, &mask);
	error = ovs_nla_get_match(&match, a[OVS_FLOW_ATTR_KEY],
				  a[OVS_FLOW_ATTR_MASK], log);
	if (error)
		goto error;

	/* Validate actions. */
	if (a[OVS_FLOW_ATTR_ACTIONS]) {
		acts = get_flow_actions(net, a[OVS_FLOW_ATTR_ACTIONS], &key, &mask,
					log);
		if (IS_ERR(acts)) {
			error = PTR_ERR(acts);
			goto error;
		}

		/* Can allocate before locking if have acts. */
		reply = ovs_flow_cmd_alloc_info(acts, &sfid, info, false,
						ufid_flags);
		if (IS_ERR(reply)) {
			error = PTR_ERR(reply);
			goto err_kfree_acts;
		}
	}

	ovs_lock();
	dp = get_dp(sock_net(skb->sk), ovs_header->dp_ifindex);
	if (unlikely(!dp)) {
		error = -ENODEV;
		goto err_unlock_ovs;
	}
	/* Check that the flow exists. */
	if (ufid_present)
		flow = ovs_flow_tbl_lookup_ufid(&dp->table, &sfid);
	else
		flow = ovs_flow_tbl_lookup_exact(&dp->table, &match);
	if (unlikely(!flow)) {
		error = -ENOENT;
		goto err_unlock_ovs;
	}

	/* Update actions, if present. */
	if (likely(acts)) {
		old_acts = ovsl_dereference(flow->sf_acts);
		rcu_assign_pointer(flow->sf_acts, acts);

		if (unlikely(reply)) {
			error = ovs_flow_cmd_fill_info(flow,
						       ovs_header->dp_ifindex,
						       reply, info->snd_portid,
						       info->snd_seq, 0,
						       OVS_FLOW_CMD_NEW,
						       ufid_flags);
			BUG_ON(error < 0);
		}
	} else {
		/* Could not alloc without acts before locking. */
		reply = ovs_flow_cmd_build_info(flow, ovs_header->dp_ifindex,
						info, OVS_FLOW_CMD_NEW, false,
						ufid_flags);

		if (unlikely(IS_ERR(reply))) {
			error = PTR_ERR(reply);
			goto err_unlock_ovs;
		}
	}

	/* Clear stats. */
	if (a[OVS_FLOW_ATTR_CLEAR])
		ovs_flow_stats_clear(flow);
	ovs_unlock();

	if (reply)
		ovs_notify(&dp_flow_genl_family, &ovs_dp_flow_multicast_group, reply, info);
	if (old_acts)
		ovs_nla_free_flow_actions(old_acts, true);

	return 0;

err_unlock_ovs:
	ovs_unlock();
	kfree_skb(reply);
err_kfree_acts:
	kfree(acts);
error:
	return error;
}

static int ovs_flow_cmd_get(struct sk_buff *skb, struct genl_info *info)
{
	struct nlattr **a = info->attrs;
	struct ovs_header *ovs_header = info->userhdr;
	struct sw_flow_key key;
	struct sk_buff *reply;
	struct sw_flow *flow;
	struct datapath *dp;
	struct sw_flow_match match;
	struct sw_flow_id ufid;
	u32 ufid_flags = ovs_nla_get_ufid_flags(a[OVS_FLOW_ATTR_UFID_FLAGS]);
	int err = 0;
	bool log = !a[OVS_FLOW_ATTR_PROBE];
	bool ufid_present;

	ufid_present = ovs_nla_get_ufid(&ufid, a[OVS_FLOW_ATTR_UFID], log);
	if (a[OVS_FLOW_ATTR_KEY]) {
		ovs_match_init(&match, &key, NULL);
		err = ovs_nla_get_match(&match, a[OVS_FLOW_ATTR_KEY], NULL,
					log);
	} else if (!ufid_present) {
		OVS_NLERR(log,
			  "Flow get message rejected, Key attribute missing.");
		err = -EINVAL;
	}
	if (err)
		return err;

	ovs_lock();
	dp = get_dp(sock_net(skb->sk), ovs_header->dp_ifindex);
	if (!dp) {
		err = -ENODEV;
		goto unlock;
	}

	if (ufid_present)
		flow = ovs_flow_tbl_lookup_ufid(&dp->table, &ufid);
	else
		flow = ovs_flow_tbl_lookup_exact(&dp->table, &match);
	if (!flow) {
		err = -ENOENT;
		goto unlock;
	}

	reply = ovs_flow_cmd_build_info(flow, ovs_header->dp_ifindex, info,
					OVS_FLOW_CMD_NEW, true, ufid_flags);
	if (IS_ERR(reply)) {
		err = PTR_ERR(reply);
		goto unlock;
	}

	ovs_unlock();
	return genlmsg_reply(reply, info);
unlock:
	ovs_unlock();
	return err;
}

static int ovs_flow_cmd_del(struct sk_buff *skb, struct genl_info *info)
{
	struct nlattr **a = info->attrs;
	struct ovs_header *ovs_header = info->userhdr;
	struct sw_flow_key key;
	struct sk_buff *reply;
	struct sw_flow *flow = NULL;
	struct datapath *dp;
	struct sw_flow_match match;
	struct sw_flow_id ufid;
	u32 ufid_flags = ovs_nla_get_ufid_flags(a[OVS_FLOW_ATTR_UFID_FLAGS]);
	int err;
	bool log = !a[OVS_FLOW_ATTR_PROBE];
	bool ufid_present;

	ufid_present = ovs_nla_get_ufid(&ufid, a[OVS_FLOW_ATTR_UFID], log);
	if (a[OVS_FLOW_ATTR_KEY]) {
		ovs_match_init(&match, &key, NULL);
		err = ovs_nla_get_match(&match, a[OVS_FLOW_ATTR_KEY], NULL,
					log);
		if (unlikely(err))
			return err;
	}

	ovs_lock();
	dp = get_dp(sock_net(skb->sk), ovs_header->dp_ifindex);
	if (unlikely(!dp)) {
		err = -ENODEV;
		goto unlock;
	}

	if (unlikely(!a[OVS_FLOW_ATTR_KEY] && !ufid_present)) {
		err = ovs_flow_tbl_flush(&dp->table);
		goto unlock;
	}

	if (ufid_present)
		flow = ovs_flow_tbl_lookup_ufid(&dp->table, &ufid);
	else
		flow = ovs_flow_tbl_lookup_exact(&dp->table, &match);
	if (unlikely(!flow)) {
		err = -ENOENT;
		goto unlock;
	}

	ovs_flow_tbl_remove(&dp->table, flow);
	ovs_unlock();

	reply = ovs_flow_cmd_alloc_info(rcu_dereference_raw(flow->sf_acts),
					&flow->id, info, false, ufid_flags);

	if (likely(reply)) {
		if (likely(!IS_ERR(reply))) {
			rcu_read_lock();	/*To keep RCU checker happy. */
			err = ovs_flow_cmd_fill_info(flow, ovs_header->dp_ifindex,
						     reply, info->snd_portid,
						     info->snd_seq, 0,
						     OVS_FLOW_CMD_DEL,
						     ufid_flags);
			rcu_read_unlock();
			BUG_ON(err < 0);
			ovs_notify(&dp_flow_genl_family, &ovs_dp_flow_multicast_group, reply, info);
		} else {
			genl_set_err(&dp_flow_genl_family, sock_net(skb->sk), 0,
				     GROUP_ID(&ovs_dp_flow_multicast_group), PTR_ERR(reply));

		}
	}

	ovs_flow_free(flow, true);
	return 0;
unlock:
	ovs_unlock();
	return err;
}

static int ovs_flow_cmd_dump(struct sk_buff *skb, struct netlink_callback *cb)
{
	struct nlattr *a[__OVS_FLOW_ATTR_MAX];
	struct ovs_header *ovs_header = genlmsg_data(nlmsg_data(cb->nlh));
	struct table_instance *ti;
	struct datapath *dp;
	u32 ufid_flags;
	int err;

	err = genlmsg_parse(cb->nlh, &dp_flow_genl_family, a,
			    OVS_FLOW_ATTR_MAX, flow_policy);
	if (err)
		return err;
	ufid_flags = ovs_nla_get_ufid_flags(a[OVS_FLOW_ATTR_UFID_FLAGS]);

	rcu_read_lock();
	dp = get_dp_rcu(sock_net(skb->sk), ovs_header->dp_ifindex);
	if (!dp) {
		rcu_read_unlock();
		return -ENODEV;
	}

	ti = rcu_dereference(dp->table.ti);
	for (;;) {
		struct sw_flow *flow;
		u32 bucket, obj;

		bucket = cb->args[0];
		obj = cb->args[1];
		flow = ovs_flow_tbl_dump_next(ti, &bucket, &obj);
		if (!flow)
			break;

		if (ovs_flow_cmd_fill_info(flow, ovs_header->dp_ifindex, skb,
					   NETLINK_CB(cb->skb).portid,
					   cb->nlh->nlmsg_seq, NLM_F_MULTI,
					   OVS_FLOW_CMD_NEW, ufid_flags) < 0)
			break;

		cb->args[0] = bucket;
		cb->args[1] = obj;
	}
	rcu_read_unlock();
	return skb->len;
}

static const struct nla_policy flow_policy[OVS_FLOW_ATTR_MAX + 1] = {
	[OVS_FLOW_ATTR_KEY] = { .type = NLA_NESTED },
	[OVS_FLOW_ATTR_MASK] = { .type = NLA_NESTED },
	[OVS_FLOW_ATTR_ACTIONS] = { .type = NLA_NESTED },
	[OVS_FLOW_ATTR_CLEAR] = { .type = NLA_FLAG },
	[OVS_FLOW_ATTR_PROBE] = { .type = NLA_FLAG },
	[OVS_FLOW_ATTR_UFID] = { .type = NLA_UNSPEC, .len = 1 },
	[OVS_FLOW_ATTR_UFID_FLAGS] = { .type = NLA_U32 },
};

static struct genl_ops dp_flow_genl_ops[] = {
	{ .cmd = OVS_FLOW_CMD_NEW,
	  .flags = GENL_ADMIN_PERM, /* Requires CAP_NET_ADMIN privilege. */
	  .policy = flow_policy,
	  .doit = ovs_flow_cmd_new
	},
	{ .cmd = OVS_FLOW_CMD_DEL,
	  .flags = GENL_ADMIN_PERM, /* Requires CAP_NET_ADMIN privilege. */
	  .policy = flow_policy,
	  .doit = ovs_flow_cmd_del
	},
	{ .cmd = OVS_FLOW_CMD_GET,
	  .flags = 0,		    /* OK for unprivileged users. */
	  .policy = flow_policy,
	  .doit = ovs_flow_cmd_get,
	  .dumpit = ovs_flow_cmd_dump
	},
	{ .cmd = OVS_FLOW_CMD_SET,
	  .flags = GENL_ADMIN_PERM, /* Requires CAP_NET_ADMIN privilege. */
	  .policy = flow_policy,
	  .doit = ovs_flow_cmd_set,
	},
};

static struct genl_family dp_flow_genl_family = {
	.id = GENL_ID_GENERATE,
	.hdrsize = sizeof(struct ovs_header),
	.name = OVS_FLOW_FAMILY,
	.version = OVS_FLOW_VERSION,
	.maxattr = OVS_FLOW_ATTR_MAX,
	.netnsok = true,
	.parallel_ops = true,
	.ops = dp_flow_genl_ops,
	.n_ops = ARRAY_SIZE(dp_flow_genl_ops),
	.mcgrps = &ovs_dp_flow_multicast_group,
	.n_mcgrps = 1,
};

static size_t ovs_dp_cmd_msg_size(void)
{
	size_t msgsize = NLMSG_ALIGN(sizeof(struct ovs_header));

	msgsize += nla_total_size(IFNAMSIZ);
	msgsize += nla_total_size(sizeof(struct ovs_dp_stats));
	msgsize += nla_total_size(sizeof(struct ovs_dp_megaflow_stats));
	msgsize += nla_total_size(sizeof(u32)); /* OVS_DP_ATTR_USER_FEATURES */

	return msgsize;
}

/* Called with ovs_mutex. */
static int ovs_dp_cmd_fill_info(struct datapath *dp, struct sk_buff *skb,
				u32 portid, u32 seq, u32 flags, u8 cmd)
{
	struct ovs_header *ovs_header;
	struct ovs_dp_stats dp_stats;
	struct ovs_dp_megaflow_stats dp_megaflow_stats;
	int err;

	ovs_header = genlmsg_put(skb, portid, seq, &dp_datapath_genl_family,
				   flags, cmd);
	if (!ovs_header)
		goto error;

	ovs_header->dp_ifindex = get_dpifindex(dp);

	err = nla_put_string(skb, OVS_DP_ATTR_NAME, ovs_dp_name(dp));
	if (err)
		goto nla_put_failure;

	get_dp_stats(dp, &dp_stats, &dp_megaflow_stats);
	if (nla_put(skb, OVS_DP_ATTR_STATS, sizeof(struct ovs_dp_stats),
			&dp_stats))
		goto nla_put_failure;

	if (nla_put(skb, OVS_DP_ATTR_MEGAFLOW_STATS,
			sizeof(struct ovs_dp_megaflow_stats),
			&dp_megaflow_stats))
		goto nla_put_failure;

	if (nla_put_u32(skb, OVS_DP_ATTR_USER_FEATURES, dp->user_features))
		goto nla_put_failure;

	genlmsg_end(skb, ovs_header);
	return 0;

nla_put_failure:
	genlmsg_cancel(skb, ovs_header);
error:
	return -EMSGSIZE;
}

static struct sk_buff *ovs_dp_cmd_alloc_info(struct genl_info *info)
{
	return genlmsg_new_unicast(ovs_dp_cmd_msg_size(), info, GFP_KERNEL);
}

/* Called with rcu_read_lock or ovs_mutex. */
static struct datapath *lookup_datapath(struct net *net,
					const struct ovs_header *ovs_header,
					struct nlattr *a[OVS_DP_ATTR_MAX + 1])
{
	struct datapath *dp;

	if (!a[OVS_DP_ATTR_NAME])
		dp = get_dp(net, ovs_header->dp_ifindex);
	else {
		struct vport *vport;

		vport = ovs_vport_locate(net, nla_data(a[OVS_DP_ATTR_NAME]));
		dp = vport && vport->port_no == OVSP_LOCAL ? vport->dp : NULL;
	}
	return dp ? dp : ERR_PTR(-ENODEV);
}

static void ovs_dp_reset_user_features(struct sk_buff *skb, struct genl_info *info)
{
	struct datapath *dp;

	dp = lookup_datapath(sock_net(skb->sk), info->userhdr, info->attrs);
	if (IS_ERR(dp))
		return;

	WARN(dp->user_features, "Dropping previously announced user features\n");
	dp->user_features = 0;
}

static void ovs_dp_change(struct datapath *dp, struct nlattr *a[])
{
	if (a[OVS_DP_ATTR_USER_FEATURES])
		dp->user_features = nla_get_u32(a[OVS_DP_ATTR_USER_FEATURES]);
}

static int ovs_dp_cmd_new(struct sk_buff *skb, struct genl_info *info)
{
	struct nlattr **a = info->attrs;
	struct vport_parms parms;
	struct sk_buff *reply;
	struct datapath *dp;
	struct vport *vport;
	struct ovs_net *ovs_net;
	int err, i;

	err = -EINVAL;
	if (!a[OVS_DP_ATTR_NAME] || !a[OVS_DP_ATTR_UPCALL_PID])
		goto err;

	reply = ovs_dp_cmd_alloc_info(info);
	if (!reply)
		return -ENOMEM;

	err = -ENOMEM;
	dp = kzalloc(sizeof(*dp), GFP_KERNEL);
	if (dp == NULL)
		goto err_free_reply;

	ovs_dp_set_net(dp, hold_net(sock_net(skb->sk)));

	/* Allocate table. */
	err = ovs_flow_tbl_init(&dp->table);
	if (err)
		goto err_free_dp;

	dp->stats_percpu = netdev_alloc_pcpu_stats(struct dp_stats_percpu);
	if (!dp->stats_percpu) {
		err = -ENOMEM;
		goto err_destroy_table;
	}

	dp->ports = kmalloc(DP_VPORT_HASH_BUCKETS * sizeof(struct hlist_head),
			    GFP_KERNEL);
	if (!dp->ports) {
		err = -ENOMEM;
		goto err_destroy_percpu;
	}

	for (i = 0; i < DP_VPORT_HASH_BUCKETS; i++)
		INIT_HLIST_HEAD(&dp->ports[i]);

	/* Set up our datapath device. */
	parms.name = nla_data(a[OVS_DP_ATTR_NAME]);
	parms.type = OVS_VPORT_TYPE_INTERNAL;
	parms.options = NULL;
	parms.dp = dp;
	parms.port_no = OVSP_LOCAL;
	parms.upcall_portids = a[OVS_DP_ATTR_UPCALL_PID];

	ovs_dp_change(dp, a);

	/* Set up conntrack dependencies. */
<<<<<<< HEAD
	ovs_ct_init(read_pnet(&dp->net), &dp->ct);
=======
	ovs_ct_init(ovs_dp_get_net(dp), &dp->ct);
>>>>>>> 92aeeed1

	/* So far only local changes have been made, now need the lock. */
	ovs_lock();

	vport = new_vport(&parms);
	if (IS_ERR(vport)) {
		err = PTR_ERR(vport);
		if (err == -EBUSY)
			err = -EEXIST;

		if (err == -EEXIST) {
			/* An outdated user space instance that does not understand
			 * the concept of user_features has attempted to create a new
			 * datapath and is likely to reuse it. Drop all user features.
			 */
			if (info->genlhdr->version < OVS_DP_VER_FEATURES)
				ovs_dp_reset_user_features(skb, info);
		}

		goto err_destroy_ports_array;
	}

	err = ovs_dp_cmd_fill_info(dp, reply, info->snd_portid,
				   info->snd_seq, 0, OVS_DP_CMD_NEW);
	BUG_ON(err < 0);

	ovs_net = net_generic(ovs_dp_get_net(dp), ovs_net_id);
	list_add_tail_rcu(&dp->list_node, &ovs_net->dps);
	ovs_unlock();

	ovs_notify(&dp_datapath_genl_family, &ovs_dp_datapath_multicast_group, reply, info);
	return 0;

err_destroy_ports_array:
	ovs_unlock();
	kfree(dp->ports);
        ovs_ct_exit(read_pnet(&dp->net), &dp->ct);
err_destroy_percpu:
	free_percpu(dp->stats_percpu);
err_destroy_table:
	ovs_flow_tbl_destroy(&dp->table);
err_free_dp:
	release_net(ovs_dp_get_net(dp));
	kfree(dp);
err_free_reply:
	kfree_skb(reply);
err:
	return err;
}

/* Called with ovs_mutex. */
static void __dp_destroy(struct datapath *dp)
{
	int i;

	for (i = 0; i < DP_VPORT_HASH_BUCKETS; i++) {
		struct vport *vport;
		struct hlist_node *n;

		hlist_for_each_entry_safe(vport, n, &dp->ports[i], dp_hash_node)
			if (vport->port_no != OVSP_LOCAL)
				ovs_dp_detach_port(vport);
	}

	list_del_rcu(&dp->list_node);

	/* OVSP_LOCAL is datapath internal port. We need to make sure that
	 * all ports in datapath are destroyed first before freeing datapath.
	 */
	ovs_dp_detach_port(ovs_vport_ovsl(dp, OVSP_LOCAL));

	ovs_ct_exit(read_pnet(&dp->net), &dp->ct);

	/* RCU destroy the flow table */
	call_rcu(&dp->rcu, destroy_dp_rcu);
}

static int ovs_dp_cmd_del(struct sk_buff *skb, struct genl_info *info)
{
	struct sk_buff *reply;
	struct datapath *dp;
	int err;

	reply = ovs_dp_cmd_alloc_info(info);
	if (!reply)
		return -ENOMEM;

	ovs_lock();
	dp = lookup_datapath(sock_net(skb->sk), info->userhdr, info->attrs);
	err = PTR_ERR(dp);
	if (IS_ERR(dp))
		goto err_unlock_free;

	err = ovs_dp_cmd_fill_info(dp, reply, info->snd_portid,
				   info->snd_seq, 0, OVS_DP_CMD_DEL);
	BUG_ON(err < 0);

	__dp_destroy(dp);
	ovs_unlock();

	ovs_notify(&dp_datapath_genl_family, &ovs_dp_datapath_multicast_group, reply, info);
	return 0;

err_unlock_free:
	ovs_unlock();
	kfree_skb(reply);
	return err;
}

static int ovs_dp_cmd_set(struct sk_buff *skb, struct genl_info *info)
{
	struct sk_buff *reply;
	struct datapath *dp;
	int err;

	reply = ovs_dp_cmd_alloc_info(info);
	if (!reply)
		return -ENOMEM;

	ovs_lock();
	dp = lookup_datapath(sock_net(skb->sk), info->userhdr, info->attrs);
	err = PTR_ERR(dp);
	if (IS_ERR(dp))
		goto err_unlock_free;

	ovs_dp_change(dp, info->attrs);

	err = ovs_dp_cmd_fill_info(dp, reply, info->snd_portid,
				   info->snd_seq, 0, OVS_DP_CMD_NEW);
	BUG_ON(err < 0);
	ovs_unlock();

	ovs_notify(&dp_datapath_genl_family, &ovs_dp_datapath_multicast_group, reply, info);
	return 0;

err_unlock_free:
	ovs_unlock();
	kfree_skb(reply);
	return err;
}

static int ovs_dp_cmd_get(struct sk_buff *skb, struct genl_info *info)
{
	struct sk_buff *reply;
	struct datapath *dp;
	int err;

	reply = ovs_dp_cmd_alloc_info(info);
	if (!reply)
		return -ENOMEM;

	ovs_lock();
	dp = lookup_datapath(sock_net(skb->sk), info->userhdr, info->attrs);
	if (IS_ERR(dp)) {
		err = PTR_ERR(dp);
		goto err_unlock_free;
	}
	err = ovs_dp_cmd_fill_info(dp, reply, info->snd_portid,
				   info->snd_seq, 0, OVS_DP_CMD_NEW);
	BUG_ON(err < 0);
	ovs_unlock();

	return genlmsg_reply(reply, info);

err_unlock_free:
	ovs_unlock();
	kfree_skb(reply);
	return err;
}

static int ovs_dp_cmd_dump(struct sk_buff *skb, struct netlink_callback *cb)
{
	struct ovs_net *ovs_net = net_generic(sock_net(skb->sk), ovs_net_id);
	struct datapath *dp;
	int skip = cb->args[0];
	int i = 0;

	ovs_lock();
	list_for_each_entry(dp, &ovs_net->dps, list_node) {
		if (i >= skip &&
		    ovs_dp_cmd_fill_info(dp, skb, NETLINK_CB(cb->skb).portid,
					 cb->nlh->nlmsg_seq, NLM_F_MULTI,
					 OVS_DP_CMD_NEW) < 0)
			break;
		i++;
	}
	ovs_unlock();

	cb->args[0] = i;

	return skb->len;
}

static const struct nla_policy datapath_policy[OVS_DP_ATTR_MAX + 1] = {
	[OVS_DP_ATTR_NAME] = { .type = NLA_NUL_STRING, .len = IFNAMSIZ - 1 },
	[OVS_DP_ATTR_UPCALL_PID] = { .type = NLA_U32 },
	[OVS_DP_ATTR_USER_FEATURES] = { .type = NLA_U32 },
};

static struct genl_ops dp_datapath_genl_ops[] = {
	{ .cmd = OVS_DP_CMD_NEW,
	  .flags = GENL_ADMIN_PERM, /* Requires CAP_NET_ADMIN privilege. */
	  .policy = datapath_policy,
	  .doit = ovs_dp_cmd_new
	},
	{ .cmd = OVS_DP_CMD_DEL,
	  .flags = GENL_ADMIN_PERM, /* Requires CAP_NET_ADMIN privilege. */
	  .policy = datapath_policy,
	  .doit = ovs_dp_cmd_del
	},
	{ .cmd = OVS_DP_CMD_GET,
	  .flags = 0,		    /* OK for unprivileged users. */
	  .policy = datapath_policy,
	  .doit = ovs_dp_cmd_get,
	  .dumpit = ovs_dp_cmd_dump
	},
	{ .cmd = OVS_DP_CMD_SET,
	  .flags = GENL_ADMIN_PERM, /* Requires CAP_NET_ADMIN privilege. */
	  .policy = datapath_policy,
	  .doit = ovs_dp_cmd_set,
	},
};

static struct genl_family dp_datapath_genl_family = {
	.id = GENL_ID_GENERATE,
	.hdrsize = sizeof(struct ovs_header),
	.name = OVS_DATAPATH_FAMILY,
	.version = OVS_DATAPATH_VERSION,
	.maxattr = OVS_DP_ATTR_MAX,
	.netnsok = true,
	.parallel_ops = true,
	.ops = dp_datapath_genl_ops,
	.n_ops = ARRAY_SIZE(dp_datapath_genl_ops),
	.mcgrps = &ovs_dp_datapath_multicast_group,
	.n_mcgrps = 1,
};

/* Called with ovs_mutex or RCU read lock. */
static int ovs_vport_cmd_fill_info(struct vport *vport, struct sk_buff *skb,
				   u32 portid, u32 seq, u32 flags, u8 cmd)
{
	struct ovs_header *ovs_header;
	struct ovs_vport_stats vport_stats;
	int err;

	ovs_header = genlmsg_put(skb, portid, seq, &dp_vport_genl_family,
				 flags, cmd);
	if (!ovs_header)
		return -EMSGSIZE;

	ovs_header->dp_ifindex = get_dpifindex(vport->dp);

	if (nla_put_u32(skb, OVS_VPORT_ATTR_PORT_NO, vport->port_no) ||
	    nla_put_u32(skb, OVS_VPORT_ATTR_TYPE, vport->ops->type) ||
	    nla_put_string(skb, OVS_VPORT_ATTR_NAME, vport->ops->get_name(vport)))
		goto nla_put_failure;

	ovs_vport_get_stats(vport, &vport_stats);
	if (nla_put(skb, OVS_VPORT_ATTR_STATS, sizeof(struct ovs_vport_stats),
		    &vport_stats))
		goto nla_put_failure;

	if (ovs_vport_get_upcall_portids(vport, skb))
		goto nla_put_failure;

	err = ovs_vport_get_options(vport, skb);
	if (err == -EMSGSIZE)
		goto error;

	genlmsg_end(skb, ovs_header);
	return 0;

nla_put_failure:
	err = -EMSGSIZE;
error:
	genlmsg_cancel(skb, ovs_header);
	return err;
}

static struct sk_buff *ovs_vport_cmd_alloc_info(void)
{
	return nlmsg_new(NLMSG_DEFAULT_SIZE, GFP_KERNEL);
}

/* Called with ovs_mutex, only via ovs_dp_notify_wq(). */
struct sk_buff *ovs_vport_cmd_build_info(struct vport *vport, u32 portid,
					 u32 seq, u8 cmd)
{
	struct sk_buff *skb;
	int retval;

	skb = nlmsg_new(NLMSG_DEFAULT_SIZE, GFP_ATOMIC);
	if (!skb)
		return ERR_PTR(-ENOMEM);

	retval = ovs_vport_cmd_fill_info(vport, skb, portid, seq, 0, cmd);
	BUG_ON(retval < 0);

	return skb;
}

/* Called with ovs_mutex or RCU read lock. */
static struct vport *lookup_vport(struct net *net,
				  const struct ovs_header *ovs_header,
				  struct nlattr *a[OVS_VPORT_ATTR_MAX + 1])
{
	struct datapath *dp;
	struct vport *vport;

	if (a[OVS_VPORT_ATTR_NAME]) {
		vport = ovs_vport_locate(net, nla_data(a[OVS_VPORT_ATTR_NAME]));
		if (!vport)
			return ERR_PTR(-ENODEV);
		if (ovs_header->dp_ifindex &&
		    ovs_header->dp_ifindex != get_dpifindex(vport->dp))
			return ERR_PTR(-ENODEV);
		return vport;
	} else if (a[OVS_VPORT_ATTR_PORT_NO]) {
		u32 port_no = nla_get_u32(a[OVS_VPORT_ATTR_PORT_NO]);

		if (port_no >= DP_MAX_PORTS)
			return ERR_PTR(-EFBIG);

		dp = get_dp(net, ovs_header->dp_ifindex);
		if (!dp)
			return ERR_PTR(-ENODEV);

		vport = ovs_vport_ovsl_rcu(dp, port_no);
		if (!vport)
			return ERR_PTR(-ENODEV);
		return vport;
	} else
		return ERR_PTR(-EINVAL);
}

static int ovs_vport_cmd_new(struct sk_buff *skb, struct genl_info *info)
{
	struct nlattr **a = info->attrs;
	struct ovs_header *ovs_header = info->userhdr;
	struct vport_parms parms;
	struct sk_buff *reply;
	struct vport *vport;
	struct datapath *dp;
	u32 port_no;
	int err;

	if (!a[OVS_VPORT_ATTR_NAME] || !a[OVS_VPORT_ATTR_TYPE] ||
	    !a[OVS_VPORT_ATTR_UPCALL_PID])
		return -EINVAL;

	port_no = a[OVS_VPORT_ATTR_PORT_NO]
		? nla_get_u32(a[OVS_VPORT_ATTR_PORT_NO]) : 0;
	if (port_no >= DP_MAX_PORTS)
		return -EFBIG;

	reply = ovs_vport_cmd_alloc_info();
	if (!reply)
		return -ENOMEM;

	ovs_lock();
restart:
	dp = get_dp(sock_net(skb->sk), ovs_header->dp_ifindex);
	err = -ENODEV;
	if (!dp)
		goto exit_unlock_free;

	if (port_no) {
		vport = ovs_vport_ovsl(dp, port_no);
		err = -EBUSY;
		if (vport)
			goto exit_unlock_free;
	} else {
		for (port_no = 1; ; port_no++) {
			if (port_no >= DP_MAX_PORTS) {
				err = -EFBIG;
				goto exit_unlock_free;
			}
			vport = ovs_vport_ovsl(dp, port_no);
			if (!vport)
				break;
		}
	}

	parms.name = nla_data(a[OVS_VPORT_ATTR_NAME]);
	parms.type = nla_get_u32(a[OVS_VPORT_ATTR_TYPE]);
	parms.options = a[OVS_VPORT_ATTR_OPTIONS];
	parms.dp = dp;
	parms.port_no = port_no;
	parms.upcall_portids = a[OVS_VPORT_ATTR_UPCALL_PID];

	vport = new_vport(&parms);
	err = PTR_ERR(vport);
	if (IS_ERR(vport)) {
		if (err == -EAGAIN)
			goto restart;
		goto exit_unlock_free;
	}

	err = ovs_vport_cmd_fill_info(vport, reply, info->snd_portid,
				      info->snd_seq, 0, OVS_VPORT_CMD_NEW);
	BUG_ON(err < 0);
	ovs_unlock();

	ovs_notify(&dp_vport_genl_family, &ovs_dp_vport_multicast_group, reply, info);
	return 0;

exit_unlock_free:
	ovs_unlock();
	kfree_skb(reply);
	return err;
}

static int ovs_vport_cmd_set(struct sk_buff *skb, struct genl_info *info)
{
	struct nlattr **a = info->attrs;
	struct sk_buff *reply;
	struct vport *vport;
	int err;

	reply = ovs_vport_cmd_alloc_info();
	if (!reply)
		return -ENOMEM;

	ovs_lock();
	vport = lookup_vport(sock_net(skb->sk), info->userhdr, a);
	err = PTR_ERR(vport);
	if (IS_ERR(vport))
		goto exit_unlock_free;

	if (a[OVS_VPORT_ATTR_TYPE] &&
	    nla_get_u32(a[OVS_VPORT_ATTR_TYPE]) != vport->ops->type) {
		err = -EINVAL;
		goto exit_unlock_free;
	}

	if (a[OVS_VPORT_ATTR_OPTIONS]) {
		err = ovs_vport_set_options(vport, a[OVS_VPORT_ATTR_OPTIONS]);
		if (err)
			goto exit_unlock_free;
	}

	if (a[OVS_VPORT_ATTR_UPCALL_PID]) {
		struct nlattr *ids = a[OVS_VPORT_ATTR_UPCALL_PID];

		err = ovs_vport_set_upcall_portids(vport, ids);
		if (err)
			goto exit_unlock_free;
	}

	err = ovs_vport_cmd_fill_info(vport, reply, info->snd_portid,
				      info->snd_seq, 0, OVS_VPORT_CMD_NEW);
	BUG_ON(err < 0);
	ovs_unlock();

	ovs_notify(&dp_vport_genl_family, &ovs_dp_vport_multicast_group, reply, info);
	return 0;

exit_unlock_free:
	ovs_unlock();
	kfree_skb(reply);
	return err;
}

static int ovs_vport_cmd_del(struct sk_buff *skb, struct genl_info *info)
{
	struct nlattr **a = info->attrs;
	struct sk_buff *reply;
	struct vport *vport;
	int err;

	reply = ovs_vport_cmd_alloc_info();
	if (!reply)
		return -ENOMEM;

	ovs_lock();
	vport = lookup_vport(sock_net(skb->sk), info->userhdr, a);
	err = PTR_ERR(vport);
	if (IS_ERR(vport))
		goto exit_unlock_free;

	if (vport->port_no == OVSP_LOCAL) {
		err = -EINVAL;
		goto exit_unlock_free;
	}

	err = ovs_vport_cmd_fill_info(vport, reply, info->snd_portid,
				      info->snd_seq, 0, OVS_VPORT_CMD_DEL);
	BUG_ON(err < 0);
	ovs_dp_detach_port(vport);
	ovs_unlock();

	ovs_notify(&dp_vport_genl_family, &ovs_dp_vport_multicast_group, reply, info);
	return 0;

exit_unlock_free:
	ovs_unlock();
	kfree_skb(reply);
	return err;
}

static int ovs_vport_cmd_get(struct sk_buff *skb, struct genl_info *info)
{
	struct nlattr **a = info->attrs;
	struct ovs_header *ovs_header = info->userhdr;
	struct sk_buff *reply;
	struct vport *vport;
	int err;

	reply = ovs_vport_cmd_alloc_info();
	if (!reply)
		return -ENOMEM;

	rcu_read_lock();
	vport = lookup_vport(sock_net(skb->sk), ovs_header, a);
	err = PTR_ERR(vport);
	if (IS_ERR(vport))
		goto exit_unlock_free;
	err = ovs_vport_cmd_fill_info(vport, reply, info->snd_portid,
				      info->snd_seq, 0, OVS_VPORT_CMD_NEW);
	BUG_ON(err < 0);
	rcu_read_unlock();

	return genlmsg_reply(reply, info);

exit_unlock_free:
	rcu_read_unlock();
	kfree_skb(reply);
	return err;
}

static int ovs_vport_cmd_dump(struct sk_buff *skb, struct netlink_callback *cb)
{
	struct ovs_header *ovs_header = genlmsg_data(nlmsg_data(cb->nlh));
	struct datapath *dp;
	int bucket = cb->args[0], skip = cb->args[1];
	int i, j = 0;

	rcu_read_lock();
	dp = get_dp_rcu(sock_net(skb->sk), ovs_header->dp_ifindex);
	if (!dp) {
		rcu_read_unlock();
		return -ENODEV;
	}
	for (i = bucket; i < DP_VPORT_HASH_BUCKETS; i++) {
		struct vport *vport;

		j = 0;
		hlist_for_each_entry_rcu(vport, &dp->ports[i], dp_hash_node) {
			if (j >= skip &&
			    ovs_vport_cmd_fill_info(vport, skb,
						    NETLINK_CB(cb->skb).portid,
						    cb->nlh->nlmsg_seq,
						    NLM_F_MULTI,
						    OVS_VPORT_CMD_NEW) < 0)
				goto out;

			j++;
		}
		skip = 0;
	}
out:
	rcu_read_unlock();

	cb->args[0] = i;
	cb->args[1] = j;

	return skb->len;
}

static const struct nla_policy vport_policy[OVS_VPORT_ATTR_MAX + 1] = {
	[OVS_VPORT_ATTR_NAME] = { .type = NLA_NUL_STRING, .len = IFNAMSIZ - 1 },
	[OVS_VPORT_ATTR_STATS] = { .len = sizeof(struct ovs_vport_stats) },
	[OVS_VPORT_ATTR_PORT_NO] = { .type = NLA_U32 },
	[OVS_VPORT_ATTR_TYPE] = { .type = NLA_U32 },
	[OVS_VPORT_ATTR_UPCALL_PID] = { .type = NLA_U32 },
	[OVS_VPORT_ATTR_OPTIONS] = { .type = NLA_NESTED },
};

static struct genl_ops dp_vport_genl_ops[] = {
	{ .cmd = OVS_VPORT_CMD_NEW,
	  .flags = GENL_ADMIN_PERM, /* Requires CAP_NET_ADMIN privilege. */
	  .policy = vport_policy,
	  .doit = ovs_vport_cmd_new
	},
	{ .cmd = OVS_VPORT_CMD_DEL,
	  .flags = GENL_ADMIN_PERM, /* Requires CAP_NET_ADMIN privilege. */
	  .policy = vport_policy,
	  .doit = ovs_vport_cmd_del
	},
	{ .cmd = OVS_VPORT_CMD_GET,
	  .flags = 0,		    /* OK for unprivileged users. */
	  .policy = vport_policy,
	  .doit = ovs_vport_cmd_get,
	  .dumpit = ovs_vport_cmd_dump
	},
	{ .cmd = OVS_VPORT_CMD_SET,
	  .flags = GENL_ADMIN_PERM, /* Requires CAP_NET_ADMIN privilege. */
	  .policy = vport_policy,
	  .doit = ovs_vport_cmd_set,
	},
};

struct genl_family dp_vport_genl_family = {
	.id = GENL_ID_GENERATE,
	.hdrsize = sizeof(struct ovs_header),
	.name = OVS_VPORT_FAMILY,
	.version = OVS_VPORT_VERSION,
	.maxattr = OVS_VPORT_ATTR_MAX,
	.netnsok = true,
	.parallel_ops = true,
	.ops = dp_vport_genl_ops,
	.n_ops = ARRAY_SIZE(dp_vport_genl_ops),
	.mcgrps = &ovs_dp_vport_multicast_group,
	.n_mcgrps = 1,
};

static struct genl_family *dp_genl_families[] = {
	&dp_datapath_genl_family,
	&dp_vport_genl_family,
	&dp_flow_genl_family,
	&dp_packet_genl_family,
};

static void dp_unregister_genl(int n_families)
{
	int i;

	for (i = 0; i < n_families; i++)
		genl_unregister_family(dp_genl_families[i]);
}

static int dp_register_genl(void)
{
	int err;
	int i;

	for (i = 0; i < ARRAY_SIZE(dp_genl_families); i++) {

		err = genl_register_family(dp_genl_families[i]);
		if (err)
			goto error;
	}

	return 0;

error:
	dp_unregister_genl(i);
	return err;
}

static int __net_init ovs_init_net(struct net *net)
{
	struct ovs_net *ovs_net = net_generic(net, ovs_net_id);

	INIT_LIST_HEAD(&ovs_net->dps);
	INIT_WORK(&ovs_net->dp_notify_work, ovs_dp_notify_wq);
	return 0;
}

static void __net_exit list_vports_from_net(struct net *net, struct net *dnet,
					    struct list_head *head)
{
	struct ovs_net *ovs_net = net_generic(net, ovs_net_id);
	struct datapath *dp;

	list_for_each_entry(dp, &ovs_net->dps, list_node) {
		int i;

		for (i = 0; i < DP_VPORT_HASH_BUCKETS; i++) {
			struct vport *vport;

			hlist_for_each_entry(vport, &dp->ports[i], dp_hash_node) {
				struct netdev_vport *netdev_vport;

				if (vport->ops->type != OVS_VPORT_TYPE_INTERNAL)
					continue;

				netdev_vport = netdev_vport_priv(vport);
				if (dev_net(netdev_vport->dev) == dnet)
					list_add(&vport->detach_list, head);
			}
		}
	}
}

static void __net_exit ovs_exit_net(struct net *dnet)
{
	struct datapath *dp, *dp_next;
	struct ovs_net *ovs_net = net_generic(dnet, ovs_net_id);
	struct vport *vport, *vport_next;
	struct net *net;
	LIST_HEAD(head);

	ovs_lock();
	list_for_each_entry_safe(dp, dp_next, &ovs_net->dps, list_node)
		__dp_destroy(dp);

	rtnl_lock();
	for_each_net(net)
		list_vports_from_net(net, dnet, &head);
	rtnl_unlock();

	/* Detach all vports from given namespace. */
	list_for_each_entry_safe(vport, vport_next, &head, detach_list) {
		list_del(&vport->detach_list);
		ovs_dp_detach_port(vport);
	}

	ovs_unlock();

	cancel_work_sync(&ovs_net->dp_notify_work);
}

static struct pernet_operations ovs_net_ops = {
	.init = ovs_init_net,
	.exit = ovs_exit_net,
	.id   = &ovs_net_id,
	.size = sizeof(struct ovs_net),
};

DEFINE_COMPAT_PNET_REG_FUNC(device);

static int __init dp_init(void)
{
	int err;

	BUILD_BUG_ON(sizeof(struct ovs_skb_cb) > FIELD_SIZEOF(struct sk_buff, cb));

	pr_info("Open vSwitch switching datapath %s\n", VERSION);

	err = action_fifos_init();
	if (err)
		goto error;

	err = ovs_internal_dev_rtnl_link_register();
	if (err)
		goto error_action_fifos_exit;

	err = ovs_flow_init();
	if (err)
		goto error_unreg_rtnl_link;

	err = ovs_vport_init();
	if (err)
		goto error_flow_exit;

	err = register_pernet_device(&ovs_net_ops);
	if (err)
		goto error_vport_exit;

	err = register_netdevice_notifier(&ovs_dp_device_notifier);
	if (err)
		goto error_netns_exit;

	err = ovs_netdev_init();
	if (err)
		goto error_unreg_notifier;

	err = dp_register_genl();
	if (err < 0)
		goto error_unreg_netdev;

	return 0;

error_unreg_netdev:
	ovs_netdev_exit();
error_unreg_notifier:
	unregister_netdevice_notifier(&ovs_dp_device_notifier);
error_netns_exit:
	unregister_pernet_device(&ovs_net_ops);
error_vport_exit:
	ovs_vport_exit();
error_flow_exit:
	ovs_flow_exit();
error_unreg_rtnl_link:
	ovs_internal_dev_rtnl_link_unregister();
error_action_fifos_exit:
	action_fifos_exit();
error:
	return err;
}

static void dp_cleanup(void)
{
	dp_unregister_genl(ARRAY_SIZE(dp_genl_families));
	ovs_netdev_exit();
	unregister_netdevice_notifier(&ovs_dp_device_notifier);
	unregister_pernet_device(&ovs_net_ops);
	rcu_barrier();
	ovs_vport_exit();
	ovs_flow_exit();
	ovs_internal_dev_rtnl_link_unregister();
	action_fifos_exit();
}

module_init(dp_init);
module_exit(dp_cleanup);

MODULE_DESCRIPTION("Open vSwitch switching datapath");
MODULE_LICENSE("GPL");
MODULE_VERSION(VERSION);<|MERGE_RESOLUTION|>--- conflicted
+++ resolved
@@ -1550,11 +1550,7 @@
 	ovs_dp_change(dp, a);
 
 	/* Set up conntrack dependencies. */
-<<<<<<< HEAD
-	ovs_ct_init(read_pnet(&dp->net), &dp->ct);
-=======
 	ovs_ct_init(ovs_dp_get_net(dp), &dp->ct);
->>>>>>> 92aeeed1
 
 	/* So far only local changes have been made, now need the lock. */
 	ovs_lock();
