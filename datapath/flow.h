--- conflicted
+++ resolved
@@ -183,13 +183,8 @@
 		u16 zone;
 		u32 mark;
 		u8 state;
-<<<<<<< HEAD
-		struct ovs_key_conn_label label;
-	} conn;
-=======
 		struct ovs_key_ct_label label;
 	} ct;
->>>>>>> d5a61290
 
 } __aligned(BITS_PER_LONG/8); /* Ensure that we can do comparisons as longs. */
 
