--- conflicted
+++ resolved
@@ -343,17 +343,10 @@
 	OVS_KEY_ATTR_MPLS,      /* array of struct ovs_key_mpls.
 				 * The implementation may restrict
 				 * the accepted length of the array. */
-<<<<<<< HEAD
-	OVS_KEY_ATTR_CONN_STATE,/* u8 bitmask of OVS_CS_F_* */
-	OVS_KEY_ATTR_CONN_ZONE, /* u16 connection tracking zone. */
-	OVS_KEY_ATTR_CONN_MARK, /* u32 connection tracking mark */
-	OVS_KEY_ATTR_CONN_LABEL,/* 16-octet connection tracking label */
-=======
 	OVS_KEY_ATTR_CT_STATE,  /* u8 bitmask of OVS_CS_F_* */
 	OVS_KEY_ATTR_CT_ZONE,   /* u16 connection tracking zone. */
 	OVS_KEY_ATTR_CT_MARK,   /* u32 connection tracking mark */
 	OVS_KEY_ATTR_CT_LABEL,  /* 16-octet connection tracking label */
->>>>>>> d5a61290
 
 #ifdef __KERNEL__
 	/* Only used within kernel data path. */
@@ -468,19 +461,11 @@
 };
 
 #define OVS_CT_LABEL_LEN	16
-<<<<<<< HEAD
-struct ovs_key_conn_label {
-	__u8	conn_label[OVS_CT_LABEL_LEN];
-};
-
-/* OVS_KEY_ATTR_CONN_STATE flags */
-=======
 struct ovs_key_ct_label {
 	__u8	ct_label[OVS_CT_LABEL_LEN];
 };
 
 /* OVS_KEY_ATTR_CT_STATE flags */
->>>>>>> d5a61290
 #define OVS_CS_F_NEW               0x01 /* Beginning of a new connection. */
 #define OVS_CS_F_ESTABLISHED       0x02 /* Part of an existing connection. */
 #define OVS_CS_F_RELATED           0x04 /* Related to an established
