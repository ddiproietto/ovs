/*
 * Copyright (c) 2007-2014 Nicira, Inc.
 *
 * This program is free software; you can redistribute it and/or
 * modify it under the terms of version 2 of the GNU General Public
 * License as published by the Free Software Foundation.
 *
 * This program is distributed in the hope that it will be useful, but
 * WITHOUT ANY WARRANTY; without even the implied warranty of
 * MERCHANTABILITY or FITNESS FOR A PARTICULAR PURPOSE. See the GNU
 * General Public License for more details.
 *
 * You should have received a copy of the GNU General Public License
 * along with this program; if not, write to the Free Software
 * Foundation, Inc., 51 Franklin Street, Fifth Floor, Boston, MA
 * 02110-1301, USA
 */

#include <linux/uaccess.h>
#include <linux/netdevice.h>
#include <linux/etherdevice.h>
#include <linux/if_ether.h>
#include <linux/if_vlan.h>
#include <net/llc_pdu.h>
#include <linux/kernel.h>
#include <linux/jhash.h>
#include <linux/jiffies.h>
#include <linux/llc.h>
#include <linux/module.h>
#include <linux/in.h>
#include <linux/rcupdate.h>
#include <linux/if_arp.h>
#include <linux/ip.h>
#include <linux/ipv6.h>
#include <linux/mpls.h>
#include <linux/sctp.h>
#include <linux/smp.h>
#include <linux/tcp.h>
#include <linux/udp.h>
#include <linux/icmp.h>
#include <linux/icmpv6.h>
#include <linux/rculist.h>
#include <net/ip.h>
#include <net/ipv6.h>
#include <net/mpls.h>
#include <net/ndisc.h>

#include "datapath.h"
#include "flow.h"
#include "flow_netlink.h"
<<<<<<< HEAD
#include "ovs_conntrack.h"
=======
#include "conntrack.h"
>>>>>>> fddc8c1c

#include "vlan.h"

u64 ovs_flow_used_time(unsigned long flow_jiffies)
{
	struct timespec cur_ts;
	u64 cur_ms, idle_ms;

	ktime_get_ts(&cur_ts);
	idle_ms = jiffies_to_msecs(jiffies - flow_jiffies);
	cur_ms = (u64)cur_ts.tv_sec * MSEC_PER_SEC +
		 cur_ts.tv_nsec / NSEC_PER_MSEC;

	return cur_ms - idle_ms;
}

#define TCP_FLAGS_BE16(tp) (*(__be16 *)&tcp_flag_word(tp) & htons(0x0FFF))

void ovs_flow_stats_update(struct sw_flow *flow, __be16 tcp_flags,
			   const struct sk_buff *skb)
{
	struct flow_stats *stats;
	int node = numa_node_id();
	int len = skb->len + (skb_vlan_tag_present(skb) ? VLAN_HLEN : 0);

	stats = rcu_dereference(flow->stats[node]);

	/* Check if already have node-specific stats. */
	if (likely(stats)) {
		spin_lock(&stats->lock);
		/* Mark if we write on the pre-allocated stats. */
		if (node == 0 && unlikely(flow->stats_last_writer != node))
			flow->stats_last_writer = node;
	} else {
		stats = rcu_dereference(flow->stats[0]); /* Pre-allocated. */
		spin_lock(&stats->lock);

		/* If the current NUMA-node is the only writer on the
		 * pre-allocated stats keep using them.
		 */
		if (unlikely(flow->stats_last_writer != node)) {
			/* A previous locker may have already allocated the
			 * stats, so we need to check again.  If node-specific
			 * stats were already allocated, we update the pre-
			 * allocated stats as we have already locked them.
			 */
			if (likely(flow->stats_last_writer != NUMA_NO_NODE)
			    && likely(!rcu_access_pointer(flow->stats[node]))) {
				/* Try to allocate node-specific stats. */
				struct flow_stats *new_stats;

				new_stats =
					kmem_cache_alloc_node(flow_stats_cache,
							      GFP_THISNODE |
							      __GFP_NOMEMALLOC,
							      node);
				if (likely(new_stats)) {
					new_stats->used = jiffies;
					new_stats->packet_count = 1;
					new_stats->byte_count = len;
					new_stats->tcp_flags = tcp_flags;
					spin_lock_init(&new_stats->lock);

					rcu_assign_pointer(flow->stats[node],
							   new_stats);
					goto unlock;
				}
			}
			flow->stats_last_writer = node;
		}
	}

	stats->used = jiffies;
	stats->packet_count++;
	stats->byte_count += len;
	stats->tcp_flags |= tcp_flags;
unlock:
	spin_unlock(&stats->lock);
}

/* Must be called with rcu_read_lock or ovs_mutex. */
void ovs_flow_stats_get(const struct sw_flow *flow,
			struct ovs_flow_stats *ovs_stats,
			unsigned long *used, __be16 *tcp_flags)
{
	int node;

	*used = 0;
	*tcp_flags = 0;
	memset(ovs_stats, 0, sizeof(*ovs_stats));

	for_each_node(node) {
		struct flow_stats *stats = rcu_dereference_ovsl(flow->stats[node]);

		if (stats) {
			/* Local CPU may write on non-local stats, so we must
			 * block bottom-halves here.
			 */
			spin_lock_bh(&stats->lock);
			if (!*used || time_after(stats->used, *used))
				*used = stats->used;
			*tcp_flags |= stats->tcp_flags;
			ovs_stats->n_packets += stats->packet_count;
			ovs_stats->n_bytes += stats->byte_count;
			spin_unlock_bh(&stats->lock);
		}
	}
}

/* Called with ovs_mutex. */
void ovs_flow_stats_clear(struct sw_flow *flow)
{
	int node;

	for_each_node(node) {
		struct flow_stats *stats = ovsl_dereference(flow->stats[node]);

		if (stats) {
			spin_lock_bh(&stats->lock);
			stats->used = 0;
			stats->packet_count = 0;
			stats->byte_count = 0;
			stats->tcp_flags = 0;
			spin_unlock_bh(&stats->lock);
		}
	}
}

static int check_header(struct sk_buff *skb, int len)
{
	if (unlikely(skb->len < len))
		return -EINVAL;
	if (unlikely(!pskb_may_pull(skb, len)))
		return -ENOMEM;
	return 0;
}

static bool arphdr_ok(struct sk_buff *skb)
{
	return pskb_may_pull(skb, skb_network_offset(skb) +
				  sizeof(struct arp_eth_header));
}

static int check_iphdr(struct sk_buff *skb)
{
	unsigned int nh_ofs = skb_network_offset(skb);
	unsigned int ip_len;
	int err;

	err = check_header(skb, nh_ofs + sizeof(struct iphdr));
	if (unlikely(err))
		return err;

	ip_len = ip_hdrlen(skb);
	if (unlikely(ip_len < sizeof(struct iphdr) ||
		     skb->len < nh_ofs + ip_len))
		return -EINVAL;

	skb_set_transport_header(skb, nh_ofs + ip_len);
	return 0;
}

static bool tcphdr_ok(struct sk_buff *skb)
{
	int th_ofs = skb_transport_offset(skb);
	int tcp_len;

	if (unlikely(!pskb_may_pull(skb, th_ofs + sizeof(struct tcphdr))))
		return false;

	tcp_len = tcp_hdrlen(skb);
	if (unlikely(tcp_len < sizeof(struct tcphdr) ||
		     skb->len < th_ofs + tcp_len))
		return false;

	return true;
}

static bool udphdr_ok(struct sk_buff *skb)
{
	return pskb_may_pull(skb, skb_transport_offset(skb) +
				  sizeof(struct udphdr));
}

static bool sctphdr_ok(struct sk_buff *skb)
{
	return pskb_may_pull(skb, skb_transport_offset(skb) +
				  sizeof(struct sctphdr));
}

static bool icmphdr_ok(struct sk_buff *skb)
{
	return pskb_may_pull(skb, skb_transport_offset(skb) +
				  sizeof(struct icmphdr));
}

static int parse_ipv6hdr(struct sk_buff *skb, struct sw_flow_key *key)
{
	unsigned int nh_ofs = skb_network_offset(skb);
	unsigned int nh_len;
	int payload_ofs;
	struct ipv6hdr *nh;
	uint8_t nexthdr;
	__be16 frag_off;
	int err;

	err = check_header(skb, nh_ofs + sizeof(*nh));
	if (unlikely(err))
		return err;

	nh = ipv6_hdr(skb);
	nexthdr = nh->nexthdr;
	payload_ofs = (u8 *)(nh + 1) - skb->data;

	key->ip.proto = NEXTHDR_NONE;
	key->ip.tos = ipv6_get_dsfield(nh);
	key->ip.ttl = nh->hop_limit;
	key->ipv6.label = *(__be32 *)nh & htonl(IPV6_FLOWINFO_FLOWLABEL);
	key->ipv6.addr.src = nh->saddr;
	key->ipv6.addr.dst = nh->daddr;

	payload_ofs = ipv6_skip_exthdr(skb, payload_ofs, &nexthdr, &frag_off);
	if (unlikely(payload_ofs < 0))
		return -EINVAL;

	if (frag_off) {
		if (frag_off & htons(~0x7))
			key->ip.frag = OVS_FRAG_TYPE_LATER;
		else
			key->ip.frag = OVS_FRAG_TYPE_FIRST;
	} else {
		key->ip.frag = OVS_FRAG_TYPE_NONE;
	}

	nh_len = payload_ofs - nh_ofs;
	skb_set_transport_header(skb, nh_ofs + nh_len);
	key->ip.proto = nexthdr;
	return nh_len;
}

static bool icmp6hdr_ok(struct sk_buff *skb)
{
	return pskb_may_pull(skb, skb_transport_offset(skb) +
				  sizeof(struct icmp6hdr));
}

static int parse_vlan(struct sk_buff *skb, struct sw_flow_key *key)
{
	struct qtag_prefix {
		__be16 eth_type; /* ETH_P_8021Q */
		__be16 tci;
	};
	struct qtag_prefix *qp;

	if (unlikely(skb->len < sizeof(struct qtag_prefix) + sizeof(__be16)))
		return 0;

	if (unlikely(!pskb_may_pull(skb, sizeof(struct qtag_prefix) +
					 sizeof(__be16))))
		return -ENOMEM;

	qp = (struct qtag_prefix *) skb->data;
	key->eth.tci = qp->tci | htons(VLAN_TAG_PRESENT);
	__skb_pull(skb, sizeof(struct qtag_prefix));

	return 0;
}

static __be16 parse_ethertype(struct sk_buff *skb)
{
	struct llc_snap_hdr {
		u8  dsap;  /* Always 0xAA */
		u8  ssap;  /* Always 0xAA */
		u8  ctrl;
		u8  oui[3];
		__be16 ethertype;
	};
	struct llc_snap_hdr *llc;
	__be16 proto;

	proto = *(__be16 *) skb->data;
	__skb_pull(skb, sizeof(__be16));

	if (ntohs(proto) >= ETH_P_802_3_MIN)
		return proto;

	if (skb->len < sizeof(struct llc_snap_hdr))
		return htons(ETH_P_802_2);

	if (unlikely(!pskb_may_pull(skb, sizeof(struct llc_snap_hdr))))
		return htons(0);

	llc = (struct llc_snap_hdr *) skb->data;
	if (llc->dsap != LLC_SAP_SNAP ||
	    llc->ssap != LLC_SAP_SNAP ||
	    (llc->oui[0] | llc->oui[1] | llc->oui[2]) != 0)
		return htons(ETH_P_802_2);

	__skb_pull(skb, sizeof(struct llc_snap_hdr));

	if (ntohs(llc->ethertype) >= ETH_P_802_3_MIN)
		return llc->ethertype;

	return htons(ETH_P_802_2);
}

static int parse_icmpv6(struct sk_buff *skb, struct sw_flow_key *key,
			int nh_len)
{
	struct icmp6hdr *icmp = icmp6_hdr(skb);

	/* The ICMPv6 type and code fields use the 16-bit transport port
	 * fields, so we need to store them in 16-bit network byte order.
	 */
	key->tp.src = htons(icmp->icmp6_type);
	key->tp.dst = htons(icmp->icmp6_code);
	memset(&key->ipv6.nd, 0, sizeof(key->ipv6.nd));

	if (icmp->icmp6_code == 0 &&
	    (icmp->icmp6_type == NDISC_NEIGHBOUR_SOLICITATION ||
	     icmp->icmp6_type == NDISC_NEIGHBOUR_ADVERTISEMENT)) {
		int icmp_len = skb->len - skb_transport_offset(skb);
		struct nd_msg *nd;
		int offset;

		/* In order to process neighbor discovery options, we need the
		 * entire packet.
		 */
		if (unlikely(icmp_len < sizeof(*nd)))
			return 0;

		if (unlikely(skb_linearize(skb)))
			return -ENOMEM;

		nd = (struct nd_msg *)skb_transport_header(skb);
		key->ipv6.nd.target = nd->target;

		icmp_len -= sizeof(*nd);
		offset = 0;
		while (icmp_len >= 8) {
			struct nd_opt_hdr *nd_opt =
				 (struct nd_opt_hdr *)(nd->opt + offset);
			int opt_len = nd_opt->nd_opt_len * 8;

			if (unlikely(!opt_len || opt_len > icmp_len))
				return 0;

			/* Store the link layer address if the appropriate
			 * option is provided.  It is considered an error if
			 * the same link layer option is specified twice.
			 */
			if (nd_opt->nd_opt_type == ND_OPT_SOURCE_LL_ADDR
			    && opt_len == 8) {
				if (unlikely(!is_zero_ether_addr(key->ipv6.nd.sll)))
					goto invalid;
				ether_addr_copy(key->ipv6.nd.sll,
						&nd->opt[offset+sizeof(*nd_opt)]);
			} else if (nd_opt->nd_opt_type == ND_OPT_TARGET_LL_ADDR
				   && opt_len == 8) {
				if (unlikely(!is_zero_ether_addr(key->ipv6.nd.tll)))
					goto invalid;
				ether_addr_copy(key->ipv6.nd.tll,
						&nd->opt[offset+sizeof(*nd_opt)]);
			}

			icmp_len -= opt_len;
			offset += opt_len;
		}
	}

	return 0;

invalid:
	memset(&key->ipv6.nd.target, 0, sizeof(key->ipv6.nd.target));
	memset(key->ipv6.nd.sll, 0, sizeof(key->ipv6.nd.sll));
	memset(key->ipv6.nd.tll, 0, sizeof(key->ipv6.nd.tll));

	return 0;
}

/**
 * key_extract - extracts a flow key from an Ethernet frame.
 * @skb: sk_buff that contains the frame, with skb->data pointing to the
 * Ethernet header
 * @key: output flow key
 *
 * The caller must ensure that skb->len >= ETH_HLEN.
 *
 * Returns 0 if successful, otherwise a negative errno value.
 *
 * Initializes @skb header pointers as follows:
 *
 *    - skb->mac_header: the Ethernet header.
 *
 *    - skb->network_header: just past the Ethernet header, or just past the
 *      VLAN header, to the first byte of the Ethernet payload.
 *
 *    - skb->transport_header: If key->eth.type is ETH_P_IP or ETH_P_IPV6
 *      on output, then just past the IP header, if one is present and
 *      of a correct length, otherwise the same as skb->network_header.
 *      For other key->eth.type values it is left untouched.
 */
static int key_extract(struct sk_buff *skb, struct sw_flow_key *key)
{
	int error;
	struct ethhdr *eth;

	/* Flags are always used as part of stats */
	key->tp.flags = 0;

	skb_reset_mac_header(skb);

	/* Link layer.  We are guaranteed to have at least the 14 byte Ethernet
	 * header in the linear data area.
	 */
	eth = eth_hdr(skb);
	ether_addr_copy(key->eth.src, eth->h_source);
	ether_addr_copy(key->eth.dst, eth->h_dest);

	__skb_pull(skb, 2 * ETH_ALEN);
	/* We are going to push all headers that we pull, so no need to
	 * update skb->csum here.
	 */

	key->eth.tci = 0;
	if (skb_vlan_tag_present(skb))
		key->eth.tci = htons(vlan_get_tci(skb));
	else if (eth->h_proto == htons(ETH_P_8021Q))
		if (unlikely(parse_vlan(skb, key)))
			return -ENOMEM;

	key->eth.type = parse_ethertype(skb);
	if (unlikely(key->eth.type == htons(0)))
		return -ENOMEM;

	skb_reset_network_header(skb);
	skb_reset_mac_len(skb);
	__skb_push(skb, skb->data - skb_mac_header(skb));

	/* Network layer. */
	if (key->eth.type == htons(ETH_P_IP)) {
		struct iphdr *nh;
		__be16 offset;

		error = check_iphdr(skb);
		if (unlikely(error)) {
			memset(&key->ip, 0, sizeof(key->ip));
			memset(&key->ipv4, 0, sizeof(key->ipv4));
			if (error == -EINVAL) {
				skb->transport_header = skb->network_header;
				error = 0;
			}
			return error;
		}

		nh = ip_hdr(skb);
		key->ipv4.addr.src = nh->saddr;
		key->ipv4.addr.dst = nh->daddr;

		key->ip.proto = nh->protocol;
		key->ip.tos = nh->tos;
		key->ip.ttl = nh->ttl;

		offset = nh->frag_off & htons(IP_OFFSET);
		if (offset) {
			key->ip.frag = OVS_FRAG_TYPE_LATER;
			return 0;
		}
		if (nh->frag_off & htons(IP_MF) ||
			skb_shinfo(skb)->gso_type & SKB_GSO_UDP)
			key->ip.frag = OVS_FRAG_TYPE_FIRST;
		else
			key->ip.frag = OVS_FRAG_TYPE_NONE;

		/* Transport layer. */
		if (key->ip.proto == IPPROTO_TCP) {
			if (tcphdr_ok(skb)) {
				struct tcphdr *tcp = tcp_hdr(skb);
				key->tp.src = tcp->source;
				key->tp.dst = tcp->dest;
				key->tp.flags = TCP_FLAGS_BE16(tcp);
			} else {
				memset(&key->tp, 0, sizeof(key->tp));
			}

		} else if (key->ip.proto == IPPROTO_UDP) {
			if (udphdr_ok(skb)) {
				struct udphdr *udp = udp_hdr(skb);
				key->tp.src = udp->source;
				key->tp.dst = udp->dest;
			} else {
				memset(&key->tp, 0, sizeof(key->tp));
			}
		} else if (key->ip.proto == IPPROTO_SCTP) {
			if (sctphdr_ok(skb)) {
				struct sctphdr *sctp = sctp_hdr(skb);
				key->tp.src = sctp->source;
				key->tp.dst = sctp->dest;
			} else {
				memset(&key->tp, 0, sizeof(key->tp));
			}
		} else if (key->ip.proto == IPPROTO_ICMP) {
			if (icmphdr_ok(skb)) {
				struct icmphdr *icmp = icmp_hdr(skb);
				/* The ICMP type and code fields use the 16-bit
				 * transport port fields, so we need to store
				 * them in 16-bit network byte order.
				 */
				key->tp.src = htons(icmp->type);
				key->tp.dst = htons(icmp->code);
			} else {
				memset(&key->tp, 0, sizeof(key->tp));
			}
		}

	} else if (key->eth.type == htons(ETH_P_ARP) ||
		   key->eth.type == htons(ETH_P_RARP)) {
		struct arp_eth_header *arp;
		bool arp_available = arphdr_ok(skb);

		arp = (struct arp_eth_header *)skb_network_header(skb);

		if (arp_available &&
		    arp->ar_hrd == htons(ARPHRD_ETHER) &&
		    arp->ar_pro == htons(ETH_P_IP) &&
		    arp->ar_hln == ETH_ALEN &&
		    arp->ar_pln == 4) {

			/* We only match on the lower 8 bits of the opcode. */
			if (ntohs(arp->ar_op) <= 0xff)
				key->ip.proto = ntohs(arp->ar_op);
			else
				key->ip.proto = 0;

			memcpy(&key->ipv4.addr.src, arp->ar_sip, sizeof(key->ipv4.addr.src));
			memcpy(&key->ipv4.addr.dst, arp->ar_tip, sizeof(key->ipv4.addr.dst));
			ether_addr_copy(key->ipv4.arp.sha, arp->ar_sha);
			ether_addr_copy(key->ipv4.arp.tha, arp->ar_tha);
		} else {
			memset(&key->ip, 0, sizeof(key->ip));
			memset(&key->ipv4, 0, sizeof(key->ipv4));
		}
	} else if (eth_p_mpls(key->eth.type)) {
		size_t stack_len = MPLS_HLEN;

		/* In the presence of an MPLS label stack the end of the L2
		 * header and the beginning of the L3 header differ.
		 *
		 * Advance network_header to the beginning of the L3
		 * header. mac_len corresponds to the end of the L2 header.
		 */
		while (1) {
			__be32 lse;

			error = check_header(skb, skb->mac_len + stack_len);
			if (unlikely(error))
				return 0;

			memcpy(&lse, skb_network_header(skb), MPLS_HLEN);

			if (stack_len == MPLS_HLEN)
				memcpy(&key->mpls.top_lse, &lse, MPLS_HLEN);

			skb_set_network_header(skb, skb->mac_len + stack_len);
			if (lse & htonl(MPLS_LS_S_MASK))
				break;

			stack_len += MPLS_HLEN;
		}
	} else if (key->eth.type == htons(ETH_P_IPV6)) {
		int nh_len;             /* IPv6 Header + Extensions */

		nh_len = parse_ipv6hdr(skb, key);
		if (unlikely(nh_len < 0)) {
			memset(&key->ip, 0, sizeof(key->ip));
			memset(&key->ipv6.addr, 0, sizeof(key->ipv6.addr));
			if (nh_len == -EINVAL) {
				skb->transport_header = skb->network_header;
				error = 0;
			} else {
				error = nh_len;
			}
			return error;
		}

		if (key->ip.frag == OVS_FRAG_TYPE_LATER)
			return 0;
		if (skb_shinfo(skb)->gso_type & SKB_GSO_UDP)
			key->ip.frag = OVS_FRAG_TYPE_FIRST;

		/* Transport layer. */
		if (key->ip.proto == NEXTHDR_TCP) {
			if (tcphdr_ok(skb)) {
				struct tcphdr *tcp = tcp_hdr(skb);
				key->tp.src = tcp->source;
				key->tp.dst = tcp->dest;
				key->tp.flags = TCP_FLAGS_BE16(tcp);
			} else {
				memset(&key->tp, 0, sizeof(key->tp));
			}
		} else if (key->ip.proto == NEXTHDR_UDP) {
			if (udphdr_ok(skb)) {
				struct udphdr *udp = udp_hdr(skb);
				key->tp.src = udp->source;
				key->tp.dst = udp->dest;
			} else {
				memset(&key->tp, 0, sizeof(key->tp));
			}
		} else if (key->ip.proto == NEXTHDR_SCTP) {
			if (sctphdr_ok(skb)) {
				struct sctphdr *sctp = sctp_hdr(skb);
				key->tp.src = sctp->source;
				key->tp.dst = sctp->dest;
			} else {
				memset(&key->tp, 0, sizeof(key->tp));
			}
		} else if (key->ip.proto == NEXTHDR_ICMP) {
			if (icmp6hdr_ok(skb)) {
				error = parse_icmpv6(skb, key, nh_len);
				if (error)
					return error;
			} else {
				memset(&key->tp, 0, sizeof(key->tp));
			}
		}
	}
	return 0;
}

int ovs_flow_key_update(struct sk_buff *skb, struct sw_flow_key *key)
{
	return key_extract(skb, key);
}

int ovs_flow_key_extract(const struct ovs_tunnel_info *tun_info,
			 struct sk_buff *skb, struct sw_flow_key *key)
{
	/* Extract metadata from packet. */
	if (tun_info) {
		memcpy(&key->tun_key, &tun_info->tunnel, sizeof(key->tun_key));

		BUILD_BUG_ON(((1 << (sizeof(tun_info->options_len) * 8)) - 1) >
			     sizeof(key->tun_opts));

		if (tun_info->options) {
			memcpy(TUN_METADATA_OPTS(key, tun_info->options_len),
			       tun_info->options, tun_info->options_len);
			key->tun_opts_len = tun_info->options_len;
		} else {
			key->tun_opts_len = 0;
		}
	} else {
		key->tun_opts_len = 0;
		memset(&key->tun_key, 0, sizeof(key->tun_key));
	}

	key->phy.priority = skb->priority;
	key->phy.in_port = OVS_CB(skb)->input_vport->port_no;
	key->phy.skb_mark = skb->mark;
<<<<<<< HEAD
	key->phy.conn_state = ovs_ct_get_state(skb);
	key->phy.conn_zone = ovs_ct_get_zone(skb);
	key->phy.conn_mark = ovs_ct_get_mark(skb);
=======
	key->conn.state = ovs_ct_get_state(skb);
	key->conn.zone = ovs_ct_get_zone(skb);
	key->conn.mark = ovs_ct_get_mark(skb);
	ovs_ct_get_label(skb, &key->conn.label);
>>>>>>> fddc8c1c
	key->ovs_flow_hash = 0;
	key->recirc_id = 0;

	return key_extract(skb, key);
}

int ovs_flow_key_extract_userspace(const struct nlattr *attr,
				   struct sk_buff *skb,
				   struct sw_flow_key *key, bool log)
{
	int err;

	/* Extract metadata from netlink attributes. */
	err = ovs_nla_get_flow_metadata(attr, key, log);
	if (err)
		return err;

	return key_extract(skb, key);
}<|MERGE_RESOLUTION|>--- conflicted
+++ resolved
@@ -48,11 +48,7 @@
 #include "datapath.h"
 #include "flow.h"
 #include "flow_netlink.h"
-<<<<<<< HEAD
-#include "ovs_conntrack.h"
-=======
 #include "conntrack.h"
->>>>>>> fddc8c1c
 
 #include "vlan.h"
 
@@ -712,16 +708,10 @@
 	key->phy.priority = skb->priority;
 	key->phy.in_port = OVS_CB(skb)->input_vport->port_no;
 	key->phy.skb_mark = skb->mark;
-<<<<<<< HEAD
-	key->phy.conn_state = ovs_ct_get_state(skb);
-	key->phy.conn_zone = ovs_ct_get_zone(skb);
-	key->phy.conn_mark = ovs_ct_get_mark(skb);
-=======
 	key->conn.state = ovs_ct_get_state(skb);
 	key->conn.zone = ovs_ct_get_zone(skb);
 	key->conn.mark = ovs_ct_get_mark(skb);
 	ovs_ct_get_label(skb, &key->conn.label);
->>>>>>> fddc8c1c
 	key->ovs_flow_hash = 0;
 	key->recirc_id = 0;
 
