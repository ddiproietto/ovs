/*
 * Copyright (c) 2007-2014 Nicira, Inc.
 *
 * This program is free software; you can redistribute it and/or
 * modify it under the terms of version 2 of the GNU General Public
 * License as published by the Free Software Foundation.
 *
 * This program is distributed in the hope that it will be useful, but
 * WITHOUT ANY WARRANTY; without even the implied warranty of
 * MERCHANTABILITY or FITNESS FOR A PARTICULAR PURPOSE. See the GNU
 * General Public License for more details.
 *
 * You should have received a copy of the GNU General Public License
 * along with this program; if not, write to the Free Software
 * Foundation, Inc., 51 Franklin Street, Fifth Floor, Boston, MA
 * 02110-1301, USA
 */

#ifndef DATAPATH_H
#define DATAPATH_H 1

#include <asm/page.h>
#include <linux/kernel.h>
#include <linux/mutex.h>
#include <linux/netdevice.h>
#include <linux/skbuff.h>
#include <linux/u64_stats_sync.h>

#include "compat.h"
<<<<<<< HEAD
#include "ovs_conntrack.h"
=======
#include "conntrack.h"
>>>>>>> fddc8c1c
#include "flow.h"
#include "flow_table.h"
#include "vlan.h"
#include "vport.h"

#define DP_MAX_PORTS           USHRT_MAX
#define DP_VPORT_HASH_BUCKETS  1024

#define SAMPLE_ACTION_DEPTH 3

/**
 * struct dp_stats_percpu - per-cpu packet processing statistics for a given
 * datapath.
 * @n_hit: Number of received packets for which a matching flow was found in
 * the flow table.
 * @n_miss: Number of received packets that had no matching flow in the flow
 * table.  The sum of @n_hit and @n_miss is the number of packets that have
 * been received by the datapath.
 * @n_lost: Number of received packets that had no matching flow in the flow
 * table that could not be sent to userspace (normally due to an overflow in
 * one of the datapath's queues).
 * @n_mask_hit: Number of masks looked up for flow match.
 *   @n_mask_hit / (@n_hit + @n_missed)  will be the average masks looked
 *   up per packet.
 */
struct dp_stats_percpu {
	u64 n_hit;
	u64 n_missed;
	u64 n_lost;
	u64 n_mask_hit;
	struct u64_stats_sync syncp;
};

/**
 * struct datapath - datapath for flow-based packet switching
 * @rcu: RCU callback head for deferred destruction.
 * @list_node: Element in global 'dps' list.
 * @table: flow table.
 * @ports: Hash table for ports.  %OVSP_LOCAL port always exists.  Protected by
 * ovs_mutex and RCU.
 * @stats_percpu: Per-CPU datapath statistics.
 * @net: Reference to net namespace.
 *
 * Context: See the comment on locking at the top of datapath.c for additional
 * locking information.
 */
struct datapath {
	struct rcu_head rcu;
	struct list_head list_node;

	/* Flow table. */
	struct flow_table table;

	/* Switch ports. */
	struct hlist_head *ports;

	/* Stats. */
	struct dp_stats_percpu __percpu *stats_percpu;

#ifdef CONFIG_NET_NS
	/* Network namespace ref. */
	struct net *net;
#endif

	u32 user_features;

	struct ovs_ct_perdp_data ct;
};

/**
 * struct ovs_skb_cb - OVS data in skb CB
 * @egress_tun_info: Tunnel information about this packet on egress path.
 * NULL if the packet is not being tunneled.
 * @input_vport: The original vport packet came in on. This value is cached
 * when a packet is received by OVS.
 */
struct ovs_skb_cb {
	struct ovs_tunnel_info  *egress_tun_info;
	struct vport		*input_vport;
};
#define OVS_CB(skb) ((struct ovs_skb_cb *)(skb)->cb)

/**
 * struct dp_upcall - metadata to include with a packet to send to userspace
 * @cmd: One of %OVS_PACKET_CMD_*.
 * @userdata: If nonnull, its variable-length value is passed to userspace as
 * %OVS_PACKET_ATTR_USERDATA.
 * @portid: Netlink portid to which packet should be sent.  If @portid is 0
 * then no packet is sent and the packet is accounted in the datapath's @n_lost
 * counter.
 * @egress_tun_info: If nonnull, becomes %OVS_PACKET_ATTR_EGRESS_TUN_KEY.
 */
struct dp_upcall_info {
	const struct ovs_tunnel_info *egress_tun_info;
	const struct nlattr *userdata;
	u32 portid;
	u8 cmd;
};

/**
 * struct ovs_net - Per net-namespace data for ovs.
 * @dps: List of datapaths to enable dumping them all out.
 * Protected by genl_mutex.
 * @vport_net: Per network namespace data for vport.
 */
struct ovs_net {
	struct list_head dps;
	struct work_struct dp_notify_work;
	struct vport_net vport_net;
	struct ovs_ct_net ct_net;
};

extern int ovs_net_id;
void ovs_lock(void);
void ovs_unlock(void);

#ifdef CONFIG_LOCKDEP
int lockdep_ovsl_is_held(void);
#else
#define lockdep_ovsl_is_held()	1
#endif

#define ASSERT_OVSL()		WARN_ON(!lockdep_ovsl_is_held())
#define ovsl_dereference(p)					\
	rcu_dereference_protected(p, lockdep_ovsl_is_held())
#define rcu_dereference_ovsl(p)					\
	rcu_dereference_check(p, lockdep_ovsl_is_held())

static inline struct net *ovs_dp_get_net(const struct datapath *dp)
{
	return read_pnet(&dp->net);
}

static inline void ovs_dp_set_net(struct datapath *dp, struct net *net)
{
	write_pnet(&dp->net, net);
}

struct vport *ovs_lookup_vport(const struct datapath *dp, u16 port_no);

static inline struct vport *ovs_vport_rcu(const struct datapath *dp, int port_no)
{
	WARN_ON_ONCE(!rcu_read_lock_held());
	return ovs_lookup_vport(dp, port_no);
}

static inline struct vport *ovs_vport_ovsl_rcu(const struct datapath *dp, int port_no)
{
	WARN_ON_ONCE(!rcu_read_lock_held() && !lockdep_ovsl_is_held());
	return ovs_lookup_vport(dp, port_no);
}

static inline struct vport *ovs_vport_ovsl(const struct datapath *dp, int port_no)
{
	ASSERT_OVSL();
	return ovs_lookup_vport(dp, port_no);
}

extern struct notifier_block ovs_dp_device_notifier;
extern struct genl_family dp_vport_genl_family;
extern struct genl_multicast_group ovs_dp_vport_multicast_group;

void ovs_dp_process_packet(struct sk_buff *skb, struct sw_flow_key *key);
void ovs_dp_detach_port(struct vport *);
int ovs_dp_upcall(struct datapath *, struct sk_buff *,
		  const struct sw_flow_key *, const struct dp_upcall_info *);

const char *ovs_dp_name(const struct datapath *dp);
struct sk_buff *ovs_vport_cmd_build_info(struct vport *, u32 pid, u32 seq,
					 u8 cmd);

int ovs_execute_actions(struct datapath *dp, struct sk_buff *skb,
			const struct sw_flow_actions *, struct sw_flow_key *);

void ovs_dp_notify_wq(struct work_struct *work);

int action_fifos_init(void);
void action_fifos_exit(void);

#define OVS_NLERR(logging_allowed, fmt, ...)			\
do {								\
	if (logging_allowed && net_ratelimit())			\
		pr_info("netlink: " fmt "\n", ##__VA_ARGS__);	\
} while (0)
#endif /* datapath.h */<|MERGE_RESOLUTION|>--- conflicted
+++ resolved
@@ -27,11 +27,7 @@
 #include <linux/u64_stats_sync.h>
 
 #include "compat.h"
-<<<<<<< HEAD
-#include "ovs_conntrack.h"
-=======
 #include "conntrack.h"
->>>>>>> fddc8c1c
 #include "flow.h"
 #include "flow_table.h"
 #include "vlan.h"
@@ -141,7 +137,6 @@
 	struct list_head dps;
 	struct work_struct dp_notify_work;
 	struct vport_net vport_net;
-	struct ovs_ct_net ct_net;
 };
 
 extern int ovs_net_id;
