--- conflicted
+++ resolved
@@ -2243,10 +2243,7 @@
 	return 0;
 }
 
-<<<<<<< HEAD
-=======
 /* 'key' must be the masked key. */
->>>>>>> a1e0155a
 int ovs_nla_copy_actions(struct net *net, const struct nlattr *attr,
 			 const struct sw_flow_key *key,
 			 struct sw_flow_actions **sfa, bool log)
