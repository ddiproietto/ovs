/* Copyright (c) 2008 The Board of Trustees of The Leland Stanford
 * Junior University
 * 
 * We are making the OpenFlow specification and associated documentation
 * (Software) available for public use and benefit with the expectation
 * that others will use, modify and enhance the Software and contribute
 * those enhancements back to the community. However, since we would
 * like to make the Software available for broadest use, with as few
 * restrictions as possible permission is hereby granted, free of
 * charge, to any person obtaining a copy of this Software to deal in
 * the Software under the copyrights without restriction, including
 * without limitation the rights to use, copy, modify, merge, publish,
 * distribute, sublicense, and/or sell copies of the Software, and to
 * permit persons to whom the Software is furnished to do so, subject to
 * the following conditions:
 * 
 * The above copyright notice and this permission notice shall be
 * included in all copies or substantial portions of the Software.
 * 
 * THE SOFTWARE IS PROVIDED "AS IS", WITHOUT WARRANTY OF ANY KIND,
 * EXPRESS OR IMPLIED, INCLUDING BUT NOT LIMITED TO THE WARRANTIES OF
 * MERCHANTABILITY, FITNESS FOR A PARTICULAR PURPOSE AND
 * NONINFRINGEMENT.  IN NO EVENT SHALL THE AUTHORS OR COPYRIGHT HOLDERS
 * BE LIABLE FOR ANY CLAIM, DAMAGES OR OTHER LIABILITY, WHETHER IN AN
 * ACTION OF CONTRACT, TORT OR OTHERWISE, ARISING FROM, OUT OF OR IN
 * CONNECTION WITH THE SOFTWARE OR THE USE OR OTHER DEALINGS IN THE
 * SOFTWARE.
 * 
 * The name and trademarks of copyright holder(s) may NOT be used in
 * advertising or publicity pertaining to the Software or any
 * derivatives without specific, written prior permission.
 */

#include <config.h>
#include <errno.h>
#include <getopt.h>
#include <limits.h>
#include <signal.h>
#include <stdint.h>
#include <stdlib.h>
#include <string.h>

#include "command-line.h"
#include "daemon.h"
#include "datapath.h"
#include "fault.h"
#include "openflow.h"
#include "poll-loop.h"
#include "queue.h"
#include "util.h"
#include "rconn.h"
#include "timeval.h"
#include "vconn.h"
#include "vconn-ssl.h"
#include "vlog-socket.h"

#define THIS_MODULE VLM_switch
#include "vlog.h"


/* Strings to describe the manufacturer, hardware, and software.  This data 
 * is queriable through the switch description stats message. */
char mfr_desc[DESC_STR_LEN] = "Nicira Networks";
char hw_desc[DESC_STR_LEN] = "Reference User-Space Switch";
char sw_desc[DESC_STR_LEN] = VERSION;
char serial_num[SERIAL_NUM_LEN] = "None";

static void parse_options(int argc, char *argv[]);
static void usage(void) NO_RETURN;

static const char *listen_pvconn_name;
static struct datapath *dp;
static uint64_t dpid = UINT64_MAX;
static char *port_list;

/* --max-backoff: Maximum interval between controller connection attempts, in
 * seconds. */
static int max_backoff = 15;

static void add_ports(struct datapath *dp, char *port_list);

int
main(int argc, char *argv[])
{
    struct rconn *rconn;
    int error;

    set_program_name(argv[0]);
    register_fault_handlers();
    time_init();
    vlog_init();
    parse_options(argc, argv);
    signal(SIGPIPE, SIG_IGN);

    if (argc - optind != 1) {
        ofp_fatal(0, "missing controller argument; use --help for usage");
    }

    rconn = rconn_create(60, max_backoff);
    error = rconn_connect(rconn, argv[optind]);
    if (error == EAFNOSUPPORT) {
        ofp_fatal(0, "no support for %s vconn", argv[optind]);
    }
    error = dp_new(&dp, dpid, rconn);
    if (listen_pvconn_name) {
        struct pvconn *listen_pvconn;
        int retval;

        retval = pvconn_open(listen_pvconn_name, &listen_pvconn);
        if (retval && retval != EAGAIN) {
<<<<<<< HEAD
            fatal(retval, "opening %s", listen_pvconn_name);
=======
            ofp_fatal(retval, "opening %s", listen_vconn_name);
        }
        if (!vconn_is_passive(listen_vconn)) {
            ofp_fatal(0, "%s is not a passive vconn", listen_vconn_name);
>>>>>>> a3d01200
        }
        dp_add_listen_pvconn(dp, listen_pvconn);
    }
    if (error) {
        ofp_fatal(error, "could not create datapath");
    }
    if (port_list) {
        add_ports(dp, port_list); 
    }

    error = vlog_server_listen(NULL, NULL);
    if (error) {
        ofp_fatal(error, "could not listen for vlog connections");
    }

    die_if_already_running();
    daemonize();

    for (;;) {
        dp_run(dp);
        dp_wait(dp);
        poll_block();
    }

    return 0;
}

static void
add_ports(struct datapath *dp, char *port_list)
{
    char *port, *save_ptr;

    /* Glibc 2.7 has a bug in strtok_r when compiling with optimization that
     * can cause segfaults here:
     * http://sources.redhat.com/bugzilla/show_bug.cgi?id=5614.
     * Using ",," instead of the obvious "," works around it. */
    for (port = strtok_r(port_list, ",,", &save_ptr); port;
         port = strtok_r(NULL, ",,", &save_ptr)) {
        int error = dp_add_port(dp, port);
        if (error) {
            ofp_fatal(error, "failed to add port %s", port);
        }
    }
}

static void
parse_options(int argc, char *argv[])
{
    enum {
        OPT_MAX_BACKOFF = UCHAR_MAX + 1,
        OPT_MFR_DESC,
        OPT_HW_DESC,
        OPT_SW_DESC,
        OPT_SERIAL_NUM
    };

    static struct option long_options[] = {
        {"interfaces",  required_argument, 0, 'i'},
        {"datapath-id", required_argument, 0, 'd'},
        {"max-backoff", required_argument, 0, OPT_MAX_BACKOFF},
        {"listen",      required_argument, 0, 'l'},
        {"detach",      no_argument, 0, 'D'},
        {"pidfile",     optional_argument, 0, 'P'},
        {"force",       no_argument, 0, 'f'},
        {"verbose",     optional_argument, 0, 'v'},
        {"help",        no_argument, 0, 'h'},
        {"version",     no_argument, 0, 'V'},
        {"mfr-desc",    required_argument, 0, OPT_MFR_DESC},
        {"hw-desc",     required_argument, 0, OPT_HW_DESC},
        {"sw-desc",     required_argument, 0, OPT_SW_DESC},
        {"serial_num",  required_argument, 0, OPT_SERIAL_NUM},
        VCONN_SSL_LONG_OPTIONS
        {0, 0, 0, 0},
    };
    char *short_options = long_options_to_short_options(long_options);

    for (;;) {
        int indexptr;
        int c;

        c = getopt_long(argc, argv, short_options, long_options, &indexptr);
        if (c == -1) {
            break;
        }

        switch (c) {
        case 'd':
            if (strlen(optarg) != 12
                || strspn(optarg, "0123456789abcdefABCDEF") != 12) {
                ofp_fatal(0, "argument to -d or --datapath-id must be "
                          "exactly 12 hex digits");
            }
            dpid = strtoll(optarg, NULL, 16);
            if (!dpid) {
                ofp_fatal(0, "argument to -d or --datapath-id must "
                          "be nonzero");
            }
            break;

        case 'h':
            usage();

        case 'V':
            printf("%s "VERSION" compiled "__DATE__" "__TIME__"\n", argv[0]);
            exit(EXIT_SUCCESS);

        case 'D':
            set_detach();
            break;

        case 'P':
            set_pidfile(optarg);
            break;

        case 'f':
            ignore_existing_pidfile();
            break;

        case 'v':
            vlog_set_verbosity(optarg);
            break;

        case 'i':
            if (!port_list) {
                port_list = optarg;
            } else {
                port_list = xasprintf("%s,%s", port_list, optarg);
            }
            break;

        case OPT_MAX_BACKOFF:
            max_backoff = atoi(optarg);
            if (max_backoff < 1) {
                ofp_fatal(0, "--max-backoff argument must be at least 1");
            } else if (max_backoff > 3600) {
                max_backoff = 3600;
            }
            break;

        case OPT_MFR_DESC:
            strncpy(mfr_desc, optarg, sizeof mfr_desc);
            break;

        case OPT_HW_DESC:
            strncpy(hw_desc, optarg, sizeof hw_desc);
            break;

        case OPT_SW_DESC:
            strncpy(sw_desc, optarg, sizeof sw_desc);
            break;

        case OPT_SERIAL_NUM:
            strncpy(serial_num, optarg, sizeof serial_num);
            break;

        case 'l':
<<<<<<< HEAD
            if (listen_pvconn_name) {
                fatal(0, "-l or --listen may be only specified once");
=======
            if (listen_vconn_name) {
                ofp_fatal(0, "-l or --listen may be only specified once");
>>>>>>> a3d01200
            }
            listen_pvconn_name = optarg;
            break;

        VCONN_SSL_OPTION_HANDLERS

        case '?':
            exit(EXIT_FAILURE);

        default:
            abort();
        }
    }
    free(short_options);
}

static void
usage(void)
{
    printf("%s: userspace OpenFlow switch\n"
           "usage: %s [OPTIONS] CONTROLLER\n"
           "where CONTROLLER is an active OpenFlow connection method.\n",
           program_name, program_name);
    vconn_usage(true, true);
    printf("\nConfiguration options:\n"
           "  -i, --interfaces=NETDEV[,NETDEV]...\n"
           "                          add specified initial switch ports\n"
           "  -d, --datapath-id=ID    Use ID as the OpenFlow switch ID\n"
           "                          (ID must consist of 12 hex digits)\n"
           "  --max-backoff=SECS      max time between controller connection\n"
           "                          attempts (default: 15 seconds)\n"
           "  -l, --listen=METHOD     allow management connections on METHOD\n"
           "                          (a passive OpenFlow connection method)\n"
           "\nOther options:\n"
           "  -D, --detach            run in background as daemon\n"
           "  -P, --pidfile[=FILE]    create pidfile (default: %s/switch.pid)\n"
           "  -f, --force             with -P, start even if already running\n"
           "  -v, --verbose=MODULE[:FACILITY[:LEVEL]]  set logging levels\n"
           "  -v, --verbose           set maximum verbosity level\n"
           "  -h, --help              display this help message\n"
           "  -V, --version           display version information\n",
        RUNDIR);
    exit(EXIT_SUCCESS);
}<|MERGE_RESOLUTION|>--- conflicted
+++ resolved
@@ -108,14 +108,7 @@
 
         retval = pvconn_open(listen_pvconn_name, &listen_pvconn);
         if (retval && retval != EAGAIN) {
-<<<<<<< HEAD
-            fatal(retval, "opening %s", listen_pvconn_name);
-=======
-            ofp_fatal(retval, "opening %s", listen_vconn_name);
-        }
-        if (!vconn_is_passive(listen_vconn)) {
-            ofp_fatal(0, "%s is not a passive vconn", listen_vconn_name);
->>>>>>> a3d01200
+            ofp_fatal(retval, "opening %s", listen_pvconn_name);
         }
         dp_add_listen_pvconn(dp, listen_pvconn);
     }
@@ -272,13 +265,8 @@
             break;
 
         case 'l':
-<<<<<<< HEAD
             if (listen_pvconn_name) {
-                fatal(0, "-l or --listen may be only specified once");
-=======
-            if (listen_vconn_name) {
                 ofp_fatal(0, "-l or --listen may be only specified once");
->>>>>>> a3d01200
             }
             listen_pvconn_name = optarg;
             break;
