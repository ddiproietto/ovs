--- conflicted
+++ resolved
@@ -1218,18 +1218,6 @@
 This is a new connection that is related to an existing connection.
 .RE
 .
-<<<<<<< HEAD
-.IP \fBconn_zone=\fIvalue
-Matches connection zone \fIvalue\fR exactly.  The zone is associated data with
-the connection tracker and can only be matched after running through the
-connection tracker through the \fBct\fR action.
-.
-.IP \fBconn_mark=\fIvalue\fR[\fB/\fImask\fR]
-Matches connection mark \fIvalue\fR either exactly or with optional
-\fImask\fR.  The mark is associated data with the connection tracker and
-can only be matched or set after running through the connection tracker
-through the \fBct\fR action.
-=======
 .PP
 The following fields are data associated with the connection tracker and
 can only be matched or set after running through the connection tracker
@@ -1245,7 +1233,6 @@
 .IP \fBconn_label=\fIvalue\fR[\fB/\fImask\fR]
 Matches connection label \fIvalue\fR either exactly or with optional
 \fImask\fR.
->>>>>>> 21e487e7
 .
 .PP
 Defining IPv6 flows (those with \fBdl_type\fR equal to 0x86dd) requires
