.\" -*- nroff -*-
.de IQ
.  br
.  ns
.  IP "\\$1"
..
.TH ovs\-ofctl 8 "@VERSION@" "Open vSwitch" "Open vSwitch Manual"
.ds PN ovs\-ofctl
.
.SH NAME
ovs\-ofctl \- administer OpenFlow switches
.
.SH SYNOPSIS
.B ovs\-ofctl
[\fIoptions\fR] \fIcommand \fR[\fIswitch\fR] [\fIargs\fR\&...]
.
.SH DESCRIPTION
The
.B ovs\-ofctl
program is a command line tool for monitoring and administering
OpenFlow switches.  It can also show the current state of an OpenFlow
switch, including features, configuration, and table entries.
It should work with any OpenFlow switch, not just Open vSwitch.
.
.SS "OpenFlow Switch Management Commands"
.PP
These commands allow \fBovs\-ofctl\fR to monitor and administer an OpenFlow
switch.  It is able to show the current state of a switch, including
features, configuration, and table entries.
.PP
Most of these commands take an argument that specifies the method for
connecting to an OpenFlow switch.  The following connection methods
are supported:
.
.RS
.so lib/vconn-active.man
.
.IP "\fIfile\fR"
This is short for \fBunix:\fIfile\fR, as long as \fIfile\fR does not
contain a colon.
.
.IP \fIbridge\fR
This is short for \fBunix:@RUNDIR@/\fIbridge\fB.mgmt\fR, as long as
\fIbridge\fR does not contain a colon.
.
.IP [\fItype\fB@\fR]\fIdp\fR
Attempts to look up the bridge associated with \fIdp\fR and open as
above.  If \fItype\fR is given, it specifies the datapath provider of
\fIdp\fR, otherwise the default provider \fBsystem\fR is assumed.
.RE
.
.TP
\fBshow \fIswitch\fR
Prints to the console information on \fIswitch\fR, including
information on its flow tables and ports.
.
.TP
\fBdump\-tables \fIswitch\fR
Prints to the console statistics for each of the flow tables used by
\fIswitch\fR.
.TP
\fBdump\-table\-features \fIswitch\fR
Prints to the console features for each of the flow tables used by
\fIswitch\fR.
.TP
\fBdump\-table\-desc \fIswitch\fR
Prints to the console configuration for each of the flow tables used
by \fIswitch\fR for OpenFlow 1.4+.
.IP "\fBmod\-table \fIswitch\fR \fItable_id\fR \fIsetting\fR"
This command configures flow table settings for OpenFlow table
\fItable_id\fR within \fIswitch\fR.  The available settings depend on
the OpenFlow version in use.  In OpenFlow 1.1 and 1.2 (which must be
enabled with the \fB\-O\fR option) only, \fBmod\-table\fR configures
behavior when no flow is found when a packet is looked up in a flow
table.  The following \fIsetting\fR values are available:
.RS
.IP \fBdrop\fR
Drop the packet.
.IP \fBcontinue\fR
Continue to the next table in the pipeline.  (This is how an OpenFlow
1.0 switch always handles packets that do not match any flow, in
tables other than the last one.)
.IP \fBcontroller\fR
Send to controller.  (This is how an OpenFlow 1.0 switch always
handles packets that do not match any flow in the last table.)
.RE
.IP
In OpenFlow 1.4 and later (which must be enabled with the \fB\-O\fR
option) only, \fBmod\-table\fR configures the behavior when a
controller attempts to add a flow to a flow table that is full.  The
following \fIsetting\fR values are available:
.RS
.IP \fBevict\fR
Delete some existing flow from the flow table, according to the
algorithm described for the \fBFlow_Table\fR table in
\fBovs-vswitchd.conf.db\fR(5).
.IP \fBnoevict\fR
Refuse to add the new flow.  (Eviction might still be enabled through
the \fBoverflow_policy\fR oclumn in the \fBFlow_Table\fR table
documented in \fBovs-vswitchd.conf.db\fR(5).)
.RE
.
.TP
\fBdump\-ports \fIswitch\fR [\fInetdev\fR]
Prints to the console statistics for network devices associated with 
\fIswitch\fR.  If \fInetdev\fR is specified, only the statistics
associated with that device will be printed.  \fInetdev\fR can be an
OpenFlow assigned port number or device name, e.g. \fBeth0\fR.
.
.IP "\fBdump\-ports\-desc \fIswitch\fR [\fIport\fR]"
Prints to the console detailed information about network devices
associated with \fIswitch\fR.  To dump only a specific port, specify
its number as \fIport\fR.  Otherwise, if \fIport\fR is omitted, or if
it is specified as \fBANY\fR, then all ports are printed.  This is a
subset of the information provided by the \fBshow\fR command.
.IP
If the connection to \fIswitch\fR negotiates OpenFlow 1.0, 1.2, or
1.2, this command uses an OpenFlow extension only implemented in Open
vSwitch (version 1.7 and later).
.IP
Only OpenFlow 1.5 and later support dumping a specific port.  Earlier
versions of OpenFlow always dump all ports.
.
.IP "\fBmod\-port \fIswitch\fR \fIport\fR \fIaction\fR"
Modify characteristics of port \fBport\fR in \fIswitch\fR.  \fIport\fR
may be an OpenFlow port number or name or the keyword \fBLOCAL\fR (the
preferred way to refer to the OpenFlow local port).  The \fIaction\fR
may be any one of the following:
.
.RS
.IQ \fBup\fR
.IQ \fBdown\fR
Enable or disable the interface.  This is equivalent to \fBifconfig
up\fR or \fBifconfig down\fR on a Unix system.
.
.IP \fBstp\fR
.IQ \fBno\-stp\fR
Enable or disable 802.1D spanning tree protocol (STP) on the
interface.  OpenFlow implementations that don't support STP will
refuse to enable it.
.
.IP \fBreceive\fR
.IQ \fBno\-receive\fR
.IQ \fBreceive\-stp\fR
.IQ \fBno\-receive\-stp\fR
Enable or disable OpenFlow processing of packets received on this
interface.  When packet processing is disabled, packets will be
dropped instead of being processed through the OpenFlow table.  The
\fBreceive\fR or \fBno\-receive\fR setting applies to all packets
except 802.1D spanning tree packets, which are separately controlled
by \fBreceive\-stp\fR or \fBno\-receive\-stp\fR.
.
.IP \fBforward\fR
.IQ \fBno\-forward\fR
Allow or disallow forwarding of traffic to this interface.  By
default, forwarding is enabled.
.
.IP \fBflood\fR
.IQ \fBno\-flood\fR
Controls whether an OpenFlow \fBflood\fR action will send traffic out
this interface.  By default, flooding is enabled.  Disabling flooding
is primarily useful to prevent loops when a spanning tree protocol is
not in use.
.
.IP \fBpacket\-in\fR
.IQ \fBno\-packet\-in\fR
Controls whether packets received on this interface that do not match
a flow table entry generate a ``packet in'' message to the OpenFlow
controller.  By default, ``packet in'' messages are enabled.
.RE
.IP
The \fBshow\fR command displays (among other information) the
configuration that \fBmod\-port\fR changes.
.
.IP "\fBget\-frags \fIswitch\fR"
Prints \fIswitch\fR's fragment handling mode.  See \fBset\-frags\fR,
below, for a description of each fragment handling mode.
.IP
The \fBshow\fR command also prints the fragment handling mode among
its other output.
.
.IP "\fBset\-frags \fIswitch frag_mode\fR"
Configures \fIswitch\fR's treatment of IPv4 and IPv6 fragments.  The
choices for \fIfrag_mode\fR are:
.RS
.IP "\fBnormal\fR"
Fragments pass through the flow table like non-fragmented packets.
The TCP ports, UDP ports, and ICMP type and code fields are always set
to 0, even for fragments where that information would otherwise be
available (fragments with offset 0).  This is the default fragment
handling mode for an OpenFlow switch.
.IP "\fBdrop\fR"
Fragments are dropped without passing through the flow table.
.IP "\fBreassemble\fR"
The switch reassembles fragments into full IP packets before passing
them through the flow table.  Open vSwitch does not implement this
fragment handling mode.
.IP "\fBnx\-match\fR"
Fragments pass through the flow table like non-fragmented packets.
The TCP ports, UDP ports, and ICMP type and code fields are available
for matching for fragments with offset 0, and set to 0 in fragments
with nonzero offset.  This mode is a Nicira extension.
.RE
.IP
See the description of \fBip_frag\fR, below, for a way to match on
whether a packet is a fragment and on its fragment offset.
.
.TP
\fBdump\-flows \fIswitch \fR[\fIflows\fR]
Prints to the console all flow entries in \fIswitch\fR's
tables that match \fIflows\fR.  If \fIflows\fR is omitted, all flows
in the switch are retrieved.  See \fBFlow Syntax\fR, below, for the
syntax of \fIflows\fR.  The output format is described in
\fBTable Entry Output\fR.
.
.IP
By default, \fBovs\-ofctl\fR prints flow entries in the same order
that the switch sends them, which is unlikely to be intuitive or
consistent.  See the description of \fB\-\-sort\fR and \fB\-\-rsort\fR,
under \fBOPTIONS\fR below, to influence the display order.
.
.TP
\fBdump\-aggregate \fIswitch \fR[\fIflows\fR]
Prints to the console aggregate statistics for flows in
\fIswitch\fR's tables that match \fIflows\fR.  If \fIflows\fR is omitted, 
the statistics are aggregated across all flows in the switch's flow
tables.  See \fBFlow Syntax\fR, below, for the syntax of \fIflows\fR.
The output format is described in \fBTable Entry Output\fR.
.
.IP "\fBqueue\-stats \fIswitch \fR[\fIport \fR[\fIqueue\fR]]"
Prints to the console statistics for the specified \fIqueue\fR on
\fIport\fR within \fIswitch\fR.  \fIport\fR can be an OpenFlow port
number or name, the keyword \fBLOCAL\fR (the preferred way to refer to
the OpenFlow local port), or the keyword \fBALL\fR.  Either of
\fIport\fR or \fIqueue\fR or both may be omitted (or equivalently the
keyword \fBALL\fR).  If both are omitted, statistics are printed for
all queues on all ports.  If only \fIqueue\fR is omitted, then
statistics are printed for all queues on \fIport\fR; if only
\fIport\fR is omitted, then statistics are printed for \fIqueue\fR on
every port where it exists.
.
.SS "OpenFlow 1.1+ Group Table Commands"
.
The following commands work only with switches that support OpenFlow
1.1 or later.  Because support for OpenFlow 1.1 and later is still
experimental in Open vSwitch, it is necessary to explicitly enable
these protocol versions in \fBovs\-ofctl\fR (using \fB\-O\fR) and in
the switch itself (with the \fBprotocols\fR column in the \fBBridge\fR
table).  For more information, see ``Q: What versions of OpenFlow does
Open vSwitch support?'' in the Open vSwitch FAQ.
.
.IP "\fBdump\-groups \fIswitch\fR [\fIgroup\fR]"
Prints group entries in \fIswitch\fR's tables to console.  To dump
only a specific group, specify its number as \fIgroup\fR.  Otherwise,
if \fIgroup\fR is omitted, or if it is specified as \fBALL\fR, then
all groups are printed.  Each line of output is a group entry as
described in \fBGroup Syntax\fR below.
.IP
Only OpenFlow 1.5 and later support dumping a specific group.  Earlier
versions of OpenFlow always dump all groups.
.
.IP "\fBdump\-group\-features \fIswitch"
Prints to the console the group features of the \fIswitch\fR.
.
.IP "\fBdump\-group-stats \fIswitch \fR[\fIgroups\fR]"
Prints to the console statistics for the specified \fIgroups in the
\fIswitch\fR's tables.  If \fIgroups\fR is omitted then statistics for all
groups are printed.  See \fBGroup Syntax\fR, below, for the syntax of
\fIgroups\fR.
.
.SS "OpenFlow 1.3+ Switch Meter Table Commands"
.
These commands manage the meter table in an OpenFlow switch.  In each
case, \fImeter\fR specifies a meter entry in the format described in
\fBMeter Syntax\fR, below.
.
.PP
OpenFlow 1.3 introduced support for meters, so these commands only
work with switches that support OpenFlow 1.3 or later.  The caveats
described for groups in the previous section also apply to meters.
.
.IP "\fBadd\-meter \fIswitch meter\fR"
Add a meter entry to \fIswitch\fR's tables. The \fImeter\fR syntax is
described in section \fBMeter Syntax\fR, below.
.
.IP "\fBmod\-meter \fIswitch meter\fR"
Modify an existing meter.
.
.IP "\fBdel\-meters \fIswitch\fR"
.IQ "\fBdel\-meter \fIswitch\fR [\fImeter\fR]"
Delete entries from \fIswitch\fR's meter table.  \fImeter\fR can specify
a single meter with syntax \fBmeter=\fIid\fR, or all meters with syntax
\fBmeter=all\fR.
.
.IP "\fBdump\-meters \fIswitch\fR"
.IQ "\fBdump\-meter \fIswitch\fR [\fImeter\fR]"
Print meter configuration.  \fImeter\fR can specify a single meter with
syntax \fBmeter=\fIid\fR, or all meters with syntax \fBmeter=all\fR.
.
.IP "\fBmeter\-stats \fIswitch\fR [\fImeter\fR]"
Print meter statistics.  \fImeter\fR can specify a single meter with
syntax \fBmeter=\fIid\fR, or all meters with syntax \fBmeter=all\fR.
.
.IP "\fBmeter\-features \fIswitch\fR"
Print meter features.
.
.SS "OpenFlow Switch Flow Table Commands"
.
These commands manage the flow table in an OpenFlow switch.  In each
case, \fIflow\fR specifies a flow entry in the format described in
\fBFlow Syntax\fR, below, \fIfile\fR is a text file that contains zero
or more flows in the same syntax, one per line, and the optional
\fB\-\-bundle\fR option operates the command as a single atomic
transation, see option \fB\-\-bundle\fR, below.
.
.IP "[\fB\-\-bundle\fR] \fBadd\-flow \fIswitch flow\fR"
.IQ "[\fB\-\-bundle\fR] \fBadd\-flow \fIswitch \fB\- < \fIfile\fR"
.IQ "[\fB\-\-bundle\fR] \fBadd\-flows \fIswitch file\fR"
Add each flow entry to \fIswitch\fR's tables.
.
Each flow specification (e.g., each line in \fIfile\fR) may start with
\fBadd\fR, \fBmodify\fR, \fBdelete\fR, \fBmodify_strict\fR, or
\fBdelete_strict\fR keyword to specify whether a flow is to be added,
modified, or deleted, and whether the modify or delete is strict or
not.  For backwards compatibility a flow specification without one of
these keywords is treated as a flow add.  All flow mods are executed
in the order specified.
.
.IP "[\fB\-\-bundle\fR] [\fB\-\-strict\fR] \fBmod\-flows \fIswitch flow\fR"
.IQ "[\fB\-\-bundle\fR] [\fB\-\-strict\fR] \fBmod\-flows \fIswitch \fB\- < \fIfile\fR"
Modify the actions in entries from \fIswitch\fR's tables that match
the specified flows.  With \fB\-\-strict\fR, wildcards are not treated
as active for matching purposes.
.
.IP "[\fB\-\-bundle\fR] \fBdel\-flows \fIswitch\fR"
.IQ "[\fB\-\-bundle\fR] [\fB\-\-strict\fR] \fBdel\-flows \fIswitch \fR[\fIflow\fR]"
.IQ "[\fB\-\-bundle\fR] [\fB\-\-strict\fR] \fBdel\-flows \fIswitch \fB\- < \fIfile\fR"
Deletes entries from \fIswitch\fR's flow table.  With only a
\fIswitch\fR argument, deletes all flows.  Otherwise, deletes flow
entries that match the specified flows.  With \fB\-\-strict\fR,
wildcards are not treated as active for matching purposes.
.
.IP "[\fB\-\-bundle\fR] [\fB\-\-readd\fR] \fBreplace\-flows \fIswitch file\fR"
Reads flow entries from \fIfile\fR (or \fBstdin\fR if \fIfile\fR is
\fB\-\fR) and queries the flow table from \fIswitch\fR.  Then it fixes
up any differences, adding flows from \fIflow\fR that are missing on
\fIswitch\fR, deleting flows from \fIswitch\fR that are not in
\fIfile\fR, and updating flows in \fIswitch\fR whose actions, cookie,
or timeouts differ in \fIfile\fR.
.
.IP
With \fB\-\-readd\fR, \fBovs\-ofctl\fR adds all the flows from
\fIfile\fR, even those that exist with the same actions, cookie, and
timeout in \fIswitch\fR.  This resets all the flow packet and byte
counters to 0, which can be useful for debugging.
.
.IP "\fBdiff\-flows \fIsource1 source2\fR"
Reads flow entries from \fIsource1\fR and \fIsource2\fR and prints the
differences.  A flow that is in \fIsource1\fR but not in \fIsource2\fR
is printed preceded by a \fB\-\fR, and a flow that is in \fIsource2\fR
but not in \fIsource1\fR is printed preceded by a \fB+\fR.  If a flow
exists in both \fIsource1\fR and \fIsource2\fR with different actions,
cookie, or timeouts, then both versions are printed preceded by
\fB\-\fR and \fB+\fR, respectively.
.IP
\fIsource1\fR and \fIsource2\fR may each name a file or a switch.  If
a name begins with \fB/\fR or \fB.\fR, then it is considered to be a
file name.  A name that contains \fB:\fR is considered to be a switch.
Otherwise, it is a file if a file by that name exists, a switch if
not.
.IP
For this command, an exit status of 0 means that no differences were
found, 1 means that an error occurred, and 2 means that some
differences were found.
.
.IP "\fBpacket\-out \fIswitch in_port actions packet\fR..."
Connects to \fIswitch\fR and instructs it to execute the OpenFlow
\fIactions\fR on each \fIpacket\fR.  Each \fBpacket\fR is specified as a
series of hex digits.  For the purpose of executing the
actions, the packets are considered to have arrived on \fIin_port\fR,
which may be an OpenFlow port number or name (e.g. \fBeth0\fR), the
keyword \fBLOCAL\fR (the preferred way to refer to the OpenFlow
``local'' port), or the keyword \fBNONE\fR to indicate that the packet
was generated by the switch itself.
.
.SS "OpenFlow Switch Group Table Commands"
.
These commands manage the group table in an OpenFlow switch.  In each
case, \fIgroup\fR specifies a group entry in the format described in
\fBGroup Syntax\fR, below, and \fIfile\fR is a text file that contains
zero or more groups in the same syntax, one per line.

.IP "\fBadd\-group \fIswitch group\fR"
.IQ "\fBadd\-group \fIswitch \fB\- < \fIfile\fR"
.IQ "\fBadd\-groups \fIswitch file\fR"
Add each group entry to \fIswitch\fR's tables.
.
.IP "\fBmod\-group \fIswitch group\fR"
.IQ "\fBmod\-group \fIswitch \fB\- < \fIfile\fR"
Modify the action buckets in entries from \fIswitch\fR's tables for
each group entry.
.
.IP "\fBdel\-groups \fIswitch\fR"
.IQ "\fBdel\-groups \fIswitch \fR[\fIgroup\fR]"
.IQ "\fBdel\-groups \fIswitch \fB\- < \fIfile\fR"
Deletes entries from \fIswitch\fR's group table.  With only a
\fIswitch\fR argument, deletes all groups.  Otherwise, deletes the group
for each group entry.
.
.IP "\fBinsert\-buckets \fIswitch group\fR"
.IQ "\fBinsert\-buckets \fIswitch \fB\- < \fIfile\fR"
Add buckets to an existing group present in the \fIswitch\fR's group table.
If no \fIcommand_bucket_id\fR is present in the group specification then all
buckets of the group are removed.
.
.IP "\fBremove\-buckets \fIswitch group\fR"
.IQ "\fBremove\-buckets \fIswitch \fB\- < \fIfile\fR"
Remove buckets to an existing group present in the \fIswitch\fR's group table.
If no \fIcommand_bucket_id\fR is present in the group specification then all
buckets of the group are removed.
.
.SS "OpenFlow Switch Geneve Option Table Commands"
.
In order to work with Geneve options, it is necessary to maintain a mapping
table between an option (defined by <class, type, length>) and an NXM field
that can be operated on for the purposes of matches, actions, etc. This
mapping must be explicitly specified by the user through the following
commands. The format for \fIoptions\fR is given in \fBOption Syntax\fR below.

Note that a given mapping should not be changed while it is in active use by
a flow. The result of doing so is undefined.

Currently, the Geneve mapping table is shared between all OpenFlow
switches in a given instance of Open vSwitch. This restriction will
be lifted in the future to allow for easier management.

These commands are Nicira extensions to OpenFlow and require Open vSwitch
2.5 or later.

.IP "\fBadd\-geneve\-map \fIswitch options\fR"
Add each option entry to \fIswitch\fR's tables. Duplicate fields are
rejected.
.
.IP "\fBdel\-geneve\-map \fIswitch \fR[\fIoptions\fR]"
Delete each option entry in \fIswitch\fR's tables based on its field index.
Fields that aren't already mapped will be ignored. If no options are
specified then the entire table will be cleared.
.
.IP "\fBdump\-geneve\-map \fIswitch\fR"
Show the currently mapped fields in the switch's option table as well
as switch capabilities.
.
.IP "\fBOption Syntax\fR"
\fB{class=\fIclass\fB,type=\fItype\fB,len=\fIlength\fB}->tun_metadata\fIn\fR

An option can be specified in this form (repeating as necessary and
separated by commas). For example, the follow is used to map a new option:

.RS
add-geneve-map br0 "{class=0xffff,type=0,len=4}->tun_metadata0"
.RE
.
.SS "OpenFlow Switch Monitoring Commands"
.
.IP "\fBsnoop \fIswitch\fR"
Connects to \fIswitch\fR and prints to the console all OpenFlow
messages received.  Unlike other \fBovs\-ofctl\fR commands, if
\fIswitch\fR is the name of a bridge, then the \fBsnoop\fR command
connects to a Unix domain socket named
\fB@RUNDIR@/\fIbridge\fB.snoop\fR.  \fBovs\-vswitchd\fR listens on
such a socket for each bridge and sends to it all of the OpenFlow
messages sent to or received from its configured OpenFlow controller.
Thus, this command can be used to view OpenFlow protocol activity
between a switch and its controller.
.IP
When a switch has more than one controller configured, only the
traffic to and from a single controller is output.  If none of the
controllers is configured as a master or a slave (using a Nicira
extension to OpenFlow 1.0 or 1.1, or a standard request in OpenFlow
1.2 or later), then a controller is chosen arbitrarily among
them.  If there is a master controller, it is chosen; otherwise, if
there are any controllers that are not masters or slaves, one is
chosen arbitrarily; otherwise, a slave controller is chosen
arbitrarily.  This choice is made once at connection time and does not
change as controllers reconfigure their roles.
.IP
If a switch has no controller configured, or if
the configured controller is disconnected, no traffic is sent, so
monitoring will not show any traffic.
.
.IP "\fBmonitor \fIswitch\fR [\fImiss-len\fR] [\fBinvalid_ttl\fR] [\fBwatch:\fR[\fIspec\fR...]]"
Connects to \fIswitch\fR and prints to the console all OpenFlow
messages received.  Usually, \fIswitch\fR should specify the name of a
bridge in the \fBovs\-vswitchd\fR database.
.IP
If \fImiss-len\fR is provided, \fBovs\-ofctl\fR sends an OpenFlow ``set
configuration'' message at connection setup time that requests
\fImiss-len\fR bytes of each packet that misses the flow table.  Open vSwitch
does not send these and other asynchronous messages to an
\fBovs\-ofctl monitor\fR client connection unless a nonzero value is
specified on this argument.  (Thus, if \fImiss\-len\fR is not
specified, very little traffic will ordinarily be printed.)
.IP
If \fBinvalid_ttl\fR is passed, \fBovs\-ofctl\fR sends an OpenFlow ``set
configuration'' message at connection setup time that requests
\fBINVALID_TTL_TO_CONTROLLER\fR, so that \fBovs\-ofctl monitor\fR can
receive ``packet-in'' messages when TTL reaches zero on \fBdec_ttl\fR action.
.IP
\fBwatch:\fR[\fB\fIspec\fR...] causes \fBovs\-ofctl\fR to send a
``monitor request'' Nicira extension message to the switch at
connection setup time.  This message causes the switch to send
information about flow table changes as they occur.  The following
comma-separated \fIspec\fR syntax is available:
.RS
.IP "\fB!initial\fR"
Do not report the switch's initial flow table contents.
.IP "\fB!add\fR"
Do not report newly added flows.
.IP "\fB!delete\fR"
Do not report deleted flows.
.IP "\fB!modify\fR"
Do not report modifications to existing flows.
.IP "\fB!own\fR"
Abbreviate changes made to the flow table by \fBovs\-ofctl\fR's own
connection to the switch.  (These could only occur using the
\fBofctl/send\fR command described below under \fBRUNTIME MANAGEMENT
COMMANDS\fR.)
.IP "\fB!actions\fR"
Do not report actions as part of flow updates.
.IP "\fBtable=\fInumber\fR"
Limits the monitoring to the table with the given \fInumber\fR between
0 and 254.  By default, all tables are monitored.
.IP "\fBout_port=\fIport\fR"
If set, only flows that output to \fIport\fR are monitored.  The
\fIport\fR may be an OpenFlow port number or keyword
(e.g. \fBLOCAL\fR).
.IP "\fIfield\fB=\fIvalue\fR"
Monitors only flows that have \fIfield\fR specified as the given
\fIvalue\fR.  Any syntax valid for matching on \fBdump\-flows\fR may
be used.
.RE
.IP
This command may be useful for debugging switch or controller
implementations.  With \fBwatch:\fR, it is particularly useful for
observing how a controller updates flow tables.
.
.SS "OpenFlow Switch and Controller Commands"
.
The following commands, like those in the previous section, may be
applied to OpenFlow switches, using any of the connection methods
described in that section.  Unlike those commands, these may also be
applied to OpenFlow controllers.
.
.TP
\fBprobe \fItarget\fR
Sends a single OpenFlow echo-request message to \fItarget\fR and waits
for the response.  With the \fB\-t\fR or \fB\-\-timeout\fR option, this
command can test whether an OpenFlow switch or controller is up and
running.
.
.TP
\fBping \fItarget \fR[\fIn\fR]
Sends a series of 10 echo request packets to \fItarget\fR and times
each reply.  The echo request packets consist of an OpenFlow header
plus \fIn\fR bytes (default: 64) of randomly generated payload.  This
measures the latency of individual requests.
.
.TP
\fBbenchmark \fItarget n count\fR
Sends \fIcount\fR echo request packets that each consist of an
OpenFlow header plus \fIn\fR bytes of payload and waits for each
response.  Reports the total time required.  This is a measure of the
maximum bandwidth to \fItarget\fR for round-trips of \fIn\fR-byte
messages.
.
.SS "Other Commands"
.
.IP "\fBofp\-parse\fR \fIfile\fR"
Reads \fIfile\fR (or \fBstdin\fR if \fIfile\fR is \fB\-\fR) as a
series of OpenFlow messages in the binary format used on an OpenFlow
connection, and prints them to the console.  This can be useful for
printing OpenFlow messages captured from a TCP stream.
.
.IP "\fBofp\-parse\-pcap\fR \fIfile\fR [\fIport\fR...]"
Reads \fIfile\fR, which must be in the PCAP format used by network
capture tools such as \fBtcpdump\fR or \fBwireshark\fR, extracts all
the TCP streams for OpenFlow connections, and prints the OpenFlow
messages in those connections in human-readable format on
\fBstdout\fR.
.IP
OpenFlow connections are distinguished by TCP port number.
Non-OpenFlow packets are ignored.  By default, data on TCP ports 6633
and 6653 are considered to be OpenFlow.  Specify one or more
\fIport\fR arguments to override the default.
.IP
This command cannot usefully print SSL encrypted traffic.  It does not
understand IPv6.
.
.SS "Flow Syntax"
.PP
Some \fBovs\-ofctl\fR commands accept an argument that describes a flow or
flows.  Such flow descriptions comprise a series
\fIfield\fB=\fIvalue\fR assignments, separated by commas or white
space.  (Embedding spaces into a flow description normally requires
quoting to prevent the shell from breaking the description into
multiple arguments.)
.PP
Flow descriptions should be in \fBnormal form\fR.  This means that a
flow may only specify a value for an L3 field if it also specifies a
particular L2 protocol, and that a flow may only specify an L4 field
if it also specifies particular L2 and L3 protocol types.  For
example, if the L2 protocol type \fBdl_type\fR is wildcarded, then L3
fields \fBnw_src\fR, \fBnw_dst\fR, and \fBnw_proto\fR must also be
wildcarded.  Similarly, if \fBdl_type\fR or \fBnw_proto\fR (the L3
protocol type) is wildcarded, so must be the L4 fields \fBtcp_dst\fR and
\fBtcp_src\fR.  \fBovs\-ofctl\fR will warn about
flows not in normal form.
.PP
The following field assignments describe how a flow matches a packet.
If any of these assignments is omitted from the flow syntax, the field
is treated as a wildcard; thus, if all of them are omitted, the
resulting flow matches all packets.  The string \fB*\fR may be specified
to explicitly mark any of these fields as a wildcard.
(\fB*\fR should be quoted to protect it from shell expansion.)
.
.IP \fBin_port=\fIport\fR
Matches OpenFlow port \fIport\fR, which may be an OpenFlow port number
or keyword (e.g. \fBLOCAL\fR).
\fBovs\-ofctl show\fR.
.IP
(The \fBresubmit\fR action can search OpenFlow flow tables with
arbitrary \fBin_port\fR values, so flows that match port numbers that
do not exist from an OpenFlow perspective can still potentially be
matched.)
.
.IP \fBdl_vlan=\fIvlan\fR
Matches IEEE 802.1q Virtual LAN tag \fIvlan\fR.  Specify \fB0xffff\fR
as \fIvlan\fR to match packets that are not tagged with a Virtual LAN;
otherwise, specify a number between 0 and 4095, inclusive, as the
12-bit VLAN ID to match.
.
.IP \fBdl_vlan_pcp=\fIpriority\fR
Matches IEEE 802.1q Priority Code Point (PCP) \fIpriority\fR, which is
specified as a value between 0 and 7, inclusive.  A higher value
indicates a higher frame priority level.
.
.IP \fBdl_src=\fIxx\fB:\fIxx\fB:\fIxx\fB:\fIxx\fB:\fIxx\fB:\fIxx\fR
.IQ \fBdl_dst=\fIxx\fB:\fIxx\fB:\fIxx\fB:\fIxx\fB:\fIxx\fB:\fIxx\fR
Matches an Ethernet source (or destination) address specified as 6
pairs of hexadecimal digits delimited by colons
(e.g. \fB00:0A:E4:25:6B:B0\fR).
.
.IP \fBdl_src=\fIxx\fB:\fIxx\fB:\fIxx\fB:\fIxx\fB:\fIxx\fB:\fIxx\fB/\fIxx\fB:\fIxx\fB:\fIxx\fB:\fIxx\fB:\fIxx\fB:\fIxx\fR
.IQ \fBdl_dst=\fIxx\fB:\fIxx\fB:\fIxx\fB:\fIxx\fB:\fIxx\fB:\fIxx\fB/\fIxx\fB:\fIxx\fB:\fIxx\fB:\fIxx\fB:\fIxx\fB:\fIxx\fR
Matches an Ethernet destination address specified as 6 pairs of
hexadecimal digits delimited by colons (e.g. \fB00:0A:E4:25:6B:B0\fR),
with a wildcard mask following the slash. Open vSwitch 1.8 and later
support arbitrary masks for source and/or destination. Earlier
versions only support masking the destination with the following masks:
.RS
.IP \fB01:00:00:00:00:00\fR
Match only the multicast bit.  Thus,
\fBdl_dst=01:00:00:00:00:00/01:00:00:00:00:00\fR matches all multicast
(including broadcast) Ethernet packets, and
\fBdl_dst=00:00:00:00:00:00/01:00:00:00:00:00\fR matches all unicast
Ethernet packets.
.IP \fBfe:ff:ff:ff:ff:ff\fR
Match all bits except the multicast bit.  This is probably not useful.
.IP \fBff:ff:ff:ff:ff:ff\fR
Exact match (equivalent to omitting the mask).
.IP \fB00:00:00:00:00:00\fR
Wildcard all bits (equivalent to \fBdl_dst=*\fR.)
.RE
.
.IP \fBdl_type=\fIethertype\fR
Matches Ethernet protocol type \fIethertype\fR, which is specified as an
integer between 0 and 65535, inclusive, either in decimal or as a 
hexadecimal number prefixed by \fB0x\fR (e.g. \fB0x0806\fR to match ARP 
packets).
.
.IP \fBnw_src=\fIip\fR[\fB/\fInetmask\fR]
.IQ \fBnw_dst=\fIip\fR[\fB/\fInetmask\fR]
When \fBdl_type\fR is 0x0800 (possibly via shorthand, e.g. \fBip\fR
or \fBtcp\fR), matches IPv4 source (or destination) address \fIip\fR,
which may be specified as an IP address or host name
(e.g. \fB192.168.1.1\fR or \fBwww.example.com\fR).  The optional
\fInetmask\fR allows restricting a match to an IPv4 address prefix.
The netmask may be specified as a dotted quad
(e.g. \fB192.168.1.0/255.255.255.0\fR) or as a CIDR block
(e.g. \fB192.168.1.0/24\fR).  Open vSwitch 1.8 and later support
arbitrary dotted quad masks; earlier versions support only CIDR masks,
that is, the dotted quads that are equivalent to some CIDR block.
.IP
When \fBdl_type=0x0806\fR or \fBarp\fR is specified, matches the
\fBar_spa\fR or \fBar_tpa\fR field, respectively, in ARP packets for
IPv4 and Ethernet.
.IP
When \fBdl_type=0x8035\fR or \fBrarp\fR is specified, matches the
\fBar_spa\fR or \fBar_tpa\fR field, respectively, in RARP packets for
IPv4 and Ethernet.
.IP
When \fBdl_type\fR is wildcarded or set to a value other than 0x0800,
0x0806, or 0x8035, the values of \fBnw_src\fR and \fBnw_dst\fR are ignored
(see \fBFlow Syntax\fR above).
.
.IP \fBnw_proto=\fIproto\fR
.IQ \fBip_proto=\fIproto\fR
When \fBip\fR or \fBdl_type=0x0800\fR is specified, matches IP
protocol type \fIproto\fR, which is specified as a decimal number
between 0 and 255, inclusive (e.g. 1 to match ICMP packets or 6 to match
TCP packets).
.IP
When \fBipv6\fR or \fBdl_type=0x86dd\fR is specified, matches IPv6
header type \fIproto\fR, which is specified as a decimal number between
0 and 255, inclusive (e.g. 58 to match ICMPv6 packets or 6 to match
TCP).  The header type is the terminal header as described in the
\fBDESIGN\fR document.
.IP
When \fBarp\fR or \fBdl_type=0x0806\fR is specified, matches the lower
8 bits of the ARP opcode.  ARP opcodes greater than 255 are treated as
0.
.IP
When \fBrarp\fR or \fBdl_type=0x8035\fR is specified, matches the lower
8 bits of the ARP opcode.  ARP opcodes greater than 255 are treated as
0.
.IP
When \fBdl_type\fR is wildcarded or set to a value other than 0x0800,
0x0806, 0x8035 or 0x86dd, the value of \fBnw_proto\fR is ignored (see
\fBFlow Syntax\fR above).
.
.IP \fBnw_tos=\fItos\fR
Matches IP ToS/DSCP or IPv6 traffic class field \fItos\fR, which is
specified as a decimal number between 0 and 255, inclusive.  Note that
the two lower reserved bits are ignored for matching purposes.
.IP
When \fBdl_type\fR is wildcarded or set to a value other than 0x0800 or
0x86dd, the value of \fBnw_tos\fR is ignored (see \fBFlow Syntax\fR
above).
.
.IP \fBip_dscp=\fIdscp\fR
Matches IP ToS/DSCP or IPv6 traffic class field \fIdscp\fR, which is
specified as a decimal number between 0 and 63, inclusive.
.IP
When \fBdl_type\fR is wildcarded or set to a value other than 0x0800 or
0x86dd, the value of \fBip_dscp\fR is ignored (see \fBFlow Syntax\fR
above).
.
.IP \fBnw_ecn=\fIecn\fR
.IQ \fBip_ecn=\fIecn\fR
Matches \fIecn\fR bits in IP ToS or IPv6 traffic class fields, which is
specified as a decimal number between 0 and 3, inclusive.
.IP
When \fBdl_type\fR is wildcarded or set to a value other than 0x0800 or
0x86dd, the value of \fBnw_ecn\fR is ignored (see \fBFlow Syntax\fR
above).
.
.IP \fBnw_ttl=\fIttl\fR
Matches IP TTL or IPv6 hop limit value \fIttl\fR, which is
specified as a decimal number between 0 and 255, inclusive.
.IP
When \fBdl_type\fR is wildcarded or set to a value other than 0x0800 or
0x86dd, the value of \fBnw_ttl\fR is ignored (see \fBFlow Syntax\fR
above).
.IP
.
.IP \fBtcp_src=\fIport\fR
.IQ \fBtcp_dst=\fIport\fR
.IQ \fBudp_src=\fIport\fR
.IQ \fBudp_dst=\fIport\fR
.IQ \fBsctp_src=\fIport\fR
.IQ \fBsctp_dst=\fIport\fR
Matches a TCP, UDP, or SCTP source or destination port \fIport\fR,
which is specified as a decimal number between 0 and 65535, inclusive.
.IP
When \fBdl_type\fR and \fBnw_proto\fR are wildcarded or set to values
that do not indicate an appropriate protocol, the values of these
settings are ignored (see \fBFlow Syntax\fR above).
.
.IP \fBtcp_src=\fIport\fB/\fImask\fR
.IQ \fBtcp_dst=\fIport\fB/\fImask\fR
.IQ \fBudp_src=\fIport\fB/\fImask\fR
.IQ \fBudp_dst=\fIport\fB/\fImask\fR
.IQ \fBsctp_src=\fIport\fB/\fImask\fR
.IQ \fBsctp_dst=\fIport\fB/\fImask\fR
Bitwise match on TCP (or UDP or SCTP) source or destination port.
The \fIport\fR and \fImask\fR are 16-bit numbers
written in decimal or in hexadecimal prefixed by \fB0x\fR.  Each 1-bit
in \fImask\fR requires that the corresponding bit in \fIport\fR must
match.  Each 0-bit in \fImask\fR causes the corresponding bit to be
ignored.
.IP
Bitwise matches on transport ports are rarely useful in isolation, but
a group of them can be used to reduce the number of flows required to
match on a range of transport ports.  For example, suppose that the
goal is to match TCP source ports 1000 to 1999, inclusive.  One way is
to insert 1000 flows, each of which matches on a single source port.
Another way is to look at the binary representations of 1000 and 1999,
as follows:
.br
.B "01111101000"
.br
.B "11111001111"
.br
and then to transform those into a series of bitwise matches that
accomplish the same results:
.br
.B "01111101xxx"
.br
.B "0111111xxxx"
.br
.B "10xxxxxxxxx"
.br
.B "110xxxxxxxx"
.br
.B "1110xxxxxxx"
.br
.B "11110xxxxxx"
.br
.B "1111100xxxx"
.br
which become the following when written in the syntax required by
\fBovs\-ofctl\fR:
.br
.B "tcp,tcp_src=0x03e8/0xfff8"
.br
.B "tcp,tcp_src=0x03f0/0xfff0"
.br
.B "tcp,tcp_src=0x0400/0xfe00"
.br
.B "tcp,tcp_src=0x0600/0xff00"
.br
.B "tcp,tcp_src=0x0700/0xff80"
.br
.B "tcp,tcp_src=0x0780/0xffc0"
.br
.B "tcp,tcp_src=0x07c0/0xfff0"
.IP
Only Open vSwitch 1.6 and later supports bitwise matching on transport
ports.
.IP
Like the exact-match forms described
above, the bitwise match forms apply only when \fBdl_type\fR and
\fBnw_proto\fR specify TCP or UDP or SCTP.
.
.IP \fBtp_src=\fIport\fR
.IQ \fBtp_dst=\fIport\fR
These are deprecated generic forms of L4 port matches.  In new code,
please use the TCP-, UDP-, or SCTP-specific forms described above.
.
.IP \fBtcp_flags=\fIflags\fB/\fImask\fR
.IQ \fBtcp_flags=\fR[\fB+\fIflag\fR...][\fB-\fIflag\fR...]
Bitwise match on TCP flags.  The \fIflags\fR and \fImask\fR are 16-bit
numbers written in decimal or in hexadecimal prefixed by \fB0x\fR.
Each 1-bit in \fImask\fR requires that the corresponding bit in
\fIflags\fR must match.  Each 0-bit in \fImask\fR causes the corresponding
bit to be ignored.
.IP
Alternatively, the flags can be specified by their symbolic names
(listed below), each preceded by either \fB+\fR for a flag that must
be set, or \fB\-\fR for a flag that must be unset, without any other
delimiters between the flags.  Flags not mentioned are wildcarded.
For example, \fBtcp,tcp_flags=+syn\-ack\fR matches TCP SYNs that are
not ACKs.
.IP
TCP protocol currently defines 9 flag bits, and additional 3 bits are
reserved (must be transmitted as zero), see RFCs 793, 3168, and 3540.
The flag bits are, numbering from the least significant bit:
.RS
.IP "\fB0: fin\fR"
No more data from sender.
.IP "\fB1: syn\fR"
Synchronize sequence numbers.
.IP "\fB2: rst\fR"
Reset the connection.
.IP "\fB3: psh\fR"
Push function.
.IP "\fB4: ack\fR"
Acknowledgement field significant.
.IP "\fB5: urg\fR"
Urgent pointer field significant.
.IP "\fB6: ece\fR"
ECN Echo.
.IP "\fB7: cwr\fR"
Congestion Windows Reduced.
.IP "\fB8: ns\fR"
Nonce Sum.
.IP "\fB9-11:\fR"
Reserved.
.IP "\fB12-15:\fR"
Not matchable, must be zero.
.RE
.IP \fBicmp_type=\fItype\fR
.IQ \fBicmp_code=\fIcode\fR
When \fBdl_type\fR and \fBnw_proto\fR specify ICMP or ICMPv6, \fItype\fR
matches the ICMP type and \fIcode\fR matches the ICMP code.  Each is
specified as a decimal number between 0 and 255, inclusive.
.IP
When \fBdl_type\fR and \fBnw_proto\fR take other values, the values of
these settings are ignored (see \fBFlow Syntax\fR above).
.
.IP \fBtable=\fInumber\fR
For flow dump commands, limits the flows dumped to those in the table
with the given \fInumber\fR between 0 and 254.  If not specified (or if
255 is specified as \fInumber\fR), then flows in all tables are
dumped.
.
.IP
For flow table modification commands, behavior varies based on the
OpenFlow version used to connect to the switch:
.
.RS
.IP "OpenFlow 1.0"
OpenFlow 1.0 does not support \fBtable\fR for modifying flows.
\fBovs\-ofctl\fR will exit with an error if \fBtable\fR (other than
\fBtable=255\fR) is specified for a switch that only supports OpenFlow
1.0.
.IP
In OpenFlow 1.0, the switch chooses the table into which to insert a
new flow.  The Open vSwitch software switch always chooses table 0.
Other Open vSwitch datapaths and other OpenFlow implementations may
choose different tables.
.IP
The OpenFlow 1.0 behavior in Open vSwitch for modifying or removing
flows depends on whether \fB\-\-strict\fR is used.  Without
\fB\-\-strict\fR, the command applies to matching flows in all tables.
With \fB\-\-strict\fR, the command will operate on any single matching
flow in any table; it will do nothing if there are matches in more
than one table.  (The distinction between these behaviors only matters
if non-OpenFlow 1.0 commands were also used, because OpenFlow 1.0
alone cannot add flows with the same matching criteria to multiple
tables.)
.
.IP "OpenFlow 1.0 with table_id extension"
Open vSwitch implements an OpenFlow extension that allows the
controller to specify the table on which to operate.  \fBovs\-ofctl\fR
automatically enables the extension when \fBtable\fR is specified and
OpenFlow 1.0 is used.  \fBovs\-ofctl\fR automatically detects whether
the switch supports the extension.  As of this writing, this extension
is only known to be implemented by Open vSwitch.
.
.IP
With this extension, \fBovs\-ofctl\fR operates on the requested table
when \fBtable\fR is specified, and acts as described for OpenFlow 1.0
above when no \fBtable\fR is specified (or for \fBtable=255\fR).
.
.IP "OpenFlow 1.1"
OpenFlow 1.1 requires flow table modification commands to specify a
table.  When \fBtable\fR is not specified (or \fBtable=255\fR is
specified), \fBovs\-ofctl\fR defaults to table 0.
.
.IP "OpenFlow 1.2 and later"
OpenFlow 1.2 and later allow flow deletion commands, but not other
flow table modification commands, to operate on all flow tables, with
the behavior described above for OpenFlow 1.0.
.RE
.
.IP \fBmetadata=\fIvalue\fR[\fB/\fImask\fR]
Matches \fIvalue\fR either exactly or with optional \fImask\fR in the metadata
field. \fIvalue\fR and \fImask\fR are 64-bit integers, by default in decimal
(use a \fB0x\fR prefix to specify hexadecimal). Arbitrary \fImask\fR values
are allowed: a 1-bit in \fImask\fR indicates that the corresponding bit in
\fIvalue\fR must match exactly, and a 0-bit wildcards that bit. Matching on
metadata was added in Open vSwitch 1.8.
.
.PP
The following shorthand notations are also available:
.
.IP \fBip\fR
Same as \fBdl_type=0x0800\fR.
.
.IP \fBicmp\fR
Same as \fBdl_type=0x0800,nw_proto=1\fR.
.
.IP \fBtcp\fR
Same as \fBdl_type=0x0800,nw_proto=6\fR.
.
.IP \fBudp\fR
Same as \fBdl_type=0x0800,nw_proto=17\fR.
.
.IP \fBsctp\fR
Same as \fBdl_type=0x0800,nw_proto=132\fR.
.
.IP \fBarp\fR
Same as \fBdl_type=0x0806\fR.
.
.IP \fBrarp\fR
Same as \fBdl_type=0x8035\fR.
.
.PP
The following field assignments require support for the NXM (Nicira
Extended Match) extension to OpenFlow.  When one of these is specified,
\fBovs\-ofctl\fR will automatically attempt to negotiate use of this
extension.  If the switch does not support NXM, then \fBovs\-ofctl\fR
will report a fatal error.
.
.IP \fBvlan_tci=\fItci\fR[\fB/\fImask\fR]
Matches modified VLAN TCI \fItci\fR.  If \fImask\fR is omitted,
\fItci\fR is the exact VLAN TCI to match; if \fImask\fR is specified,
then a 1-bit in \fImask\fR indicates that the corresponding bit in
\fItci\fR must match exactly, and a 0-bit wildcards that bit.  Both
\fItci\fR and \fImask\fR are 16-bit values that are decimal by
default; use a \fB0x\fR prefix to specify them in hexadecimal.
.
.IP
The value that \fBvlan_tci\fR matches against is 0 for a packet that
has no 802.1Q header.  Otherwise, it is the TCI value from the 802.1Q
header with the CFI bit (with value \fB0x1000\fR) forced to 1.
.IP
Examples:
.RS
.IP \fBvlan_tci=0\fR
Match only packets without an 802.1Q header.
.IP \fBvlan_tci=0xf123\fR
Match packets tagged with priority 7 in VLAN 0x123.
.IP \fBvlan_tci=0x1123/0x1fff\fR
Match packets tagged with VLAN 0x123 (and any priority).
.IP \fBvlan_tci=0x5000/0xf000\fR
Match packets tagged with priority 2 (in any VLAN).
.IP \fBvlan_tci=0/0xfff\fR
Match packets with no 802.1Q header or tagged with VLAN 0 (and any
priority).
.IP \fBvlan_tci=0x5000/0xe000\fR
Match packets with no 802.1Q header or tagged with priority 2 (in any
VLAN).
.IP \fBvlan_tci=0/0xefff\fR
Match packets with no 802.1Q header or tagged with VLAN 0 and priority
0.
.RE
.IP
Some of these matching possibilities can also be achieved with
\fBdl_vlan\fR and \fBdl_vlan_pcp\fR.
.
.IP \fBip_frag=\fIfrag_type\fR
When \fBdl_type\fR specifies IP or IPv6, \fIfrag_type\fR
specifies what kind of IP fragments or non-fragments to match.  The
following values of \fIfrag_type\fR are supported:
.RS
.IP "\fBno\fR"
Matches only non-fragmented packets.
.IP "\fByes\fR"
Matches all fragments.
.IP "\fBfirst\fR"
Matches only fragments with offset 0.
.IP "\fBlater\fR"
Matches only fragments with nonzero offset.
.IP "\fBnot_later\fR"
Matches non-fragmented packets and fragments with zero offset.
.RE
.IP
The \fBip_frag\fR match type is likely to be most useful in
\fBnx\-match\fR mode.  See the description of the \fBset\-frags\fR
command, above, for more details.
.
.IP \fBarp_spa=\fIip\fR[\fB/\fInetmask\fR]
.IQ \fBarp_tpa=\fIip\fR[\fB/\fInetmask\fR]
When \fBdl_type\fR specifies either ARP or RARP, \fBarp_spa\fR and
\fBarp_tpa\fR match the source and target IPv4 address, respectively.
An address may be specified as an IP address or host name
(e.g. \fB192.168.1.1\fR or \fBwww.example.com\fR).  The optional
\fInetmask\fR allows restricting a match to an IPv4 address prefix.
The netmask may be specified as a dotted quad
(e.g. \fB192.168.1.0/255.255.255.0\fR) or as a CIDR block
(e.g. \fB192.168.1.0/24\fR).
.
.IP \fBarp_sha=\fIxx\fB:\fIxx\fB:\fIxx\fB:\fIxx\fB:\fIxx\fB:\fIxx\fR
.IQ \fBarp_tha=\fIxx\fB:\fIxx\fB:\fIxx\fB:\fIxx\fB:\fIxx\fB:\fIxx\fR
When \fBdl_type\fR specifies either ARP or RARP, \fBarp_sha\fR and
\fBarp_tha\fR match the source and target hardware address, respectively.  An
address is specified as 6 pairs of hexadecimal digits delimited by colons
(e.g. \fB00:0A:E4:25:6B:B0\fR).
.
.IP \fBarp_sha=\fIxx\fB:\fIxx\fB:\fIxx\fB:\fIxx\fB:\fIxx\fB:\fIxx\fB/\fIxx\fB:\fIxx\fB:\fIxx\fB:\fIxx\fB:\fIxx\fB:\fIxx\fR
.IQ \fBarp_tha=\fIxx\fB:\fIxx\fB:\fIxx\fB:\fIxx\fB:\fIxx\fB:\fIxx\fB/\fIxx\fB:\fIxx\fB:\fIxx\fB:\fIxx\fB:\fIxx\fB:\fIxx\fR
When \fBdl_type\fR specifies either ARP or RARP, \fBarp_sha\fR and
\fBarp_tha\fR match the source and target hardware address, respectively.  An
address is specified as 6 pairs of hexadecimal digits delimited by colons
(e.g. \fB00:0A:E4:25:6B:B0\fR), with a wildcard mask following the slash.
.

.IP \fBipv6_src=\fIipv6\fR[\fB/\fInetmask\fR]
.IQ \fBipv6_dst=\fIipv6\fR[\fB/\fInetmask\fR]
When \fBdl_type\fR is 0x86dd (possibly via shorthand, e.g., \fBipv6\fR
or \fBtcp6\fR), matches IPv6 source (or destination) address \fIipv6\fR,
which may be specified as defined in RFC 2373.  The preferred format is 
\fIx\fB:\fIx\fB:\fIx\fB:\fIx\fB:\fIx\fB:\fIx\fB:\fIx\fB:\fIx\fR, where
\fIx\fR are the hexadecimal values of the eight 16-bit pieces of the
address.  A single instance of \fB::\fR may be used to indicate multiple
groups of 16-bits of zeros.  The optional \fInetmask\fR allows
restricting a match to an IPv6 address prefix.  A netmask is specified
as an IPv6 address (e.g. \fB2001:db8:3c4d:1::/ffff:ffff:ffff:ffff::\fR)
or a CIDR block (e.g. \fB2001:db8:3c4d:1::/64\fR).  Open vSwitch 1.8
and later support arbitrary masks; earlier versions support only CIDR
masks, that is, CIDR block and IPv6 addresses that are equivalent to
CIDR blocks.
.
.IP \fBipv6_label=\fIlabel\fR
When \fBdl_type\fR is 0x86dd (possibly via shorthand, e.g., \fBipv6\fR
or \fBtcp6\fR), matches IPv6 flow label \fIlabel\fR.
.
.IP \fBnd_target=\fIipv6\fR[\fB/\fInetmask\fR]
When \fBdl_type\fR, \fBnw_proto\fR, and \fBicmp_type\fR specify
IPv6 Neighbor Discovery (ICMPv6 type 135 or 136), matches the target address
\fIipv6\fR.  \fIipv6\fR is in the same format described earlier for the
\fBipv6_src\fR and \fBipv6_dst\fR fields.
.
.IP \fBnd_sll=\fIxx\fB:\fIxx\fB:\fIxx\fB:\fIxx\fB:\fIxx\fB:\fIxx\fR
When \fBdl_type\fR, \fBnw_proto\fR, and \fBicmp_type\fR specify IPv6
Neighbor Solicitation (ICMPv6 type 135), matches the source link\-layer
address option.  An address is specified as 6 pairs of hexadecimal
digits delimited by colons.
.
.IP \fBnd_tll=\fIxx\fB:\fIxx\fB:\fIxx\fB:\fIxx\fB:\fIxx\fB:\fIxx\fR
When \fBdl_type\fR, \fBnw_proto\fR, and \fBicmp_type\fR specify IPv6
Neighbor Advertisement (ICMPv6 type 136), matches the target link\-layer
address option.  An address is specified as 6 pairs of hexadecimal
digits delimited by colons.
.
.IP \fBmpls_bos=\fIbos\fR
When \fBdl_type\fR is 0x8847 or 0x8848 (possibly via shorthand e.g.,
\fBmpls\fR or \fBmplsm\fR), matches the bottom-of-stack bit of the
outer-most MPLS label stack entry. Valid values are 0 and 1.
.IP
If 1 then for a packet with a well-formed MPLS label stack the
bottom-of-stack bit indicates that the outer label stack entry is also
the inner-most label stack entry and thus that is that there is only one
label stack entry present.  Conversely, if 0 then for a packet with a
well-formed MPLS label stack the bottom-of-stack bit indicates that the
outer label stack entry is not the inner-most label stack entry and
thus there is more than one label stack entry present.
.
.IP \fBmpls_label=\fIlabel\fR
When \fBdl_type\fR is 0x8847 or 0x8848 (possibly via shorthand e.g.,
\fBmpls\fR or \fBmplsm\fR), matches the label of the outer
MPLS label stack entry. The label is a 20-bit value that is decimal by default;
use a \fB0x\fR prefix to specify them in hexadecimal.
.
.IP \fBmpls_tc=\fItc\fR
When \fBdl_type\fR is 0x8847 or 0x8848 (possibly via shorthand e.g.,
\fBmpls\fR or \fBmplsm\fR), matches the traffic-class of the outer
MPLS label stack entry. Valid values are between 0 (lowest) and 7 (highest).
.
.IP \fBtun_id=\fItunnel-id\fR[\fB/\fImask\fR]
.IQ \fBtunnel_id=\fItunnel-id\fR[\fB/\fImask\fR]
Matches tunnel identifier \fItunnel-id\fR.  Only packets that arrive
over a tunnel that carries a key (e.g. GRE with the RFC 2890 key
extension and a nonzero key value) will have a nonzero tunnel ID.
If \fImask\fR is omitted, \fItunnel-id\fR is the exact tunnel ID to match;
if \fImask\fR is specified, then a 1-bit in \fImask\fR indicates that the
corresponding bit in \fItunnel-id\fR must match exactly, and a 0-bit
wildcards that bit.
.
.IP \fBtun_src=\fIip\fR[\fB/\fInetmask\fR]
.IQ \fBtun_dst=\fIip\fR[\fB/\fInetmask\fR]
Matches tunnel IPv4 source (or destination) address \fIip\fR. Only packets
that arrive over a tunnel will have nonzero tunnel addresses.
The address may be specified as an IP address or host name
(e.g. \fB192.168.1.1\fR or \fBwww.example.com\fR).  The optional
\fInetmask\fR allows restricting a match to a masked IPv4 address.
The netmask may be specified as a dotted quad
(e.g. \fB192.168.1.0/255.255.255.0\fR) or as a CIDR block
(e.g. \fB192.168.1.0/24\fR).
.
.IP \fBtun_gbp_id=\fIvalue\fR[\fB/\fImask\fR]
.IQ \fBtun_gbp_flags=\fIvalue\fR[\fB/\fImask\fR]
Matches the group policy identifier and flags in the VXLAN header. Only
packets that arrive over a VXLAN tunnel with the "gbp" extension
enabled can have this field set. The fields may also be referred to by
NXM_NX_TUN_GBP_ID[] (16 bits) and NXM_NX_TUN_GBP_FLAGS[] (8 bits) in
the context of field manipulation actions. If these fields are set and
the packet matched by the flow is encapsulated in a VXLAN-GBP tunnel,
then the policy identifier and flags are transmitted to the destination
VXLAN tunnel endpoint.
.IP
The \fBtun_gbp_flags\fR field has the following format:
.IP
.in +2
\f(CR+-+-+-+-+-+-+-+-+\fR
.br
\f(CR|-|D|-|-|A|-|-|-|\fR
.br
\f(CR+-+-+-+-+-+-+-+-+\fR

.B D :=
Don't Learn bit. When set, this bit indicates that the egress
tunnel endpoint MUST NOT learn the source address of the encapsulated
frame.

.B A :=
Indicates that the group policy has already been applied to
this packet. Policies MUST NOT be applied by devices when the A bit is
set.
.in -2
.IP
For more information, please see the corresponding IETF draft:
https://tools.ietf.org/html/draft-smith-vxlan-group-policy
.
.IP "\fBtun_metadata\fIidx\fB=\fIvalue\fR[\fB/\fImask\fR]"
Matches \fIvalue\fR either exactly or with optional \fImask\fR in
tunnel metadata field number \fIidx\fR (numbered from 0 to 63).
Tunnel metadata fields can be dynamically assigned onto the data
contained in the options of Geneve packets using the commands
described in the section \fBOpenFlow Switch Geneve Option Table
Commands\fR. Once assigned, the length of the field is variable
according to the size of the option. Before updating a mapping in
the option table, flows with references to it should be removed,
otherwise the result is non-deterministic.
.IP
These fields were introduced in Open vSwitch 2.5.
.
.IP "\fBreg\fIidx\fB=\fIvalue\fR[\fB/\fImask\fR]"
Matches \fIvalue\fR either exactly or with optional \fImask\fR in
register number \fIidx\fR.  The valid range of \fIidx\fR depends on
the switch.  \fIvalue\fR and \fImask\fR are 32-bit integers, by
default in decimal (use a \fB0x\fR prefix to specify hexadecimal).
Arbitrary \fImask\fR values are allowed: a 1-bit in \fImask\fR
indicates that the corresponding bit in \fIvalue\fR must match
exactly, and a 0-bit wildcards that bit.
.IP
When a packet enters an OpenFlow switch, all of the registers are set
to 0.  Only explicit actions change register values.
.
.IP "\fBxreg\fIidx\fB=\fIvalue\fR[\fB/\fImask\fR]"
Matches \fIvalue\fR either exactly or with optional \fImask\fR in
64-bit ``extended register'' number \fIidx\fR.  Each of the 64-bit
extended registers overlays two of the 32-bit registers: \fBxreg0\fR
overlays \fBreg0\fR and \fBreg1\fR, with \fBreg0\fR supplying the
most-significant bits of \fBxreg0\fR and \fBreg1\fR the
least-significant.  \fBxreg1\fR similarly overlays \fBreg2\fR and
\fBreg3\fR, and so on.
.IP
These fields were added in Open vSwitch 2.3 to conform with the
OpenFlow 1.5 specification.  OpenFlow 1.5 calls these fields
just the ``packet registers,'' but Open vSwitch already had 32-bit
registers by that name, which is why Open vSwitch refers to the
standard registers as ``extended registers''.
.
.IP \fBpkt_mark=\fIvalue\fR[\fB/\fImask\fR]
Matches packet metadata mark \fIvalue\fR either exactly or with optional
\fImask\fR. The mark is associated data that may be passed into other
system components in order to facilitate interaction between subsystems.
On Linux this corresponds to the skb mark but the exact implementation is
platform-dependent.
.
.IP \fBactset_output=\fIport\fR
Matches the output port currently in the OpenFlow action set, where
\fIport\fR may be an OpenFlow port number or keyword
(e.g. \fBLOCAL\fR).  If there is no output port in the OpenFlow action
set, or if the output port will be ignored (e.g. because there is an
output group in the OpenFlow action set), then the value will be
\fBUNSET\fR.
.IP
This field was introduced in Open vSwitch 2.4 to conform with the
OpenFlow 1.5 specification.
.
.IP \fBconj_id=\fIvalue\fR
Matches the given 32-bit \fIvalue\fR against the conjunction ID.  This
is used only with the \fBconjunction\fR action (see below).
.IP
This field was introduced in Open vSwitch 2.4.
.
<<<<<<< HEAD
.IP \fBconn_state=\fIflags\fB/\fImask\fR
.IQ \fBconn_state=\fR[\fB+\fIflag\fR...][\fB-\fIflag\fR...]
=======
.IP \fBct_state=\fIflags\fB/\fImask\fR
.IQ \fBct_state=\fR[\fB+\fIflag\fR...][\fB-\fIflag\fR...]
>>>>>>> d5a61290
Bitwise match on connection state flags.  The flags are only available
after a call to the \fBct\fR action with the "recirc" flag set.
.IP
The \fIflags\fR and \fImask\fR are 8-bit numbers written in decimal or
in hexadecimal prefixed by \fB0x\fR.  Each 1-bit in \fImask\fR requires
that the corresponding bit in \fIflags\fR must match.  Each 0-bit in
\fImask\fR causes the corresponding bit to be ignored.
.IP
Alternatively, the flags can be specified by their symbolic names
(listed below), each preceded by either \fB+\fR for a flag that must
be set, or \fB\-\fR for a flag that must be unset, without any other
delimiters between the flags.  Flags not mentioned are wildcarded.  For
<<<<<<< HEAD
example, \fBtcp,conn_state=+trk\-new\fR matches TCP packets that
=======
example, \fBtcp,ct_state=+trk\-new\fR matches TCP packets that
>>>>>>> d5a61290
have been run through the connection tracker and do not establish a new
flow.
.IP
The following flags describe the state of the tracking:
.RS
.IP "\fB0x80: trk\fR"
Connection tracking has occurred.
.IP "\fB0x40: rpl\fR"
The flow is in the reply direction, meaning it did not initiate the
connection.
.IP "\fB0x20: inv\fR"
The flow is invalid, meaning that the connection tracker couldn't identify the
connection.
.IP "\fB0x01: new\fR"
This is the beginning of a new connection.
.IP "\fB0x02: est\fR"
This is part of an already existing connection.
.IP "\fB0x04: rel\fR"
<<<<<<< HEAD
This is a new connection that is related to an existing connection.
=======
This is a connection that is related to an existing connection, for
instance ICMP "destination unreachable" messages or FTP data connections.
>>>>>>> d5a61290
.RE
.
.PP
The following fields are data associated with the connection tracker and
can only be matched or set after running through the connection tracker
by using the \fBct\fR action.
.
<<<<<<< HEAD
.IP \fBconn_zone=\fIvalue
Matches connection zone \fIvalue\fR exactly.
.
.IP \fBconn_mark=\fIvalue\fR[\fB/\fImask\fR]
Matches connection mark \fIvalue\fR either exactly or with optional
\fImask\fR.
.
.IP \fBconn_label=\fIvalue\fR[\fB/\fImask\fR]
=======
.IP \fBct_zone=\fIvalue
Matches connection zone \fIvalue\fR exactly.
.
.IP \fBct_mark=\fIvalue\fR[\fB/\fImask\fR]
Matches connection mark \fIvalue\fR either exactly or with optional
\fImask\fR.
.
.IP \fBct_label=\fIvalue\fR[\fB/\fImask\fR]
>>>>>>> d5a61290
Matches connection label \fIvalue\fR either exactly or with optional
\fImask\fR.
.
.PP
Defining IPv6 flows (those with \fBdl_type\fR equal to 0x86dd) requires
support for NXM.  The following shorthand notations are available for
IPv6-related flows:
.
.IP \fBipv6\fR
Same as \fBdl_type=0x86dd\fR.
.
.IP \fBtcp6\fR
Same as \fBdl_type=0x86dd,nw_proto=6\fR.
.
.IP \fBudp6\fR
Same as \fBdl_type=0x86dd,nw_proto=17\fR.
.
.IP \fBsctp6\fR
Same as \fBdl_type=0x86dd,nw_proto=132\fR.
.
.IP \fBicmp6\fR
Same as \fBdl_type=0x86dd,nw_proto=58\fR.
.
.PP
Finally, field assignments to \fBduration\fR, \fBn_packets\fR, or
\fBn_bytes\fR are ignored to allow output from the \fBdump\-flows\fR
command to be used as input for other commands that parse flows.
.
.PP
The \fBadd\-flow\fR, \fBadd\-flows\fR, and \fBmod\-flows\fR commands
require an additional field, which must be the final field specified:
.
.IP \fBactions=\fR[\fIaction\fR][\fB,\fIaction\fR...]\fR
Specifies a comma-separated list of actions to take on a packet when the 
flow entry matches.  If no \fIaction\fR is specified, then packets
matching the flow are dropped.  The following forms of \fIaction\fR
are supported:
.
.RS
.IP \fIport\fR
.IQ \fBoutput:\fIport\fR
Outputs the packet to OpenFlow port number \fIport\fR.  If \fIport\fR
is the packet's input port, the packet is not output.
.
.IP \fBoutput:\fIsrc\fB[\fIstart\fB..\fIend\fB]
Outputs the packet to the OpenFlow port number read from \fIsrc\fR,
which must be an NXM field as described above.  For example,
\fBoutput:NXM_NX_REG0[16..31]\fR outputs to the OpenFlow port number
written in the upper half of register 0.  If the port number is the
packet's input port, the packet is not output.
.IP
This form of \fBoutput\fR was added in Open vSwitch 1.3.0.  This form
of \fBoutput\fR uses an OpenFlow extension that is not supported by
standard OpenFlow switches.
.
.IP \fBgroup:\fIgroup_id\fR
Outputs the packet to the OpenFlow group \fIgroup_id\fR. Group tables
are only supported in OpenFlow 1.1+. See Group Syntax for more details.
.
.IP \fBnormal\fR
Subjects the packet to the device's normal L2/L3 processing.  (This
action is not implemented by all OpenFlow switches.)
.
.IP \fBflood\fR
Outputs the packet on all switch physical ports other than the port on
which it was received and any ports on which flooding is disabled
(typically, these would be ports disabled by the IEEE 802.1D spanning
tree protocol).
.
.IP \fBall\fR
Outputs the packet on all switch physical ports other than the port on
which it was received.
.
.IP \fBlocal\fR
Outputs the packet on the ``local port,'' which corresponds to the
network device that has the same name as the bridge.
.
.IP \fBin_port\fR
Outputs the packet on the port from which it was received.
.
.IP \fBcontroller(\fIkey\fB=\fIvalue\fR...\fB)
Sends the packet to the OpenFlow controller as a ``packet in''
message.  The supported key-value pairs are:
.RS
.IP "\fBmax_len=\fInbytes\fR"
Limit to \fInbytes\fR the number of bytes of the packet to send to
the controller.  By default the entire packet is sent.
.IP "\fBreason=\fIreason\fR"
Specify \fIreason\fR as the reason for sending the message in the
``packet in'' message.  The supported reasons are \fBaction\fR (the
default), \fBno_match\fR, and \fBinvalid_ttl\fR.
.IP "\fBid=\fIcontroller-id\fR"
Specify \fIcontroller-id\fR, a 16-bit integer, as the connection ID of
the OpenFlow controller or controllers to which the ``packet in''
message should be sent.  The default is zero.  Zero is also the
default connection ID for each controller connection, and a given
controller connection will only have a nonzero connection ID if its
controller uses the \fBNXT_SET_CONTROLLER_ID\fR Nicira extension to
OpenFlow.
.RE
.IP
Any \fIreason\fR other than \fBaction\fR and any nonzero
\fIcontroller-id\fR uses a Nicira vendor extension that, as of this
writing, is only known to be implemented by Open vSwitch (version 1.6
or later).
.
.IP \fBcontroller\fR
.IQ \fBcontroller\fR[\fB:\fInbytes\fR]
Shorthand for \fBcontroller()\fR or
\fBcontroller(max_len=\fInbytes\fB)\fR, respectively.
.
.IP \fBenqueue(\fIport\fB,\fIqueue\fB)\fR
Enqueues the packet on the specified \fIqueue\fR within port
\fIport\fR, which must be an OpenFlow port number or keyword
(e.g. \fBLOCAL\fR).  The number of supported queues depends on the
switch; some OpenFlow implementations do not support queuing at all.
.
.IP \fBdrop\fR
Discards the packet, so no further processing or forwarding takes place.
If a drop action is used, no other actions may be specified.
.
.IP \fBmod_vlan_vid\fR:\fIvlan_vid\fR
Modifies the VLAN id on a packet.  The VLAN tag is added or modified 
as necessary to match the value specified.  If the VLAN tag is added,
a priority of zero is used (see the \fBmod_vlan_pcp\fR action to set
this).
.
.IP \fBmod_vlan_pcp\fR:\fIvlan_pcp\fR
Modifies the VLAN priority on a packet.  The VLAN tag is added or modified 
as necessary to match the value specified.  Valid values are between 0
(lowest) and 7 (highest).  If the VLAN tag is added, a vid of zero is used 
(see the \fBmod_vlan_vid\fR action to set this).
.
.IP \fBstrip_vlan\fR
Strips the VLAN tag from a packet if it is present.
.
.IP \fBpush_vlan\fR:\fIethertype\fR
Push a new VLAN tag onto the packet.  Ethertype is used as the the Ethertype
for the tag. Only ethertype 0x8100 should be used. (0x88a8 which the spec
allows isn't supported at the moment.)
A priority of zero and the tag of zero are used for the new tag.
.
.IP \fBpush_mpls\fR:\fIethertype\fR
Changes the packet's Ethertype to \fIethertype\fR, which must be either
\fB0x8847\fR or \fB0x8848\fR, and pushes an MPLS LSE.
.IP
If the packet does not already contain any MPLS labels then an initial
label stack entry is pushed.  The label stack entry's label is 2 if the
packet contains IPv6 and 0 otherwise, its default traffic control value is
the low 3 bits of the packet's DSCP value (0 if the packet is not IP), and
its TTL is copied from the IP TTL (64 if the packet is not IP).
.IP
If the packet does already contain an MPLS label, pushes a new
outermost label as a copy of the existing outermost label.
.IP
A limitation of the implementation is that processing of actions will stop
if \fBpush_mpls\fR follows another \fBpush_mpls\fR unless there is a
\fBpop_mpls\fR in between.
.
.IP \fBpop_mpls\fR:\fIethertype\fR
Strips the outermost MPLS label stack entry.
Currently the implementation restricts \fIethertype\fR to a non-MPLS Ethertype
and thus \fBpop_mpls\fR should only be applied to packets with
an MPLS label stack depth of one. A further limitation is that processing of
actions will stop if \fBpop_mpls\fR follows another \fBpop_mpls\fR unless
there is a \fBpush_mpls\fR in between.
.
.IP \fBmod_dl_src\fB:\fImac\fR
Sets the source Ethernet address to \fImac\fR.
.
.IP \fBmod_dl_dst\fB:\fImac\fR
Sets the destination Ethernet address to \fImac\fR.
.
.IP \fBmod_nw_src\fB:\fIip\fR
Sets the IPv4 source address to \fIip\fR.
.
.IP \fBmod_nw_dst\fB:\fIip\fR
Sets the IPv4 destination address to \fIip\fR.
.
.IP \fBmod_tp_src\fB:\fIport\fR
Sets the TCP or UDP or SCTP source port to \fIport\fR.
.
.IP \fBmod_tp_dst\fB:\fIport\fR
Sets the TCP or UDP or SCTP destination port to \fIport\fR.
.
.IP \fBmod_nw_tos\fB:\fItos\fR
Sets the DSCP bits in the IPv4 ToS/DSCP or IPv6 traffic class field to
\fItos\fR, which must be a multiple of 4 between 0 and 255.  This action
does not modify the two least significant bits of the ToS field (the ECN bits).
.
.IP \fBmod_nw_ecn\fB:\fIecn\fR
Sets the ECN bits in the IPv4 ToS or IPv6 traffic class field to \fIecn\fR,
which must be a value between 0 and 3, inclusive.  This action does not modify
the six most significant bits of the field (the DSCP bits).
.IP
Requires OpenFlow 1.1 or later.
.
.IP \fBmod_nw_ttl\fB:\fIttl\fR
Sets the IPv4 TTL or IPv6 hop limit field to \fIttl\fR, which is specified as
a decimal number between 0 and 255, inclusive.  Switch behavior when setting
\fIttl\fR to zero is not well specified, though.
.IP
Requires OpenFlow 1.1 or later.
.RE
.IP
The following actions are Nicira vendor extensions that, as of this writing, are
only known to be implemented by Open vSwitch:
.
.RS
.
.IP \fBresubmit\fB:\fIport\fR
.IQ \fBresubmit\fB(\fR[\fIport\fR]\fB,\fR[\fItable\fR]\fB)
Re-searches this OpenFlow flow table (or the table whose number is
specified by \fItable\fR) with the \fBin_port\fR field replaced by
\fIport\fR (if \fIport\fR is specified) and executes the actions
found, if any, in addition to any other actions in this flow entry.
.IP
Recursive \fBresubmit\fR actions are obeyed up to an
implementation-defined maximum depth.  Open vSwitch 1.0.1 and earlier
did not support recursion; Open vSwitch before 1.2.90 did not support
\fItable\fR.
.
.IP \fBset_tunnel\fB:\fIid\fR
.IQ \fBset_tunnel64\fB:\fIid\fR
If outputting to a port that encapsulates the packet in a tunnel and
supports an identifier (such as GRE), sets the identifier to \fIid\fR.
If the \fBset_tunnel\fR form is used and \fIid\fR fits in 32 bits,
then this uses an action extension that is supported by Open vSwitch
1.0 and later.  Otherwise, if \fIid\fR is a 64-bit value, it requires
Open vSwitch 1.1 or later.
.
.IP \fBset_queue\fB:\fIqueue\fR
Sets the queue that should be used to \fIqueue\fR when packets are
output.  The number of supported queues depends on the switch; some
OpenFlow implementations do not support queuing at all.
.
.IP \fBpop_queue\fR
Restores the queue to the value it was before any \fBset_queue\fR
actions were applied.
.
.IP \fBct\fR
.IQ \fBct\fB(\fR[\fIargument\fR][\fB,\fIargument\fR...]\fB)
Run the packet through the connection tracker.  The following arguments
are supported:

.RS
.IP \fBrecirc\fR
The packet should be sent back for further processing with the
<<<<<<< HEAD
\fBconn_state\fR match fields set.
.IP \fBcommit\fR
Commit the flow to the connection tracking module.
.IP \fBzone\fR
A 16-bit context id that can be used to isolate connections into
separate domains that allow overlapping network addresses.  If a zone is
not provided, then the default is to use zone zero.
=======
\fBct_state\fR match fields set.
.IP \fBcommit\fR
Commit the flow to the connection tracking module.
.IP \fBzone=\fR\fIzone\fR
A 16-bit context id that can be used to isolate connections into
separate domains that allow overlapping network addresses.  If a zone is
not provided, then the default is to use zone zero.
.IP \fBalg=\fR\fIalg\fR
Specify application layer gateway \fIalg\fR to track specific connection
types. Supported types include:
.RS
.IP \fBftp\fR
Look for negotiation of FTP data connections. If a subsequent FTP data
connection arrives which is related, the \fBct\fR action will mark such
packets with the \fIrel\fR ct_state flag.
.RE
>>>>>>> d5a61290
.RE
.IP
Currently, connection tracking is only available on Linux kernels with the
conntrack module loaded.
.
.IP \fBdec_ttl\fR
.IQ \fBdec_ttl\fB[\fR(\fIid1,id2\fI)\fR]\fR
Decrement TTL of IPv4 packet or hop limit of IPv6 packet.  If the
TTL or hop limit is initially zero or decrementing would make it so, no
decrement occurs, as packets reaching TTL zero must be rejected.  Instead,
a ``packet-in'' message with reason code \fBOFPR_INVALID_TTL\fR is
sent to each connected controller that has enabled receiving them,
if any.  Processing the current set of actions then stops.  However,
if the current set of actions was reached through ``resubmit'' then
remaining actions in outer levels resume processing.  This action
also optionally supports the ability to specify a list of valid
controller ids.  Each of controllers in the list will receive the
``packet_in'' message only if they have registered to receive the
invalid ttl packets.  If controller ids are not specified, the
``packet_in'' message will be sent only to the controllers having
controller id zero which have registered for the invalid ttl packets.
.
.IP \fBset_mpls_label\fR:\fIlabel\fR
Set the label of the outer MPLS label stack entry of a packet.
\fIlabel\fR should be a 20-bit value that is decimal by default;
use a \fB0x\fR prefix to specify them in hexadecimal.
.
.IP \fBset_mpls_tc\fR:\fItc\fR
Set the traffic-class of the outer MPLS label stack entry of a packet.
\fItc\fR should be a in the range 0 to 7 inclusive.
.
.IP \fBset_mpls_ttl\fR:\fIttl\fR
Set the TTL of the outer MPLS label stack entry of a packet.
\fIttl\fR should be in the range 0 to 255 inclusive.
.
.IP \fBdec_mpls_ttl\fR
Decrement TTL of the outer MPLS label stack entry of a packet.  If the TTL
is initially zero or decrementing would make it so, no decrement occurs.
Instead, a ``packet-in'' message with reason code \fBOFPR_INVALID_TTL\fR
is sent to the main controller (id zero), if it has enabled receiving them.
Processing the current set of actions then stops.  However, if the current
set of actions was reached through ``resubmit'' then remaining actions in
outer levels resume processing.
.
.IP \fBnote:\fR[\fIhh\fR]...
Does nothing at all.  Any number of bytes represented as hex digits
\fIhh\fR may be included.  Pairs of hex digits may be separated by
periods for readability.
The \fBnote\fR action's format doesn't include an exact length for its
payload, so the provided bytes will be padded on the right by enough
bytes with value 0 to make the total number 6 more than a multiple of
8.
.
.IP "\fBmove:\fIsrc\fB[\fIstart\fB..\fIend\fB]\->\fIdst\fB[\fIstart\fB..\fIend\fB]\fR"
Copies the named bits from field \fIsrc\fR to field \fIdst\fR.
\fIsrc\fR and \fIdst\fR must be NXM field names as defined in
\fBnicira\-ext.h\fR, e.g. \fBNXM_OF_UDP_SRC\fR or \fBNXM_NX_REG0\fR.
Each \fIstart\fR and \fIend\fR pair, which are inclusive, must specify
the same number of bits and must fit within its respective field.
Shorthands for \fB[\fIstart\fB..\fIend\fB]\fR exist: use
\fB[\fIbit\fB]\fR to specify a single bit or \fB[]\fR to specify an
entire field.
.IP
Examples: \fBmove:NXM_NX_REG0[0..5]\->NXM_NX_REG1[26..31]\fR copies the
six bits numbered 0 through 5, inclusive, in register 0 into bits 26
through 31, inclusive;
\fBmove:NXM_NX_REG0[0..15]\->NXM_OF_VLAN_TCI[]\fR copies the least
significant 16 bits of register 0 into the VLAN TCI field.
.IP
In OpenFlow 1.0 through 1.4, \fBmove\fR ordinarily uses an Open
vSwitch extension to OpenFlow.  In OpenFlow 1.5, \fBmove\fR uses the
OpenFlow 1.5 standard \fBcopy_field\fR action.  The ONF has
also made \fBcopy_field\fR available as an extension to OpenFlow 1.3.
Open vSwitch 2.4 and later understands this extension and uses it if a
controller uses it, but for backward compatibility with older versions
of Open vSwitch, \fBovs\-ofctl\fR does not use it.
.
.IP "\fBset_field:\fIvalue\fR[/\fImask\fR]\fB\->\fIdst"
.IQ "\fBload:\fIvalue\fB\->\fIdst\fB[\fIstart\fB..\fIend\fB]"
Loads a literal value into a field or part of a field.  With
\fBset_field\fR, \fBvalue\fR and the optional \fBmask\fR are given in
the customary syntax for field \fIdst\fR, which is expressed as a
field name.  For example, \fBset_field:00:11:22:33:44:55->eth_src\fR
sets the Ethernet source address to 00:11:22:33:44:55.  With
\fBload\fR, \fIvalue\fR must be an integer value (in decimal or
prefixed by \fB0x\fR for hexadecimal) and \fIdst\fR is the NXM or OXM
name for the field.  For example,
\fBload:0x001122334455->OXM_OF_ETH_DST[]\fR has the same effect as the
prior \fBset_field\fR example.
.IP
The two forms exist for historical reasons.  Open vSwitch 1.1
introduced \fBNXAST_REG_LOAD\fR as a Nicira extension to OpenFlow 1.0
and used \fBload\fR to express it.  Later, OpenFlow 1.2 introduced a
standard \fBOFPAT_SET_FIELD\fR action that was restricted to loading
entire fields, so Open vSwitch added the form \fBset_field\fR with
this restriction.  OpenFlow 1.5 extended \fBOFPAT_SET_FIELD\fR to the
point that it became a superset of \fBNXAST_REG_LOAD\fR.  Open vSwitch
translates either syntax as necessary for the OpenFlow version in use:
in OpenFlow 1.0 and 1.1, \fBNXAST_REG_LOAD\fR; in OpenFlow 1.2, 1.3,
and 1.4, \fBNXAST_REG_LOAD\fR for \fBload\fR or for loading a
subfield, \fBOFPAT_SET_FIELD\fR otherwise; and OpenFlow 1.5 and later,
\fBOFPAT_SET_FIELD\fR.
.
.IP "\fBpush:\fIsrc\fB[\fIstart\fB..\fIend\fB]"
Pushes \fIstart\fR to \fIend\fR bits inclusive, in fields
on top of the stack.
.IP
Example: \fBpush:NXM_NX_REG2[0..5]\fR push the value stored in register
2 bits 0 through 5, inclusive, on to the internal stack.
.
.IP "\fBpop:\fIdst\fB[\fIstart\fB..\fIend\fB]"
Pops from the top of the stack, retrieves the \fIstart\fR to \fIend\fR bits
inclusive, from the value popped and store them into the corresponding
bits in \fIdst\fR.
.
.IP
Example: \fBpop:NXM_NX_REG2[0..5]\fR pops the value from top of the stack.
Set register 2 bits 0 through 5, inclusive, based on bits 0 through 5 from the
value just popped.
.
.
.IP "\fBmultipath(\fIfields\fB, \fIbasis\fB, \fIalgorithm\fB, \fIn_links\fB, \fIarg\fB, \fIdst\fB[\fIstart\fB..\fIend\fB])\fR"
Hashes \fIfields\fR using \fIbasis\fR as a universal hash parameter,
then the applies multipath link selection \fIalgorithm\fR (with
parameter \fIarg\fR) to choose one of \fIn_links\fR output links
numbered 0 through \fIn_links\fR minus 1, and stores the link into
\fIdst\fB[\fIstart\fB..\fIend\fB]\fR, which must be an NXM field as
described above.
.IP
\fIfields\fR must be one of the following:
.RS
.IP \fBeth_src\fR
Hashes Ethernet source address only.
.IP \fBsymmetric_l4\fR
Hashes Ethernet source, destination, and type, VLAN ID, IPv4/IPv6
source, destination, and protocol, and TCP or SCTP (but not UDP)
ports.  The hash is computed so that pairs of corresponding flows in
each direction hash to the same value, in environments where L2 paths
are the same in each direction.  UDP ports are not included in the
hash to support protocols such as VXLAN that use asymmetric ports in
each direction.
.IP \fBsymmetric_l3l4\fR
Hashes IPv4/IPv6 source, destination, and protocol, and TCP or SCTP
(but not UDP) ports.  Like \fBsymmetric_l4\fR, this is a symmetric
hash, but by excluding L2 headers it is more effective in environments
with asymmetric L2 paths (e.g. paths involving VRRP IP addresses on a
router).  Not an effective hash function for protocols other than IPv4
and IPv6, which hash to a constant zero.
.IP \fBsymmetric_l3l4+udp\fR
Like \fBsymmetric_l3l4+udp\fR, but UDP ports are included in the hash.
This is a more effective hash when asymmetric UDP protocols such as
VXLAN are not a consideration.
.RE
.IP
\fIalgorithm\fR must be one of \fBmodulo_n\fR,
\fBhash_threshold\fR, \fBhrw\fR, and \fBiter_hash\fR.  Only
the \fBiter_hash\fR algorithm uses \fIarg\fR.
.IP
Refer to \fBnicira\-ext.h\fR for more details.
.
.IP "\fBbundle(\fIfields\fB, \fIbasis\fB, \fIalgorithm\fB, \fIslave_type\fB, slaves:[\fIs1\fB, \fIs2\fB, ...])\fR"
Hashes \fIfields\fR using \fIbasis\fR as a universal hash parameter, then
applies the bundle link selection \fIalgorithm\fR to choose one of the listed
slaves represented as \fIslave_type\fR.  Currently the only supported
\fIslave_type\fR is \fBofport\fR.  Thus, each \fIs1\fR through \fIsN\fR should
be an OpenFlow port number. Outputs to the selected slave.
.IP
Currently, \fIfields\fR must be either \fBeth_src\fR, \fBsymmetric_l4\fR, \fBsymmetric_l3l4\fR, or \fBsymmetric_l3l4+udp\fR, 
and \fIalgorithm\fR must be one of \fBhrw\fR and \fBactive_backup\fR.
.IP
Example: \fBbundle(eth_src,0,hrw,ofport,slaves:4,8)\fR uses an Ethernet source
hash with basis 0, to select between OpenFlow ports 4 and 8 using the Highest
Random Weight algorithm.
.IP
Refer to \fBnicira\-ext.h\fR for more details.
.
.IP "\fBbundle_load(\fIfields\fB, \fIbasis\fB, \fIalgorithm\fB, \fIslave_type\fB, \fIdst\fB[\fIstart\fB..\fIend\fB], slaves:[\fIs1\fB, \fIs2\fB, ...])\fR"
Has the same behavior as the \fBbundle\fR action, with one exception.  Instead
of outputting to the selected slave, it writes its selection to
\fIdst\fB[\fIstart\fB..\fIend\fB]\fR, which must be an NXM field as described
above.
.IP
Example: \fBbundle_load(eth_src, 0, hrw, ofport, NXM_NX_REG0[],
slaves:4, 8)\fR uses an Ethernet source hash with basis 0, to select
between OpenFlow ports 4 and 8 using the Highest Random Weight
algorithm, and writes the selection to \fBNXM_NX_REG0[]\fR.
.IP
Refer to \fBnicira\-ext.h\fR for more details.
.
.IP "\fBlearn(\fIargument\fR[\fB,\fIargument\fR]...\fB)\fR"
This action adds or modifies a flow in an OpenFlow table, similar to
\fBovs\-ofctl \-\-strict mod\-flows\fR.  The arguments specify the
flow's match fields, actions, and other properties, as follows.  At
least one match criterion and one action argument should ordinarily be
specified.
.RS
.IP \fBidle_timeout=\fIseconds\fR
.IQ \fBhard_timeout=\fIseconds\fR
.IQ \fBpriority=\fIvalue\fR
.IQ \fBcookie=\fIvalue\fR
.IQ \fBsend_flow_rem\fR
These arguments have the same meaning as in the usual \fBovs\-ofctl\fR
flow syntax.
.
.IP \fBfin_idle_timeout=\fIseconds\fR
.IQ \fBfin_hard_timeout=\fIseconds\fR
Adds a \fBfin_timeout\fR action with the specified arguments to the
new flow.  This feature was added in Open vSwitch 1.5.90.
.
.IP \fBtable=\fInumber\fR
The table in which the new flow should be inserted.  Specify a decimal
number between 0 and 254.  The default, if \fBtable\fR is unspecified,
is table 1.
.
.IP \fBdelete_learned\fR
This flag enables deletion of the learned flows when the flow with the
\fBlearn\fR action is removed.  Specifically, when the last
\fBlearn\fR action with this flag and particular \fBtable\fR and
\fBcookie\fR values is removed, the switch deletes all of the flows in
the specified table with the specified cookie.
.
.IP
This flag was added in Open vSwitch 2.4.
.
.IP \fIfield\fB=\fIvalue\fR
.IQ \fIfield\fB[\fIstart\fB..\fIend\fB]=\fIsrc\fB[\fIstart\fB..\fIend\fB]\fR
.IQ \fIfield\fB[\fIstart\fB..\fIend\fB]\fR
Adds a match criterion to the new flow.
.IP
The first form specifies that \fIfield\fR must match the literal
\fIvalue\fR, e.g. \fBdl_type=0x0800\fR.  All of the fields and values
for \fBovs\-ofctl\fR flow syntax are available with their usual
meanings.
.IP
The second form specifies that \fIfield\fB[\fIstart\fB..\fIend\fB]\fR
in the new flow must match \fIsrc\fB[\fIstart\fB..\fIend\fB]\fR taken
from the flow currently being processed.
.IP
The third form is a shorthand for the second form.  It specifies that
\fIfield\fB[\fIstart\fB..\fIend\fB]\fR in the new flow must match
\fIfield\fB[\fIstart\fB..\fIend\fB]\fR taken from the flow currently
being processed.
.
.IP \fBload:\fIvalue\fB\->\fIdst\fB[\fIstart\fB..\fIend\fB]
.IQ \fBload:\fIsrc\fB[\fIstart\fB..\fIend\fB]\->\fIdst\fB[\fIstart\fB..\fIend\fB]
.
Adds a \fBload\fR action to the new flow.
.IP
The first form loads the literal \fIvalue\fR into bits \fIstart\fR
through \fIend\fR, inclusive, in field \fIdst\fR.  Its syntax is the
same as the \fBload\fR action described earlier in this section.
.IP
The second form loads \fIsrc\fB[\fIstart\fB..\fIend\fB]\fR, a value
from the flow currently being processed, into bits \fIstart\fR
through \fIend\fR, inclusive, in field \fIdst\fR.
.
.IP \fBoutput:\fIfield\fB[\fIstart\fB..\fIend\fB]\fR
Add an \fBoutput\fR action to the new flow's actions, that outputs to
the OpenFlow port taken from \fIfield\fB[\fIstart\fB..\fIend\fB]\fR,
which must be an NXM field as described above.
.RE
.IP
For best performance, segregate learned flows into a table (using
\fBtable=\fInumber\fR) that is not used for any other flows except
possibly for a lowest-priority ``catch-all'' flow, that is, a flow
with no match criteria.  (This is why the default \fBtable\fR is 1, to
keep the learned flows separate from the primary flow table 0.)
.RE
.
.RS
.
.IP \fBclear_actions\fR
Clears all the actions in the action set immediately.
.
.IP \fBwrite_actions(\fR[\fIaction\fR][\fB,\fIaction\fR...]\fB)
Add the specific actions to the action set.  The syntax of
\fIactions\fR is the same as in the \fBactions=\fR field.  The action
set is carried between flow tables and then executed at the end of the
pipeline.
.
.IP
The actions in the action set are applied in the following order, as
required by the OpenFlow specification, regardless of the order in
which they were added to the action set.  Except as specified
otherwise below, the action set only holds at most a single action of
each type.  When more than one action of a single type is written to
the action set, the one written later replaces the earlier action:
.
.RS
.IP 1.
\fBstrip_vlan\fR
.IQ
\fBpop_mpls\fR
.
.IP 2.
\fBpush_mpls\fR
.
.IP 3.
\fBpush_vlan\fR
.
.IP 4.
\fBdec_ttl\fR
.IQ
\fBdec_mpls_ttl\fR
.
.IP 5.
\fBload\fR
.IQ
\fBmove\fR
.IQ
\fBmod_dl_dst\fR
.IQ
\fBmod_dl_src\fR
.IQ
\fBmod_nw_dst\fR
.IQ
\fBmod_nw_src\fR
.IQ
\fBmod_nw_tos\fR
.IQ
\fBmod_nw_ecn\fR
.IQ
\fBmod_nw_ttl\fR
.IQ
\fBmod_tp_dst\fR
.IQ
\fBmod_tp_src\fR
.IQ
\fBmod_vlan_pcp\fR
.IQ
\fBmod_vlan_vid\fR
.IQ
\fBset_field\fR
.IQ
\fBset_tunnel\fR
.IQ
\fBset_tunnel64\fR
.IQ
The action set can contain any number of these actions, with
cumulative effect. They will be applied in the order as added.
That is, when multiple actions modify the same part of a field,
the later modification takes effect, and when they modify
different parts of a field (or different fields), then both
modifications are applied.
.
.IP 6.
\fBset_queue\fR
.
.IP 7.
\fBgroup\fR
.IQ
\fBoutput\fR
.IQ
\fBresubmit\fR
.IQ
If more than one of these actions is present, then the one listed
earliest above is executed and the others are ignored, regardless of
the order in which they were added to the action set.  (If none of these
actions is present, the action set has no real effect, because the
modified packet is not sent anywhere and thus the modifications are
not visible.)
.RE
.IP
Only the actions listed above may be written to the action set.
.
.IP \fBwrite_metadata\fB:\fIvalue\fR[/\fImask\fR]
Updates the metadata field for the flow. If \fImask\fR is omitted, the
metadata field is set exactly to \fIvalue\fR; if \fImask\fR is specified, then
a 1-bit in \fImask\fR indicates that the corresponding bit in the metadata
field will be replaced with the corresponding bit from \fIvalue\fR. Both
\fIvalue\fR and \fImask\fR are 64-bit values that are decimal by default; use
a \fB0x\fR prefix to specify them in hexadecimal.
.
.IP \fBmeter\fR:\fImeter_id\fR
Apply the \fImeter_id\fR before any other actions. If a meter band rate is
exceeded, the packet may be dropped, or modified, depending on the meter
band type. See the description of the \fBMeter Table Commands\fR, above,
for more details.
.
.IP \fBgoto_table\fR:\fItable\fR
Indicates the next table in the process pipeline.
.
.IP "\fBfin_timeout(\fIargument\fR[\fB,\fIargument\fR]\fB)"
This action changes the idle timeout or hard timeout, or both, of this
OpenFlow rule when the rule matches a TCP packet with the FIN or RST
flag.  When such a packet is observed, the action reduces the rule's
timeouts to those specified on the action.  If the rule's existing
timeout is already shorter than the one that the action specifies,
then that timeout is unaffected.
.IP
\fIargument\fR takes the following forms:
.RS
.IP "\fBidle_timeout=\fIseconds\fR"
Causes the flow to expire after the given number of seconds of
inactivity.
.
.IP "\fBhard_timeout=\fIseconds\fR"
Causes the flow to expire after the given number of seconds,
regardless of activity.  (\fIseconds\fR specifies time since the
flow's creation, not since the receipt of the FIN or RST.)
.RE
.IP
This action was added in Open vSwitch 1.5.90.
.
.IP "\fBsample(\fIargument\fR[\fB,\fIargument\fR]...\fB)\fR"
Samples packets and sends one sample for every sampled packet.
.IP
\fIargument\fR takes the following forms:
.RS
.IP "\fBprobability=\fIpackets\fR"
The number of sampled packets out of 65535.  Must be greater or equal to 1.
.IP "\fBcollector_set_id=\fIid\fR"
The unsigned 32-bit integer identifier of the set of sample collectors
to send sampled packets to.  Defaults to 0.
.IP "\fBobs_domain_id=\fIid\fR"
When sending samples to IPFIX collectors, the unsigned 32-bit integer
Observation Domain ID sent in every IPFIX flow record.  Defaults to 0.
.IP "\fBobs_point_id=\fIid\fR"
When sending samples to IPFIX collectors, the unsigned 32-bit integer
Observation Point ID sent in every IPFIX flow record.  Defaults to 0.
.RE
.IP
Refer to \fBovs\-vswitchd.conf.db\fR(8) for more details on
configuring sample collector sets.
.IP
This action was added in Open vSwitch 1.10.90.
.
.IP "\fBexit\fR"
This action causes Open vSwitch to immediately halt execution of
further actions.  Those actions which have already been executed are
unaffected.  Any further actions, including those which may be in
other tables, or different levels of the \fBresubmit\fR call stack,
are ignored.  Actions in the action set is still executed (specify
\fBclear_actions\fR before \fBexit\fR to discard them).
.
.IP "\fBconjunction(\fIid\fB, \fIk\fB/\fIn\fR\fB)\fR"
An individual OpenFlow flow can match only a single value for each
field.  However, situations often arise where one wants to match one
of a set of values within a field or fields.  For matching a single
field against a set, it is straightforward and efficient to add
multiple flows to the flow table, one for each value in the set.  For
example, one might use the following flows to send packets with IP
source address \fIa\fR, \fIb\fR, \fIc\fR, or \fId\fR to the OpenFlow
controller:
.RS +1in
.br
\fBip,ip_src=\fIa\fB actions=controller\fR
.br
\fBip,ip_src=\fIb\fB actions=controller\fR
.br
\fBip,ip_src=\fIc\fB actions=controller\fR
.br
\fBip,ip_src=\fId\fB actions=controller\fR
.br
.RE
.IP
Similarly, these flows send packets with IP destination address
\fIe\fR, \fIf\fR, \fIg\fR, or \fIh\fR to the OpenFlow controller:
.RS +1in
.br
\fBip,ip_dst=\fIe\fB actions=controller\fR
.br
\fBip,ip_dst=\fIf\fB actions=controller\fR
.br
\fBip,ip_dst=\fIg\fB actions=controller\fR
.br
\fBip,ip_dst=\fIh\fB actions=controller\fR
.br
.RE
.IP
Installing all of the above flows in a single flow table yields a
disjunctive effect: a packet is sent to the controller if \fBip_src\fR
\[mo] {\fIa\fR,\fIb\fR,\fIc\fR,\fId\fR} or \fBip_dst\fR \[mo]
{\fIe\fR,\fIf\fR,\fIg\fR,\fIh\fR} (or both).  (Pedantically, if both
of the above sets of flows are present in the flow table, they should
have different priorities, because OpenFlow says that the results are
undefined when two flows with same priority can both match a single
packet.)
.IP
Suppose, on the other hand, one wishes to match conjunctively, that
is, to send a packet to the controller only if both \fBip_src\fR \[mo]
{\fIa\fR,\fIb\fR,\fIc\fR,\fId\fR} and \fBip_dst\fR \[mo]
{\fIe\fR,\fIf\fR,\fIg\fR,\fIh\fR}.  This requires 4 \[mu] 4 = 16
flows, one for each possible pairing of \fBip_src\fR and \fBip_dst\fR.
That is acceptable for our small example, but it does not gracefully
extend to larger sets or greater numbers of dimensions.
.IP
The \fBconjunction\fR action is a solution for conjunctive matches
that is built into Open vSwitch.  A \fBconjunction\fR action ties
groups of individual OpenFlow flows into higher-level ``conjunctive
flows''.  Each group corresponds to one dimension, and each flow
within the group matches one possible value for the dimension.  A
packet that matches one flow from each group matches the conjunctive
flow.
.IP
To implement a conjunctive flow with \fBconjunction\fR, assign the
conjunctive flow a 32-bit \fIid\fR, which must be unique within an
OpenFlow table.  Assign each of the \fIn\fR \[>=] 2 dimensions a
unique number from 1 to \fIn\fR; the ordering is unimportant.  Add one
flow to the OpenFlow flow table for each possible value of each
dimension with \fBconjunction(\fIid, \fIk\fB/\fIn\fB)\fR as the flow's
actions, where \fIk\fR is the number assigned to the flow's dimension.
Together, these flows specify the conjunctive flow's match condition.
When the conjunctive match condition is met, Open vSwitch looks up one
more flow that specifies the conjunctive flow's actions and receives
its statistics.  This flow is found by setting \fBconj_id\fR to the
specified \fIid\fR and then again searching the flow table.
.IP
The following flows provide an example.  Whenever the IP source is one
of the values in the flows that match on the IP source (dimension 1 of
2), \fIand\fR the IP destination is one of the values in the flows
that match on IP destination (dimension 2 of 2), Open vSwitch searches
for a flow that matches \fBconj_id\fR against the conjunction ID
(1234), finding the first flow listed below.
.RS +1in
.br
.B "conj_id=1234 actions=controller"
.br
.B "ip,ip_src=10.0.0.1 actions=conjunction(1234, 1/2)"
.br
.B "ip,ip_src=10.0.0.4 actions=conjunction(1234, 1/2)"
.br
.B "ip,ip_src=10.0.0.6 actions=conjunction(1234, 1/2)"
.br
.B "ip,ip_src=10.0.0.7 actions=conjunction(1234, 1/2)"
.br
.B "ip,ip_dst=10.0.0.2 actions=conjunction(1234, 2/2)"
.br
.B "ip,ip_dst=10.0.0.5 actions=conjunction(1234, 2/2)"
.br
.B "ip,ip_dst=10.0.0.7 actions=conjunction(1234, 2/2)"
.br
.B "ip,ip_dst=10.0.0.8 actions=conjunction(1234, 2/2)"
.RE
.IP
Many subtleties exist:
.RS
.IP \(bu
In the example above, every flow in a single dimension has the same
form, that is, dimension 1 matches on \fBip_src\fR, dimension 2 on
\fBip_dst\fR, but this is not a requirement.  Different flows within a
dimension may match on different bits within a field (e.g. IP network
prefixes of different lengths, or TCP/UDP port ranges as bitwise
matches), or even on entirely different fields (e.g. to match packets
for TCP source port 80 or TCP destination port 80).
.IP \(bu
The flows within a dimension can vary their matches across more than
one field, e.g. to match only specific pairs of IP source and
destination addresses or L4 port numbers.
.IP \(bu
A flow may have multiple \fBconjunction\fR actions, with different
\fIid\fR values.  This is useful for multiple conjunctive flows with
overlapping sets.  If one conjunctive flow matches packets with both
\fBip_src\fR \[mo] {\fIa\fR,\fIb\fR} and \fBip_dst\fR \[mo]
{\fId\fR,\fIe\fR} and a second conjunctive flow matches \fBip_src\fR
\[mo] {\fIb\fR,\fIc\fR} and \fBip_dst\fR \[mo] {\fIf\fR,\fIg\fR}, for
example, then the flow that matches \fBip_src=\fIb\fR would have two
\fBconjunction\fR actions, one for each conjunctive flow.  The order
of \fBconjunction\fR actions within a list of actions is not
significant.
.IP \(bu
A flow with \fBconjunction\fR actions may also include \fBnote\fR
actions for annotations, but not any other kind of actions.  (They
would not be useful because they would never be executed.)
.IP \(bu
All of the flows that constitute a conjunctive flow with a given
\fIid\fR must have the same priority.  (Flows with the same \fIid\fR
but different priorities are currently treated as different
conjunctive flows, that is, currently \fIid\fR values need only be
unique within an OpenFlow table at a given priority.  This behavior
isn't guaranteed to stay the same in later releases, so please use
\fIid\fR values unique within an OpenFlow table.)
.IP \(bu
Conjunctive flows must not overlap with each other, at a given
priority, that is, any given packet must be able to match at most one
conjunctive flow at a given priority.  Overlapping conjunctive flows
yield unpredictable results.
.IP \(bu
Following a conjunctive flow match, the search for the flow with
\fBconj_id=\fIid\fR is done in the same general-purpose way as other flow
table searches, so one can use flows with \fBconj_id=\fIid\fR to act
differently depending on circumstances.  (One exception is that the
search for the \fBconj_id=\fIid\fR flow itself ignores conjunctive flows,
to avoid recursion.) If the search with \fBconj_id=\fIid\fR fails, Open
vSwitch acts as if the conjunctive flow had not matched at all, and
continues searching the flow table for other matching flows.
.IP \(bu
OpenFlow prerequisite checking occurs for the flow with
\fBconj_id=\fIid\fR in the same way as any other flow, e.g. in an
OpenFlow 1.1+ context, putting a \fBmod_nw_src\fR action into the
example above would require adding an \fBip\fR match, like this:
.RS +1in
.br
.B "conj_id=1234,ip actions=mod_nw_src:1.2.3.4,controller"
.br
.RE
.IP \(bu
OpenFlow prerequisite checking also occurs for the individual flows
that comprise a conjunctive match in the same way as any other flow.
.IP \(bu
The flows that constitute a conjunctive flow do not have useful
statistics.  They are never updated with byte or packet counts, and so
on.  (For such a flow, therefore, the idle and hard timeouts work much
the same way.)
.IP \(bu
Conjunctive flows can be a useful building block for negation, that
is, inequality matches like \fBtcp_src\fR \[!=] 80.  To implement an
inequality match, convert it to a pair of range matches, e.g. 0 \[<=]
\fBtcp_src\ < 80 and 80 < \fBtcp_src\fR \[<=] 65535, then convert each
of the range matches into a collection of bitwise matches as explained
above in the description of \fBtcp_src\fR.
.IP \(bu
Sometimes there is a choice of which flows include a particular match.
For example, suppose that we added an extra constraint to our example,
to match on \fBip_src\fR \[mo] {\fIa\fR,\fIb\fR,\fIc\fR,\fId\fR} and
\fBip_dst\fR \[mo] {\fIe\fR,\fIf\fR,\fIg\fR,\fIh\fR} and \fBtcp_dst\fR
= \fIi\fR.  One way to implement this is to add the new constraint to
the \fBconj_id\fR flow, like this:
.RS +1in
.br
\fBconj_id=1234,tcp,tcp_dst=\fIi\fB actions=mod_nw_src:1.2.3.4,controller\fR
.br
.RE
.IP
\fIbut this is not recommended\fR because of the cost of the extra
flow table lookup.  Instead, add the constraint to the individual
flows, either in one of the dimensions or (slightly better) all of
them.
.IP \(bu
A conjunctive match must have \fIn\fR \[>=] 2 dimensions (otherwise a
conjunctive match is not necessary).  Open vSwitch enforces this.
.IP \(bu
Each dimension within a conjunctive match should ordinarily have more
than one flow.  Open vSwitch does not enforce this.
.RE
.IP
The \fBconjunction\fR action and \fBconj_id\fR field were introduced
in Open vSwitch 2.4.
.RE
.
.PP
An opaque identifier called a cookie can be used as a handle to identify
a set of flows:
.
.IP \fBcookie=\fIvalue\fR
.
A cookie can be associated with a flow using the \fBadd\-flow\fR,
\fBadd\-flows\fR, and \fBmod\-flows\fR commands.  \fIvalue\fR can be any
64-bit number and need not be unique among flows.  If this field is
omitted, a default cookie value of 0 is used.
.
.IP \fBcookie=\fIvalue\fR\fB/\fImask\fR
.
When using NXM, the cookie can be used as a handle for querying,
modifying, and deleting flows.  \fIvalue\fR and \fImask\fR may be
supplied for the \fBdel\-flows\fR, \fBmod\-flows\fR, \fBdump\-flows\fR, and
\fBdump\-aggregate\fR commands to limit matching cookies.  A 1-bit in
\fImask\fR indicates that the corresponding bit in \fIcookie\fR must
match exactly, and a 0-bit wildcards that bit.  A mask of \-1 may be used
to exactly match a cookie.
.IP
The \fBmod\-flows\fR command can update the cookies of flows that
match a cookie by specifying the \fIcookie\fR field twice (once with a
mask for matching and once without to indicate the new value):
.RS
.IP "\fBovs\-ofctl mod\-flows br0 cookie=1,actions=normal\fR"
Change all flows' cookies to 1 and change their actions to \fBnormal\fR.
.IP "\fBovs\-ofctl mod\-flows br0 cookie=1/\-1,cookie=2,actions=normal\fR"
Update cookies with a value of 1 to 2 and change their actions to
\fBnormal\fR.
.RE
.IP
The ability to match on cookies was added in Open vSwitch 1.5.0.
.
.PP
The following additional field sets the priority for flows added by
the \fBadd\-flow\fR and \fBadd\-flows\fR commands.  For
\fBmod\-flows\fR and \fBdel\-flows\fR when \fB\-\-strict\fR is
specified, priority must match along with the rest of the flow
specification.  For \fBmod-flows\fR without \fB\-\-strict\fR,
priority is only significant if the command creates a new flow, that
is, non-strict \fBmod\-flows\fR does not match on priority and will
not change the priority of existing flows.  Other commands do not
allow priority to be specified.
.
.IP \fBpriority=\fIvalue\fR
The priority at which a wildcarded entry will match in comparison to
others.  \fIvalue\fR is a number between 0 and 65535, inclusive.  A higher 
\fIvalue\fR will match before a lower one.  An exact-match entry will always 
have priority over an entry containing wildcards, so it has an implicit 
priority value of 65535.  When adding a flow, if the field is not specified, 
the flow's priority will default to 32768.
.IP
OpenFlow leaves behavior undefined when two or more flows with the
same priority can match a single packet.  Some users expect
``sensible'' behavior, such as more specific flows taking precedence
over less specific flows, but OpenFlow does not specify this and Open
vSwitch does not implement it.  Users should therefore take care to
use priorities to ensure the behavior that they expect.
.
.PP
The \fBadd\-flow\fR, \fBadd\-flows\fR, and \fBmod\-flows\fR commands
support the following additional options.  These options affect only
new flows.  Thus, for \fBadd\-flow\fR and \fBadd\-flows\fR, these
options are always significant, but for \fBmod\-flows\fR they are
significant only if the command creates a new flow, that is, their
values do not update or affect existing flows.
.
.IP "\fBidle_timeout=\fIseconds\fR"
Causes the flow to expire after the given number of seconds of
inactivity.  A value of 0 (the default) prevents a flow from expiring
due to inactivity.
.
.IP \fBhard_timeout=\fIseconds\fR
Causes the flow to expire after the given number of seconds,
regardless of activity.  A value of 0 (the default) gives the flow no
hard expiration deadline.
.
.IP "\fBimportance=\fIvalue\fR"
Sets the importance of a flow.  The flow entry eviction mechanism can
use importance as a factor in deciding which flow to evict.  A value
of 0 (the default) makes the flow non-evictable on the basis of
importance.  Specify a value between 0 and 65535.
.IP
Only OpenFlow 1.4 and later support \fBimportance\fR.
.
.IP "\fBsend_flow_rem\fR"
Marks the flow with a flag that causes the switch to generate a ``flow
removed'' message and send it to interested controllers when the flow
later expires or is removed.
.
.IP "\fBcheck_overlap\fR"
Forces the switch to check that the flow match does not overlap that
of any different flow with the same priority in the same table.  (This
check is expensive so it is best to avoid it.)
.
.PP
The \fBdump\-flows\fR, \fBdump\-aggregate\fR, \fBdel\-flow\fR 
and \fBdel\-flows\fR commands support one additional optional field:
.
.TP
\fBout_port=\fIport\fR
If set, a matching flow must include an output action to \fIport\fR,
which must be an OpenFlow port number or name (e.g. \fBlocal\fR).
.
.SS "Table Entry Output"
.
The \fBdump\-tables\fR and \fBdump\-aggregate\fR commands print information 
about the entries in a datapath's tables.  Each line of output is a 
flow entry as described in \fBFlow Syntax\fR, above, plus some
additional fields:
.
.IP \fBduration=\fIsecs\fR
The time, in seconds, that the entry has been in the table.
\fIsecs\fR includes as much precision as the switch provides, possibly
to nanosecond resolution.
.
.IP \fBn_packets\fR
The number of packets that have matched the entry.
.
.IP \fBn_bytes\fR
The total number of bytes from packets that have matched the entry.
.
.PP
The following additional fields are included only if the switch is
Open vSwitch 1.6 or later and the NXM flow format is used to dump the
flow (see the description of the \fB\-\-flow-format\fR option below).
The values of these additional fields are approximations only and in
particular \fBidle_age\fR will sometimes become nonzero even for busy
flows.
.
.IP \fBhard_age=\fIsecs\fR
The integer number of seconds since the flow was added or modified.
\fBhard_age\fR is displayed only if it differs from the integer part
of \fBduration\fR.  (This is separate from \fBduration\fR because
\fBmod\-flows\fR restarts the \fBhard_timeout\fR timer without zeroing
\fBduration\fR.)
.
.IP \fBidle_age=\fIsecs\fR
The integer number of seconds that have passed without any packets
passing through the flow.
.
.SS "Group Syntax"
.PP
Some \fBovs\-ofctl\fR commands accept an argument that describes a group or
groups.  Such flow descriptions comprise a series
\fIfield\fB=\fIvalue\fR assignments, separated by commas or white
space.  (Embedding spaces into a group description normally requires
quoting to prevent the shell from breaking the description into
multiple arguments.). Unless noted otherwise only the last instance
of each field is honoured.
.PP
.IP \fBgroup_id=\fIid\fR
The integer group id of group.
When this field is specified in \fBdel\-groups\fR or \fBdump\-groups\fR,
the keyword "all" may be used to designate all groups.
.
This field is required.


.IP \fBtype=\fItype\fR
The type of the group.  The \fBadd-group\fR, \fBadd-groups\fR and
\fBmod-groups\fR commands require this field.  It is prohibited for
other commands. The following keywords designated the allowed types:
.RS
.IP \fBall\fR
Execute all buckets in the group.
.IP \fBselect\fR
Execute one bucket in the group.
The switch should select the bucket in such a way that should implement
equal load sharing is achieved.  The switch may optionally select the
bucket based on bucket weights.
.IP \fBindirect\fR
Executes the one bucket in the group.
.IP \fBff\fR
.IQ \fBfast_failover\fR
Executes the first live bucket in the group which is associated with
a live port or group.
.RE

.IP \fBcommand_bucket_id=\fIid\fR
The bucket to operate on.  The \fBinsert-buckets\fR and \fBremove-buckets\fR
commands require this field.  It is prohibited for other commands.
\fIid\fR may be an integer or one of the following keywords:
.RS
.IP \fBall\fR
Operate on all buckets in the group.
Only valid when used with the \fBremove-buckets\fR command in which
case the effect is to remove all buckets from the group.
.IP \fBfirst\fR
Operate on the first bucket present in the group.
In the case of the \fBinsert-buckets\fR command the effect is to
insert new bucets just before the first bucket already present in the group;
or to replace the buckets of the group if there are no buckets already present
in the group.
In the case of the \fBremove-buckets\fR command the effect is to
remove the first bucket of the group; or do nothing if there are no
buckets present in the group.
.IP \fBlast\fR
Operate on the last bucket present in the group.
In the case of the \fBinsert-buckets\fR command the effect is to
insert new bucets just after the last bucket already present in the group;
or to replace the buckets of the group if there are no buckets already present
in the group.
In the case of the \fBremove-buckets\fR command the effect is to
remove the last bucket of the group; or do nothing if there are no
buckets present in the group.
.RE
.IP
If \fIid\fR is an integer then it should correspond to the \fBbucket_id\fR
of a bucket present in the group.
In case of the \fBinsert-buckets\fR command the effect is to
insert buckets just before the bucket in the group whose \fBbucket_id\fR is
\fIid\fR.
In case of the \fBiremove-buckets\fR command the effect is to
remove the in the group whose \fBbucket_id\fR is \fIid\fR.
It is an error if there is no bucket persent group in whose \fBbucket_id\fR is
\fIid\fR.

.IP \fBselection_method\fR=\fImethod\fR
The selection method used to select a bucket for a select group.
This is a string of 1 to 15 bytes in length known to lower layers.
This field is optional for \fBadd\-group\fR, \fBadd\-groups\fR and
\fBmod\-group\fR commands on groups of type \fBselect\fR. Prohibited
otherwise. The default value is the empty string.
.IP
This option will use a Netronome OpenFlow extension which is only supported
when using Open vSwitch 2.4 and later with OpenFlow 1.5 and later.

.IP \fBselection_method_param\fR=\fIparam\fR
64-bit integer parameter to the selection method selected by the
\fBselection_method\fR field.  The parameter's use is defined by the
lower-layer that implements the \fBselection_method\fR.  It is optional if
the \fBselection_method\fR field is specified as a non-empty string.
Prohibited otherwise. The default value is zero.
.IP
This option will use a Netronome OpenFlow extension which is only supported
when using Open vSwitch 2.4 and later with OpenFlow 1.5 and later.

.IP \fBfields\fR=\fIparam\fR
The field parameters to selection method selected by the
\fBselection_method\fR field.  The syntax is described in \fBFlow Syntax\fR
with the additional restrictions that if a value is provided it is
treated as a wildcard mask and wildcard masks following a slash are
prohibited. The pre-requisites of fields must be provided by any flows that
output to the group. The use of the fields is defined by the lower-layer
that implements the \fBselection_method\fR.  They are optional if the
\fBselection_method\fR field is specified as a non-empty string.
Prohibited otherwise. The default is no fields.
.IP
This option will use a Netronome OpenFlow extension which is only supported
when using Open vSwitch 2.4 and later with OpenFlow 1.5 and later.

.IP \fBbucket\fR=\fIbucket_parameters\fR
The \fBadd-group\fR, \fBadd-groups\fR and \fBmod-group\fR commands
require at least one bucket field. Bucket fields must appear after
all other fields.
.
Multiple bucket fields to specify multiple buckets.
The order in which buckets are specified corresponds to their order in
the group. If the type of the group is "indirect" then only one group may
be specified.
.
\fIbucket_parameters\fR consists of a list of \fIfield\fB=\fIvalue\fR
assignments, separated by commas or white space followed by a
comma-separated list of actions.
The fields for \fIbucket_parameters\fR are:
.
.RS
.IP \fBbucket_id=\fIid\fR
The 32-bit integer group id of the bucket.  Values greater than
0xffffff00 are reserved.
.
This field was added in Open vSwitch 2.4 to conform with the OpenFlow
1.5 specification. It is not supported when earlier versions
of OpenFlow are used.  Open vSwitch will automatically allocate bucket
ids when they are not specified.
.IP \fBactions=\fR[\fIaction\fR][\fB,\fIaction\fR...]\fR
The syntax of actions are identical to the \fBactions=\fR field described in
\fBFlow Syntax\fR above. Specyfing \fBactions=\fR is optional, any unknown
bucket parameter will be interpreted as an action.
.IP \fBweight=\fIvalue\fR
The relative weight of the bucket as an integer. This may be used by the switch
during bucket select for groups whose \fBtype\fR is \fBselect\fR.
.IP \fBwatch_port=\fIport\fR
Port used to determine liveness of group.
This or the \fBwatch_group\fR field is required
for groups whose \fBtype\fR is \fBff\fR or \fBfast_failover\fR.
.IP \fBwatch_group=\fIgroup_id\fR
Group identifier of group used to determine liveness of group.
This or the \fBwatch_port\fR field is required
for groups whose \fBtype\fR is \fBff\fR or \fBfast_failover\fR.
.RE
.
.SS "Meter Syntax"
.PP
The meter table commands accept an argument that describes a meter.
Such meter descriptions comprise a series \fIfield\fB=\fIvalue\fR
assignments, separated by commas or white space.
(Embedding spaces into a group description normally requires
quoting to prevent the shell from breaking the description into
multiple arguments.). Unless noted otherwise only the last instance
of each field is honoured.
.PP
.IP \fBmeter=\fIid\fR
The integer meter id of the meter.
When this field is specified in \fBdel-meter\fR, \fBdump-meter\fR, or
\fBmeter-stats\fR, the keyword "all" may be used to designate all meters.
.
This field is required, exept for \fBmeter-stats\fR, which dumps all stats
when this field is not specified.

.IP \fBkbps\fR
.IQ \fBpktps\fR
The unit for the meter band rate parameters, either kilobits per second, or
packets per second, respectively.  One of these must be specified.  The burst
size unit corresponds to the rate unit by dropping the "per second", i.e.,
burst is in units of kilobits or packets, respectively.

.IP \fBburst\fR
Specify burst size for all bands, or none of them, if this flag is not given.

.IP \fBstats\fR
Collect meter and band statistics.

.IP \fBbands\fR=\fIband_parameters\fR
The \fBadd-meter\fR and \fBmod-meter\fR commands require at least one
band specification. Bands must appear after all other fields.
.RS
.IP \fBtype=\fItype\fR
The type of the meter band.  This keyword starts a new band specification.
Each band specifies a rate above which the band is to take some action. The
action depends on the band type.  If multiple bands' rate is exceeded, then
the band with the highest rate among the exceeded bands is selected.
The following keywords designate the allowed
meter band types:
.RS
.IP \fBdrop\fR
Drop packets exceeding the band's rate limit.
.RE
.
.IP "The other \fIband_parameters\fR are:"
.IP \fBrate=\fIvalue\fR
The relative rate limit for this band, in kilobits per second or packets per
second, depending on the meter flags defined above.
.IP \fBburst_size=\fIsize\fR
The maximum burst allowed for the band.  If \fBpktps\fR is specified,
then \fIsize\fR is a packet count, otherwise it is in kilobits.  If
unspecified, the switch is free to select some reasonable value
depending on its configuration.
.RE
.
.SH OPTIONS
.TP
\fB\-\-strict\fR
Uses strict matching when running flow modification commands.
.
.IP "\fB\-\-bundle\fR"
Execute flow mods as an OpenFlow 1.4 atomic bundle transaction.
.RS
.IP \(bu
Within a bundle, all flow mods are processed in the order they appear
and as a single atomic transaction, meaning that if one of them fails,
the whole transaction fails and none of the changes are made to the
\fIswitch\fR's flow table, and that each given datapath packet
traversing the OpenFlow tables sees the flow tables either as before
the transaction, or after all the flow mods in the bundle have been
successfully applied.
.IP \(bu
The beginning and the end of the flow table modification commands in a
bundle are delimited with OpenFlow 1.4 bundle control messages, which
makes it possible to stream the included commands without explicit
OpenFlow barriers, which are otherwise used after each flow table
modification command.  This may make large modifications execute
faster as a bundle.
.IP \(bu
Bundles require OpenFlow 1.4 or higher.  An explicit \fB-O
OpenFlow14\fR option is not needed, but you may need to enable
OpenFlow 1.4 support for OVS by setting the OVSDB \fIprotocols\fR
column in the \fIbridge\fR table.
.RE
.
.so lib/ofp-version.man
.
.IP "\fB\-F \fIformat\fR[\fB,\fIformat\fR...]"
.IQ "\fB\-\-flow\-format=\fIformat\fR[\fB,\fIformat\fR...]"
\fBovs\-ofctl\fR supports the following individual flow formats, any
number of which may be listed as \fIformat\fR:
.RS
.IP "\fBOpenFlow10\-table_id\fR"
This is the standard OpenFlow 1.0 flow format.  All OpenFlow switches
and all versions of Open vSwitch support this flow format.
.
.IP "\fBOpenFlow10+table_id\fR"
This is the standard OpenFlow 1.0 flow format plus a Nicira extension
that allows \fBovs\-ofctl\fR to specify the flow table in which a
particular flow should be placed.  Open vSwitch 1.2 and later supports
this flow format.
.
.IP "\fBNXM\-table_id\fR (Nicira Extended Match)"
This Nicira extension to OpenFlow is flexible and extensible.  It
supports all of the Nicira flow extensions, such as \fBtun_id\fR and
registers.  Open vSwitch 1.1 and later supports this flow format.
.
.IP "\fBNXM+table_id\fR (Nicira Extended Match)"
This combines Nicira Extended match with the ability to place a flow
in a specific table.  Open vSwitch 1.2 and later supports this flow
format.
.
.IP "\fBOXM-OpenFlow12\fR"
.IQ "\fBOXM-OpenFlow13\fR"
.IQ "\fBOXM-OpenFlow14\fR"
These are the standard OXM (OpenFlow Extensible Match) flow format in
OpenFlow 1.2, 1.3, and 1.4, respectively.
.RE
.
.IP
\fBovs\-ofctl\fR also supports the following abbreviations for
collections of flow formats:
.RS
.IP "\fBany\fR"
Any supported flow format.
.IP "\fBOpenFlow10\fR"
\fBOpenFlow10\-table_id\fR or \fBOpenFlow10+table_id\fR.
.IP "\fBNXM\fR"
\fBNXM\-table_id\fR or \fBNXM+table_id\fR.
.IP "\fBOXM\fR"
\fBOXM-OpenFlow12\fR, \fBOXM-OpenFlow13\fR, or \fBOXM-OpenFlow14\fR.
.RE
.
.IP
For commands that modify the flow table, \fBovs\-ofctl\fR by default
negotiates the most widely supported flow format that supports the
flows being added.  For commands that query the flow table,
\fBovs\-ofctl\fR by default uses the most advanced format supported by
the switch.
.IP
This option, where \fIformat\fR is a comma-separated list of one or
more of the formats listed above, limits \fBovs\-ofctl\fR's choice of
flow format.  If a command cannot work as requested using one of the
specified flow formats, \fBovs\-ofctl\fR will report a fatal error.
.
.IP "\fB\-P \fIformat\fR"
.IQ "\fB\-\-packet\-in\-format=\fIformat\fR"
\fBovs\-ofctl\fR supports the following packet_in formats, in order of
increasing capability:
.RS
.IP "\fBopenflow10\fR"
This is the standard OpenFlow 1.0 packet in format. It should be supported by
all OpenFlow switches.
.
.IP "\fBnxm\fR (Nicira Extended Match)"
This packet_in format includes flow metadata encoded using the NXM format.
.
.RE
.IP
Usually, \fBovs\-ofctl\fR prefers the \fBnxm\fR packet_in format, but will
allow the switch to choose its default if \fBnxm\fR is unsupported.  When
\fIformat\fR is one of the formats listed in the above table, \fBovs\-ofctl\fR
will insist on the selected format.  If the switch does not support the
requested format, \fBovs\-ofctl\fR will report a fatal error.  This option only
affects the \fBmonitor\fR command.
.
.IP "\fB\-\-timestamp\fR"
Print a timestamp before each received packet.  This option only
affects the \fBmonitor\fR, \fBsnoop\fR, and \fBofp\-parse\-pcap\fR
commands.
.
.IP "\fB\-m\fR"
.IQ "\fB\-\-more\fR"
Increases the verbosity of OpenFlow messages printed and logged by
\fBovs\-ofctl\fR commands.  Specify this option more than once to
increase verbosity further.
.
.IP \fB\-\-sort\fR[\fB=\fIfield\fR]
.IQ \fB\-\-rsort\fR[\fB=\fIfield\fR]
Display output sorted by flow \fIfield\fR in ascending
(\fB\-\-sort\fR) or descending (\fB\-\-rsort\fR) order, where
\fIfield\fR is any of the fields that are allowed for matching or
\fBpriority\fR to sort by priority.  When \fIfield\fR is omitted, the
output is sorted by priority.  Specify these options multiple times to
sort by multiple fields.
.IP
Any given flow will not necessarily specify a value for a given
field.  This requires special treatement:
.RS
.IP \(bu
A flow that does not specify any part of a field that is used for sorting is
sorted after all the flows that do specify the field.  For example,
\fB\-\-sort=tcp_src\fR will sort all the flows that specify a TCP
source port in ascending order, followed by the flows that do not
specify a TCP source port at all.
.IP \(bu
A flow that only specifies some bits in a field is sorted as if the
wildcarded bits were zero.  For example, \fB\-\-sort=nw_src\fR would
sort a flow that specifies \fBnw_src=192.168.0.0/24\fR the same as
\fBnw_src=192.168.0.0\fR.
.RE
.IP
These options currently affect only \fBdump\-flows\fR output.
.
.ds DD \
\fBovs\-ofctl\fR detaches only when executing the \fBmonitor\fR or \
\fBsnoop\fR commands.
.so lib/daemon.man
.so lib/unixctl.man
.SS "Public Key Infrastructure Options"
.so lib/ssl.man
.so lib/vlog.man
.so lib/common.man
.
.SH "RUNTIME MANAGEMENT COMMANDS"
\fBovs\-appctl\fR(8) can send commands to a running \fBovs\-ofctl\fR
process.  The supported commands are listed below.
.
.IP "\fBexit\fR"
Causes \fBovs\-ofctl\fR to gracefully terminate.  This command applies
only when executing the \fBmonitor\fR or \fBsnoop\fR commands.
.
.IP "\fBofctl/set\-output\-file \fIfile\fR"
Causes all subsequent output to go to \fIfile\fR instead of stderr.
This command applies only when executing the \fBmonitor\fR or
\fBsnoop\fR commands.
.
.IP "\fBofctl/send \fIofmsg\fR..."
Sends each \fIofmsg\fR, specified as a sequence of hex digits that
express an OpenFlow message, on the OpenFlow connection.  This command
is useful only when executing the \fBmonitor\fR command.
.
.IP "\fBofctl/barrier\fR"
Sends an OpenFlow barrier request on the OpenFlow connection and waits
for a reply.  This command is useful only for the \fBmonitor\fR
command.
.
.SH EXAMPLES
.
The following examples assume that \fBovs\-vswitchd\fR has a bridge
named \fBbr0\fR configured.
.
.TP
\fBovs\-ofctl dump\-tables br0\fR
Prints out the switch's table stats.  (This is more interesting after
some traffic has passed through.)
.
.TP
\fBovs\-ofctl dump\-flows br0\fR
Prints the flow entries in the switch.
.
.SH "SEE ALSO"
.
.BR ovs\-appctl (8),
.BR ovs\-vswitchd (8)
.BR ovs\-vswitchd.conf.db (8)<|MERGE_RESOLUTION|>--- conflicted
+++ resolved
@@ -1258,13 +1258,8 @@
 .IP
 This field was introduced in Open vSwitch 2.4.
 .
-<<<<<<< HEAD
-.IP \fBconn_state=\fIflags\fB/\fImask\fR
-.IQ \fBconn_state=\fR[\fB+\fIflag\fR...][\fB-\fIflag\fR...]
-=======
 .IP \fBct_state=\fIflags\fB/\fImask\fR
 .IQ \fBct_state=\fR[\fB+\fIflag\fR...][\fB-\fIflag\fR...]
->>>>>>> d5a61290
 Bitwise match on connection state flags.  The flags are only available
 after a call to the \fBct\fR action with the "recirc" flag set.
 .IP
@@ -1277,11 +1272,7 @@
 (listed below), each preceded by either \fB+\fR for a flag that must
 be set, or \fB\-\fR for a flag that must be unset, without any other
 delimiters between the flags.  Flags not mentioned are wildcarded.  For
-<<<<<<< HEAD
-example, \fBtcp,conn_state=+trk\-new\fR matches TCP packets that
-=======
 example, \fBtcp,ct_state=+trk\-new\fR matches TCP packets that
->>>>>>> d5a61290
 have been run through the connection tracker and do not establish a new
 flow.
 .IP
@@ -1300,12 +1291,8 @@
 .IP "\fB0x02: est\fR"
 This is part of an already existing connection.
 .IP "\fB0x04: rel\fR"
-<<<<<<< HEAD
-This is a new connection that is related to an existing connection.
-=======
 This is a connection that is related to an existing connection, for
 instance ICMP "destination unreachable" messages or FTP data connections.
->>>>>>> d5a61290
 .RE
 .
 .PP
@@ -1313,16 +1300,6 @@
 can only be matched or set after running through the connection tracker
 by using the \fBct\fR action.
 .
-<<<<<<< HEAD
-.IP \fBconn_zone=\fIvalue
-Matches connection zone \fIvalue\fR exactly.
-.
-.IP \fBconn_mark=\fIvalue\fR[\fB/\fImask\fR]
-Matches connection mark \fIvalue\fR either exactly or with optional
-\fImask\fR.
-.
-.IP \fBconn_label=\fIvalue\fR[\fB/\fImask\fR]
-=======
 .IP \fBct_zone=\fIvalue
 Matches connection zone \fIvalue\fR exactly.
 .
@@ -1331,7 +1308,6 @@
 \fImask\fR.
 .
 .IP \fBct_label=\fIvalue\fR[\fB/\fImask\fR]
->>>>>>> d5a61290
 Matches connection label \fIvalue\fR either exactly or with optional
 \fImask\fR.
 .
@@ -1580,15 +1556,6 @@
 .RS
 .IP \fBrecirc\fR
 The packet should be sent back for further processing with the
-<<<<<<< HEAD
-\fBconn_state\fR match fields set.
-.IP \fBcommit\fR
-Commit the flow to the connection tracking module.
-.IP \fBzone\fR
-A 16-bit context id that can be used to isolate connections into
-separate domains that allow overlapping network addresses.  If a zone is
-not provided, then the default is to use zone zero.
-=======
 \fBct_state\fR match fields set.
 .IP \fBcommit\fR
 Commit the flow to the connection tracking module.
@@ -1605,7 +1572,6 @@
 connection arrives which is related, the \fBct\fR action will mark such
 packets with the \fIrel\fR ct_state flag.
 .RE
->>>>>>> d5a61290
 .RE
 .IP
 Currently, connection tracking is only available on Linux kernels with the
